#ifndef RecoJets_JetProducers_plugins_VirtualJetProducer_h
#define RecoJets_JetProducers_plugins_VirtualJetProducer_h

#include "RecoJets/JetProducers/interface/JetSpecific.h"

#include "FWCore/Framework/interface/EDProducer.h"
#include "FWCore/ParameterSet/interface/ParameterSet.h"
#include "DataFormats/Candidate/interface/Candidate.h"
#include "DataFormats/Candidate/interface/CandidateFwd.h"
#include "DataFormats/JetReco/interface/Jet.h"
#include "DataFormats/JetReco/interface/CaloJet.h"
#include "DataFormats/JetReco/interface/PFJet.h"
#include "DataFormats/JetReco/interface/BasicJet.h"
#include "DataFormats/JetReco/interface/GenJet.h"

#include "RecoJets/JetProducers/interface/PileUpSubtractor.h"
#include "RecoJets/JetProducers/interface/AnomalousTower.h"

#include "fastjet/JetDefinition.hh"
#include "fastjet/ClusterSequence.hh"
#include "fastjet/ClusterSequenceArea.hh"
#include "fastjet/PseudoJet.hh"
#include "fastjet/GhostedAreaSpec.hh"

#include <memory>
#include <vector>
#include <boost/shared_ptr.hpp>


class VirtualJetProducer : public edm::EDProducer
{
protected:
  //
  // typedefs & structs
  //
  struct JetType {
    enum Type {
      BasicJet,
      GenJet,
      CaloJet,
      PFJet,
      TrackJet,
      PFClusterJet,
      LastJetType  // no real type, technical
    };
    static const char *names[];
    static Type byName(const std::string &name);
  };
    
  JetType::Type jetTypeE;

  inline bool makeCaloJet(const JetType::Type &fTag) {
    return fTag == JetType::CaloJet;
  }
  inline bool makePFJet(const JetType::Type &fTag) {
    return fTag == JetType::PFJet;
  }
  inline bool makeGenJet(const JetType::Type &fTag) {
    return fTag == JetType::GenJet;
  }
  inline bool makeTrackJet(const JetType::Type &fTag) {
    return fTag == JetType::TrackJet;
  }
  inline bool makePFClusterJet(const JetType::Type &fTag) {
    return fTag == JetType::PFClusterJet;
  }
  inline bool makeBasicJet(const JetType::Type &fTag) {
    return fTag == JetType::BasicJet;
  }
  

  //
  // construction/destruction
  //
public:
  explicit VirtualJetProducer(const edm::ParameterSet& iConfig);
  virtual ~VirtualJetProducer();
  
  // typedefs
  typedef boost::shared_ptr<fastjet::ClusterSequence>        ClusterSequencePtr;
  typedef boost::shared_ptr<fastjet::JetDefinition::Plugin>  PluginPtr;
  typedef boost::shared_ptr<fastjet::JetDefinition>          JetDefPtr;
  typedef boost::shared_ptr<fastjet::GhostedAreaSpec>        ActiveAreaSpecPtr;
  typedef boost::shared_ptr<fastjet::AreaDefinition>         AreaDefinitionPtr;
  typedef boost::shared_ptr<fastjet::RangeDefinition>        RangeDefPtr;
  
  //
  // member functions
  //
public:
  virtual void  produce(edm::Event& iEvent, const edm::EventSetup& iSetup);
  std::string   jetType() const { return jetType_; }
  
protected:

  //
  // Internal methods for jet production.
  // The user can either use the defaults, or override all of these methods. 
  //

  // This method creates the "produces" statement in the constructor.
  // The default is to produce a single jet collection as per the user's request
  // (Calo,PF,Basic, or Gen). 
  virtual void makeProduces( std::string s, std::string tag = "" );

  // This method inputs the constituents from "inputs" and modifies
  // fjInputs. 
  virtual void inputTowers();

  // This checks if the tower is anomalous (if a calo tower).
  virtual bool isAnomalousTower(reco::CandidatePtr input);

  // This will copy the fastjet constituents to the jet itself.
  virtual void copyConstituents(const std::vector<fastjet::PseudoJet>&fjConstituents,
				reco::Jet* jet);

  // This will run the actual algorithm. This method is pure virtual and
  // has no default. 
  virtual void runAlgorithm( edm::Event& iEvent, const edm::EventSetup& iSetup) = 0;

  // Do the offset correction. 
  // Only runs if "doPUOffsetCorrection_" is true.  
  void offsetCorrectJets(std::vector<fastjet::PseudoJet> & orphanInput);

  // This will write the jets to the event. 
  // The default is to write out the single jet collection in the default "produces"
  // statement. 
  // This is a function template that can be called for the six types
  // CaloJet, PFJet, GenJet, TrackJet, PFClusterJet, BasicJet. 
  // This is not suitable for compound jets. 
  // Note: The "output" method is virtual and can be overriden.
  // The default behavior is to call the function template "writeJets". 
  virtual void output(  edm::Event & iEvent, edm::EventSetup const& iSetup );
  template< typename T >
  void writeJets( edm::Event & iEvent, edm::EventSetup const& iSetup );
  
  template< typename T>
  void writeCompoundJets(  edm::Event & iEvent, edm::EventSetup const& iSetup);


  // This method copies the constituents from the fjConstituents method
  // to an output of CandidatePtr's. 
  virtual std::vector<reco::CandidatePtr>
    getConstituents(const std::vector<fastjet::PseudoJet>&fjConstituents);
  
  //
  // member data
  //
protected:
  std::string           moduleLabel_;               // label for this module
  edm::InputTag         src_;                       // input constituent source
  edm::InputTag         srcPVs_;                    // primary vertex source
  std::string           jetType_;                   // type of jet (Calo,PF,Basic,Gen)
  std::string           jetAlgorithm_;              // the jet algorithm to use
  double                rParam_;                    // the R parameter to use
  double                inputEtMin_;                // minimum et of input constituents
  double                inputEMin_;                 // minimum e of input constituents
  double                jetPtMin_;                  // minimum jet pt
  bool                  doPVCorrection_;            // correct to primary vertex? 

  // for restricting inputs due to processing time
  bool                  restrictInputs_;            // restrict inputs to first "maxInputs" inputs.
  unsigned int          maxInputs_;                 // maximum number of inputs. 

  // for fastjet jet area calculation
  bool                  doAreaFastjet_;             // calculate area w/ fastjet?
  bool                  useExplicitGhosts_;         // use explicit ghosts in fastjet clustering sequence
  bool                  doAreaDiskApprox_;          // calculate area w/ disk approximation (only makes sense for anti-KT)?
  // for fastjet rho calculation
  bool                  doRhoFastjet_;              // calculate rho w/ fastjet?
  bool                  doFastJetNonUniform_;       // choice of eta-dependent PU calculation
  double                voronoiRfact_;              // negative to calculate rho using active area (ghosts); otherwise calculates Voronoi area with this effective scale factor
  
  // for pileup offset correction
  bool                  doPUOffsetCorr_;            // add the pileup calculation from offset correction? 
  std::string           puSubtractorName_;


  std::vector<edm::Ptr<reco::Candidate> > inputs_;  // input candidates [View, PtrVector and CandCollection have limitations]
  reco::Particle::Point           vertex_;          // Primary vertex 
  ClusterSequencePtr              fjClusterSeq_;    // fastjet cluster sequence
  JetDefPtr                       fjJetDefinition_; // fastjet jet definition
  PluginPtr                       fjPlugin_;        // fastjet plugin
  ActiveAreaSpecPtr               fjActiveArea_;    // fastjet active area definition
  AreaDefinitionPtr               fjAreaDefinition_;// fastjet area definition
  RangeDefPtr                     fjRangeDef_;      // range definition
  std::vector<fastjet::PseudoJet> fjInputs_;        // fastjet inputs
  std::vector<fastjet::PseudoJet> fjJets_;          // fastjet jets

  // Parameters of the eta-dependent rho calculation
  std::vector<double>             puCenters_;
  double                          puWidth_;
  unsigned int                    nExclude_;

  std::string                     jetCollInstanceName_;       // instance name for output jet collection
  bool                            writeCompound_;    // write compound jets (i.e. jets of jets)
  boost::shared_ptr<PileUpSubtractor>  subtractor_;

  bool                            useDeterministicSeed_; // If desired, use a deterministic seed to fastjet
  unsigned int                    minSeed_;              // minimum seed to use, useful for MC generation

<<<<<<< HEAD
  int                   verbosity_;                 // flag to enable/disable debug output

private:
=======
 private:
>>>>>>> cb5831c9
  std::auto_ptr<AnomalousTower>   anomalousTowerDef_;  // anomalous tower definition

  // tokens for the data access
  edm::EDGetTokenT<reco::CandidateView> input_candidateview_token_;
  edm::EDGetTokenT<std::vector<edm::FwdPtr<reco::PFCandidate> > > input_candidatefwdptr_token_;

 protected:
  edm::EDGetTokenT<reco::VertexCollection> input_vertex_token_;

};





#endif<|MERGE_RESOLUTION|>--- conflicted
+++ resolved
@@ -199,13 +199,10 @@
   bool                            useDeterministicSeed_; // If desired, use a deterministic seed to fastjet
   unsigned int                    minSeed_;              // minimum seed to use, useful for MC generation
 
-<<<<<<< HEAD
   int                   verbosity_;                 // flag to enable/disable debug output
 
-private:
-=======
  private:
->>>>>>> cb5831c9
+
   std::auto_ptr<AnomalousTower>   anomalousTowerDef_;  // anomalous tower definition
 
   // tokens for the data access
@@ -214,7 +211,7 @@
 
  protected:
   edm::EDGetTokenT<reco::VertexCollection> input_vertex_token_;
-
+  
 };
 
 
