--- conflicted
+++ resolved
@@ -10,11 +10,7 @@
     ignoreCCE_(false),
     ignoreNoise_(false),
     ignoreGainDependentPulse_(false),
-<<<<<<< HEAD
     activateCachedOp_(false) {
-=======
-    useCachedOp_(false) {
->>>>>>> e8739195
 
   //q80fC
   encsParam_.push_back({636., 15.6, 0.0328});          //2nd order polynomial coefficients as function of capacitance
@@ -69,11 +65,7 @@
   ignoreCCE_                = ((algo >> CCE) & 0x1);
   ignoreNoise_              = ((algo >> NOISE) & 0x1);
   ignoreGainDependentPulse_ = ((algo >> PULSEPERGAIN) & 0x1);
-<<<<<<< HEAD
   activateCachedOp_         = ((algo >> CACHEDOP) & 0x1);
-=======
-  useCachedOp_              = ((algo >> CACHEDOP) & 0x1);
->>>>>>> e8739195
 
   //call base class method
   HGCalRadiationMap::setDoseMap(fullpath, algo);
@@ -105,11 +97,7 @@
   defaultAimMIPtoADC_=aimMIPtoADC;
 
   //exit if cache is to be ignored
-<<<<<<< HEAD
   if(!activateCachedOp_) return; 
-=======
-  if(! useCachedOp_) return; 
->>>>>>> e8739195
 
   //fill cache if it's not filled
   if(!siopCache_.empty()) return;
@@ -134,12 +122,8 @@
 HGCalSiNoiseMap::SiCellOpCharacteristicsCore HGCalSiNoiseMap::getSiCellOpCharacteristicsCore(const HGCSiliconDetId &cellId,
                                                                                              GainRange_t gain,
                                                                                              int aimMIPtoADC) {
-<<<<<<< HEAD
   //re-compute
   if(!activateCachedOp_)
-=======
-  if(! useCachedOp_)
->>>>>>> e8739195
     return getSiCellOpCharacteristics(cellId,gain,aimMIPtoADC).core;
   
   //re-use from cache
