--- conflicted
+++ resolved
@@ -2,10 +2,6 @@
 <use   name="FWCore/PluginManager"/>
 <use   name="FWCore/ParameterSet"/>
 <use   name="CondCore/DBOutputService"/>
-<<<<<<< HEAD
-<use   name="CondCore/DBCommon"/>
-=======
->>>>>>> 9d1bd68b
 <use   name="CondCore/PluginSystem"/>
 <use   name="CondFormats/DataRecord"/>
 <use   name="CondFormats/L1TObjects"/>
