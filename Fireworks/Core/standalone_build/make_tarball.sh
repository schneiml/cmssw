--- conflicted
+++ resolved
@@ -25,11 +25,7 @@
 	echo "Copy gcc from  $ext/gcc/${gv}/ to ${gccd}"
         for i in bin etc lib lib64 libexec
         do
-<<<<<<< HEAD
-	   cp -a $ext/gcc/${gv}/ ${gccd}/gcc
-=======
 	   cp -a $ext/gcc/${gv}/$i ${gccd}/gcc
->>>>>>> 9e546fd2
         done
         if [ `uname` = "Darwin" ]; then
            echo "Renaming gcc lib directory to lib64."
