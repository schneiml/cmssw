--- conflicted
+++ resolved
@@ -266,10 +266,9 @@
      Int_t step = 9;
      Int_t iRing = 1;
      Int_t maxRolls = 8;
-     for( Int_t iEndcap = -1; iEndcap <= 1; iEndcap+=2 ){ // 1=forward (+Z), 2=backward(-Z)
+     for( Int_t iEndcap = -1; iEndcap <= 1; iEndcap+=2 ){ // 1=forward (+Z), -1=backward(-Z)
        // Actual GEM geometry:
        // Station 1 has 1 rings with 36 chambers in each
-<<<<<<< HEAD
        // for( Int_t iStation = 1; iStation <= 1; ++iStation ){
        Int_t iStation = 1;
        // iLayer chamber - Actually it should be GEM super chambers
@@ -301,39 +300,6 @@
 	 se = makeShape( -max_rho, -min_rho, min_z, max_z );
 	 addToCompound(se, kFWMuonEndcapLineColorIndex);
 	 gemContainer->AddElement(se);
-=======
-       for( Int_t iStation = 1; iStation <= 1; ++iStation ){
-	 // iLayer chamber - Actually it should be GEM super chambers
-	 for( Int_t iLayer = 1; iLayer <= 2; ++iLayer ){
-	   float min_rho(1000), max_rho(0), min_z(2000), max_z(-2000);
-	   ( iRing == 1 && iStation > 1 ) ? ( step = 5 ) : (  step = 18 );
-	    
-	   // Skip most of the chambers since they will project
-	   // the same way as the two top ones and the two bottom ones
-	   for( Int_t iChamber = step; iChamber <= maxChambers; iChamber += step ){
-	     for( Int_t iRoll = 1; iRoll <= maxRolls; ++iRoll ){
-	       GEMDetId id( iEndcap, iRing, iStation, iLayer, iChamber, iRoll );
-	       FWGeometry::IdToInfoItr det = m_geom->find( id.rawId() );
-	       estimateProjectionSizeGEM( *det, min_rho, max_rho, min_z, max_z );
-		 
-	       // and a chamber next to it
-	       ++iChamber;
-	       GEMDetId nextid( iEndcap, iRing, iStation, iLayer, iChamber, iRoll );
-	       det = m_geom->find( nextid.rawId() );
-	       estimateProjectionSizeGEM( *det, min_rho, max_rho, min_z, max_z );
-	     }
-	   }
-	   if ( min_rho > max_rho || min_z > max_z ) continue;
-
-	   TEveElement* se = makeShape( min_rho, max_rho, min_z, max_z);
-	   addToCompound(se, kFWMuonEndcapLineColorIndex);
-	   gemContainer->AddElement(se);
-
-	   se = makeShape( -max_rho, -min_rho, min_z, max_z );
-	   addToCompound(se, kFWMuonEndcapLineColorIndex);
-	   gemContainer->AddElement(se);
-	 }
->>>>>>> db9e4ba3
        }
      }
      container->AddElement( gemContainer );
