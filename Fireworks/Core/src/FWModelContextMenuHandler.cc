--- conflicted
+++ resolved
@@ -255,7 +255,6 @@
 
 
    if( m_selectionManager->selected().size()==1 ) {
-<<<<<<< HEAD
       {
          //edm::TypeWithDict rtype(edm::TypeWithDict::byName(id.item()->modelType()->GetName()));
          //edm::ObjectWithDict o(rtype, const_cast<void *>(id.item()->modelData(id.index())));
@@ -263,28 +262,14 @@
          //if ( rtype.functionMemberByName("print",edm::TypeWithDict(edm::TypeWithDict::byName("void (std::ostream&)"), Long_t(kIsConstant)), 0, inh))
          //{
             //m_modelPopup->EnableEntry(kPrint);
-=======
-      /* {
-         edm::TypeWithDict rtype(edm::TypeWithDict::bskpryName(id.item()->modelType()->GetName()));
-         edm::ObjectWithDict o(rtype, const_cast<void *>(id.item()->modelData(id.index())));
-         edm::TypeMemberQuery inh =  edm::TypeMemberQuery::InheritedAlso;
-         if ( rtype.functionMemberByName("print",edm::TypeWithDict(edm::TypeWithDict::byName("void (std::ostream&)"), Long_t(kIsConstant)), 0, inh))
-         {
-            m_modelPopup->EnableEntry(kPrint);
->>>>>>> b695675d
             // std::cout <<  "Enable " <<std::endl;
          //}
          //else
          //{           
             m_modelPopup->DisableEntry(kPrint);
             // printf("Disable print \n");
-<<<<<<< HEAD
          //}         
       }
-=======
-         }         
-         }*/
->>>>>>> b695675d
       //add the detail view entries
       std::vector<std::string> viewChoices = m_detailViewManager->detailViewsFor(*(m_selectionManager->selected().begin()));
       if(viewChoices.size()>0) {
