--- conflicted
+++ resolved
@@ -46,15 +46,7 @@
                                                                   offlinePrimaryVertices4DwithPID ,
                                                                   offlinePrimaryVertices4DwithPIDWithBS,
                                                                   tofPID,
-<<<<<<< HEAD
-=======
                                                                   tofPIDfor4DwithPID,
-                                                                  unsortedOfflinePrimaryVertices4Dfastsim,
-                                                                  trackWithVertexRefSelectorBeforeSorting4Dfastsim ,
-                                                                  trackRefsForJetsBeforeSorting4Dfastsim ,
-                                                                  offlinePrimaryVertices4Dfastsim,
-                                                                  offlinePrimaryVertices4DfastsimWithBS,
->>>>>>> 50a51d44
                                                                   unsortedOfflinePrimaryVertices4D,
                                                                   trackWithVertexRefSelectorBeforeSorting4D,
                                                                   trackRefsForJetsBeforeSorting4D,
@@ -79,21 +71,12 @@
                                             offlinePrimaryVertices4DnoPID ,
                                             offlinePrimaryVertices4DnoPIDWithBS,
                                             tofPID,
-<<<<<<< HEAD
-=======
                                             tofPIDfor4DwithPID,
-                                            unsortedOfflinePrimaryVertices4Dfastsim,
-                                            trackWithVertexRefSelectorBeforeSorting4Dfastsim ,
-                                            trackRefsForJetsBeforeSorting4Dfastsim ,
-                                            offlinePrimaryVertices4Dfastsim,
-                                            offlinePrimaryVertices4DfastsimWithBS,
->>>>>>> 50a51d44
                                             )
 
 from Configuration.Eras.Modifier_phase2_timing_cff import phase2_timing
 phase2_timing.toReplaceWith(vertexrecoTask, _phase2_tktiming_vertexrecoTask)
 
-<<<<<<< HEAD
 from Configuration.Eras.Modifier_phase2_timing_layer_cff import phase2_timing_layer
 phase2_timing_layer.toReplaceWith(vertexrecoTask, _phase2_tktiming_layer_vertexrecoTask)
 phase2_timing_layer.toReplaceWith(unsortedOfflinePrimaryVertices4D, unsortedOfflinePrimaryVertices4DwithPID.clone())
@@ -101,14 +84,4 @@
 phase2_timing_layer.toReplaceWith(offlinePrimaryVertices4DWithBS, offlinePrimaryVertices4DwithPIDWithBS.clone())
 phase2_timing_layer.toModify(offlinePrimaryVertices4D, vertices = "unsortedOfflinePrimaryVertices4D", particles = "trackRefsForJetsBeforeSorting4D")
 phase2_timing_layer.toModify(offlinePrimaryVertices4DWithBS, vertices = "unsortedOfflinePrimaryVertices4D:WithBS", particles = "trackRefsForJetsBeforeSorting4D")
-=======
-from Configuration.Eras.Modifier_phase2_timing_layer_tile_cff import phase2_timing_layer_tile
-from Configuration.Eras.Modifier_phase2_timing_layer_bar_cff import phase2_timing_layer_bar
-(phase2_timing_layer_tile | phase2_timing_layer_bar).toReplaceWith(vertexrecoTask, _phase2_tktiming_layer_vertexrecoTask)
-(phase2_timing_layer_tile | phase2_timing_layer_bar).toReplaceWith(unsortedOfflinePrimaryVertices4D, unsortedOfflinePrimaryVertices4DwithPID.clone())
-(phase2_timing_layer_tile | phase2_timing_layer_bar).toReplaceWith(offlinePrimaryVertices4D, offlinePrimaryVertices4DwithPID.clone())
-(phase2_timing_layer_tile | phase2_timing_layer_bar).toReplaceWith(offlinePrimaryVertices4DWithBS, offlinePrimaryVertices4DwithPIDWithBS.clone())
-(phase2_timing_layer_tile | phase2_timing_layer_bar).toModify(offlinePrimaryVertices4D, vertices = "unsortedOfflinePrimaryVertices4D", particles = "trackRefsForJetsBeforeSorting4D")
-(phase2_timing_layer_tile | phase2_timing_layer_bar).toModify(offlinePrimaryVertices4DWithBS, vertices = "unsortedOfflinePrimaryVertices4D:WithBS", particles = "trackRefsForJetsBeforeSorting4D")
-(phase2_timing_layer_tile | phase2_timing_layer_bar).toModify(tofPID, vtxsSrc='unsortedOfflinePrimaryVertices4D')
->>>>>>> 50a51d44
+phase2_timing_layer.toModify(tofPID, vtxsSrc='unsortedOfflinePrimaryVertices4D')