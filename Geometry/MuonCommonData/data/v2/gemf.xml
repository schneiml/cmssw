<<<<<<< HEAD
<?xml version="1.0"?>
<DDDefinition xmlns="http://www.cern.ch/cms/DDL" xmlns:xsi="http://www.w3.org/2001/XMLSchema-instance" xsi:schemaLocation="http://www.cern.ch/cms/DDL ../../../../DetectorDescription/Schema/DDLSchema.xsd">

<ConstantsSection label="gemf.xml" eval="true">
  <Constant name="dzTot" value="50.820*cm"/>
  <Constant name="rPos"  value="(1338*mm+[dzTot])"/>
  <Constant name="dzS1"  value="6.8804*cm"/>
  <Constant name="dzS2"  value="8.4832*cm"/>
  <Constant name="dzS3"  value="5.3262*cm"/>
  <Constant name="dzS4"  value="7.0490*cm"/>
  <Constant name="dzS5"  value="10.430*cm"/>
  <Constant name="dzS6"  value="10.276*cm"/>
  <Constant name="dzGap" value="0.2500*cm"/>
  <Constant name="dzIn"  value="([dzS1]+[dzS2]+[dzS3]+[dzS4]+[dzS5]+[dzS6]+5*[dzGap])"/>
  <Constant name="z10"   value="([dzIn]-[dzS1])"/> 
  <Constant name="z20"   value="([z10]-[dzS1]-2*[dzGap]-[dzS2])"/> 
  <Constant name="z30"   value="([z20]-[dzS2]-2*[dzGap]-[dzS3])"/> 
  <Constant name="z40"   value="([z30]-[dzS3]-2*[dzGap]-[dzS4])"/> 
  <Constant name="z50"   value="([z40]-[dzS4]-2*[dzGap]-[dzS5])"/> 
  <Constant name="z60"   value="([z50]-[dzS5]-2*[dzGap]-[dzS6])"/> 
  <Constant name="dxBot" value="12.698*cm"/>
  <Constant name="dxTop" value="21.215*cm"/>
  <Constant name="slope" value="([dxTop]-[dxBot])/(2*[dzIn])"/>
  <Constant name="dx11"  value="([dxTop]-[slope]*([dzIn]-[z10]+[dzS1]))"/>
  <Constant name="dx12"  value="([dxTop]-[slope]*([dzIn]-[z10]-[dzS1]))"/>
  <Constant name="dx21"  value="([dxTop]-[slope]*([dzIn]-[z20]+[dzS2]))"/>
  <Constant name="dx22"  value="([dxTop]-[slope]*([dzIn]-[z20]-[dzS2]))"/>
  <Constant name="dx31"  value="([dxTop]-[slope]*([dzIn]-[z30]+[dzS3]))"/>
  <Constant name="dx32"  value="([dxTop]-[slope]*([dzIn]-[z30]-[dzS3]))"/>
  <Constant name="dx41"  value="([dxTop]-[slope]*([dzIn]-[z40]+[dzS4]))"/>
  <Constant name="dx42"  value="([dxTop]-[slope]*([dzIn]-[z40]-[dzS4]))"/>
  <Constant name="dx51"  value="([dxTop]-[slope]*([dzIn]-[z50]+[dzS5]))"/>
  <Constant name="dx52"  value="([dxTop]-[slope]*([dzIn]-[z50]-[dzS5]))"/>
  <Constant name="dx61"  value="([dxTop]-[slope]*([dzIn]-[z60]+[dzS6]))"/>
  <Constant name="dx62"  value="([dxTop]-[slope]*([dzIn]-[z60]-[dzS6]))"/>
</ConstantsSection>

<MaterialSection label="gemf.xml">
  <CompositeMaterial name="M_Rdout_Brd" density="1.79*g/cm3" symbol=" " method="mixture by weight">
   <MaterialFraction fraction="0.98667">
    <rMaterial name="materials:G10"/>
   </MaterialFraction>
   <MaterialFraction fraction="0.01333">
    <rMaterial name="materials:Copper"/>
   </MaterialFraction>
  </CompositeMaterial>
  <CompositeMaterial name="M_Kapton_Cu" density="1.24*g/cm3" symbol=" " method="mixture by weight">
   <MaterialFraction fraction="0.9836">
    <rMaterial name="materials:Kapton"/>
   </MaterialFraction>
   <MaterialFraction fraction="0.0164">
    <rMaterial name="materials:Copper"/>
   </MaterialFraction>
  </CompositeMaterial>
  <CompositeMaterial name="M_GEM_Gas" density="1.8*mg/cm3" symbol=" " method="mixture by weight">
    <MaterialFraction fraction="0.60">
    <rMaterial name="materials:Argon"/>
   </MaterialFraction>
   <MaterialFraction fraction="0.083">
    <rMaterial name="materials:Carbon"/>
   </MaterialFraction>
   <MaterialFraction fraction="0.145">
    <rMaterial name="materials:Oxygen"/>
   </MaterialFraction>
   <MaterialFraction fraction="0.172">
    <rMaterial name="materials:Fluorine"/>
   </MaterialFraction>
  </CompositeMaterial>
  <CompositeMaterial name="M_GEM_Foil" density="1.74*g/cm3" symbol=" " method="mixture by weight">
   <MaterialFraction fraction="0.6565">
    <rMaterial name="materials:Kapton"/>
   </MaterialFraction>
   <MaterialFraction fraction="0.1013">
    <rMaterial name="materials:Copper"/>
   </MaterialFraction>
   <MaterialFraction fraction="0.2422">
    <rMaterial name="gemf:M_GEM_Gas"/>
   </MaterialFraction>
  </CompositeMaterial>
</MaterialSection>

<SolidSection label="gemf.xml">
  <Tubs name="GE11" rMin="1.3*m  " rMax="2.51*m  " dz="4.5*cm " startPhi="0*deg" deltaPhi="360*deg"/>
  <Trd1 name="GA11" dz="52.850*cm" dy1="4.500*mm" dy2="4.500*mm" dx1=" 9.411*cm" dx2="15.573*cm" />
  <Trd1 name="GAAX" dz="52.850*cm" dy1="4.000*mm" dy2="4.000*mm" dx1=" 8.910*cm" dx2="15.072*cm" />
  <Trd1 name="GB11" dz="52.850*cm" dy1="7.600*mm" dy2="7.600*mm" dx1="17.227*cm" dx2="26.483*cm" />
  <Trd1 name="GTAX" dz="52.850*cm" dy1="0.500*mm" dy2="0.500*mm" dx1=" 8.910*cm" dx2="15.072*cm" />
  <Trd1 name="GMAX" dz="51.976*cm" dy1="5.500*mm" dy2="5.500*mm" dx1="16.312*cm" dx2="25.390*cm"  />
  <Trd1 name="GRAX" dz="50.182*cm" dy1="1.500*mm" dy2="1.500*mm" dx1="13.569*cm" dx2="22.350*cm" />
  <Trd1 name="GIAX" dz="50.182*cm" dy1="1.050*mm" dy2="1.050*mm" dx1="13.569*cm" dx2="22.350*cm" />
  <Trd1 name="GJAX" dz="50.182*cm" dy1="0.500*mm" dy2="0.500*mm" dx1="13.569*cm" dx2="22.350*cm" />
  <Trd1 name="GKAX" dz="48.482*cm" dy1="0.025*mm" dy2="0.025*mm" dx1="12.514*cm" dx2="20.997*cm" />
  <Trd1 name="GSAX" dz="50.182*cm" dy1="1.600*mm" dy2="1.600*mm" dx1="13.569*cm" dx2="22.350*cm" />
  <Trd1 name="GDAX" dz="48.882*cm" dy1="0.125*mm" dy2="0.125*mm" dx1="12.880*cm" dx2="21.433*cm" />
  <Trd1 name="GFA1" dz="[dzS1]" dy1="1.050*mm" dy2="1.050*mm" dx1="[dx11]" dx2="[dx12]" />
  <Trd1 name="GFA2" dz="[dzS2]" dy1="1.050*mm" dy2="1.050*mm" dx1="[dx21]" dx2="[dx22]" />
  <Trd1 name="GFA3" dz="[dzS3]" dy1="1.050*mm" dy2="1.050*mm" dx1="[dx31]" dx2="[dx32]" />
  <Trd1 name="GFA4" dz="[dzS4]" dy1="1.050*mm" dy2="1.050*mm" dx1="[dx41]" dx2="[dx42]" />
  <Trd1 name="GFA5" dz="[dzS5]" dy1="1.050*mm" dy2="1.050*mm" dx1="[dx51]" dx2="[dx52]" />
  <Trd1 name="GFA6" dz="[dzS6]"  dy1="1.050*mm" dy2="1.050*mm" dx1="[dx61]" dx2="[dx62]" />
  <Box  name="GCA1" dz="[dzS1]"  dy ="1.050*mm" dx =" 0.500*mm" />
  <Box  name="GCA2" dz="[dzS2]"  dy ="1.050*mm" dx =" 0.500*mm" />
  <Box  name="GCA3" dz="[dzS3]"  dy ="1.050*mm" dx =" 0.500*mm" />
  <Box  name="GCA4" dz="[dzS4]"  dy ="1.050*mm" dx =" 0.500*mm" />
  <Box  name="GCA5" dz="[dzS5]"  dy ="1.050*mm" dx =" 0.500*mm" />
  <Box  name="GCA6" dz="[dzS6]"  dy ="1.050*mm" dx =" 0.500*mm" />
  <Trd1 name="GGA1" dz="[dzS1]" dy1="0.500*mm" dy2="0.500*mm" dx1="[dx11]" dx2="[dx12]" />
  <Trd1 name="GGA2" dz="[dzS2]" dy1="0.500*mm" dy2="0.500*mm" dx1="[dx21]" dx2="[dx22]" />
  <Trd1 name="GGA3" dz="[dzS3]" dy1="0.500*mm" dy2="0.500*mm" dx1="[dx31]" dx2="[dx32]" />
  <Trd1 name="GGA4" dz="[dzS4]" dy1="0.500*mm" dy2="0.500*mm" dx1="[dx41]" dx2="[dx42]" />
  <Trd1 name="GGA5" dz="[dzS5]" dy1="0.500*mm" dy2="0.500*mm" dx1="[dx51]" dx2="[dx52]" />
  <Trd1 name="GGA6" dz="[dzS6]" dy1="0.500*mm" dy2="0.500*mm" dx1="[dx61]" dx2="[dx62]" />
  <Box  name="GDA1" dz="[dzS1]"  dy ="0.500*mm" dx =" 0.500*mm" />
  <Box  name="GDA2" dz="[dzS2]"  dy ="0.500*mm" dx =" 0.500*mm" />
  <Box  name="GDA3" dz="[dzS3]"  dy ="0.500*mm" dx =" 0.500*mm" />
  <Box  name="GDA4" dz="[dzS4]"  dy ="0.500*mm" dx =" 0.500*mm" />
  <Box  name="GDA5" dz="[dzS5]"  dy ="0.500*mm" dx =" 0.500*mm" />
  <Box  name="GDA6" dz="[dzS6]"  dy ="0.500*mm" dx =" 0.500*mm" />
  <Trd1 name="GHA101" dz="[dzS1]" dy1="1.600*mm" dy2="1.600*mm" dx1="[dx11]" dx2="[dx12]" />
  <Trd1 name="GHA102" dz="[dzS2]" dy1="1.600*mm" dy2="1.600*mm" dx1="[dx21]" dx2="[dx22]" />
  <Trd1 name="GHA103" dz="[dzS3]" dy1="1.600*mm" dy2="1.600*mm" dx1="[dx31]" dx2="[dx32]" />
  <Trd1 name="GHA104" dz="[dzS4]" dy1="1.600*mm" dy2="1.600*mm" dx1="[dx41]" dx2="[dx42]" />
  <Trd1 name="GHA105" dz="[dzS5]" dy1="1.600*mm" dy2="1.600*mm" dx1="[dx51]" dx2="[dx52]" />
  <Trd1 name="GHA106" dz="[dzS6]" dy1="1.600*mm" dy2="1.600*mm" dx1="[dx61]" dx2="[dx62]" />
  <Box  name="GEA1" dz="[dzS1]"  dy ="1.600*mm" dx =" 0.500*mm" />
  <Box  name="GEA2" dz="[dzS2]"  dy ="1.600*mm" dx =" 0.500*mm" />
  <Box  name="GEA3" dz="[dzS3]"  dy ="1.600*mm" dx =" 0.500*mm" />
  <Box  name="GEA4" dz="[dzS4]"  dy ="1.600*mm" dx =" 0.500*mm" />
  <Box  name="GEA5" dz="[dzS5]"  dy ="1.600*mm" dx =" 0.500*mm" />
  <Box  name="GEA6" dz="[dzS6]"  dy ="1.600*mm" dx =" 0.500*mm" />

  <Tubs name="RT2D" rMin="1.97*m  " rMax="3.3*m  " dz="2*cm " startPhi="-13*deg" deltaPhi="26*deg"/>
  <Trd1 name="RFDX" dz="61.55*cm " dy1="5.5*mm " dy2="5.5*mm " dx1="35.159*cm " dx2="56.847*cm " />
  <Trd1 name="RHDX" dz="61.5*cm " dy1="5*mm " dy2="5*mm " dx1="35.109*cm " dx2="56.797*cm " />
  <Trd1 name="RED1" dz="16.05*cm " dy1="1*mm " dy2="1*mm " dx1="51.134*cm " dx2="56.794*cm " />
  <Trd1 name="RED2" dz="16.8*cm " dy1="1*mm " dy2="1*mm " dx1="45.033*cm " dx2="50.957*cm " />
  <Trd1 name="RED3" dz="14.55*cm " dy1="1*mm " dy2="1*mm " dx1="39.725*cm " dx2="44.857*cm " />
  <Trd1 name="RED4" dz="12.6*cm " dy1="1*mm " dy2="1*mm " dx1="35.106*cm " dx2="39.549*cm " />
</SolidSection>

<LogicalPartSection label="gemf.xml">
  <LogicalPart name="GE11P" category="unspecified">
    <rSolid name="GE11"/>
    <rMaterial name="materials:ME_free_space"/>
  </LogicalPart>
  <LogicalPart name="GE11N" category="unspecified">
    <rSolid name="GE11"/>
    <rMaterial name="materials:ME_free_space"/>
  </LogicalPart>
  <LogicalPart name="GA11" category="unspecified">
    <rSolid name="GA11"/>
    <rMaterial name="materials:Aluminium"/>
  </LogicalPart>
  <LogicalPart name="GAAX" category="unspecified">
    <rSolid name="GAAX"/>
    <rMaterial name="materials:Air"/>
  </LogicalPart>
  <LogicalPart name="GB11" category="unspecified">
    <rSolid name="GB11"/>
    <rMaterial name="materials:Aluminium"/>
  </LogicalPart>
  <LogicalPart name="GTAX" category="unspecified">
    <rSolid name="GTAX"/>
    <rMaterial name="materials:Air"/>
  </LogicalPart>
  <LogicalPart name="GMAX" category="unspecified">
    <rSolid name="GMAX"/>
    <rMaterial name="materials:Air"/>
  </LogicalPart>
  <LogicalPart name="GRAX" category="unspecified">
    <rSolid name="GRAX"/>
    <rMaterial name="gemf:M_Rdout_Brd"/>
  </LogicalPart>
  <LogicalPart name="GIAX" category="unspecified">
    <rSolid name="GIAX"/>
    <rMaterial name="materials:G10"/>
  </LogicalPart>
  <LogicalPart name="GFA1" category="unspecified">
    <rSolid name="GFA1"/>
    <rMaterial name="gemf:M_GEM_Gas"/>
  </LogicalPart>
  <LogicalPart name="GFA2" category="unspecified">
    <rSolid name="GFA2"/>
    <rMaterial name="gemf:M_GEM_Gas"/>
  </LogicalPart>
  <LogicalPart name="GFA3" category="unspecified">
    <rSolid name="GFA3"/>
    <rMaterial name="gemf:M_GEM_Gas"/>
  </LogicalPart>
  <LogicalPart name="GFA4" category="unspecified">
    <rSolid name="GFA4"/>
    <rMaterial name="gemf:M_GEM_Gas"/>
  </LogicalPart>
  <LogicalPart name="GFA5" category="unspecified">
    <rSolid name="GFA5"/>
    <rMaterial name="gemf:M_GEM_Gas"/>
  </LogicalPart>
  <LogicalPart name="GFA6" category="unspecified">
    <rSolid name="GFA6"/>
    <rMaterial name="gemf:M_GEM_Gas"/>
  </LogicalPart>
  <LogicalPart name="GCA1" category="unspecified">
    <rSolid name="GCA1"/>
    <rMaterial name="materials:G10"/>
  </LogicalPart>
  <LogicalPart name="GCA2" category="unspecified">
    <rSolid name="GCA2"/>
    <rMaterial name="materials:G10"/>
  </LogicalPart>
  <LogicalPart name="GCA3" category="unspecified">
    <rSolid name="GCA3"/>
    <rMaterial name="materials:G10"/>
  </LogicalPart>
  <LogicalPart name="GCA4" category="unspecified">
    <rSolid name="GCA4"/>
    <rMaterial name="materials:G10"/>
  </LogicalPart>
  <LogicalPart name="GCA5" category="unspecified">
    <rSolid name="GCA5"/>
    <rMaterial name="materials:G10"/>
  </LogicalPart>
  <LogicalPart name="GCA6" category="unspecified">
    <rSolid name="GCA6"/>
    <rMaterial name="materials:G10"/>
  </LogicalPart>
  <LogicalPart name="GJAX" category="unspecified">
    <rSolid name="GJAX"/>
    <rMaterial name="materials:G10"/>
  </LogicalPart>
  <LogicalPart name="GGA1" category="unspecified">
    <rSolid name="GGA1"/>
    <rMaterial name="gemf:M_GEM_Gas"/>
  </LogicalPart>
  <LogicalPart name="GGA2" category="unspecified">
    <rSolid name="GGA2"/>
    <rMaterial name="gemf:M_GEM_Gas"/>
  </LogicalPart>
  <LogicalPart name="GGA3" category="unspecified">
    <rSolid name="GGA3"/>
    <rMaterial name="gemf:M_GEM_Gas"/>
  </LogicalPart>
  <LogicalPart name="GGA4" category="unspecified">
    <rSolid name="GGA4"/>
    <rMaterial name="gemf:M_GEM_Gas"/>
  </LogicalPart>
  <LogicalPart name="GGA5" category="unspecified">
    <rSolid name="GGA5"/>
    <rMaterial name="gemf:M_GEM_Gas"/>
  </LogicalPart>
  <LogicalPart name="GGA6" category="unspecified">
    <rSolid name="GGA6"/>
    <rMaterial name="gemf:M_GEM_Gas"/>
  </LogicalPart>
  <LogicalPart name="GDA1" category="unspecified">
    <rSolid name="GDA1"/>
    <rMaterial name="materials:G10"/>
  </LogicalPart>
  <LogicalPart name="GDA2" category="unspecified">
    <rSolid name="GDA2"/>
    <rMaterial name="materials:G10"/>
  </LogicalPart>
  <LogicalPart name="GDA3" category="unspecified">
    <rSolid name="GDA3"/>
    <rMaterial name="materials:G10"/>
  </LogicalPart>
  <LogicalPart name="GDA4" category="unspecified">
    <rSolid name="GDA4"/>
    <rMaterial name="materials:G10"/>
  </LogicalPart>
  <LogicalPart name="GDA5" category="unspecified">
    <rSolid name="GDA5"/>
    <rMaterial name="materials:G10"/>
  </LogicalPart>
  <LogicalPart name="GDA6" category="unspecified">
    <rSolid name="GDA6"/>
    <rMaterial name="materials:G10"/>
  </LogicalPart>
  <LogicalPart name="GKAX" category="unspecified">
    <rSolid name="GKAX"/>
    <rMaterial name="gemf:M_GEM_Foil"/>
  </LogicalPart>
  <LogicalPart name="GSAX" category="unspecified">
    <rSolid name="GSAX"/>
    <rMaterial name="materials:G10"/>
  </LogicalPart>
  <LogicalPart name="GHA101" category="unspecified">
    <rSolid name="GHA101"/>
    <rMaterial name="gemf:M_GEM_Gas"/>
  </LogicalPart>
  <LogicalPart name="GHA102" category="unspecified">
    <rSolid name="GHA102"/>
    <rMaterial name="gemf:M_GEM_Gas"/>
  </LogicalPart>
  <LogicalPart name="GHA103" category="unspecified">
    <rSolid name="GHA103"/>
    <rMaterial name="gemf:M_GEM_Gas"/>
  </LogicalPart>
  <LogicalPart name="GHA104" category="unspecified">
    <rSolid name="GHA104"/>
    <rMaterial name="gemf:M_GEM_Gas"/>
  </LogicalPart>
  <LogicalPart name="GHA105" category="unspecified">
    <rSolid name="GHA105"/>
    <rMaterial name="gemf:M_GEM_Gas"/>
  </LogicalPart>
  <LogicalPart name="GHA106" category="unspecified">
    <rSolid name="GHA106"/>
    <rMaterial name="gemf:M_GEM_Gas"/>
  </LogicalPart>
  <LogicalPart name="GEA1" category="unspecified">
    <rSolid name="GEA1"/>
    <rMaterial name="materials:G10"/>
  </LogicalPart>
  <LogicalPart name="GEA2" category="unspecified">
    <rSolid name="GEA2"/>
    <rMaterial name="materials:G10"/>
  </LogicalPart>
  <LogicalPart name="GEA3" category="unspecified">
    <rSolid name="GEA3"/>
    <rMaterial name="materials:G10"/>
  </LogicalPart>
  <LogicalPart name="GEA4" category="unspecified">
    <rSolid name="GEA4"/>
    <rMaterial name="materials:G10"/>
  </LogicalPart>
  <LogicalPart name="GEA5" category="unspecified">
    <rSolid name="GEA5"/>
    <rMaterial name="materials:G10"/>
  </LogicalPart>
  <LogicalPart name="GEA6" category="unspecified">
    <rSolid name="GEA6"/>
    <rMaterial name="materials:G10"/>
  </LogicalPart>
  <LogicalPart name="GDAX" category="unspecified">
    <rSolid name="GDAX"/>
    <rMaterial name="gemf:M_Kapton_Cu"/>
  </LogicalPart>

  <LogicalPart name="RT2D" category="unspecified">
    <rSolid name="RT2D"/>
    <rMaterial name="materials:ME_free_space"/>
  </LogicalPart>
  <LogicalPart name="RFDX" category="unspecified">
    <rSolid name="RFDX"/>
    <rMaterial name="materials:Aluminium"/>
  </LogicalPart>
  <LogicalPart name="RHDX" category="unspecified">
    <rSolid name="RHDX"/>
    <rMaterial name="materials:Bakelite"/>
  </LogicalPart>
  <LogicalPart name="RED1" category="unspecified">
    <rSolid name="RED1"/>
    <rMaterial name="materials:M_RPC_Gas"/>
  </LogicalPart>
  <LogicalPart name="RED2" category="unspecified">
    <rSolid name="RED2"/>
    <rMaterial name="materials:M_RPC_Gas"/>
  </LogicalPart>
  <LogicalPart name="RED3" category="unspecified">
    <rSolid name="RED3"/>
    <rMaterial name="materials:M_RPC_Gas"/>
  </LogicalPart>
  <LogicalPart name="RED4" category="unspecified">
    <rSolid name="RED4"/>
    <rMaterial name="materials:M_RPC_Gas"/>
  </LogicalPart>
 </LogicalPartSection>

 <PosPartSection label="gemf.xml">
  <PosPart copyNumber="1">
    <rParent name="mf:ME1RingP"/>
    <rChild name="gemf:GE11P"/>
    <Translation x="0*fm" y="0*fm" z="5.686*m" />
  </PosPart>
  <PosPart copyNumber="1">
    <rParent name="mf:ME1RingN"/>
    <rChild name="gemf:GE11N"/>
    <Translation x="0*fm" y="0*fm" z="5.686*m" />
  </PosPart>
  <PosPart copyNumber="1">
    <rParent name="gemf:GA11"/>
    <rChild name="gemf:GAAX"/>
    <Translation x="0*fm" y="-0.5*mm" z="0*fm" />
  </PosPart>
  <PosPart copyNumber="1">
    <rParent name="gemf:GB11"/>
    <rChild name="gemf:GTAX"/>
    <Translation x="0*fm" y="7.1*mm" z="0*fm" />
  </PosPart>
  <PosPart copyNumber="1">
    <rParent name="gemf:GB11"/>
    <rChild name="gemf:GMAX"/>
    <Translation x="0*fm" y="1.1*mm" z="0*fm" />
  </PosPart>
  <PosPart copyNumber="1">
    <rParent name="gemf:GMAX"/>
    <rChild name="gemf:GDAX"/>
    <Translation x="0*fm" y="-5.375*mm " z="0*fm" />
  </PosPart>
  <PosPart copyNumber="1">
    <rParent name="gemf:GMAX"/>
    <rChild name="gemf:GSAX"/>
    <Translation x="0*fm" y="-3.650*mm" z="0*fm" />
  </PosPart>
  <PosPart copyNumber="1">
    <rParent name="gemf:GMAX"/>
    <rChild name="gemf:GKAX"/>
    <Translation x="0*fm" y="-2.025*mm" z="0*fm" />
  </PosPart>
  <PosPart copyNumber="1">
    <rParent name="gemf:GMAX"/>
    <rChild name="gemf:GJAX"/>
    <Translation x="0*fm" y="-1.500*mm" z="0*fm" />
  </PosPart>
  <PosPart copyNumber="2">
    <rParent name="gemf:GMAX"/>
    <rChild name="gemf:GKAX"/>
    <Translation x="0*fm" y="-0.975*mm" z="0*fm" />
  </PosPart>
  <PosPart copyNumber="2">
    <rParent name="gemf:GMAX"/>
    <rChild name="gemf:GIAX"/>
    <Translation x="0*fm" y="+0.100*mm" z="0*fm" />
  </PosPart>
  <PosPart copyNumber="3">
    <rParent name="gemf:GMAX"/>
    <rChild name="gemf:GKAX"/>
    <Translation x="0*fm" y="+1.175*mm" z="0*fm" />
  </PosPart>
  <PosPart copyNumber="3">
    <rParent name="gemf:GMAX"/>
    <rChild name="gemf:GJAX"/>
    <Translation x="0*fm" y="+1.700*mm" z="0*fm" />
  </PosPart>
  <PosPart copyNumber="1">
    <rParent name="gemf:GMAX"/>
    <rChild name="gemf:GRAX"/>
    <Translation x="0*fm" y="+3.700*mm" z="0*fm" />
  </PosPart>

  <PosPart copyNumber="1">
    <rParent name="gemf:GIAX"/>
    <rChild name="gemf:GFA1"/>
    <Translation x="0*fm" y="0*fm" z="[z10]" />
  </PosPart>
  <PosPart copyNumber="2">
    <rParent name="gemf:GIAX"/>
    <rChild name="gemf:GFA2"/>
    <Translation x="0*fm" y="0*fm" z="[z20]" />
  </PosPart>
  <PosPart copyNumber="3">
    <rParent name="gemf:GIAX"/>
    <rChild name="gemf:GFA3"/>
    <Translation x="0*fm" y="0*fm" z="[z30]" />
  </PosPart>
  <PosPart copyNumber="4">
    <rParent name="gemf:GIAX"/>
    <rChild name="gemf:GFA4"/>
    <Translation x="0*fm" y="0*fm" z="[z40]" />
  </PosPart>
  <PosPart copyNumber="5">
    <rParent name="gemf:GIAX"/>
    <rChild name="gemf:GFA5"/>
    <Translation x="0*fm" y="0*fm" z="[z50]" />
  </PosPart>
  <PosPart copyNumber="6">
    <rParent name="gemf:GIAX"/>
    <rChild name="gemf:GFA6"/>
    <Translation x="0*fm" y="0*fm" z="[z60]" />
  </PosPart>
  <PosPart copyNumber="1">
    <rParent name="gemf:GFA1"/>
    <rChild name="gemf:GCA1"/>
  </PosPart>
  <PosPart copyNumber="1">
    <rParent name="gemf:GFA2"/>
    <rChild name="gemf:GCA2"/>
  </PosPart>
  <PosPart copyNumber="1">
    <rParent name="gemf:GFA3"/>
    <rChild name="gemf:GCA3"/>
  </PosPart>
  <PosPart copyNumber="1">
    <rParent name="gemf:GFA4"/>
    <rChild name="gemf:GCA4"/>
  </PosPart>
  <PosPart copyNumber="1">
    <rParent name="gemf:GFA5"/>
    <rChild name="gemf:GCA5"/>
  </PosPart>
  <PosPart copyNumber="1">
    <rParent name="gemf:GFA6"/>
    <rChild name="gemf:GCA6"/>
  </PosPart>

  <PosPart copyNumber="1">
    <rParent name="gemf:GJAX"/>
    <rChild name="gemf:GGA1"/>
    <Translation x="0*fm" y="0*fm" z="[z10]" />
  </PosPart>
  <PosPart copyNumber="2">
    <rParent name="gemf:GJAX"/>
    <rChild name="gemf:GGA2"/>
    <Translation x="0*fm" y="0*fm" z="[z20]" />
  </PosPart>
  <PosPart copyNumber="3">
    <rParent name="gemf:GJAX"/>
    <rChild name="gemf:GGA3"/>
    <Translation x="0*fm" y="0*fm" z="[z30]" />
  </PosPart>
  <PosPart copyNumber="4">
    <rParent name="gemf:GJAX"/>
    <rChild name="gemf:GGA4"/>
    <Translation x="0*fm" y="0*fm" z="[z40]" />
  </PosPart>
  <PosPart copyNumber="5">
    <rParent name="gemf:GJAX"/>
    <rChild name="gemf:GGA5"/>
    <Translation x="0*fm" y="0*fm" z="[z50]" />
  </PosPart>
  <PosPart copyNumber="6">
    <rParent name="gemf:GJAX"/>
    <rChild name="gemf:GGA6"/>
    <Translation x="0*fm" y="0*fm" z="[z60]" />
  </PosPart>
  <PosPart copyNumber="1">
    <rParent name="gemf:GGA1"/>
    <rChild name="gemf:GDA1"/>
  </PosPart>
  <PosPart copyNumber="1">
    <rParent name="gemf:GGA2"/>
    <rChild name="gemf:GDA2"/>
  </PosPart>
  <PosPart copyNumber="1">
    <rParent name="gemf:GGA3"/>
    <rChild name="gemf:GDA3"/>
  </PosPart>
  <PosPart copyNumber="1">
    <rParent name="gemf:GGA4"/>
    <rChild name="gemf:GDA4"/>
  </PosPart>
  <PosPart copyNumber="1">
    <rParent name="gemf:GGA5"/>
    <rChild name="gemf:GDA5"/>
  </PosPart>
  <PosPart copyNumber="1">
    <rParent name="gemf:GGA6"/>
    <rChild name="gemf:GDA6"/>
  </PosPart>

  <PosPart copyNumber="1">
    <rParent name="gemf:GSAX"/>
    <rChild name="gemf:GHA101"/>
    <Translation x="0*fm" y="0*fm" z="[z10]" />
  </PosPart>
  <PosPart copyNumber="2">
    <rParent name="gemf:GSAX"/>
    <rChild name="gemf:GHA102"/>
    <Translation x="0*fm" y="0*fm" z="[z20]" />
  </PosPart>
  <PosPart copyNumber="3">
    <rParent name="gemf:GSAX"/>
    <rChild name="gemf:GHA103"/>
    <Translation x="0*fm" y="0*fm" z="[z30]" />
  </PosPart>
  <PosPart copyNumber="4">
    <rParent name="gemf:GSAX"/>
    <rChild name="gemf:GHA104"/>
    <Translation x="0*fm" y="0*fm" z="[z40]" />
  </PosPart>
  <PosPart copyNumber="5">
    <rParent name="gemf:GSAX"/>
    <rChild name="gemf:GHA105"/>
    <Translation x="0*fm" y="0*fm" z="[z50]" />
  </PosPart>
  <PosPart copyNumber="6">
    <rParent name="gemf:GSAX"/>
    <rChild name="gemf:GHA106"/>
    <Translation x="0*fm" y="0*fm" z="[z60]" />
  </PosPart>
  <PosPart copyNumber="1">
    <rParent name="gemf:GHA101"/>
    <rChild name="gemf:GEA1"/>
  </PosPart>
  <PosPart copyNumber="1">
    <rParent name="gemf:GHA102"/>
    <rChild name="gemf:GEA2"/>
  </PosPart>
  <PosPart copyNumber="1">
    <rParent name="gemf:GHA103"/>
    <rChild name="gemf:GEA3"/>
  </PosPart>
  <PosPart copyNumber="1">
    <rParent name="gemf:GHA104"/>
    <rChild name="gemf:GEA4"/>
  </PosPart>
  <PosPart copyNumber="1">
    <rParent name="gemf:GHA105"/>
    <rChild name="gemf:GEA5"/>
  </PosPart>
  <PosPart copyNumber="1">
    <rParent name="gemf:GHA106"/>
    <rChild name="gemf:GEA6"/>
  </PosPart>

  <PosPart copyNumber="1">
    <rParent name="gemf:RT2D"/>
    <rChild name="gemf:RFDX"/>
    <rRotation name="rotations:90XD"/>
    <Translation x="2.606*m  " y="0*fm " z="0*fm " />
  </PosPart>
  <PosPart copyNumber="1">
    <rParent name="gemf:RFDX"/>
    <rChild name="gemf:RHDX"/>
    <rRotation name="rotations:000D"/>
  </PosPart>
  <PosPart copyNumber="1">
    <rParent name="gemf:RHDX"/>
    <rChild name="gemf:RED1"/>
    <rRotation name="rotations:000D"/>
    <Translation x="0*fm " y="0*fm " z="45.45*cm " />
  </PosPart>
  <PosPart copyNumber="1">
    <rParent name="gemf:RHDX"/>
    <rChild name="gemf:RED2"/>
    <rRotation name="rotations:000D"/>
    <Translation x="0*fm " y="0*fm " z="11.6*cm " />
  </PosPart>
  <PosPart copyNumber="1">
    <rParent name="gemf:RHDX"/>
    <rChild name="gemf:RED3"/>
    <rRotation name="rotations:000D"/>
    <Translation x="0*fm " y="0*fm " z="-20.75*cm " />
  </PosPart>
  <PosPart copyNumber="1">
    <rParent name="gemf:RHDX"/>
    <rChild name="gemf:RED4"/>
    <rRotation name="rotations:000D"/>
    <Translation x="0*fm " y="0*fm " z="-48.9*cm " />
  </PosPart>
 </PosPartSection>

<Algorithm name="muon:DDGEMAngular">
    <rParent name="gemf:GE11P"/>
    <String name="ChildName" value="GB11"/>
    <String name="RotNameSpace" value="gemf"/>
    <Numeric name="n" value="18"/>
    <Numeric name="startCopyNo" value="2"/>
    <Numeric name="incrCopyNo"  value="2"/>
    <Numeric name="invert"      value="0"/>
    <Numeric name="stepAngle"   value="20*deg"/>
    <Numeric name="startAngle"  value="0*deg"/>
    <Numeric name="rPosition"   value="[rPos]"/>
    <Numeric name="zoffset"     value="+34.80*mm"/>
</Algorithm>
<Algorithm name="muon:DDGEMAngular">
    <rParent name="gemf:GE11P"/>
    <String name="ChildName" value="GA11"/>
    <String name="RotNameSpace" value="gemf"/>
    <Numeric name="n" value="18"/>
    <Numeric name="startCopyNo" value="2"/>
    <Numeric name="incrCopyNo"  value="2"/>
    <Numeric name="invert"      value="0"/>
    <Numeric name="stepAngle"   value="20*deg"/>
    <Numeric name="startAngle"  value="0*deg"/>
    <Numeric name="rPosition"   value="[rPos]"/>
    <Numeric name="zoffset"     value="+22.70*mm"/>
</Algorithm>
<Algorithm name="muon:DDGEMAngular">
    <rParent name="gemf:GE11P"/>
    <String name="ChildName" value="GB11"/>
    <String name="RotNameSpace" value="gemf"/>
    <Numeric name="n" value="18"/>
    <Numeric name="startCopyNo" value="1"/>
    <Numeric name="incrCopyNo"  value="2"/>
    <Numeric name="invert"      value="0"/>
    <Numeric name="stepAngle"   value="20*deg"/>
    <Numeric name="startAngle"  value="0*deg"/>
    <Numeric name="rPosition"   value="[rPos]"/>
    <Numeric name="zoffset"     value=" -8.60*mm"/>
</Algorithm>
<Algorithm name="muon:DDGEMAngular">
    <rParent name="gemf:GE11P"/>
    <String name="ChildName" value="GA11"/>
    <String name="RotNameSpace" value="gemf"/>
    <Numeric name="n" value="18"/>
    <Numeric name="startCopyNo" value="1"/>
    <Numeric name="incrCopyNo"  value="2"/>
    <Numeric name="invert"      value="0"/>
    <Numeric name="stepAngle"   value="20*deg"/>
    <Numeric name="startAngle"  value="0*deg"/>
    <Numeric name="rPosition"   value="[rPos]"/>
    <Numeric name="zoffset"     value="-20.70*mm"/>
</Algorithm>
<Algorithm name="muon:DDGEMAngular">
    <rParent name="gemf:GE11P"/>
    <String name="ChildName" value="GB11"/>
    <String name="RotNameSpace" value="gemf"/>
    <Numeric name="n" value="18"/>
    <Numeric name="startCopyNo" value="53"/>
    <Numeric name="incrCopyNo"  value="2"/>
    <Numeric name="invert"      value="1"/>
    <Numeric name="stepAngle"   value="20*deg"/>
    <Numeric name="startAngle"  value="10*deg"/>
    <Numeric name="rPosition"   value="[rPos]"/>
    <Numeric name="zoffset"     value=" +8.60*mm"/>
</Algorithm>
<Algorithm name="muon:DDGEMAngular">
    <rParent name="gemf:GE11P"/>
    <String name="ChildName" value="GA11"/>
    <String name="RotNameSpace" value="gemf"/>
    <Numeric name="n" value="18"/>
    <Numeric name="startCopyNo" value="53"/>
    <Numeric name="incrCopyNo"  value="2"/>
    <Numeric name="invert"      value="1"/>
    <Numeric name="stepAngle"   value="20*deg"/>
    <Numeric name="startAngle"  value="10*deg"/>
    <Numeric name="rPosition"   value="[rPos]"/>
    <Numeric name="zoffset"     value="+20.70*mm"/>
</Algorithm>
<Algorithm name="muon:DDGEMAngular">
    <rParent name="gemf:GE11P"/>
    <String name="ChildName" value="GB11"/>
    <String name="RotNameSpace" value="gemf"/>
    <Numeric name="n" value="18"/>
    <Numeric name="startCopyNo" value="52"/>
    <Numeric name="incrCopyNo"  value="2"/>
    <Numeric name="invert"      value="1"/>
    <Numeric name="stepAngle"   value="20*deg"/>
    <Numeric name="startAngle"  value="10*deg"/>
    <Numeric name="rPosition"   value="[rPos]"/>
    <Numeric name="zoffset"     value="-34.80*mm"/>
</Algorithm>
<Algorithm name="muon:DDGEMAngular">
    <rParent name="gemf:GE11P"/>
    <String name="ChildName" value="GA11"/>
    <String name="RotNameSpace" value="gemf"/>
    <Numeric name="n" value="18"/>
    <Numeric name="startCopyNo" value="52"/>
    <Numeric name="incrCopyNo"  value="2"/>
    <Numeric name="invert"      value="1"/>
    <Numeric name="stepAngle"   value="20*deg"/>
    <Numeric name="startAngle"  value="10*deg"/>
    <Numeric name="rPosition"   value="[rPos]"/>
    <Numeric name="zoffset"     value="-22.70*mm"/>
</Algorithm>
<Algorithm name="muon:DDGEMAngular">
    <rParent name="gemf:GE11N"/>
    <String name="ChildName" value="GB11"/>
    <String name="RotNameSpace" value="gemf"/>
    <Numeric name="n" value="18"/>
    <Numeric name="startCopyNo" value="2"/>
    <Numeric name="incrCopyNo"  value="2"/>
    <Numeric name="invert"      value="0"/>
    <Numeric name="stepAngle"   value="-20*deg"/>
    <Numeric name="startAngle"  value="180*deg"/>
    <Numeric name="rPosition"   value="[rPos]"/>
    <Numeric name="zoffset"     value="+34.80*mm"/>
</Algorithm>
<Algorithm name="muon:DDGEMAngular">
    <rParent name="gemf:GE11N"/>
    <String name="ChildName" value="GA11"/>
    <String name="RotNameSpace" value="gemf"/>
    <Numeric name="n" value="18"/>
    <Numeric name="startCopyNo" value="2"/>
    <Numeric name="incrCopyNo"  value="2"/>
    <Numeric name="invert"      value="0"/>
    <Numeric name="stepAngle"   value="-20*deg"/>
    <Numeric name="startAngle"  value="180*deg"/>
    <Numeric name="rPosition"   value="[rPos]"/>
    <Numeric name="zoffset"     value="+22.70*mm"/>
</Algorithm>
<Algorithm name="muon:DDGEMAngular">
    <rParent name="gemf:GE11N"/>
    <String name="ChildName" value="GB11"/>
    <String name="RotNameSpace" value="gemf"/>
    <Numeric name="n" value="18"/>
    <Numeric name="startCopyNo" value="1"/>
    <Numeric name="incrCopyNo"  value="2"/>
    <Numeric name="invert"      value="0"/>
    <Numeric name="stepAngle"   value="-20*deg"/>
    <Numeric name="startAngle"  value="180*deg"/>
    <Numeric name="rPosition"   value="[rPos]"/>
    <Numeric name="zoffset"     value=" -8.60*mm"/>
</Algorithm>
<Algorithm name="muon:DDGEMAngular">
    <rParent name="gemf:GE11N"/>
    <String name="ChildName" value="GA11"/>
    <String name="RotNameSpace" value="gemf"/>
    <Numeric name="n" value="18"/>
    <Numeric name="startCopyNo" value="1"/>
    <Numeric name="incrCopyNo"  value="2"/>
    <Numeric name="invert"      value="0"/>
    <Numeric name="stepAngle"   value="-20*deg"/>
    <Numeric name="startAngle"  value="180*deg"/>
    <Numeric name="rPosition"   value="[rPos]"/>
    <Numeric name="zoffset"     value="-20.70*mm"/>
</Algorithm>
<Algorithm name="muon:DDGEMAngular">
    <rParent name="gemf:GE11N"/>
    <String name="ChildName" value="GB11"/>
    <String name="RotNameSpace" value="gemf"/>
    <Numeric name="n" value="18"/>
    <Numeric name="startCopyNo" value="53"/>
    <Numeric name="incrCopyNo"  value="2"/>
    <Numeric name="invert"      value="1"/>
    <Numeric name="stepAngle"   value="-20*deg"/>
    <Numeric name="startAngle"  value="170*deg"/>
    <Numeric name="rPosition"   value="[rPos]"/>
    <Numeric name="zoffset"     value=" +8.60*mm"/>
</Algorithm>
<Algorithm name="muon:DDGEMAngular">
    <rParent name="gemf:GE11N"/>
    <String name="ChildName" value="GA11"/>
    <String name="RotNameSpace" value="gemf"/>
    <Numeric name="n" value="18"/>
    <Numeric name="startCopyNo" value="53"/>
    <Numeric name="incrCopyNo"  value="2"/>
    <Numeric name="invert"      value="1"/>
    <Numeric name="stepAngle"   value="-20*deg"/>
    <Numeric name="startAngle"  value="170*deg"/>
    <Numeric name="rPosition"   value="[rPos]"/>
    <Numeric name="zoffset"     value="+20.70*mm"/>
</Algorithm>
<Algorithm name="muon:DDGEMAngular">
    <rParent name="gemf:GE11N"/>
    <String name="ChildName" value="GB11"/>
    <String name="RotNameSpace" value="gemf"/>
    <Numeric name="n" value="18"/>
    <Numeric name="startCopyNo" value="52"/>
    <Numeric name="incrCopyNo"  value="2"/>
    <Numeric name="invert"      value="1"/>
    <Numeric name="stepAngle"   value="-20*deg"/>
    <Numeric name="startAngle"  value="170*deg"/>
    <Numeric name="rPosition"   value="[rPos]"/>
    <Numeric name="zoffset"     value="-34.80*mm"/>
</Algorithm>
<Algorithm name="muon:DDGEMAngular">
    <rParent name="gemf:GE11N"/>
    <String name="ChildName" value="GA11"/>
    <String name="RotNameSpace" value="gemf"/>
    <Numeric name="n" value="18"/>
    <Numeric name="startCopyNo" value="52"/>
    <Numeric name="incrCopyNo"  value="2"/>
    <Numeric name="invert"      value="1"/>
    <Numeric name="stepAngle"   value="-20*deg"/>
    <Numeric name="startAngle"  value="170*deg"/>
    <Numeric name="rPosition"   value="[rPos]"/>
    <Numeric name="zoffset"     value="-22.70*mm"/>
</Algorithm>

<Algorithm name="muon:DDMuonAngular">
    <rParent name="mf:RR2X"/>
    <String name="ChildName" value="RT2D"/>
    <String name="RotNameSpace" value="rotations"/>
    <Numeric name="n" value="9"/>
    <Numeric name="startCopyNo" value="1"/>
    <Numeric name="incrCopyNo"  value="2"/>
    <Numeric name="stepAngle"   value="40*deg"/>
    <Numeric name="startAngle"  value="0*deg"/>
    <Numeric name="zoffset"     value="-2.2*cm"/>
</Algorithm>
<Algorithm name="muon:DDMuonAngular">
    <rParent name="mf:RR2X"/>
    <String name="ChildName" value="RT2D"/>
    <String name="RotNameSpace" value="rotations"/>
    <Numeric name="n" value="9"/>
    <Numeric name="startCopyNo" value="2"/>
    <Numeric name="incrCopyNo"  value="2"/>
    <Numeric name="stepAngle"   value="40*deg"/>
    <Numeric name="startAngle"  value="20*deg"/>
    <Numeric name="zoffset"     value="2.2*cm"/>
</Algorithm>

</DDDefinition>
=======
<?xml version="1.0"?>
<DDDefinition xmlns="http://www.cern.ch/cms/DDL" xmlns:xsi="http://www.w3.org/2001/XMLSchema-instance" xsi:schemaLocation="http://www.cern.ch/cms/DDL ../../../../DetectorDescription/Schema/DDLSchema.xsd">

<ConstantsSection label="gemf.xml" eval="true">
  <Constant name="Tilt"       value="2.5*deg"/>
</ConstantsSection>

<MaterialSection label="gemf.xml">
  <CompositeMaterial name="M_Rdout_Brd" density="1.79*g/cm3" symbol=" " method="mixture by weight">
   <MaterialFraction fraction="0.98667">
    <rMaterial name="materials:G10"/>
   </MaterialFraction>
   <MaterialFraction fraction="0.01333">
    <rMaterial name="materials:Copper"/>
   </MaterialFraction>
  </CompositeMaterial>
  <CompositeMaterial name="M_Kapton_Cu" density="1.24*g/cm3" symbol=" " method="mixture by weight">
   <MaterialFraction fraction="0.9836">
    <rMaterial name="materials:Kapton"/>
   </MaterialFraction>
   <MaterialFraction fraction="0.0164">
    <rMaterial name="materials:Copper"/>
   </MaterialFraction>
  </CompositeMaterial>
  <CompositeMaterial name="M_GEM_Gas" density="1.8*mg/cm3" symbol=" " method="mixture by weight">
    <MaterialFraction fraction="0.60">
    <rMaterial name="materials:Argon"/>
   </MaterialFraction>
   <MaterialFraction fraction="0.083">
    <rMaterial name="materials:Carbon"/>
   </MaterialFraction>
   <MaterialFraction fraction="0.145">
    <rMaterial name="materials:Oxygen"/>
   </MaterialFraction>
   <MaterialFraction fraction="0.172">
    <rMaterial name="materials:Fluorine"/>
   </MaterialFraction>
  </CompositeMaterial>
  <CompositeMaterial name="M_GEM_Foil" density="1.74*g/cm3" symbol=" " method="mixture by weight">
   <MaterialFraction fraction="0.6565">
    <rMaterial name="materials:Kapton"/>
   </MaterialFraction>
   <MaterialFraction fraction="0.1013">
    <rMaterial name="materials:Copper"/>
   </MaterialFraction>
   <MaterialFraction fraction="0.2422">
    <rMaterial name="gemf:M_GEM_Gas"/>
   </MaterialFraction>
  </CompositeMaterial>
  <CompositeMaterial name="M_Hybrid" density="1.050*g/cm3" symbol=" " method="mixture by weight">
   <MaterialFraction fraction="0.91512109">
    <rMaterial name="materials:Carbon"/>
   </MaterialFraction>
   <MaterialFraction fraction="0.084878906">
    <rMaterial name="materials:Hydrogen"/>
   </MaterialFraction>
  </CompositeMaterial>
</MaterialSection>
 

<RotationSection label="gemf.xml">
  <Rotation name="M10D" thetaX="(90*deg-[Tilt])" phiX="0*deg" thetaY="90*deg" phiY="90*deg" thetaZ="-[Tilt]" phiZ="0*deg"/>
  <Rotation name="P10D" thetaX="(90*deg+[Tilt])" phiX="0*deg" thetaY="90*deg" phiY="90*deg" thetaZ="[Tilt]" phiZ="0*deg"/>
  <Rotation name="90XD" thetaX="90*deg" phiX="90*deg" thetaY="0*deg" phiY="0*deg" thetaZ="90*deg" phiZ="0*deg"/>
</RotationSection>

</DDDefinition>

>>>>>>> b9c5ebc3
<|MERGE_RESOLUTION|>--- conflicted
+++ resolved
@@ -1,880 +1,3 @@
-<<<<<<< HEAD
-<?xml version="1.0"?>
-<DDDefinition xmlns="http://www.cern.ch/cms/DDL" xmlns:xsi="http://www.w3.org/2001/XMLSchema-instance" xsi:schemaLocation="http://www.cern.ch/cms/DDL ../../../../DetectorDescription/Schema/DDLSchema.xsd">
-
-<ConstantsSection label="gemf.xml" eval="true">
-  <Constant name="dzTot" value="50.820*cm"/>
-  <Constant name="rPos"  value="(1338*mm+[dzTot])"/>
-  <Constant name="dzS1"  value="6.8804*cm"/>
-  <Constant name="dzS2"  value="8.4832*cm"/>
-  <Constant name="dzS3"  value="5.3262*cm"/>
-  <Constant name="dzS4"  value="7.0490*cm"/>
-  <Constant name="dzS5"  value="10.430*cm"/>
-  <Constant name="dzS6"  value="10.276*cm"/>
-  <Constant name="dzGap" value="0.2500*cm"/>
-  <Constant name="dzIn"  value="([dzS1]+[dzS2]+[dzS3]+[dzS4]+[dzS5]+[dzS6]+5*[dzGap])"/>
-  <Constant name="z10"   value="([dzIn]-[dzS1])"/> 
-  <Constant name="z20"   value="([z10]-[dzS1]-2*[dzGap]-[dzS2])"/> 
-  <Constant name="z30"   value="([z20]-[dzS2]-2*[dzGap]-[dzS3])"/> 
-  <Constant name="z40"   value="([z30]-[dzS3]-2*[dzGap]-[dzS4])"/> 
-  <Constant name="z50"   value="([z40]-[dzS4]-2*[dzGap]-[dzS5])"/> 
-  <Constant name="z60"   value="([z50]-[dzS5]-2*[dzGap]-[dzS6])"/> 
-  <Constant name="dxBot" value="12.698*cm"/>
-  <Constant name="dxTop" value="21.215*cm"/>
-  <Constant name="slope" value="([dxTop]-[dxBot])/(2*[dzIn])"/>
-  <Constant name="dx11"  value="([dxTop]-[slope]*([dzIn]-[z10]+[dzS1]))"/>
-  <Constant name="dx12"  value="([dxTop]-[slope]*([dzIn]-[z10]-[dzS1]))"/>
-  <Constant name="dx21"  value="([dxTop]-[slope]*([dzIn]-[z20]+[dzS2]))"/>
-  <Constant name="dx22"  value="([dxTop]-[slope]*([dzIn]-[z20]-[dzS2]))"/>
-  <Constant name="dx31"  value="([dxTop]-[slope]*([dzIn]-[z30]+[dzS3]))"/>
-  <Constant name="dx32"  value="([dxTop]-[slope]*([dzIn]-[z30]-[dzS3]))"/>
-  <Constant name="dx41"  value="([dxTop]-[slope]*([dzIn]-[z40]+[dzS4]))"/>
-  <Constant name="dx42"  value="([dxTop]-[slope]*([dzIn]-[z40]-[dzS4]))"/>
-  <Constant name="dx51"  value="([dxTop]-[slope]*([dzIn]-[z50]+[dzS5]))"/>
-  <Constant name="dx52"  value="([dxTop]-[slope]*([dzIn]-[z50]-[dzS5]))"/>
-  <Constant name="dx61"  value="([dxTop]-[slope]*([dzIn]-[z60]+[dzS6]))"/>
-  <Constant name="dx62"  value="([dxTop]-[slope]*([dzIn]-[z60]-[dzS6]))"/>
-</ConstantsSection>
-
-<MaterialSection label="gemf.xml">
-  <CompositeMaterial name="M_Rdout_Brd" density="1.79*g/cm3" symbol=" " method="mixture by weight">
-   <MaterialFraction fraction="0.98667">
-    <rMaterial name="materials:G10"/>
-   </MaterialFraction>
-   <MaterialFraction fraction="0.01333">
-    <rMaterial name="materials:Copper"/>
-   </MaterialFraction>
-  </CompositeMaterial>
-  <CompositeMaterial name="M_Kapton_Cu" density="1.24*g/cm3" symbol=" " method="mixture by weight">
-   <MaterialFraction fraction="0.9836">
-    <rMaterial name="materials:Kapton"/>
-   </MaterialFraction>
-   <MaterialFraction fraction="0.0164">
-    <rMaterial name="materials:Copper"/>
-   </MaterialFraction>
-  </CompositeMaterial>
-  <CompositeMaterial name="M_GEM_Gas" density="1.8*mg/cm3" symbol=" " method="mixture by weight">
-    <MaterialFraction fraction="0.60">
-    <rMaterial name="materials:Argon"/>
-   </MaterialFraction>
-   <MaterialFraction fraction="0.083">
-    <rMaterial name="materials:Carbon"/>
-   </MaterialFraction>
-   <MaterialFraction fraction="0.145">
-    <rMaterial name="materials:Oxygen"/>
-   </MaterialFraction>
-   <MaterialFraction fraction="0.172">
-    <rMaterial name="materials:Fluorine"/>
-   </MaterialFraction>
-  </CompositeMaterial>
-  <CompositeMaterial name="M_GEM_Foil" density="1.74*g/cm3" symbol=" " method="mixture by weight">
-   <MaterialFraction fraction="0.6565">
-    <rMaterial name="materials:Kapton"/>
-   </MaterialFraction>
-   <MaterialFraction fraction="0.1013">
-    <rMaterial name="materials:Copper"/>
-   </MaterialFraction>
-   <MaterialFraction fraction="0.2422">
-    <rMaterial name="gemf:M_GEM_Gas"/>
-   </MaterialFraction>
-  </CompositeMaterial>
-</MaterialSection>
-
-<SolidSection label="gemf.xml">
-  <Tubs name="GE11" rMin="1.3*m  " rMax="2.51*m  " dz="4.5*cm " startPhi="0*deg" deltaPhi="360*deg"/>
-  <Trd1 name="GA11" dz="52.850*cm" dy1="4.500*mm" dy2="4.500*mm" dx1=" 9.411*cm" dx2="15.573*cm" />
-  <Trd1 name="GAAX" dz="52.850*cm" dy1="4.000*mm" dy2="4.000*mm" dx1=" 8.910*cm" dx2="15.072*cm" />
-  <Trd1 name="GB11" dz="52.850*cm" dy1="7.600*mm" dy2="7.600*mm" dx1="17.227*cm" dx2="26.483*cm" />
-  <Trd1 name="GTAX" dz="52.850*cm" dy1="0.500*mm" dy2="0.500*mm" dx1=" 8.910*cm" dx2="15.072*cm" />
-  <Trd1 name="GMAX" dz="51.976*cm" dy1="5.500*mm" dy2="5.500*mm" dx1="16.312*cm" dx2="25.390*cm"  />
-  <Trd1 name="GRAX" dz="50.182*cm" dy1="1.500*mm" dy2="1.500*mm" dx1="13.569*cm" dx2="22.350*cm" />
-  <Trd1 name="GIAX" dz="50.182*cm" dy1="1.050*mm" dy2="1.050*mm" dx1="13.569*cm" dx2="22.350*cm" />
-  <Trd1 name="GJAX" dz="50.182*cm" dy1="0.500*mm" dy2="0.500*mm" dx1="13.569*cm" dx2="22.350*cm" />
-  <Trd1 name="GKAX" dz="48.482*cm" dy1="0.025*mm" dy2="0.025*mm" dx1="12.514*cm" dx2="20.997*cm" />
-  <Trd1 name="GSAX" dz="50.182*cm" dy1="1.600*mm" dy2="1.600*mm" dx1="13.569*cm" dx2="22.350*cm" />
-  <Trd1 name="GDAX" dz="48.882*cm" dy1="0.125*mm" dy2="0.125*mm" dx1="12.880*cm" dx2="21.433*cm" />
-  <Trd1 name="GFA1" dz="[dzS1]" dy1="1.050*mm" dy2="1.050*mm" dx1="[dx11]" dx2="[dx12]" />
-  <Trd1 name="GFA2" dz="[dzS2]" dy1="1.050*mm" dy2="1.050*mm" dx1="[dx21]" dx2="[dx22]" />
-  <Trd1 name="GFA3" dz="[dzS3]" dy1="1.050*mm" dy2="1.050*mm" dx1="[dx31]" dx2="[dx32]" />
-  <Trd1 name="GFA4" dz="[dzS4]" dy1="1.050*mm" dy2="1.050*mm" dx1="[dx41]" dx2="[dx42]" />
-  <Trd1 name="GFA5" dz="[dzS5]" dy1="1.050*mm" dy2="1.050*mm" dx1="[dx51]" dx2="[dx52]" />
-  <Trd1 name="GFA6" dz="[dzS6]"  dy1="1.050*mm" dy2="1.050*mm" dx1="[dx61]" dx2="[dx62]" />
-  <Box  name="GCA1" dz="[dzS1]"  dy ="1.050*mm" dx =" 0.500*mm" />
-  <Box  name="GCA2" dz="[dzS2]"  dy ="1.050*mm" dx =" 0.500*mm" />
-  <Box  name="GCA3" dz="[dzS3]"  dy ="1.050*mm" dx =" 0.500*mm" />
-  <Box  name="GCA4" dz="[dzS4]"  dy ="1.050*mm" dx =" 0.500*mm" />
-  <Box  name="GCA5" dz="[dzS5]"  dy ="1.050*mm" dx =" 0.500*mm" />
-  <Box  name="GCA6" dz="[dzS6]"  dy ="1.050*mm" dx =" 0.500*mm" />
-  <Trd1 name="GGA1" dz="[dzS1]" dy1="0.500*mm" dy2="0.500*mm" dx1="[dx11]" dx2="[dx12]" />
-  <Trd1 name="GGA2" dz="[dzS2]" dy1="0.500*mm" dy2="0.500*mm" dx1="[dx21]" dx2="[dx22]" />
-  <Trd1 name="GGA3" dz="[dzS3]" dy1="0.500*mm" dy2="0.500*mm" dx1="[dx31]" dx2="[dx32]" />
-  <Trd1 name="GGA4" dz="[dzS4]" dy1="0.500*mm" dy2="0.500*mm" dx1="[dx41]" dx2="[dx42]" />
-  <Trd1 name="GGA5" dz="[dzS5]" dy1="0.500*mm" dy2="0.500*mm" dx1="[dx51]" dx2="[dx52]" />
-  <Trd1 name="GGA6" dz="[dzS6]" dy1="0.500*mm" dy2="0.500*mm" dx1="[dx61]" dx2="[dx62]" />
-  <Box  name="GDA1" dz="[dzS1]"  dy ="0.500*mm" dx =" 0.500*mm" />
-  <Box  name="GDA2" dz="[dzS2]"  dy ="0.500*mm" dx =" 0.500*mm" />
-  <Box  name="GDA3" dz="[dzS3]"  dy ="0.500*mm" dx =" 0.500*mm" />
-  <Box  name="GDA4" dz="[dzS4]"  dy ="0.500*mm" dx =" 0.500*mm" />
-  <Box  name="GDA5" dz="[dzS5]"  dy ="0.500*mm" dx =" 0.500*mm" />
-  <Box  name="GDA6" dz="[dzS6]"  dy ="0.500*mm" dx =" 0.500*mm" />
-  <Trd1 name="GHA101" dz="[dzS1]" dy1="1.600*mm" dy2="1.600*mm" dx1="[dx11]" dx2="[dx12]" />
-  <Trd1 name="GHA102" dz="[dzS2]" dy1="1.600*mm" dy2="1.600*mm" dx1="[dx21]" dx2="[dx22]" />
-  <Trd1 name="GHA103" dz="[dzS3]" dy1="1.600*mm" dy2="1.600*mm" dx1="[dx31]" dx2="[dx32]" />
-  <Trd1 name="GHA104" dz="[dzS4]" dy1="1.600*mm" dy2="1.600*mm" dx1="[dx41]" dx2="[dx42]" />
-  <Trd1 name="GHA105" dz="[dzS5]" dy1="1.600*mm" dy2="1.600*mm" dx1="[dx51]" dx2="[dx52]" />
-  <Trd1 name="GHA106" dz="[dzS6]" dy1="1.600*mm" dy2="1.600*mm" dx1="[dx61]" dx2="[dx62]" />
-  <Box  name="GEA1" dz="[dzS1]"  dy ="1.600*mm" dx =" 0.500*mm" />
-  <Box  name="GEA2" dz="[dzS2]"  dy ="1.600*mm" dx =" 0.500*mm" />
-  <Box  name="GEA3" dz="[dzS3]"  dy ="1.600*mm" dx =" 0.500*mm" />
-  <Box  name="GEA4" dz="[dzS4]"  dy ="1.600*mm" dx =" 0.500*mm" />
-  <Box  name="GEA5" dz="[dzS5]"  dy ="1.600*mm" dx =" 0.500*mm" />
-  <Box  name="GEA6" dz="[dzS6]"  dy ="1.600*mm" dx =" 0.500*mm" />
-
-  <Tubs name="RT2D" rMin="1.97*m  " rMax="3.3*m  " dz="2*cm " startPhi="-13*deg" deltaPhi="26*deg"/>
-  <Trd1 name="RFDX" dz="61.55*cm " dy1="5.5*mm " dy2="5.5*mm " dx1="35.159*cm " dx2="56.847*cm " />
-  <Trd1 name="RHDX" dz="61.5*cm " dy1="5*mm " dy2="5*mm " dx1="35.109*cm " dx2="56.797*cm " />
-  <Trd1 name="RED1" dz="16.05*cm " dy1="1*mm " dy2="1*mm " dx1="51.134*cm " dx2="56.794*cm " />
-  <Trd1 name="RED2" dz="16.8*cm " dy1="1*mm " dy2="1*mm " dx1="45.033*cm " dx2="50.957*cm " />
-  <Trd1 name="RED3" dz="14.55*cm " dy1="1*mm " dy2="1*mm " dx1="39.725*cm " dx2="44.857*cm " />
-  <Trd1 name="RED4" dz="12.6*cm " dy1="1*mm " dy2="1*mm " dx1="35.106*cm " dx2="39.549*cm " />
-</SolidSection>
-
-<LogicalPartSection label="gemf.xml">
-  <LogicalPart name="GE11P" category="unspecified">
-    <rSolid name="GE11"/>
-    <rMaterial name="materials:ME_free_space"/>
-  </LogicalPart>
-  <LogicalPart name="GE11N" category="unspecified">
-    <rSolid name="GE11"/>
-    <rMaterial name="materials:ME_free_space"/>
-  </LogicalPart>
-  <LogicalPart name="GA11" category="unspecified">
-    <rSolid name="GA11"/>
-    <rMaterial name="materials:Aluminium"/>
-  </LogicalPart>
-  <LogicalPart name="GAAX" category="unspecified">
-    <rSolid name="GAAX"/>
-    <rMaterial name="materials:Air"/>
-  </LogicalPart>
-  <LogicalPart name="GB11" category="unspecified">
-    <rSolid name="GB11"/>
-    <rMaterial name="materials:Aluminium"/>
-  </LogicalPart>
-  <LogicalPart name="GTAX" category="unspecified">
-    <rSolid name="GTAX"/>
-    <rMaterial name="materials:Air"/>
-  </LogicalPart>
-  <LogicalPart name="GMAX" category="unspecified">
-    <rSolid name="GMAX"/>
-    <rMaterial name="materials:Air"/>
-  </LogicalPart>
-  <LogicalPart name="GRAX" category="unspecified">
-    <rSolid name="GRAX"/>
-    <rMaterial name="gemf:M_Rdout_Brd"/>
-  </LogicalPart>
-  <LogicalPart name="GIAX" category="unspecified">
-    <rSolid name="GIAX"/>
-    <rMaterial name="materials:G10"/>
-  </LogicalPart>
-  <LogicalPart name="GFA1" category="unspecified">
-    <rSolid name="GFA1"/>
-    <rMaterial name="gemf:M_GEM_Gas"/>
-  </LogicalPart>
-  <LogicalPart name="GFA2" category="unspecified">
-    <rSolid name="GFA2"/>
-    <rMaterial name="gemf:M_GEM_Gas"/>
-  </LogicalPart>
-  <LogicalPart name="GFA3" category="unspecified">
-    <rSolid name="GFA3"/>
-    <rMaterial name="gemf:M_GEM_Gas"/>
-  </LogicalPart>
-  <LogicalPart name="GFA4" category="unspecified">
-    <rSolid name="GFA4"/>
-    <rMaterial name="gemf:M_GEM_Gas"/>
-  </LogicalPart>
-  <LogicalPart name="GFA5" category="unspecified">
-    <rSolid name="GFA5"/>
-    <rMaterial name="gemf:M_GEM_Gas"/>
-  </LogicalPart>
-  <LogicalPart name="GFA6" category="unspecified">
-    <rSolid name="GFA6"/>
-    <rMaterial name="gemf:M_GEM_Gas"/>
-  </LogicalPart>
-  <LogicalPart name="GCA1" category="unspecified">
-    <rSolid name="GCA1"/>
-    <rMaterial name="materials:G10"/>
-  </LogicalPart>
-  <LogicalPart name="GCA2" category="unspecified">
-    <rSolid name="GCA2"/>
-    <rMaterial name="materials:G10"/>
-  </LogicalPart>
-  <LogicalPart name="GCA3" category="unspecified">
-    <rSolid name="GCA3"/>
-    <rMaterial name="materials:G10"/>
-  </LogicalPart>
-  <LogicalPart name="GCA4" category="unspecified">
-    <rSolid name="GCA4"/>
-    <rMaterial name="materials:G10"/>
-  </LogicalPart>
-  <LogicalPart name="GCA5" category="unspecified">
-    <rSolid name="GCA5"/>
-    <rMaterial name="materials:G10"/>
-  </LogicalPart>
-  <LogicalPart name="GCA6" category="unspecified">
-    <rSolid name="GCA6"/>
-    <rMaterial name="materials:G10"/>
-  </LogicalPart>
-  <LogicalPart name="GJAX" category="unspecified">
-    <rSolid name="GJAX"/>
-    <rMaterial name="materials:G10"/>
-  </LogicalPart>
-  <LogicalPart name="GGA1" category="unspecified">
-    <rSolid name="GGA1"/>
-    <rMaterial name="gemf:M_GEM_Gas"/>
-  </LogicalPart>
-  <LogicalPart name="GGA2" category="unspecified">
-    <rSolid name="GGA2"/>
-    <rMaterial name="gemf:M_GEM_Gas"/>
-  </LogicalPart>
-  <LogicalPart name="GGA3" category="unspecified">
-    <rSolid name="GGA3"/>
-    <rMaterial name="gemf:M_GEM_Gas"/>
-  </LogicalPart>
-  <LogicalPart name="GGA4" category="unspecified">
-    <rSolid name="GGA4"/>
-    <rMaterial name="gemf:M_GEM_Gas"/>
-  </LogicalPart>
-  <LogicalPart name="GGA5" category="unspecified">
-    <rSolid name="GGA5"/>
-    <rMaterial name="gemf:M_GEM_Gas"/>
-  </LogicalPart>
-  <LogicalPart name="GGA6" category="unspecified">
-    <rSolid name="GGA6"/>
-    <rMaterial name="gemf:M_GEM_Gas"/>
-  </LogicalPart>
-  <LogicalPart name="GDA1" category="unspecified">
-    <rSolid name="GDA1"/>
-    <rMaterial name="materials:G10"/>
-  </LogicalPart>
-  <LogicalPart name="GDA2" category="unspecified">
-    <rSolid name="GDA2"/>
-    <rMaterial name="materials:G10"/>
-  </LogicalPart>
-  <LogicalPart name="GDA3" category="unspecified">
-    <rSolid name="GDA3"/>
-    <rMaterial name="materials:G10"/>
-  </LogicalPart>
-  <LogicalPart name="GDA4" category="unspecified">
-    <rSolid name="GDA4"/>
-    <rMaterial name="materials:G10"/>
-  </LogicalPart>
-  <LogicalPart name="GDA5" category="unspecified">
-    <rSolid name="GDA5"/>
-    <rMaterial name="materials:G10"/>
-  </LogicalPart>
-  <LogicalPart name="GDA6" category="unspecified">
-    <rSolid name="GDA6"/>
-    <rMaterial name="materials:G10"/>
-  </LogicalPart>
-  <LogicalPart name="GKAX" category="unspecified">
-    <rSolid name="GKAX"/>
-    <rMaterial name="gemf:M_GEM_Foil"/>
-  </LogicalPart>
-  <LogicalPart name="GSAX" category="unspecified">
-    <rSolid name="GSAX"/>
-    <rMaterial name="materials:G10"/>
-  </LogicalPart>
-  <LogicalPart name="GHA101" category="unspecified">
-    <rSolid name="GHA101"/>
-    <rMaterial name="gemf:M_GEM_Gas"/>
-  </LogicalPart>
-  <LogicalPart name="GHA102" category="unspecified">
-    <rSolid name="GHA102"/>
-    <rMaterial name="gemf:M_GEM_Gas"/>
-  </LogicalPart>
-  <LogicalPart name="GHA103" category="unspecified">
-    <rSolid name="GHA103"/>
-    <rMaterial name="gemf:M_GEM_Gas"/>
-  </LogicalPart>
-  <LogicalPart name="GHA104" category="unspecified">
-    <rSolid name="GHA104"/>
-    <rMaterial name="gemf:M_GEM_Gas"/>
-  </LogicalPart>
-  <LogicalPart name="GHA105" category="unspecified">
-    <rSolid name="GHA105"/>
-    <rMaterial name="gemf:M_GEM_Gas"/>
-  </LogicalPart>
-  <LogicalPart name="GHA106" category="unspecified">
-    <rSolid name="GHA106"/>
-    <rMaterial name="gemf:M_GEM_Gas"/>
-  </LogicalPart>
-  <LogicalPart name="GEA1" category="unspecified">
-    <rSolid name="GEA1"/>
-    <rMaterial name="materials:G10"/>
-  </LogicalPart>
-  <LogicalPart name="GEA2" category="unspecified">
-    <rSolid name="GEA2"/>
-    <rMaterial name="materials:G10"/>
-  </LogicalPart>
-  <LogicalPart name="GEA3" category="unspecified">
-    <rSolid name="GEA3"/>
-    <rMaterial name="materials:G10"/>
-  </LogicalPart>
-  <LogicalPart name="GEA4" category="unspecified">
-    <rSolid name="GEA4"/>
-    <rMaterial name="materials:G10"/>
-  </LogicalPart>
-  <LogicalPart name="GEA5" category="unspecified">
-    <rSolid name="GEA5"/>
-    <rMaterial name="materials:G10"/>
-  </LogicalPart>
-  <LogicalPart name="GEA6" category="unspecified">
-    <rSolid name="GEA6"/>
-    <rMaterial name="materials:G10"/>
-  </LogicalPart>
-  <LogicalPart name="GDAX" category="unspecified">
-    <rSolid name="GDAX"/>
-    <rMaterial name="gemf:M_Kapton_Cu"/>
-  </LogicalPart>
-
-  <LogicalPart name="RT2D" category="unspecified">
-    <rSolid name="RT2D"/>
-    <rMaterial name="materials:ME_free_space"/>
-  </LogicalPart>
-  <LogicalPart name="RFDX" category="unspecified">
-    <rSolid name="RFDX"/>
-    <rMaterial name="materials:Aluminium"/>
-  </LogicalPart>
-  <LogicalPart name="RHDX" category="unspecified">
-    <rSolid name="RHDX"/>
-    <rMaterial name="materials:Bakelite"/>
-  </LogicalPart>
-  <LogicalPart name="RED1" category="unspecified">
-    <rSolid name="RED1"/>
-    <rMaterial name="materials:M_RPC_Gas"/>
-  </LogicalPart>
-  <LogicalPart name="RED2" category="unspecified">
-    <rSolid name="RED2"/>
-    <rMaterial name="materials:M_RPC_Gas"/>
-  </LogicalPart>
-  <LogicalPart name="RED3" category="unspecified">
-    <rSolid name="RED3"/>
-    <rMaterial name="materials:M_RPC_Gas"/>
-  </LogicalPart>
-  <LogicalPart name="RED4" category="unspecified">
-    <rSolid name="RED4"/>
-    <rMaterial name="materials:M_RPC_Gas"/>
-  </LogicalPart>
- </LogicalPartSection>
-
- <PosPartSection label="gemf.xml">
-  <PosPart copyNumber="1">
-    <rParent name="mf:ME1RingP"/>
-    <rChild name="gemf:GE11P"/>
-    <Translation x="0*fm" y="0*fm" z="5.686*m" />
-  </PosPart>
-  <PosPart copyNumber="1">
-    <rParent name="mf:ME1RingN"/>
-    <rChild name="gemf:GE11N"/>
-    <Translation x="0*fm" y="0*fm" z="5.686*m" />
-  </PosPart>
-  <PosPart copyNumber="1">
-    <rParent name="gemf:GA11"/>
-    <rChild name="gemf:GAAX"/>
-    <Translation x="0*fm" y="-0.5*mm" z="0*fm" />
-  </PosPart>
-  <PosPart copyNumber="1">
-    <rParent name="gemf:GB11"/>
-    <rChild name="gemf:GTAX"/>
-    <Translation x="0*fm" y="7.1*mm" z="0*fm" />
-  </PosPart>
-  <PosPart copyNumber="1">
-    <rParent name="gemf:GB11"/>
-    <rChild name="gemf:GMAX"/>
-    <Translation x="0*fm" y="1.1*mm" z="0*fm" />
-  </PosPart>
-  <PosPart copyNumber="1">
-    <rParent name="gemf:GMAX"/>
-    <rChild name="gemf:GDAX"/>
-    <Translation x="0*fm" y="-5.375*mm " z="0*fm" />
-  </PosPart>
-  <PosPart copyNumber="1">
-    <rParent name="gemf:GMAX"/>
-    <rChild name="gemf:GSAX"/>
-    <Translation x="0*fm" y="-3.650*mm" z="0*fm" />
-  </PosPart>
-  <PosPart copyNumber="1">
-    <rParent name="gemf:GMAX"/>
-    <rChild name="gemf:GKAX"/>
-    <Translation x="0*fm" y="-2.025*mm" z="0*fm" />
-  </PosPart>
-  <PosPart copyNumber="1">
-    <rParent name="gemf:GMAX"/>
-    <rChild name="gemf:GJAX"/>
-    <Translation x="0*fm" y="-1.500*mm" z="0*fm" />
-  </PosPart>
-  <PosPart copyNumber="2">
-    <rParent name="gemf:GMAX"/>
-    <rChild name="gemf:GKAX"/>
-    <Translation x="0*fm" y="-0.975*mm" z="0*fm" />
-  </PosPart>
-  <PosPart copyNumber="2">
-    <rParent name="gemf:GMAX"/>
-    <rChild name="gemf:GIAX"/>
-    <Translation x="0*fm" y="+0.100*mm" z="0*fm" />
-  </PosPart>
-  <PosPart copyNumber="3">
-    <rParent name="gemf:GMAX"/>
-    <rChild name="gemf:GKAX"/>
-    <Translation x="0*fm" y="+1.175*mm" z="0*fm" />
-  </PosPart>
-  <PosPart copyNumber="3">
-    <rParent name="gemf:GMAX"/>
-    <rChild name="gemf:GJAX"/>
-    <Translation x="0*fm" y="+1.700*mm" z="0*fm" />
-  </PosPart>
-  <PosPart copyNumber="1">
-    <rParent name="gemf:GMAX"/>
-    <rChild name="gemf:GRAX"/>
-    <Translation x="0*fm" y="+3.700*mm" z="0*fm" />
-  </PosPart>
-
-  <PosPart copyNumber="1">
-    <rParent name="gemf:GIAX"/>
-    <rChild name="gemf:GFA1"/>
-    <Translation x="0*fm" y="0*fm" z="[z10]" />
-  </PosPart>
-  <PosPart copyNumber="2">
-    <rParent name="gemf:GIAX"/>
-    <rChild name="gemf:GFA2"/>
-    <Translation x="0*fm" y="0*fm" z="[z20]" />
-  </PosPart>
-  <PosPart copyNumber="3">
-    <rParent name="gemf:GIAX"/>
-    <rChild name="gemf:GFA3"/>
-    <Translation x="0*fm" y="0*fm" z="[z30]" />
-  </PosPart>
-  <PosPart copyNumber="4">
-    <rParent name="gemf:GIAX"/>
-    <rChild name="gemf:GFA4"/>
-    <Translation x="0*fm" y="0*fm" z="[z40]" />
-  </PosPart>
-  <PosPart copyNumber="5">
-    <rParent name="gemf:GIAX"/>
-    <rChild name="gemf:GFA5"/>
-    <Translation x="0*fm" y="0*fm" z="[z50]" />
-  </PosPart>
-  <PosPart copyNumber="6">
-    <rParent name="gemf:GIAX"/>
-    <rChild name="gemf:GFA6"/>
-    <Translation x="0*fm" y="0*fm" z="[z60]" />
-  </PosPart>
-  <PosPart copyNumber="1">
-    <rParent name="gemf:GFA1"/>
-    <rChild name="gemf:GCA1"/>
-  </PosPart>
-  <PosPart copyNumber="1">
-    <rParent name="gemf:GFA2"/>
-    <rChild name="gemf:GCA2"/>
-  </PosPart>
-  <PosPart copyNumber="1">
-    <rParent name="gemf:GFA3"/>
-    <rChild name="gemf:GCA3"/>
-  </PosPart>
-  <PosPart copyNumber="1">
-    <rParent name="gemf:GFA4"/>
-    <rChild name="gemf:GCA4"/>
-  </PosPart>
-  <PosPart copyNumber="1">
-    <rParent name="gemf:GFA5"/>
-    <rChild name="gemf:GCA5"/>
-  </PosPart>
-  <PosPart copyNumber="1">
-    <rParent name="gemf:GFA6"/>
-    <rChild name="gemf:GCA6"/>
-  </PosPart>
-
-  <PosPart copyNumber="1">
-    <rParent name="gemf:GJAX"/>
-    <rChild name="gemf:GGA1"/>
-    <Translation x="0*fm" y="0*fm" z="[z10]" />
-  </PosPart>
-  <PosPart copyNumber="2">
-    <rParent name="gemf:GJAX"/>
-    <rChild name="gemf:GGA2"/>
-    <Translation x="0*fm" y="0*fm" z="[z20]" />
-  </PosPart>
-  <PosPart copyNumber="3">
-    <rParent name="gemf:GJAX"/>
-    <rChild name="gemf:GGA3"/>
-    <Translation x="0*fm" y="0*fm" z="[z30]" />
-  </PosPart>
-  <PosPart copyNumber="4">
-    <rParent name="gemf:GJAX"/>
-    <rChild name="gemf:GGA4"/>
-    <Translation x="0*fm" y="0*fm" z="[z40]" />
-  </PosPart>
-  <PosPart copyNumber="5">
-    <rParent name="gemf:GJAX"/>
-    <rChild name="gemf:GGA5"/>
-    <Translation x="0*fm" y="0*fm" z="[z50]" />
-  </PosPart>
-  <PosPart copyNumber="6">
-    <rParent name="gemf:GJAX"/>
-    <rChild name="gemf:GGA6"/>
-    <Translation x="0*fm" y="0*fm" z="[z60]" />
-  </PosPart>
-  <PosPart copyNumber="1">
-    <rParent name="gemf:GGA1"/>
-    <rChild name="gemf:GDA1"/>
-  </PosPart>
-  <PosPart copyNumber="1">
-    <rParent name="gemf:GGA2"/>
-    <rChild name="gemf:GDA2"/>
-  </PosPart>
-  <PosPart copyNumber="1">
-    <rParent name="gemf:GGA3"/>
-    <rChild name="gemf:GDA3"/>
-  </PosPart>
-  <PosPart copyNumber="1">
-    <rParent name="gemf:GGA4"/>
-    <rChild name="gemf:GDA4"/>
-  </PosPart>
-  <PosPart copyNumber="1">
-    <rParent name="gemf:GGA5"/>
-    <rChild name="gemf:GDA5"/>
-  </PosPart>
-  <PosPart copyNumber="1">
-    <rParent name="gemf:GGA6"/>
-    <rChild name="gemf:GDA6"/>
-  </PosPart>
-
-  <PosPart copyNumber="1">
-    <rParent name="gemf:GSAX"/>
-    <rChild name="gemf:GHA101"/>
-    <Translation x="0*fm" y="0*fm" z="[z10]" />
-  </PosPart>
-  <PosPart copyNumber="2">
-    <rParent name="gemf:GSAX"/>
-    <rChild name="gemf:GHA102"/>
-    <Translation x="0*fm" y="0*fm" z="[z20]" />
-  </PosPart>
-  <PosPart copyNumber="3">
-    <rParent name="gemf:GSAX"/>
-    <rChild name="gemf:GHA103"/>
-    <Translation x="0*fm" y="0*fm" z="[z30]" />
-  </PosPart>
-  <PosPart copyNumber="4">
-    <rParent name="gemf:GSAX"/>
-    <rChild name="gemf:GHA104"/>
-    <Translation x="0*fm" y="0*fm" z="[z40]" />
-  </PosPart>
-  <PosPart copyNumber="5">
-    <rParent name="gemf:GSAX"/>
-    <rChild name="gemf:GHA105"/>
-    <Translation x="0*fm" y="0*fm" z="[z50]" />
-  </PosPart>
-  <PosPart copyNumber="6">
-    <rParent name="gemf:GSAX"/>
-    <rChild name="gemf:GHA106"/>
-    <Translation x="0*fm" y="0*fm" z="[z60]" />
-  </PosPart>
-  <PosPart copyNumber="1">
-    <rParent name="gemf:GHA101"/>
-    <rChild name="gemf:GEA1"/>
-  </PosPart>
-  <PosPart copyNumber="1">
-    <rParent name="gemf:GHA102"/>
-    <rChild name="gemf:GEA2"/>
-  </PosPart>
-  <PosPart copyNumber="1">
-    <rParent name="gemf:GHA103"/>
-    <rChild name="gemf:GEA3"/>
-  </PosPart>
-  <PosPart copyNumber="1">
-    <rParent name="gemf:GHA104"/>
-    <rChild name="gemf:GEA4"/>
-  </PosPart>
-  <PosPart copyNumber="1">
-    <rParent name="gemf:GHA105"/>
-    <rChild name="gemf:GEA5"/>
-  </PosPart>
-  <PosPart copyNumber="1">
-    <rParent name="gemf:GHA106"/>
-    <rChild name="gemf:GEA6"/>
-  </PosPart>
-
-  <PosPart copyNumber="1">
-    <rParent name="gemf:RT2D"/>
-    <rChild name="gemf:RFDX"/>
-    <rRotation name="rotations:90XD"/>
-    <Translation x="2.606*m  " y="0*fm " z="0*fm " />
-  </PosPart>
-  <PosPart copyNumber="1">
-    <rParent name="gemf:RFDX"/>
-    <rChild name="gemf:RHDX"/>
-    <rRotation name="rotations:000D"/>
-  </PosPart>
-  <PosPart copyNumber="1">
-    <rParent name="gemf:RHDX"/>
-    <rChild name="gemf:RED1"/>
-    <rRotation name="rotations:000D"/>
-    <Translation x="0*fm " y="0*fm " z="45.45*cm " />
-  </PosPart>
-  <PosPart copyNumber="1">
-    <rParent name="gemf:RHDX"/>
-    <rChild name="gemf:RED2"/>
-    <rRotation name="rotations:000D"/>
-    <Translation x="0*fm " y="0*fm " z="11.6*cm " />
-  </PosPart>
-  <PosPart copyNumber="1">
-    <rParent name="gemf:RHDX"/>
-    <rChild name="gemf:RED3"/>
-    <rRotation name="rotations:000D"/>
-    <Translation x="0*fm " y="0*fm " z="-20.75*cm " />
-  </PosPart>
-  <PosPart copyNumber="1">
-    <rParent name="gemf:RHDX"/>
-    <rChild name="gemf:RED4"/>
-    <rRotation name="rotations:000D"/>
-    <Translation x="0*fm " y="0*fm " z="-48.9*cm " />
-  </PosPart>
- </PosPartSection>
-
-<Algorithm name="muon:DDGEMAngular">
-    <rParent name="gemf:GE11P"/>
-    <String name="ChildName" value="GB11"/>
-    <String name="RotNameSpace" value="gemf"/>
-    <Numeric name="n" value="18"/>
-    <Numeric name="startCopyNo" value="2"/>
-    <Numeric name="incrCopyNo"  value="2"/>
-    <Numeric name="invert"      value="0"/>
-    <Numeric name="stepAngle"   value="20*deg"/>
-    <Numeric name="startAngle"  value="0*deg"/>
-    <Numeric name="rPosition"   value="[rPos]"/>
-    <Numeric name="zoffset"     value="+34.80*mm"/>
-</Algorithm>
-<Algorithm name="muon:DDGEMAngular">
-    <rParent name="gemf:GE11P"/>
-    <String name="ChildName" value="GA11"/>
-    <String name="RotNameSpace" value="gemf"/>
-    <Numeric name="n" value="18"/>
-    <Numeric name="startCopyNo" value="2"/>
-    <Numeric name="incrCopyNo"  value="2"/>
-    <Numeric name="invert"      value="0"/>
-    <Numeric name="stepAngle"   value="20*deg"/>
-    <Numeric name="startAngle"  value="0*deg"/>
-    <Numeric name="rPosition"   value="[rPos]"/>
-    <Numeric name="zoffset"     value="+22.70*mm"/>
-</Algorithm>
-<Algorithm name="muon:DDGEMAngular">
-    <rParent name="gemf:GE11P"/>
-    <String name="ChildName" value="GB11"/>
-    <String name="RotNameSpace" value="gemf"/>
-    <Numeric name="n" value="18"/>
-    <Numeric name="startCopyNo" value="1"/>
-    <Numeric name="incrCopyNo"  value="2"/>
-    <Numeric name="invert"      value="0"/>
-    <Numeric name="stepAngle"   value="20*deg"/>
-    <Numeric name="startAngle"  value="0*deg"/>
-    <Numeric name="rPosition"   value="[rPos]"/>
-    <Numeric name="zoffset"     value=" -8.60*mm"/>
-</Algorithm>
-<Algorithm name="muon:DDGEMAngular">
-    <rParent name="gemf:GE11P"/>
-    <String name="ChildName" value="GA11"/>
-    <String name="RotNameSpace" value="gemf"/>
-    <Numeric name="n" value="18"/>
-    <Numeric name="startCopyNo" value="1"/>
-    <Numeric name="incrCopyNo"  value="2"/>
-    <Numeric name="invert"      value="0"/>
-    <Numeric name="stepAngle"   value="20*deg"/>
-    <Numeric name="startAngle"  value="0*deg"/>
-    <Numeric name="rPosition"   value="[rPos]"/>
-    <Numeric name="zoffset"     value="-20.70*mm"/>
-</Algorithm>
-<Algorithm name="muon:DDGEMAngular">
-    <rParent name="gemf:GE11P"/>
-    <String name="ChildName" value="GB11"/>
-    <String name="RotNameSpace" value="gemf"/>
-    <Numeric name="n" value="18"/>
-    <Numeric name="startCopyNo" value="53"/>
-    <Numeric name="incrCopyNo"  value="2"/>
-    <Numeric name="invert"      value="1"/>
-    <Numeric name="stepAngle"   value="20*deg"/>
-    <Numeric name="startAngle"  value="10*deg"/>
-    <Numeric name="rPosition"   value="[rPos]"/>
-    <Numeric name="zoffset"     value=" +8.60*mm"/>
-</Algorithm>
-<Algorithm name="muon:DDGEMAngular">
-    <rParent name="gemf:GE11P"/>
-    <String name="ChildName" value="GA11"/>
-    <String name="RotNameSpace" value="gemf"/>
-    <Numeric name="n" value="18"/>
-    <Numeric name="startCopyNo" value="53"/>
-    <Numeric name="incrCopyNo"  value="2"/>
-    <Numeric name="invert"      value="1"/>
-    <Numeric name="stepAngle"   value="20*deg"/>
-    <Numeric name="startAngle"  value="10*deg"/>
-    <Numeric name="rPosition"   value="[rPos]"/>
-    <Numeric name="zoffset"     value="+20.70*mm"/>
-</Algorithm>
-<Algorithm name="muon:DDGEMAngular">
-    <rParent name="gemf:GE11P"/>
-    <String name="ChildName" value="GB11"/>
-    <String name="RotNameSpace" value="gemf"/>
-    <Numeric name="n" value="18"/>
-    <Numeric name="startCopyNo" value="52"/>
-    <Numeric name="incrCopyNo"  value="2"/>
-    <Numeric name="invert"      value="1"/>
-    <Numeric name="stepAngle"   value="20*deg"/>
-    <Numeric name="startAngle"  value="10*deg"/>
-    <Numeric name="rPosition"   value="[rPos]"/>
-    <Numeric name="zoffset"     value="-34.80*mm"/>
-</Algorithm>
-<Algorithm name="muon:DDGEMAngular">
-    <rParent name="gemf:GE11P"/>
-    <String name="ChildName" value="GA11"/>
-    <String name="RotNameSpace" value="gemf"/>
-    <Numeric name="n" value="18"/>
-    <Numeric name="startCopyNo" value="52"/>
-    <Numeric name="incrCopyNo"  value="2"/>
-    <Numeric name="invert"      value="1"/>
-    <Numeric name="stepAngle"   value="20*deg"/>
-    <Numeric name="startAngle"  value="10*deg"/>
-    <Numeric name="rPosition"   value="[rPos]"/>
-    <Numeric name="zoffset"     value="-22.70*mm"/>
-</Algorithm>
-<Algorithm name="muon:DDGEMAngular">
-    <rParent name="gemf:GE11N"/>
-    <String name="ChildName" value="GB11"/>
-    <String name="RotNameSpace" value="gemf"/>
-    <Numeric name="n" value="18"/>
-    <Numeric name="startCopyNo" value="2"/>
-    <Numeric name="incrCopyNo"  value="2"/>
-    <Numeric name="invert"      value="0"/>
-    <Numeric name="stepAngle"   value="-20*deg"/>
-    <Numeric name="startAngle"  value="180*deg"/>
-    <Numeric name="rPosition"   value="[rPos]"/>
-    <Numeric name="zoffset"     value="+34.80*mm"/>
-</Algorithm>
-<Algorithm name="muon:DDGEMAngular">
-    <rParent name="gemf:GE11N"/>
-    <String name="ChildName" value="GA11"/>
-    <String name="RotNameSpace" value="gemf"/>
-    <Numeric name="n" value="18"/>
-    <Numeric name="startCopyNo" value="2"/>
-    <Numeric name="incrCopyNo"  value="2"/>
-    <Numeric name="invert"      value="0"/>
-    <Numeric name="stepAngle"   value="-20*deg"/>
-    <Numeric name="startAngle"  value="180*deg"/>
-    <Numeric name="rPosition"   value="[rPos]"/>
-    <Numeric name="zoffset"     value="+22.70*mm"/>
-</Algorithm>
-<Algorithm name="muon:DDGEMAngular">
-    <rParent name="gemf:GE11N"/>
-    <String name="ChildName" value="GB11"/>
-    <String name="RotNameSpace" value="gemf"/>
-    <Numeric name="n" value="18"/>
-    <Numeric name="startCopyNo" value="1"/>
-    <Numeric name="incrCopyNo"  value="2"/>
-    <Numeric name="invert"      value="0"/>
-    <Numeric name="stepAngle"   value="-20*deg"/>
-    <Numeric name="startAngle"  value="180*deg"/>
-    <Numeric name="rPosition"   value="[rPos]"/>
-    <Numeric name="zoffset"     value=" -8.60*mm"/>
-</Algorithm>
-<Algorithm name="muon:DDGEMAngular">
-    <rParent name="gemf:GE11N"/>
-    <String name="ChildName" value="GA11"/>
-    <String name="RotNameSpace" value="gemf"/>
-    <Numeric name="n" value="18"/>
-    <Numeric name="startCopyNo" value="1"/>
-    <Numeric name="incrCopyNo"  value="2"/>
-    <Numeric name="invert"      value="0"/>
-    <Numeric name="stepAngle"   value="-20*deg"/>
-    <Numeric name="startAngle"  value="180*deg"/>
-    <Numeric name="rPosition"   value="[rPos]"/>
-    <Numeric name="zoffset"     value="-20.70*mm"/>
-</Algorithm>
-<Algorithm name="muon:DDGEMAngular">
-    <rParent name="gemf:GE11N"/>
-    <String name="ChildName" value="GB11"/>
-    <String name="RotNameSpace" value="gemf"/>
-    <Numeric name="n" value="18"/>
-    <Numeric name="startCopyNo" value="53"/>
-    <Numeric name="incrCopyNo"  value="2"/>
-    <Numeric name="invert"      value="1"/>
-    <Numeric name="stepAngle"   value="-20*deg"/>
-    <Numeric name="startAngle"  value="170*deg"/>
-    <Numeric name="rPosition"   value="[rPos]"/>
-    <Numeric name="zoffset"     value=" +8.60*mm"/>
-</Algorithm>
-<Algorithm name="muon:DDGEMAngular">
-    <rParent name="gemf:GE11N"/>
-    <String name="ChildName" value="GA11"/>
-    <String name="RotNameSpace" value="gemf"/>
-    <Numeric name="n" value="18"/>
-    <Numeric name="startCopyNo" value="53"/>
-    <Numeric name="incrCopyNo"  value="2"/>
-    <Numeric name="invert"      value="1"/>
-    <Numeric name="stepAngle"   value="-20*deg"/>
-    <Numeric name="startAngle"  value="170*deg"/>
-    <Numeric name="rPosition"   value="[rPos]"/>
-    <Numeric name="zoffset"     value="+20.70*mm"/>
-</Algorithm>
-<Algorithm name="muon:DDGEMAngular">
-    <rParent name="gemf:GE11N"/>
-    <String name="ChildName" value="GB11"/>
-    <String name="RotNameSpace" value="gemf"/>
-    <Numeric name="n" value="18"/>
-    <Numeric name="startCopyNo" value="52"/>
-    <Numeric name="incrCopyNo"  value="2"/>
-    <Numeric name="invert"      value="1"/>
-    <Numeric name="stepAngle"   value="-20*deg"/>
-    <Numeric name="startAngle"  value="170*deg"/>
-    <Numeric name="rPosition"   value="[rPos]"/>
-    <Numeric name="zoffset"     value="-34.80*mm"/>
-</Algorithm>
-<Algorithm name="muon:DDGEMAngular">
-    <rParent name="gemf:GE11N"/>
-    <String name="ChildName" value="GA11"/>
-    <String name="RotNameSpace" value="gemf"/>
-    <Numeric name="n" value="18"/>
-    <Numeric name="startCopyNo" value="52"/>
-    <Numeric name="incrCopyNo"  value="2"/>
-    <Numeric name="invert"      value="1"/>
-    <Numeric name="stepAngle"   value="-20*deg"/>
-    <Numeric name="startAngle"  value="170*deg"/>
-    <Numeric name="rPosition"   value="[rPos]"/>
-    <Numeric name="zoffset"     value="-22.70*mm"/>
-</Algorithm>
-
-<Algorithm name="muon:DDMuonAngular">
-    <rParent name="mf:RR2X"/>
-    <String name="ChildName" value="RT2D"/>
-    <String name="RotNameSpace" value="rotations"/>
-    <Numeric name="n" value="9"/>
-    <Numeric name="startCopyNo" value="1"/>
-    <Numeric name="incrCopyNo"  value="2"/>
-    <Numeric name="stepAngle"   value="40*deg"/>
-    <Numeric name="startAngle"  value="0*deg"/>
-    <Numeric name="zoffset"     value="-2.2*cm"/>
-</Algorithm>
-<Algorithm name="muon:DDMuonAngular">
-    <rParent name="mf:RR2X"/>
-    <String name="ChildName" value="RT2D"/>
-    <String name="RotNameSpace" value="rotations"/>
-    <Numeric name="n" value="9"/>
-    <Numeric name="startCopyNo" value="2"/>
-    <Numeric name="incrCopyNo"  value="2"/>
-    <Numeric name="stepAngle"   value="40*deg"/>
-    <Numeric name="startAngle"  value="20*deg"/>
-    <Numeric name="zoffset"     value="2.2*cm"/>
-</Algorithm>
-
-</DDDefinition>
-=======
 <?xml version="1.0"?>
 <DDDefinition xmlns="http://www.cern.ch/cms/DDL" xmlns:xsi="http://www.w3.org/2001/XMLSchema-instance" xsi:schemaLocation="http://www.cern.ch/cms/DDL ../../../../DetectorDescription/Schema/DDLSchema.xsd">
 
@@ -933,7 +56,7 @@
    </MaterialFraction>
   </CompositeMaterial>
 </MaterialSection>
- 
+
 
 <RotationSection label="gemf.xml">
   <Rotation name="M10D" thetaX="(90*deg-[Tilt])" phiX="0*deg" thetaY="90*deg" phiY="90*deg" thetaZ="-[Tilt]" phiZ="0*deg"/>
@@ -941,6 +64,4 @@
   <Rotation name="90XD" thetaX="90*deg" phiX="90*deg" thetaY="0*deg" phiY="0*deg" thetaZ="90*deg" phiZ="0*deg"/>
 </RotationSection>
 
-</DDDefinition>
-
->>>>>>> b9c5ebc3
+</DDDefinition>