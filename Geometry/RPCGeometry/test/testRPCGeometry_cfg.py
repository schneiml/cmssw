import FWCore.ParameterSet.Config as cms

process = cms.Process("Demo")
<<<<<<< HEAD
=======
# process.load('Configuration.Geometry.GeometryExtended2023_cff')
# process.load('Geometry.CommonDetUnit.globalTrackingGeometry_cfi')
# process.load('Geometry.MuonNumbering.muonNumberingInitialization_cfi')

process.load('Configuration.Geometry.GeometryExtended2023_cff') 
process.load('Configuration.Geometry.GeometryExtended2023Reco_cff')

# process.load('Configuration.Geometry.GeometryExtended2023HGCalMuon_cff')
# process.load('Configuration.Geometry.GeometryExtended2023HGCalMuonReco_cff')
process.load('Configuration.StandardSequences.FrontierConditions_GlobalTag_cff')
>>>>>>> d2825355

# process.load('Configuration.Geometry.GeometryExtended_cff')
# process.load('Configuration.StandardSequences.FrontierConditions_GlobalTag_cff')
# process.load('Geometry.CommonDetUnit.globalTrackingGeometry_cfi')
# process.load('Geometry.MuonNumbering.muonNumberingInitialization_cfi')

# from Configuration.AlCa.autoCond import autoCond
# process.GlobalTag.globaltag = autoCond['mc']

process.load('Configuration.Geometry.GeometryExtended2023RPCUpscopeReco_2p1_64_cff')
process.load("Configuration.Geometry.GeometryExtended2023RPCUpscope_2p1_64_cff")

process.load('Configuration.StandardSequences.FrontierConditions_GlobalTag_cff')
#process.load('Geometry.CommonDetUnit.globalTrackingGeometry_cfi')
#process.load('Geometry.MuonNumbering.muonNumberingInitialization_cfi')

from Configuration.AlCa.GlobalTag import GlobalTag
process.GlobalTag = GlobalTag(process.GlobalTag, 'auto:upgrade2019', '')

process.maxEvents = cms.untracked.PSet(
    input = cms.untracked.int32(1)
)
process.source = cms.Source("EmptySource")

process.MessageLogger = cms.Service("MessageLogger")
<<<<<<< HEAD
# process.MessageLogger = cms.Service("MessageLogger",
#     debugModules = cms.untracked.vstring('*'),
#     cout = cms.untracked.PSet(threshold = cms.untracked.string('INFO')),
#     cout = cms.untracked.PSet(threshold = cms.untracked.string('DEBUG')),
#     destinations = cms.untracked.vstring('cout')
# )


=======
# process.MessageLogger = cms.Service("MessageLogger",                                   
#     debugModules = cms.untracked.vstring('*'),
#     cout = cms.untracked.PSet(threshold = cms.untracked.string('INFO')),
#     # cout = cms.untracked.PSet(threshold = cms.untracked.string('DEBUG')),
#     destinations = cms.untracked.vstring('cout')
# )
>>>>>>> d2825355
process.test1 = cms.EDAnalyzer("RPCGEO")
process.test2 = cms.EDAnalyzer("RPCGeometryAnalyzer")

process.p = cms.Path(process.test1+process.test2)
<|MERGE_RESOLUTION|>--- conflicted
+++ resolved
@@ -1,8 +1,6 @@
 import FWCore.ParameterSet.Config as cms
 
 process = cms.Process("Demo")
-<<<<<<< HEAD
-=======
 # process.load('Configuration.Geometry.GeometryExtended2023_cff')
 # process.load('Geometry.CommonDetUnit.globalTrackingGeometry_cfi')
 # process.load('Geometry.MuonNumbering.muonNumberingInitialization_cfi')
@@ -13,7 +11,6 @@
 # process.load('Configuration.Geometry.GeometryExtended2023HGCalMuon_cff')
 # process.load('Configuration.Geometry.GeometryExtended2023HGCalMuonReco_cff')
 process.load('Configuration.StandardSequences.FrontierConditions_GlobalTag_cff')
->>>>>>> d2825355
 
 # process.load('Configuration.Geometry.GeometryExtended_cff')
 # process.load('Configuration.StandardSequences.FrontierConditions_GlobalTag_cff')
@@ -39,23 +36,12 @@
 process.source = cms.Source("EmptySource")
 
 process.MessageLogger = cms.Service("MessageLogger")
-<<<<<<< HEAD
-# process.MessageLogger = cms.Service("MessageLogger",
-#     debugModules = cms.untracked.vstring('*'),
-#     cout = cms.untracked.PSet(threshold = cms.untracked.string('INFO')),
-#     cout = cms.untracked.PSet(threshold = cms.untracked.string('DEBUG')),
-#     destinations = cms.untracked.vstring('cout')
-# )
-
-
-=======
 # process.MessageLogger = cms.Service("MessageLogger",                                   
 #     debugModules = cms.untracked.vstring('*'),
 #     cout = cms.untracked.PSet(threshold = cms.untracked.string('INFO')),
 #     # cout = cms.untracked.PSet(threshold = cms.untracked.string('DEBUG')),
 #     destinations = cms.untracked.vstring('cout')
 # )
->>>>>>> d2825355
 process.test1 = cms.EDAnalyzer("RPCGEO")
 process.test2 = cms.EDAnalyzer("RPCGeometryAnalyzer")
 
