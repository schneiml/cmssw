--- conflicted
+++ resolved
@@ -129,11 +129,7 @@
   for (auto region : pDD->regions()) {
     ofos << "  GEMRegion " << region->region() << " has " << region->nStations() << " stations." << endl;
     for (auto station : region->stations()) {
-<<<<<<< HEAD
-      ofos << "  GEMStation " << station->region() << " " << station->station() << " has " << station->nRings() << " rings." << endl;
-=======
       ofos << "  GEMStation " << station->getName() << " has " << station->nRings() << " rings." << endl;
->>>>>>> 817b2998
       for (auto ring : station->rings()) {
 	ofos << "  GEMRing " << ring->region() << " " << ring->station() << " " << ring->ring() << " has " << ring->nSuperChambers() << " super chambers." << endl;
 	for (auto sch : ring->superChambers()) {
