#ifndef Geometry_GEMGeometry_GEMEtaPartition_H
#define Geometry_GEMGeometry_GEMEtaPartition_H

#include "Geometry/CommonDetUnit/interface/GeomDetUnit.h"
#include "Geometry/CommonDetUnit/interface/GeomDetType.h"
#include "DataFormats/MuonDetId/interface/GEMDetId.h"
#include "DataFormats/GeometryVector/interface/GlobalPoint.h"

class StripTopology;
class GEMEtaPartitionSpecs;

class GEMEtaPartition : public GeomDetUnit
{
public:
  
  GEMEtaPartition(GEMDetId id, BoundPlane::BoundPlanePointer bp, GEMEtaPartitionSpecs* rrs);
  ~GEMEtaPartition();

  const GEMEtaPartitionSpecs* specs() const { return specs_; }
  GEMDetId id() const { return id_; }

  const Topology& topology() const;
  const StripTopology& specificTopology() const;

  const Topology& padTopology() const;
  const StripTopology& specificPadTopology() const;

  const GeomDetType& type() const; 
 
  // strip-related methods:

  /// number of readout strips in partition
  int nstrips() const;

  /// returns center of strip position for INTEGER strip number
  /// that has a value range of [1, nstrip]
  LocalPoint  centreOfStrip(int strip) const;

  /// returns center of strip position for FRACTIONAL strip number
  /// that has a value range of [0., nstrip]
  LocalPoint  centreOfStrip(float strip) const;
<<<<<<< HEAD
=======

>>>>>>> 817b2998
  LocalError  localError(float strip, float cluster_size= 1.) const;
  /// returns fractional strip number [0..nstrips] for a LocalPoint
  /// E.g., if local point hit strip #2, the fractional strip number would be
  /// somewhere in the (1., 2] interval
  float strip(const LocalPoint& lp) const;

  float pitch() const;
  float localPitch(const LocalPoint& lp) const;
 

  // GEM-CSC pad-related methods:
  
  /// number of GEM-CSC trigger readout pads in partition
  int npads() const;

  /// returns center of pad position for INTEGER pad number
  /// that has a value range of [1, npads]
  LocalPoint  centreOfPad(int pad) const;

  /// returns center of pad position for FRACTIONAL pad number
  /// that has a value range of [0., npads]
  LocalPoint  centreOfPad(float pad) const;

  /// returns FRACTIONAL pad number [0.,npads] for a point
  float pad(const LocalPoint& lp) const;

  /// pad pitch in a center
  float padPitch() const;
  /// pad pitch at a particular point
  float localPadPitch(const LocalPoint& lp) const;


  // relations between strips and pads:
  
  /// returns FRACTIONAL pad number [0.,npads] for an integer strip [1,nstrip]
  float padOfStrip(int strip) const;

  /// returns first strip (INT number [1,nstrip]) for pad (an integer [1,npads])
  int firstStripInPad(int pad) const;

  /// returns last strip (INT number [1,nstrip]) for pad (an integer [1,npads])
  int lastStripInPad(int pad) const;

private:

  GEMDetId id_;
  GEMEtaPartitionSpecs* specs_;
};

#endif
<|MERGE_RESOLUTION|>--- conflicted
+++ resolved
@@ -39,11 +39,8 @@
   /// returns center of strip position for FRACTIONAL strip number
   /// that has a value range of [0., nstrip]
   LocalPoint  centreOfStrip(float strip) const;
-<<<<<<< HEAD
-=======
+  LocalError  localError(float strip, float cluster_size = 1.) const;
 
->>>>>>> 817b2998
-  LocalError  localError(float strip, float cluster_size= 1.) const;
   /// returns fractional strip number [0..nstrips] for a LocalPoint
   /// E.g., if local point hit strip #2, the fractional strip number would be
   /// somewhere in the (1., 2] interval
