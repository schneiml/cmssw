import FWCore.ParameterSet.Config as cms

XMLIdealGeometryESSource = cms.ESSource("XMLIdealGeometryESSource",
    geomXMLFiles = cms.vstring('Geometry/CMSCommonData/data/materials.xml',
        'Geometry/CMSCommonData/data/rotations.xml',
        'Geometry/CMSCommonData/data/extend/cmsextent.xml',
        'Geometry/CMSCommonData/data/cms/2017/v1/cms.xml',
        'Geometry/CMSCommonData/data/cmsMother.xml',
        'Geometry/CMSCommonData/data/eta3/etaMax.xml',
        'Geometry/CMSCommonData/data/cmsTracker.xml',
        'Geometry/CMSCommonData/data/caloBase/2017/v1/caloBase.xml',
        'Geometry/CMSCommonData/data/cmsCalo.xml',
        'Geometry/CMSCommonData/data/muonBase.xml',
        'Geometry/CMSCommonData/data/cmsMuon.xml',
        'Geometry/CMSCommonData/data/mgnt.xml',
        'Geometry/CMSCommonData/data/beampipe/2017/v1/beampipe.xml',
        'Geometry/CMSCommonData/data/cmsBeam.xml',
        'Geometry/CMSCommonData/data/muonMB.xml',
        'Geometry/CMSCommonData/data/muonMagnet.xml',
        'Geometry/CMSCommonData/data/cavern.xml',
        'Geometry/TrackerCommonData/data/PhaseI/trackerParameters.xml',
        'Geometry/TrackerCommonData/data/PhaseI/pixfwdMaterials.xml',
        'Geometry/TrackerCommonData/data/pixfwdCommon.xml',
        'Geometry/TrackerCommonData/data/PhaseI/pixfwdCylinder.xml', 
        'Geometry/TrackerCommonData/data/PhaseI/pixfwd.xml', 
        'Geometry/TrackerCommonData/data/PhaseI/pixfwdDisks.xml', 
        'Geometry/TrackerCommonData/data/PhaseI/pixfwdSupportRingParameters.xml',
        'Geometry/TrackerCommonData/data/PhaseI/pixfwdInnerDiskZplus.xml',
        'Geometry/TrackerCommonData/data/PhaseI/pixfwdInnerDiskZminus.xml',
        'Geometry/TrackerCommonData/data/PhaseI/pixfwdOuterDiskZplus.xml',
        'Geometry/TrackerCommonData/data/PhaseI/pixfwdOuterDiskZminus.xml',
        'Geometry/TrackerCommonData/data/PhaseI/pixfwdbladeInnerZplus.xml',
        'Geometry/TrackerCommonData/data/PhaseI/pixfwdbladeInnerZminus.xml',
        'Geometry/TrackerCommonData/data/PhaseI/pixfwdbladeOuterZplus.xml',
        'Geometry/TrackerCommonData/data/PhaseI/pixfwdbladeOuterZminus.xml',
        'Geometry/TrackerCommonData/data/PhaseI/pixbarmaterial.xml', 
        'Geometry/TrackerCommonData/data/PhaseI/pixbarladder.xml', 
        'Geometry/TrackerCommonData/data/PhaseI/pixbarladderfull0.xml', 
        'Geometry/TrackerCommonData/data/PhaseI/pixbarladderfull1.xml', 
        'Geometry/TrackerCommonData/data/PhaseI/pixbarladderfull2.xml', 
        'Geometry/TrackerCommonData/data/PhaseI/pixbarladderfull3.xml', 
        'Geometry/TrackerCommonData/data/PhaseI/pixbarlayer.xml', 
        'Geometry/TrackerCommonData/data/PhaseI/pixbarlayer0.xml', 
        'Geometry/TrackerCommonData/data/PhaseI/pixbarlayer1.xml', 
        'Geometry/TrackerCommonData/data/PhaseI/pixbarlayer2.xml', 
        'Geometry/TrackerCommonData/data/PhaseI/pixbarlayer3.xml', 
        'Geometry/TrackerCommonData/data/PhaseI/pixbar.xml',
        'Geometry/TrackerCommonData/data/Run2/trackerpatchpannel.xml',
        'Geometry/TrackerCommonData/data/Run2/trackerpixelnose.xml',
        'Geometry/TrackerCommonData/data/tibtidcommonmaterial.xml',
        'Geometry/TrackerCommonData/data/tibmaterial.xml',
        'Geometry/TrackerCommonData/data/tibmodpar.xml',
        'Geometry/TrackerCommonData/data/tibmodule0.xml',
        'Geometry/TrackerCommonData/data/tibmodule0a.xml',
        'Geometry/TrackerCommonData/data/tibmodule0b.xml',
        'Geometry/TrackerCommonData/data/tibmodule2.xml',
        'Geometry/TrackerCommonData/data/tibstringpar.xml',
        'Geometry/TrackerCommonData/data/tibstring0ll.xml',
        'Geometry/TrackerCommonData/data/tibstring0lr.xml',
        'Geometry/TrackerCommonData/data/tibstring0ul.xml',
        'Geometry/TrackerCommonData/data/tibstring0ur.xml',
        'Geometry/TrackerCommonData/data/tibstring0.xml',
        'Geometry/TrackerCommonData/data/tibstring1ll.xml',
        'Geometry/TrackerCommonData/data/tibstring1lr.xml',
        'Geometry/TrackerCommonData/data/tibstring1ul.xml',
        'Geometry/TrackerCommonData/data/tibstring1ur.xml',
        'Geometry/TrackerCommonData/data/tibstring1.xml',
        'Geometry/TrackerCommonData/data/tibstring2ll.xml',
        'Geometry/TrackerCommonData/data/tibstring2lr.xml',
        'Geometry/TrackerCommonData/data/tibstring2ul.xml',
        'Geometry/TrackerCommonData/data/tibstring2ur.xml',
        'Geometry/TrackerCommonData/data/tibstring2.xml',
        'Geometry/TrackerCommonData/data/tibstring3ll.xml',
        'Geometry/TrackerCommonData/data/tibstring3lr.xml',
        'Geometry/TrackerCommonData/data/tibstring3ul.xml',
        'Geometry/TrackerCommonData/data/tibstring3ur.xml',
        'Geometry/TrackerCommonData/data/tibstring3.xml',
        'Geometry/TrackerCommonData/data/tiblayerpar.xml',
        'Geometry/TrackerCommonData/data/tiblayer0.xml',
        'Geometry/TrackerCommonData/data/tiblayer1.xml',
        'Geometry/TrackerCommonData/data/tiblayer2.xml',
        'Geometry/TrackerCommonData/data/tiblayer3.xml',
        'Geometry/TrackerCommonData/data/tib.xml',
        'Geometry/TrackerCommonData/data/tidmaterial.xml',
        'Geometry/TrackerCommonData/data/tidmodpar.xml',
        'Geometry/TrackerCommonData/data/tidmodule0.xml',
        'Geometry/TrackerCommonData/data/tidmodule0r.xml',
        'Geometry/TrackerCommonData/data/tidmodule0l.xml',
        'Geometry/TrackerCommonData/data/tidmodule1.xml',
        'Geometry/TrackerCommonData/data/tidmodule1r.xml',
        'Geometry/TrackerCommonData/data/tidmodule1l.xml',
        'Geometry/TrackerCommonData/data/tidmodule2.xml',
        'Geometry/TrackerCommonData/data/tidringpar.xml',
        'Geometry/TrackerCommonData/data/tidring0.xml',
        'Geometry/TrackerCommonData/data/tidring0f.xml',
        'Geometry/TrackerCommonData/data/tidring0b.xml',
        'Geometry/TrackerCommonData/data/tidring1.xml',
        'Geometry/TrackerCommonData/data/tidring1f.xml',
        'Geometry/TrackerCommonData/data/tidring1b.xml',
        'Geometry/TrackerCommonData/data/tidring2.xml',
        'Geometry/TrackerCommonData/data/tid.xml',
        'Geometry/TrackerCommonData/data/tidf.xml',
        'Geometry/TrackerCommonData/data/tidb.xml',
        'Geometry/TrackerCommonData/data/tibtidservices.xml',
        'Geometry/TrackerCommonData/data/tibtidservicesf.xml',
        'Geometry/TrackerCommonData/data/tibtidservicesb.xml',
        'Geometry/TrackerCommonData/data/tobmaterial.xml',
        'Geometry/TrackerCommonData/data/tobmodpar.xml',
        'Geometry/TrackerCommonData/data/tobmodule0.xml',
        'Geometry/TrackerCommonData/data/tobmodule2.xml',
        'Geometry/TrackerCommonData/data/tobmodule4.xml',
        'Geometry/TrackerCommonData/data/tobrodpar.xml',
        'Geometry/TrackerCommonData/data/tobrod0c.xml',
        'Geometry/TrackerCommonData/data/tobrod0l.xml',
        'Geometry/TrackerCommonData/data/tobrod0h.xml',
        'Geometry/TrackerCommonData/data/tobrod0.xml',
        'Geometry/TrackerCommonData/data/tobrod1l.xml',
        'Geometry/TrackerCommonData/data/tobrod1h.xml',
        'Geometry/TrackerCommonData/data/tobrod1.xml',
        'Geometry/TrackerCommonData/data/tobrod2c.xml',
        'Geometry/TrackerCommonData/data/tobrod2l.xml',
        'Geometry/TrackerCommonData/data/tobrod2h.xml',
        'Geometry/TrackerCommonData/data/tobrod2.xml',
        'Geometry/TrackerCommonData/data/tobrod3l.xml',
        'Geometry/TrackerCommonData/data/tobrod3h.xml',
        'Geometry/TrackerCommonData/data/tobrod3.xml',
        'Geometry/TrackerCommonData/data/tobrod4c.xml',
        'Geometry/TrackerCommonData/data/tobrod4l.xml',
        'Geometry/TrackerCommonData/data/tobrod4h.xml',
        'Geometry/TrackerCommonData/data/tobrod4.xml',
        'Geometry/TrackerCommonData/data/tobrod5l.xml',
        'Geometry/TrackerCommonData/data/tobrod5h.xml',
        'Geometry/TrackerCommonData/data/tobrod5.xml',
        'Geometry/TrackerCommonData/data/v2/tob.xml',
        'Geometry/TrackerCommonData/data/tecmaterial.xml',
        'Geometry/TrackerCommonData/data/tecmodpar.xml',
        'Geometry/TrackerCommonData/data/tecmodule0.xml',
        'Geometry/TrackerCommonData/data/tecmodule0r.xml',
        'Geometry/TrackerCommonData/data/tecmodule0s.xml',
        'Geometry/TrackerCommonData/data/tecmodule1.xml',
        'Geometry/TrackerCommonData/data/tecmodule1r.xml',
        'Geometry/TrackerCommonData/data/tecmodule1s.xml',
        'Geometry/TrackerCommonData/data/tecmodule2.xml',
        'Geometry/TrackerCommonData/data/tecmodule3.xml',
        'Geometry/TrackerCommonData/data/tecmodule4.xml',
        'Geometry/TrackerCommonData/data/tecmodule4r.xml',
        'Geometry/TrackerCommonData/data/tecmodule4s.xml',
        'Geometry/TrackerCommonData/data/tecmodule5.xml',
        'Geometry/TrackerCommonData/data/tecmodule6.xml',
        'Geometry/TrackerCommonData/data/tecpetpar.xml',
        'Geometry/TrackerCommonData/data/tecring0.xml',
        'Geometry/TrackerCommonData/data/tecring1.xml',
        'Geometry/TrackerCommonData/data/tecring2.xml',
        'Geometry/TrackerCommonData/data/tecring3.xml',
        'Geometry/TrackerCommonData/data/tecring4.xml',
        'Geometry/TrackerCommonData/data/tecring5.xml',
        'Geometry/TrackerCommonData/data/tecring6.xml',
        'Geometry/TrackerCommonData/data/tecring0f.xml',
        'Geometry/TrackerCommonData/data/tecring1f.xml',
        'Geometry/TrackerCommonData/data/tecring2f.xml',
        'Geometry/TrackerCommonData/data/tecring3f.xml',
        'Geometry/TrackerCommonData/data/tecring4f.xml',
        'Geometry/TrackerCommonData/data/tecring5f.xml',
        'Geometry/TrackerCommonData/data/tecring6f.xml',
        'Geometry/TrackerCommonData/data/tecring0b.xml',
        'Geometry/TrackerCommonData/data/tecring1b.xml',
        'Geometry/TrackerCommonData/data/tecring2b.xml',
        'Geometry/TrackerCommonData/data/tecring3b.xml',
        'Geometry/TrackerCommonData/data/tecring4b.xml',
        'Geometry/TrackerCommonData/data/tecring5b.xml',
        'Geometry/TrackerCommonData/data/tecring6b.xml',
        'Geometry/TrackerCommonData/data/tecpetalf.xml',
        'Geometry/TrackerCommonData/data/tecpetalb.xml',
        'Geometry/TrackerCommonData/data/tecpetal0.xml',
        'Geometry/TrackerCommonData/data/tecpetal0f.xml',
        'Geometry/TrackerCommonData/data/tecpetal0b.xml',
        'Geometry/TrackerCommonData/data/tecpetal3.xml',
        'Geometry/TrackerCommonData/data/tecpetal3f.xml',
        'Geometry/TrackerCommonData/data/tecpetal3b.xml',
        'Geometry/TrackerCommonData/data/tecpetal6f.xml',
        'Geometry/TrackerCommonData/data/tecpetal6b.xml',
        'Geometry/TrackerCommonData/data/tecpetal8f.xml',
        'Geometry/TrackerCommonData/data/tecpetal8b.xml',
        'Geometry/TrackerCommonData/data/tecwheel.xml',
        'Geometry/TrackerCommonData/data/tecwheela.xml',
        'Geometry/TrackerCommonData/data/tecwheelb.xml',
        'Geometry/TrackerCommonData/data/tecwheelc.xml',
        'Geometry/TrackerCommonData/data/tecwheeld.xml',
        'Geometry/TrackerCommonData/data/tecwheel6.xml',
        'Geometry/TrackerCommonData/data/tecservices.xml',
        'Geometry/TrackerCommonData/data/tecbackplate.xml',
        'Geometry/TrackerCommonData/data/tec.xml',
        'Geometry/TrackerCommonData/data/Run2/trackermaterial.xml',
        'Geometry/TrackerCommonData/data/Run2/tracker.xml',
        'Geometry/TrackerCommonData/data/trackerpixbar.xml',
        'Geometry/TrackerCommonData/data/PhaseI/trackerpixfwd.xml',
        'Geometry/TrackerCommonData/data/trackertibtidservices.xml',
        'Geometry/TrackerCommonData/data/trackertib.xml',
        'Geometry/TrackerCommonData/data/trackertid.xml',
        'Geometry/TrackerCommonData/data/trackertob.xml',
        'Geometry/TrackerCommonData/data/trackertec.xml',
        'Geometry/TrackerCommonData/data/v2/trackerbulkhead.xml',
        'Geometry/TrackerCommonData/data/trackerother.xml',
        'Geometry/EcalCommonData/data/Run2/eregalgo.xml',
        'Geometry/EcalCommonData/data/ebalgo.xml',
        'Geometry/EcalCommonData/data/ebcon.xml',
        'Geometry/EcalCommonData/data/ebrot.xml',
        'Geometry/EcalCommonData/data/eecon.xml',
        'Geometry/EcalCommonData/data/eefixed.xml',
        'Geometry/EcalCommonData/data/eehier.xml',
        'Geometry/EcalCommonData/data/eealgo.xml',
        'Geometry/EcalCommonData/data/escon.xml',
        'Geometry/EcalCommonData/data/esalgo.xml',
        'Geometry/EcalCommonData/data/eeF.xml',
        'Geometry/EcalCommonData/data/eeB.xml',
        'Geometry/EcalCommonData/data/ectkcable.xml',
        'Geometry/HcalCommonData/data/hcalrotations.xml',
        'Geometry/HcalCommonData/data/PhaseI/hcalalgo.xml',
        'Geometry/HcalCommonData/data/hcalcablealgo.xml',
        'Geometry/HcalCommonData/data/hcalbarrelalgo.xml',
        'Geometry/HcalCommonData/data/PhaseI/hcalendcapalgo.xml',
        'Geometry/HcalCommonData/data/hcalouteralgo.xml',
        'Geometry/HcalCommonData/data/hcalforwardalgo.xml',
        'Geometry/HcalCommonData/data/average/hcalforwardmaterial.xml',
        'Geometry/HcalCommonData/data/Run2/hcalSimNumbering17Plan1.xml', 
        'Geometry/HcalCommonData/data/Run2/hcalRecNumbering17Plan01.xml', 
        'Geometry/MuonCommonData/data/mbCommon/2017/v1/mbCommon.xml',
        'Geometry/MuonCommonData/data/mb1/2015/v1/mb1.xml',
        'Geometry/MuonCommonData/data/mb2/2015/v1/mb2.xml',
        'Geometry/MuonCommonData/data/mb3/2015/v1/mb3.xml',
        'Geometry/MuonCommonData/data/mb4/2015/v1/mb4.xml',
        'Geometry/MuonCommonData/data/design/muonYoke.xml',
        'Geometry/MuonCommonData/data/mf/2017/v1/mf.xml',
        'Geometry/MuonCommonData/data/rpcf/2015/v1/rpcf.xml',
        'Geometry/MuonCommonData/data/csc/2015/v1/csc.xml',
        'Geometry/MuonCommonData/data/mfshield/2017/v1/mfshield.xml',
<<<<<<< HEAD
        'Geometry/MuonCommonData/data/PhaseII/gemf.xml',
        'Geometry/MuonCommonData/data/PhaseII/gem11.xml',
=======
        'Geometry/MuonCommonData/data/gemf/TDR_BaseLine/gemf.xml',
        'Geometry/MuonCommonData/data/gem11/2017/v1/gem11.xml',
>>>>>>> 4f15b524
        'Geometry/ForwardCommonData/data/forward.xml',
        'Geometry/ForwardCommonData/data/forwardshield/2015/v1/forwardshield.xml',
        'Geometry/ForwardCommonData/data/brmrotations.xml',
        'Geometry/ForwardCommonData/data/brm.xml',
        'Geometry/ForwardCommonData/data/Run2/totemMaterials.xml',
        'Geometry/ForwardCommonData/data/totemRotations.xml',
        'Geometry/ForwardCommonData/data/Run2/totemt1.xml',
        'Geometry/ForwardCommonData/data/Run2/totemt2.xml',
        'Geometry/ForwardCommonData/data/ionpump.xml',
        'Geometry/ForwardCommonData/data/Run2/castor.xml',
        'Geometry/ForwardCommonData/data/zdcmaterials.xml',
        'Geometry/ForwardCommonData/data/lumimaterials.xml',
        'Geometry/ForwardCommonData/data/zdcrotations.xml',
        'Geometry/ForwardCommonData/data/lumirotations.xml',
        'Geometry/ForwardCommonData/data/zdc.xml',
        'Geometry/ForwardCommonData/data/zdclumi.xml',
        'Geometry/ForwardCommonData/data/cmszdc.xml')+cms.vstring(
        'Geometry/MuonCommonData/data/muonNumbering/2017/v1/muonNumbering.xml',
        'Geometry/TrackerCommonData/data/PhaseI/trackerStructureTopology.xml',
        'Geometry/TrackerSimData/data/PhaseI/trackersens.xml',
        'Geometry/TrackerRecoData/data/PhaseI/trackerRecoMaterial.xml',
        'Geometry/EcalSimData/data/ecalsens.xml',
        'Geometry/HcalCommonData/data/Phase0/hcalsenspmf.xml',
        'Geometry/HcalSimData/data/hf.xml',
        'Geometry/HcalSimData/data/hfpmt.xml',
        'Geometry/HcalSimData/data/hffibrebundle.xml',
        'Geometry/HcalSimData/data/CaloUtil.xml',
        'Geometry/MuonSimData/data/v2/muonSens.xml',
        'Geometry/DTGeometryBuilder/data/dtSpecsFilter.xml',
        'Geometry/CSCGeometryBuilder/data/cscSpecsFilter.xml',
        'Geometry/CSCGeometryBuilder/data/cscSpecs.xml',
        'Geometry/RPCGeometryBuilder/data/RPCSpecs.xml',
        'Geometry/GEMGeometryBuilder/data/GEMSpecsFilter17.xml',
        'Geometry/GEMGeometryBuilder/data/v4/GEMSpecs.xml',
        'Geometry/ForwardCommonData/data/brmsens.xml',
        'Geometry/ForwardSimData/data/castorsens.xml',
        'Geometry/ForwardSimData/data/zdcsens.xml',
        'Geometry/HcalSimData/data/HcalProdCuts.xml',
        'Geometry/EcalSimData/data/EcalProdCuts.xml',
        'Geometry/EcalSimData/data/ESProdCuts.xml',
        'Geometry/TrackerSimData/data/PhaseI/trackerProdCuts.xml',
        'Geometry/TrackerSimData/data/trackerProdCutsBEAM.xml',
        'Geometry/MuonSimData/data/muonProdCuts.xml',
        'Geometry/ForwardSimData/data/CastorProdCuts.xml',
        'Geometry/ForwardSimData/data/zdcProdCuts.xml',
        'Geometry/ForwardSimData/data/ForwardShieldProdCuts.xml',
        'Geometry/CMSCommonData/data/FieldParameters.xml'),
    rootNodeName = cms.string('cms:OCMS')
)

<|MERGE_RESOLUTION|>--- conflicted
+++ resolved
@@ -234,13 +234,8 @@
         'Geometry/MuonCommonData/data/rpcf/2015/v1/rpcf.xml',
         'Geometry/MuonCommonData/data/csc/2015/v1/csc.xml',
         'Geometry/MuonCommonData/data/mfshield/2017/v1/mfshield.xml',
-<<<<<<< HEAD
-        'Geometry/MuonCommonData/data/PhaseII/gemf.xml',
-        'Geometry/MuonCommonData/data/PhaseII/gem11.xml',
-=======
         'Geometry/MuonCommonData/data/gemf/TDR_BaseLine/gemf.xml',
         'Geometry/MuonCommonData/data/gem11/2017/v1/gem11.xml',
->>>>>>> 4f15b524
         'Geometry/ForwardCommonData/data/forward.xml',
         'Geometry/ForwardCommonData/data/forwardshield/2015/v1/forwardshield.xml',
         'Geometry/ForwardCommonData/data/brmrotations.xml',
