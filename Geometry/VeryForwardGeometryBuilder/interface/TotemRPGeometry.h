/****************************************************************************
*
* Authors:
*  Jan Kašpar (jan.kaspar@gmail.com)
*
****************************************************************************/

#ifndef Geometry_VeryForwardGeometryBuilder_TotemRPGeometry
#define Geometry_VeryForwardGeometryBuilder_TotemRPGeometry

#include "DataFormats/CTPPSDetId/interface/TotemRPDetId.h"
#include "CLHEP/Vector/ThreeVector.h"
#include "CLHEP/Vector/Rotation.h"
#include "Geometry/VeryForwardGeometryBuilder/interface/DetGeomDesc.h"

#include <map>
#include <set>

class DetId;

/**
 * \ingroup TotemRPGeometry
 * \brief The manager class for TOTEM RP geometry.
 *
 * See schema of \ref TotemRPGeometry "TOTEM RP geometry classes"
 *
 * This is kind of "public relation class" for the tree structure of DetGeomDesc. It provides convenient interface to
 * answer frequently asked questions about the geometry of TOTEM Roman Pots. These questions are of type:\n
 * a) If detector ID is xxx, what is the ID of corresponding station?\n
 * b) What is the geometry (shift, roatation, material, etc.) of detector with id xxx?\n
 * c) If RP ID is xxx, which are the detector IDs inside this pot?\n
 * d) If hit position in local detector coordinate system is xxx, what is the hit position in global c.s.?\n
 * etc. (see the comments in definition bellow)\n
 * This class is built for both ideal and real geometry. I.e. it is produced by TotemRPIdealGeometryESModule in
 * IdealGeometryRecord and similarly for the real geometry
 **/

class TotemRPGeometry
{
  public:
    typedef std::map<unsigned int, DetGeomDesc* > mapType;
    typedef std::map<int, DetGeomDesc* > RPDeviceMapType;
    typedef std::map<unsigned int, std::set<unsigned int> > mapSetType;

    TotemRPGeometry() {}
    ~TotemRPGeometry() {}

    /// build up from DetGeomDesc
    TotemRPGeometry(const DetGeomDesc * gd)
    {
      Build(gd);
    }

    /// build up from DetGeomDesc structure, return 0 = success
    char Build(const DetGeomDesc *);          

    ///\brief adds an item to the map (detector ID --> DetGeomDesc)
    /// performs necessary checks, returns 0 if succesful
    char AddDetector(unsigned int, const DetGeomDesc * &);

    ///\brief adds a RP package (primary vacuum) to a map
    char AddRPDevice(unsigned int id, const DetGeomDesc * &det_geom_desc);

    ///\brief returns geometry of a detector
    /// performs necessary checks, returns NULL if fails
    /// input is raw ID
    DetGeomDesc *GetDetector(unsigned int) const;
<<<<<<< HEAD
=======
    DetGeomDesc const *GetDetector(const TotemRPDetId & id) const { return GetDetector(id.rawId()); }
    /// same as GetDetector
    DetGeomDesc const *operator[] (unsigned int id) const { return GetDetector(id); }
>>>>>>> 938df5e1

    /// returns the position of the edge of a detector
    CLHEP::Hep3Vector GetDetEdgePosition(unsigned int id) const;

    /// returns a normal vector for the edge of a detector
    CLHEP::Hep3Vector GetDetEdgeNormalVector(unsigned int id) const;

    /// returns geometry of a RP box
    DetGeomDesc *GetRPDevice(unsigned int id) const;

    /// returns the (outer) position of the thin foil of a RP box
    CLHEP::Hep3Vector GetRPThinFoilPosition(int copy_no) const;

    /// returns a normal vector for the thin foil of a RP box
    CLHEP::Hep3Vector GetRPThinFoilNormalVector(int copy_no) const;

    /// begin iterator over (silicon) detectors
    mapType::const_iterator beginDet() const
    {
      return theMap.begin();
    }

    /// end iterator over (silicon) detectors
    mapType::const_iterator endDet() const
    {
      return theMap.end();
    }

    /// begin iterator over RPs
    RPDeviceMapType::const_iterator beginRP() const
    {
      return theRomanPotMap.begin();
    }

    /// end iterator over RPs
    RPDeviceMapType::const_iterator endRP() const
    {
      return theRomanPotMap.end();
    }

    ///\brief builds maps element ID --> set of subelements
    /// (re)builds stationsInArm, rpsInStation, detsInRP out of theMap
    void BuildSets();

    /// after checks returns set of stations corresponding to the given arm ID
    std::set<unsigned int> StationsInArm(unsigned int) const;

    /// after checks returns set of RP corresponding to the given station ID
    std::set<unsigned int> RPsInStation(unsigned int) const;
    
    /// after checks returns set of detectors corresponding to the given RP ID
    /// containts decimal detetector IDs
    std::set<unsigned int> DetsInRP(unsigned int) const;

    /// coordinate transformations between local<-->global reference frames
    /// dimensions in mm, raw ID expected
    CLHEP::Hep3Vector LocalToGlobal(DetGeomDesc *gd, const CLHEP::Hep3Vector r) const;
    CLHEP::Hep3Vector GlobalToLocal(DetGeomDesc *gd, const CLHEP::Hep3Vector r) const;
    CLHEP::Hep3Vector LocalToGlobal(unsigned int id, const CLHEP::Hep3Vector r) const;
    CLHEP::Hep3Vector GlobalToLocal(unsigned int id, const CLHEP::Hep3Vector r) const;

    /// direction transformations between local<-->global reference frames
    /// (dimensions in mm), raw ID expected
    CLHEP::Hep3Vector LocalToGlobalDirection(unsigned int id, const CLHEP::Hep3Vector dir) const;
    CLHEP::Hep3Vector GlobalToLocalDirection(unsigned int id, const CLHEP::Hep3Vector dir) const;

    /// returns translation (position) of a detector
    /// raw ID as input
    CLHEP::Hep3Vector GetDetTranslation(unsigned int id) const;

    /// returns (the transverse part of) the readout direction in global coordinates
    /// raw ID expected
    void GetReadoutDirection(unsigned int id, double &dx, double &dy) const;

    /// position of a RP package (translation z corresponds to the first plane - TODO check it)
    CLHEP::Hep3Vector GetRPGlobalTranslation(int copy_no) const;
    CLHEP::HepRotation GetRPGlobalRotation(int copy_no) const;

    ///< returns number of detectors in the geometry (size of theMap)
    unsigned int NumberOfDetsIncluded() const
    {
      return theMap.size();
    }

  protected:
    mapType theMap;                           ///< map: detectorID --> DetGeomDesc
    RPDeviceMapType theRomanPotMap;           ///< map: RPID --> DetGeomDesc

    ///\brief map: parent ID -> set of subelements
    /// E.g. stationsInArm is map of arm ID -> set of stations (in that arm)
    mapSetType stationsInArm, rpsInStation, detsInRP;
};

#endif<|MERGE_RESOLUTION|>--- conflicted
+++ resolved
@@ -65,12 +65,17 @@
     /// performs necessary checks, returns NULL if fails
     /// input is raw ID
     DetGeomDesc *GetDetector(unsigned int) const;
-<<<<<<< HEAD
-=======
-    DetGeomDesc const *GetDetector(const TotemRPDetId & id) const { return GetDetector(id.rawId()); }
+
+    DetGeomDesc const *GetDetector(const TotemRPDetId & id) const
+    {
+      return GetDetector(id.rawId());
+    }
+
     /// same as GetDetector
-    DetGeomDesc const *operator[] (unsigned int id) const { return GetDetector(id); }
->>>>>>> 938df5e1
+    DetGeomDesc const *operator[] (unsigned int id) const
+    {
+      return GetDetector(id);
+    }
 
     /// returns the position of the edge of a detector
     CLHEP::Hep3Vector GetDetEdgePosition(unsigned int id) const;
