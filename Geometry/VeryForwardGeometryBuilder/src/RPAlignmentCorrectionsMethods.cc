/****************************************************************************
 *
 * This is a part of TOTEM offline software.
 * Authors:
 *	Jan Kašpar (jan.kaspar@gmail.com)
 *
 ****************************************************************************/

#include "FWCore/ParameterSet/interface/ParameterSet.h"
#include "FWCore/Utilities/interface/typelookup.h"
#include "FWCore/Utilities/interface/Exception.h"
#include "FWCore/MessageLogger/interface/MessageLogger.h"

#include "DataFormats/CTPPSDetId/interface/TotemRPDetId.h"

#include "Geometry/VeryForwardGeometryBuilder/interface/RPAlignmentCorrectionsMethods.h"
//#include "Alignment/RPTrackBased/interface/AlignmentGeometry.h"

#include <set>

#include "TMatrixD.h"
#include "TVectorD.h"

#include <xercesc/parsers/XercesDOMParser.hpp>
#include <xercesc/dom/DOM.hpp>
#include <xercesc/sax/HandlerBase.hpp>
#include <xercesc/util/XMLString.hpp>
#include <xercesc/util/PlatformUtils.hpp>

using namespace std;
using namespace xercesc;

//----------------------------------------------------------------------------------------------------

RPAlignmentCorrectionsData RPAlignmentCorrectionsMethods::GetCorrectionsDataFromFile(const string &fileName)
{
  printf(">> RPAlignmentCorrectionsMethods::LoadXMLFile(%s)\n", fileName.c_str());

  // prepend CMSSW src dir
  char *cmsswPath = getenv("CMSSW_BASE");
  size_t start = fileName.find_first_not_of("   ");
  string fn = fileName.substr(start);
  if (cmsswPath && fn[0] != '/' && fn.find("./") != 0)
    fn = string(cmsswPath) + string("/src/") + fn;

  // load DOM tree first the file
  try {
    XMLPlatformUtils::Initialize();
  }
  catch (const XMLException& toCatch) {
    char* message = XMLString::transcode(toCatch.getMessage());
    throw cms::Exception("RPAlignmentCorrectionsMethods") << "An XMLException caught with message: " << message << ".\n";
    XMLString::release(&message);
  }

  XercesDOMParser* parser = new XercesDOMParser();
  parser->setValidationScheme(XercesDOMParser::Val_Always);
  parser->setDoNamespaces(true);

  try {
    parser->parse(fn.c_str());
  }
  catch (...) {
    throw cms::Exception("RPAlignmentCorrectionsMethods") << "Cannot parse file `" << fn << "' (exception)." << endl;
  }

  if (!parser)
    throw cms::Exception("RPAlignmentCorrectionsMethods") << "Cannot parse file `" << fn << "' (parser = NULL)." << endl;
  
  DOMDocument* xmlDoc = parser->getDocument();

  if (!xmlDoc)
    throw cms::Exception("RPAlignmentCorrectionsMethods") << "Cannot parse file `" << fn << "' (xmlDoc = NULL)." << endl;

  DOMElement* elementRoot = xmlDoc->getDocumentElement();
  if (!elementRoot)
    throw cms::Exception("RPAlignmentCorrectionsMethods") << "File `" << fn << "' is empty." << endl;

  RPAlignmentCorrectionsData d = GetCorrectionsData(elementRoot);

  XMLPlatformUtils::Terminate();

  return d;
}

//----------------------------------------------------------------------------------------------------

RPAlignmentCorrectionsData RPAlignmentCorrectionsMethods::GetCorrectionsData(DOMNode *root)
{
<<<<<<< HEAD
  RPAlignmentCorrectionsData result;

=======

  RPAlignmentCorrectionsData result;
  
>>>>>>> 851461bd
  DOMNodeList *children = root->getChildNodes();
  for (unsigned int i = 0; i < children->getLength(); i++)
  {
    DOMNode *n = children->item(i);
    if (n->getNodeType() != DOMNode::ELEMENT_NODE)
      continue;
   
    // check node type
    unsigned char nodeType = 0;
    if (!strcmp(XMLString::transcode(n->getNodeName()), "det")) nodeType = 1;
    if (!strcmp(XMLString::transcode(n->getNodeName()), "rp")) nodeType = 2;

    if (!nodeType)
      throw cms::Exception("RPAlignmentCorrectionsMethods") << "Unknown node `" << XMLString::transcode(n->getNodeName()) << "'.";

    // check children
    if (n->getChildNodes()->getLength() > 0)
    {
        edm::LogProblem("RPAlignmentCorrectionsMethods") << ">> RPAlignmentCorrectionsMethods::LoadXMLFile > Warning: tag `" <<
          XMLString::transcode(n->getNodeName()) << "' has " << n->getChildNodes()->getLength() << 
          " children nodes - they will be all ignored.";
    }

    // default values
    double sh_r = 0., sh_x = 0., sh_y = 0., sh_z = 0., rot_z = 0.;
    double sh_r_e = 0., sh_x_e = 0., sh_y_e = 0., sh_z_e = 0., rot_z_e = 0.;
<<<<<<< HEAD
    unsigned int decId = 0;
=======
    unsigned int id = 0;
>>>>>>> 851461bd
    bool idSet = false;

    // get attributes
    DOMNamedNodeMap* attr = n->getAttributes();
    for (unsigned int j = 0; j < attr->getLength(); j++)
    {    
      DOMNode *a = attr->item(j);
 
      //printf("\t%s\n", XMLString::transcode(a->getNodeName()));

<<<<<<< HEAD
      if (!strcmp(XMLString::transcode(a->getNodeName()), "id"))
      {
        decId = atoi(XMLString::transcode(a->getNodeValue()));
=======
      if (!strcmp(XMLString::transcode(a->getNodeName()), "id")) {
        id = atoi(XMLString::transcode(a->getNodeValue()));
>>>>>>> 851461bd
        idSet = true;
      } else if (!strcmp(XMLString::transcode(a->getNodeName()), "sh_r"))
          sh_r = atof(XMLString::transcode(a->getNodeValue()));
        else if (!strcmp(XMLString::transcode(a->getNodeName()), "sh_r_e"))
          sh_r_e = atof(XMLString::transcode(a->getNodeValue()));
          else if (!strcmp(XMLString::transcode(a->getNodeName()), "sh_x"))
            sh_x = atof(XMLString::transcode(a->getNodeValue()));
            else if (!strcmp(XMLString::transcode(a->getNodeName()), "sh_x_e"))
              sh_x_e = atof(XMLString::transcode(a->getNodeValue()));
              else if (!strcmp(XMLString::transcode(a->getNodeName()), "sh_y"))
                sh_y = atof(XMLString::transcode(a->getNodeValue()));
                else if (!strcmp(XMLString::transcode(a->getNodeName()), "sh_y_e"))
                  sh_y_e = atof(XMLString::transcode(a->getNodeValue()));
                  else if (!strcmp(XMLString::transcode(a->getNodeName()), "sh_z"))
                    sh_z = atof(XMLString::transcode(a->getNodeValue()));
                    else if (!strcmp(XMLString::transcode(a->getNodeName()), "sh_z_e"))
                      sh_z_e = atof(XMLString::transcode(a->getNodeValue()));
                      else if (!strcmp(XMLString::transcode(a->getNodeName()), "rot_z"))
                        rot_z = atof(XMLString::transcode(a->getNodeValue()));
                        else if (!strcmp(XMLString::transcode(a->getNodeName()), "rot_z_e"))
                          rot_z_e = atof(XMLString::transcode(a->getNodeValue()));
                        else
                          edm::LogProblem("RPAlignmentCorrectionsMethods") << ">> RPAlignmentCorrectionsMethods::LoadXMLFile > Warning: unknown attribute `"
                            << XMLString::transcode(a->getNodeName()) << "'.";
    }

    // id must be set
    if (!idSet)
        throw cms::Exception("RPAlignmentCorrectionsMethods") << "Id not set for tag `" << XMLString::transcode(n->getNodeName()) << "'.";

    // build alignment
    RPAlignmentCorrectionData a(sh_r*1E-3, sh_r_e*1E-3, sh_x*1E-3, sh_x_e*1E-3, sh_y*1E-3, sh_y_e*1E-3,
      sh_z*1E-3, sh_z_e*1E-3, rot_z*1E-3, rot_z_e*1E-3);

    // add the alignment to the right list
    if (nodeType == 1)
<<<<<<< HEAD
    {
      unsigned int arm = decId / 1000;
      unsigned int st = (decId / 100) % 10;
      unsigned int rp = (decId / 10) % 10;
      unsigned int det = decId % 10;
      result.AddSensorCorrection(TotemRPDetId(arm, st, rp, det), a, true);
    }
=======
      result.AddSensorCorrection(id, a, true);
    else
      result.AddRPCorrection(id, a, true);

>>>>>>> 851461bd

    if (nodeType == 2)
    {
      unsigned int arm = (decId / 100) % 10;
      unsigned int st = (decId / 10) % 10;
      unsigned int rp = decId % 10;
      result.AddRPCorrection(TotemRPDetId(arm, st, rp), a, true);
    }
  }
<<<<<<< HEAD
=======
  return result;
>>>>>>> 851461bd

  return result;
}

#define WRITE(q, dig, lim) \
  if (precise) \
    fprintf(f, " " #q "=\"%.15E\"", q()*1E3);\
  else \
    if (fabs(q()*1E3) < lim && q() != 0) \
      fprintf(f, " " #q "=\"%+8.1E\"", q()*1E3);\
    else \
      fprintf(f, " " #q "=\"%+8." #dig "f\"", q()*1E3);

void RPAlignmentCorrectionsMethods::WriteXML(const RPAlignmentCorrectionData & data, FILE *f, bool precise, bool wrErrors, bool wrSh_r, bool wrSh_xy,
  bool wrSh_z, bool wrRot_z)
{
  if (wrSh_r) {
    WRITE(data.sh_r, 2, 0.1);
    if (wrErrors) {
      WRITE(data.sh_r_e, 2, 0.1);
    }
    /*
    fprintf(f, " sh_r=\"%+8.2f\"", data.sh_r()*1E3);
    if (wrErrors)
      if (fabs(data.sh_r_e())*1E3 < 0.1)
        fprintf(f, " sh_r_e=\"%+8.1E\"", data.sh_r_e()*1E3);
      else
        fprintf(f, " sh_r_e=\"%+8.2f\"", data.sh_r_e()*1E3);
    */
  }

  if (wrSh_xy) {
    WRITE(data.sh_x, 2, 0.1);
    WRITE(data.sh_y, 2, 0.1);
    if (wrErrors) {
      WRITE(data.sh_x_e, 2, 0.1);
      WRITE(data.sh_y_e, 2, 0.1);
    }
    /*
    fprintf(f, " sh_x=\"%+8.2f\" sh_y=\"%+8.2f\"", data.sh_x()*1E3, data.sh_y()*1E3);
    if (wrErrors) {
      if (fabs(data.sh_x_e())*1E3 < 0.1)
        fprintf(f, " sh_x_e=\"%+8.1E\"", data.sh_x_e()*1E3);
      else
        fprintf(f, " sh_x_e=\"%+8.2f\"", data.sh_x_e()*1E3);

      if (fabs(data.sh_y_e())*1E3 < 0.1)
        fprintf(f, " sh_y_e=\"%+8.1E\"", data.sh_y_e()*1E3);
      else
        fprintf(f, " sh_y_e=\"%+8.2f\"", data.sh_y_e()*1E3);
    }
    */
  }

  // TODO: add the other 2 rotations

  if (wrRot_z) {
    WRITE(data.rot_z, 3, 0.01);
    if (wrErrors) {
      WRITE(data.rot_z_e, 3, 0.01);
    }
    /*
    fprintf(f, " rot_z=\"%+8.3f\"", data.rot_z()*1E3);
    if (wrErrors)
      if (fabs(data.rot_z_e())*1E3 < 0.01)
        fprintf(f, " rot_z_e=\"%+8.1E\"", data.rot_z_e()*1E3);
      else
        fprintf(f, " rot_z_e=\"%+8.3f\"", data.rot_z_e()*1E3);
    */
  }

  if (wrSh_z) {
    WRITE(data.sh_z, 2, 0.1);
    if (wrErrors) {
      WRITE(data.sh_z_e, 2, 0.1);
    }

    /*
    fprintf(f, " sh_z=\"%+8.2f\"", data.sh_z()*1E3);
    if (wrErrors)
      if (fabs(data.sh_z_e())*1E3 < 0.1)
        fprintf(f, " sh_z_e=\"%+8.1E\"", data.sh_z_e()*1E3);
      else
        fprintf(f, " sh_z_e=\"%+8.2f\"", data.sh_z_e()*1E3);
    */
  }
}

#undef WRITE


//----------------------------------------------------------------------------------------------------

void RPAlignmentCorrectionsMethods::WriteXMLFile(const RPAlignmentCorrectionsData & data, const string &fileName, bool precise, bool wrErrors, bool wrSh_r,
  bool wrSh_xy, bool wrSh_z, bool wrRot_z)
{
  FILE *rf = fopen(fileName.c_str(), "w");
  if (!rf)
    throw cms::Exception("RPAlignmentCorrections::WriteXMLFile") << "Cannot open file `" << fileName
      << "' to save alignments." << endl;

  fprintf(rf, "<!--\nShifts in um, rotations in mrad.\n\nFor more details see RPAlignmentCorrections::LoadXMLFile in\n");
  fprintf(rf, "Alignment/RPDataFormats/src/RPAlignmentCorrectionsSequence.cc\n-->\n\n");
  fprintf(rf, "<xml DocumentType=\"AlignmentDescription\">\n");

  WriteXMLBlock(data, rf, precise, wrErrors, wrSh_r, wrSh_xy, wrSh_z, wrRot_z);

  fprintf(rf, "</xml>\n");
  fclose(rf);
}

//----------------------------------------------------------------------------------------------------

void RPAlignmentCorrectionsMethods::WriteXMLBlock(const RPAlignmentCorrectionsData & data, FILE *rf, bool precise, bool wrErrors, bool wrSh_r,
  bool wrSh_xy, bool wrSh_z, bool wrRot_z)
{
  bool firstRP = true;
  unsigned int prevRP = 0;
  set<unsigned int> writtenRPs;

  RPAlignmentCorrectionsData::mapType sensors = data.GetSensorMap();
  RPAlignmentCorrectionsData::mapType rps = data.GetRPMap();

  for (RPAlignmentCorrectionsData::mapType::const_iterator it = sensors.begin(); it != sensors.end(); ++it) {
    // start a RP block
    unsigned int rp = it->first / 10;
    if (firstRP || prevRP != rp) {
      if (!firstRP)
        fprintf(rf, "\n");
      firstRP = false;

      RPAlignmentCorrectionsData::mapType::const_iterator rit = rps.find(rp);
      if (rit != rps.end()) {
        fprintf(rf, "\t<rp  id=\"%4u\"                                  ", rit->first);
        WriteXML( rit->second , rf, precise, wrErrors, false, wrSh_xy, wrSh_z, wrRot_z );
        fprintf(rf, "/>\n");
        writtenRPs.insert(rp);
      } else
        fprintf(rf, "\t<!-- RP %3u -->\n", rp);
    }
    prevRP = rp;

    // write the correction
    fprintf(rf, "\t<det id=\"%4u\"", it->first);
    WriteXML(it->second, rf, precise, wrErrors, wrSh_r, wrSh_xy, wrSh_z, wrRot_z);
    fprintf(rf, "/>\n");
  }

  // write remaining RPs
  for (RPAlignmentCorrectionsData::mapType::const_iterator it = rps.begin(); it != rps.end(); ++it) {
    set<unsigned int>::iterator wit = writtenRPs.find(it->first);
    if (wit == writtenRPs.end()) {
      fprintf(rf, "\t<rp  id=\"%4u\"                                ", it->first);
      WriteXML(it->second, rf, precise, wrErrors, false, wrSh_xy, wrSh_z, wrRot_z);
      fprintf(rf, "/>\n");
    }
  }
}

//----------------------------------------------------------------------------------------------------

///**
// * NOTE ON ERROR PROPAGATION
// *
// * It is not possible to split (and merge again) the experimental errors between the RP and sensor
// * contributions. To do so, one would need to keep the entire covariance matrix. Thus, it has been
// * decided to save:
// *   RP errors = the uncertainty of the common shift/rotation
// *   sensor error = the full experimental uncertainty
// * In consequence: RP and sensor errors SHALL NEVER BE SUMMED!
// **/
//void RPAlignmentCorrectionsMethods::FactorRPFromSensorCorrections(RPAlignmentCorrectionsData & data, RPAlignmentCorrectionsData &expanded,
//  RPAlignmentCorrectionsData &factored, const AlignmentGeometry &geometry, bool equalWeights,
//  unsigned int verbosity)
//{
//  // TODO: sh_z
//
//  // clean first
//  expanded.Clear();
//  factored.Clear();
//
//  RPAlignmentCorrectionsData::mapType sensors = data.GetSensorMap();
//  RPAlignmentCorrectionsData::mapType rps = data.GetRPMap();
//
//
//  // save full alignments of all sensors first
//  // skip elements that are not being optimized
//  RPAlignmentCorrectionsData::mapType origAlignments = expanded.GetSensorMap();
//  map<unsigned int, set<unsigned int> > detsPerPot;
//  for (RPAlignmentCorrectionsData::mapType::const_iterator it = sensors.begin(); it != sensors.end(); ++it) {
//    AlignmentGeometry::const_iterator git = geometry.find(it->first);
//    if (git == geometry.end())
//      continue;
//    const DetGeometry &d = git->second;
//
//    // RP errors are coming from the previous iteration and shall be discarded!
//    origAlignments[it->first] = data.GetFullSensorCorrection(it->first, false);
////
//    origAlignments[it->first].xyTranslationToReadout(d.dx, d.dy);
//    detsPerPot[it->first/10].insert(it->first);
//  }
//
//  // do the factorization
//  for (map<unsigned int, set<unsigned int> >::iterator it = detsPerPot.begin(); it != detsPerPot.end(); ++it) {
//    unsigned int rpId = it->first;
//    const set<unsigned int> &dets = it->second;
//
//    if (verbosity)
//      printf("* processing RP %u\n", rpId);
//
//    // get z0
//    unsigned int N = 0;
//    double z0 = 0;
//    for (set<unsigned int>::const_iterator dit = dets.begin(); dit != dets.end(); ++dit) {
//      AlignmentGeometry::const_iterator git = geometry.find(*dit);
//      const DetGeometry &d = git->second;
//      N++;
//      z0 += d.z;
//    }
//    z0 /= N;
//
//    if (verbosity > 1)
//      printf("\tN=%u, z0 = %E\n", N, z0);
//
//    // skip RPs not listed in the geometry
//    if (N == 0)
//      continue;
//
//    // shift fit variables
//    TMatrixD A(N, 4), B(N, 2), V(N, N), Vi(N, N);
//    TVectorD m(N);
//
//    // rotation fit variables
//    double Sr = 0., S1 = 0., Sss = 0.;
//
//    // fit the shifts and rotations
//    unsigned int idx = 0;
//    for (set<unsigned int>::const_iterator dit = dets.begin(); dit != dets.end(); ++dit) {
//      AlignmentGeometry::const_iterator git = geometry.find(*dit);
//      const DetGeometry &d = git->second;
//      const RPAlignmentCorrectionData &oa = origAlignments[*dit];
//
//      // shifts part
//      double sh_r = oa.sh_r();
//      double sh_r_e = oa.sh_r_e();
//      if (sh_r_e <= 0.)
//        sh_r_e = 1E-8; // in mm
//                        // 1E-8 seems to be a good value. It is significantly smaller
//                        // than usual errors, but doesn't cause numerical problems like
//                        // values below 1E-11
//
//      double zeff = d.z - z0;
//
//      A(idx, 0) = d.dx*zeff;
//      A(idx, 1) = d.dx;
//      A(idx, 2) = d.dy*zeff;
//      A(idx, 3) = d.dy;
//
//      B(idx, 0) = d.dx;
//      B(idx, 1) = d.dy;
//
//      V(idx, idx) = sh_r_e*sh_r_e;
//      Vi(idx, idx) = (equalWeights) ? 1. : 1./sh_r_e/sh_r_e;
//      m(idx) = sh_r;
//
//      // rotations part
//      double rot_z = oa.rot_z();
//      double rot_z_e = oa.rot_z_e();
//      if (rot_z_e <= 0.)
//        rot_z_e = 1E-8; // rad
//
//      double w = (equalWeights) ? 1. : 1. / rot_z_e / rot_z_e;
//      Sr += rot_z * w;
//      S1 += 1. * w;
//      Sss += rot_z_e * rot_z_e;
//
//      //printf("%u %u | %.3f +- %.3f | %.3f +- %.3f\n", *dit, idx, sh_r*1E3, sh_r_e*1E3, rot_z*1E3, rot_z_e*1E3);
//
//      idx++;
//    }
//
//    // linear shift fit
//    TMatrixD AT(TMatrixD::kTransposed, A);
//    TMatrixD VRi(TMatrixD::kInverted, V);
//    TMatrixD ATVRiA(AT, TMatrixD::kMult, VRi * A);
//    TMatrixD ATVRiAi(ATVRiA);
//    try {
//      ATVRiAi = ATVRiA.Invert();
//    }
//    catch (...) {
//      printf("ERROR in RPAlignmentCorrections::FactorRPFromSensorCorrections > AT A matrix is singular, skipping RP %u.\n", rpId);
//      continue;
//    }
//
//    TVectorD th(4);
//    th = ATVRiAi * AT * VRi * m;
//
//    // g: intercepts (mm), h: slopes (rad), with errors
//    double hx = th[0], hx_error = sqrt(ATVRiAi(0, 0));
//    double gx = th[1], gx_error = sqrt(ATVRiAi(1, 1));
//    double hy = th[2], hy_error = sqrt(ATVRiAi(2, 2));
//    double gy = th[3], gy_error = sqrt(ATVRiAi(3, 3));
//
//    // constant shift fit
//    TMatrixD BT(TMatrixD::kTransposed, B);
//    TMatrixD BTViB(BT, TMatrixD::kMult, Vi * B);
//    TMatrixD BTViBi(TMatrixD::kInverted, BTViB);
//
//    TMatrixD V_th_B_eW(BTViBi * BT * V * B * BTViBi);
//    TMatrixD &V_th_B = (equalWeights) ? V_th_B_eW : BTViBi;
//
//    TVectorD th_B(2);
//    th_B = BTViBi * BT * Vi * m;
//    double g0x = th_B[0], g0x_error = sqrt(V_th_B(0, 0));
//    double g0y = th_B[1], g0y_error = sqrt(V_th_B(1, 1));
//
//    // const rotation fit
//    double rot_z_mean = Sr / S1;
//    double rot_z_mean_error = (equalWeights) ? sqrt(Sss)/S1 : sqrt(1. / S1);
//
//
//    // shift corrections
//    TVectorD sc(B * th_B);
//
//    // corrected/internal shift error matrix
//    TMatrixD VR(V);
//    VR -= B * BTViBi * BT;
//
//    if (verbosity) {
//      printf("\tshift fit\n");
//      printf("\t\tconstant: gx=%.2E +- %.2E um, gy=%.2E +- %.2E um\n",
//        g0x*1E3, g0x_error*1E3, g0y*1E3, g0y_error*1E3);
//      printf("\t\tlinear  : gx=%.2E +- %.2E um, gy=%.2E +- %.2E um, hx=%.2E +- %.2E mrad, hy=%.2E +- %.2E mrad\n",
//        gx*1E3, gx_error*1E3, gy*1E3, gy_error*1E3, hx*1E3, hx_error*1E3, hy*1E3, hy_error*1E3);
//      printf("\trot_z fit\n");
//      printf("\t\tconstant: mean = %.2E +- %.2E mrad\n", rot_z_mean*1E3, rot_z_mean_error*1E3);
//    }
//
//    // store factored values
//    //  sh_r,  sh_r_e,  sh_x,  sh_x_e,  sh_y,  sh_y_e,  sh_z,  sh_z_e,  rot_z,  rot_z_e);
//    factored.SetRPCorrection(rpId, RPAlignmentCorrectionData(0., 0., g0x, g0x_error, g0y, g0y_error, 0., 0., rot_z_mean, rot_z_mean_error));
//
//    // calculate and store residuals for sensors
//    idx = 0;
//    for (set<unsigned int>::const_iterator dit = dets.begin(); dit != dets.end(); ++dit, ++idx) {
//      AlignmentGeometry::const_iterator git = geometry.find(*dit);
//      const DetGeometry &d = git->second;
//      const RPAlignmentCorrectionData &oa = origAlignments[*dit];
//
//      double s = oa.sh_r() - sc[idx];
//      double s_e_full = oa.sh_r_e(); // keep the full error
//      double s_e_res = sqrt(VR(idx, idx));
//
//      double zeff = d.z - z0;
//      double sp = s - d.dx*(hx*zeff+gx) - d.dy*(hy*zeff+gy);
//
//      double rot_z_res = oa.rot_z() - rot_z_mean;
//      double rot_z_e_full = oa.rot_z_e(); // keep the full error
//      double rot_z_e_res = sqrt(rot_z_e_full*rot_z_e_full - rot_z_mean_error*rot_z_mean_error);
//
//      if (verbosity > 1)
//        printf("\t%u [%u] | sh=%.3f, sh_e_full=%.3f, sh_e_res=%.3f | sh_lin_res=%.3f | rot=%.3f, rot_e_full=%.3f, rot_e_res=%.3f\n",
//          *dit, idx,
//          s*1E3, s_e_full*1E3, s_e_res*1E3,
//          sp,
//          rot_z_res*1E3, rot_z_e_full*1E3, rot_z_e_res*1E3);
//
//      RPAlignmentCorrectionData ac(
//        s, s_e_full,
//        s*d.dx, s_e_full*d.dx, s*d.dy, s_e_full*d.dy,   // sigma(sh_x) = sigma(sh_r) * dx
//        oa.sh_z(), oa.sh_z_e(),
//        rot_z_res, rot_z_e_full
//      );
//      factored.SetSensorCorrection(*dit, ac);
//    }
//  }
//}
<|MERGE_RESOLUTION|>--- conflicted
+++ resolved
@@ -87,14 +87,8 @@
 
 RPAlignmentCorrectionsData RPAlignmentCorrectionsMethods::GetCorrectionsData(DOMNode *root)
 {
-<<<<<<< HEAD
-  RPAlignmentCorrectionsData result;
-
-=======
-
   RPAlignmentCorrectionsData result;
   
->>>>>>> 851461bd
   DOMNodeList *children = root->getChildNodes();
   for (unsigned int i = 0; i < children->getLength(); i++)
   {
@@ -121,11 +115,7 @@
     // default values
     double sh_r = 0., sh_x = 0., sh_y = 0., sh_z = 0., rot_z = 0.;
     double sh_r_e = 0., sh_x_e = 0., sh_y_e = 0., sh_z_e = 0., rot_z_e = 0.;
-<<<<<<< HEAD
     unsigned int decId = 0;
-=======
-    unsigned int id = 0;
->>>>>>> 851461bd
     bool idSet = false;
 
     // get attributes
@@ -136,14 +126,9 @@
  
       //printf("\t%s\n", XMLString::transcode(a->getNodeName()));
 
-<<<<<<< HEAD
       if (!strcmp(XMLString::transcode(a->getNodeName()), "id"))
       {
         decId = atoi(XMLString::transcode(a->getNodeValue()));
-=======
-      if (!strcmp(XMLString::transcode(a->getNodeName()), "id")) {
-        id = atoi(XMLString::transcode(a->getNodeValue()));
->>>>>>> 851461bd
         idSet = true;
       } else if (!strcmp(XMLString::transcode(a->getNodeName()), "sh_r"))
           sh_r = atof(XMLString::transcode(a->getNodeValue()));
@@ -180,7 +165,6 @@
 
     // add the alignment to the right list
     if (nodeType == 1)
-<<<<<<< HEAD
     {
       unsigned int arm = decId / 1000;
       unsigned int st = (decId / 100) % 10;
@@ -188,12 +172,6 @@
       unsigned int det = decId % 10;
       result.AddSensorCorrection(TotemRPDetId(arm, st, rp, det), a, true);
     }
-=======
-      result.AddSensorCorrection(id, a, true);
-    else
-      result.AddRPCorrection(id, a, true);
-
->>>>>>> 851461bd
 
     if (nodeType == 2)
     {
@@ -203,10 +181,6 @@
       result.AddRPCorrection(TotemRPDetId(arm, st, rp), a, true);
     }
   }
-<<<<<<< HEAD
-=======
-  return result;
->>>>>>> 851461bd
 
   return result;
 }
