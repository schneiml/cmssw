#include "Geometry/HGCalCommonData/interface/HGCalDDDConstants.h"

#include "FWCore/MessageLogger/interface/MessageLogger.h"
#include "FWCore/Utilities/interface/Exception.h"

#include "DetectorDescription/Base/interface/DDutils.h"
#include "DetectorDescription/Core/interface/DDValue.h"
#include "DetectorDescription/Core/interface/DDFilter.h"
#include "DetectorDescription/Core/interface/DDSolid.h"
#include "DetectorDescription/Core/interface/DDFilteredView.h"
#include "CLHEP/Units/GlobalPhysicalConstants.h"
#include "CLHEP/Units/GlobalSystemOfUnits.h"

//#define DebugLog

const double k_ScaleFromDDD = 0.1;

HGCalDDDConstants::HGCalDDDConstants(const DDCompactView& cpv,
				     std::string& nam) {
  initialize(cpv, nam);
#ifdef DebugLog
  std::cout << "HGCalDDDConstants for " << nam << " initialized with " 
	    << layers(false) << ":" << layers(true) << " layers and " 
	    << sectors() << " sectors and maximum of " << maxCells(false)
	    << ":" << maxCells(true) << " cells" << std::endl;
#endif
}

HGCalDDDConstants::~HGCalDDDConstants() {}

std::pair<int,int> HGCalDDDConstants::assignCell(float x, float y, int lay,
						 int subSec, bool reco) const {

  std::pair<int,float> index = getIndex(lay, reco);
  int i = index.first;
  if (i < 0) return std::pair<int,int>(-1,-1);
  float alpha, h, bl, tl;
  
  //set default values
  std::pair<int,int> cellAssignment( (x>0)?1:0, -1 );
  if (reco) 
    {
      h    =  moduler_[i].h;
      bl   =  moduler_[i].bl;
      tl   =  moduler_[i].tl;
      alpha=  moduler_[i].alpha;
      if ((subSec>0 && alpha<0) || (subSec<=0 && alpha>0)) alpha = -alpha;
      cellAssignment=assignCell(x, y, h, bl, tl, alpha, index.second);
    } 
  else 
    {
      h    =  modules_[i].h;
      bl   =  modules_[i].bl;
      tl   =  modules_[i].tl;
      alpha=  modules_[i].alpha;
      cellAssignment=assignCell(x, y, h, bl, tl, alpha, index.second);
    }
  
  return cellAssignment;
}
  
std::pair<int,int> HGCalDDDConstants::assignCell(float x, float y, float h, 
						 float bl,float tl,float alpha,
						 float cellSize) const {

  float a     = (alpha==0) ? (2*h/(tl-bl)) : (h/(tl-bl));
  float b     = 2*h*bl/(tl-bl);
 
  float x0(x);
  int phiSector = (x0 > 0) ? 1 : 0;
  if      (alpha < 0) {x0 -= 0.5*(tl+bl); phiSector = 0;}
  else if (alpha > 0) {x0 += 0.5*(tl+bl); phiSector = 1;}

  //determine the i-y
  int ky    = floor((y+h)/cellSize);
  int max_ky_allowed=floor(2*h/cellSize);
  if((y+h)> (max_ky_allowed*cellSize)) return std::pair<int,int>(phiSector,-2);

  //determine the i-x
  //notice we substitute y by the bottom of the candidate cell
  int kx    = floor(fabs(x0)/cellSize);
  int max_kx_allowed=floor( (ky*cellSize+b)/(a*cellSize) );
  if(fabs(x)>(max_kx_allowed*cellSize)) return std::pair<int,int>(phiSector,-2);

  //count cells summing in rows until required height
  //notice the bottom of the cell must be used
  int icell(0);
  for (int iky=0; iky<ky; ++iky) {
    int cellsInRow( floor( (iky*cellSize+b)/(a*cellSize) ) );
    icell += cellsInRow;
  }
  icell += kx;

  //return result
  return std::pair<int,int>(phiSector,icell);
}

std::pair<int,int> HGCalDDDConstants::findCell(int cell, int lay, int subSec,
					       bool reco) const {

  std::pair<int,float> index = getIndex(lay, reco);
  int i = index.first;
  if (i < 0) return std::pair<int,int>(-1,-1);
  float alpha, h, bl, tl;
  if (reco) {
    h    =  moduler_[i].h;
    bl   =  moduler_[i].bl;
    tl   =  moduler_[i].tl;
    alpha=  moduler_[i].alpha;
    if ((subSec>0 && alpha<0) || (subSec<=0 && alpha>0)) alpha = -alpha;
  } else {
    h    =  modules_[i].h;
    bl   =  modules_[i].bl;
    tl   =  modules_[i].tl;
    alpha=  modules_[i].alpha;
  }
  return findCell(cell, h, bl, tl, alpha, index.second);
}

std::pair<int,int> HGCalDDDConstants::findCell(int cell, float h, float bl, 
					       float tl, float alpha, 
					       float cellSize) const {

  //check if cell number is meaningful
  if(cell<0) return std::pair<int,int>(-1,-1);

  //parameterization of the boundary of the trapezoid
  float a     = (alpha==0) ? (2*h/(tl-bl)) : (h/(tl-bl));
  float b     = 2*h*bl/(tl-bl);

  int kx(cell), ky(0);
  int kymax( floor((2*h)/cellSize) );
  int testCell(0);
  for (int iky=0; iky<kymax; ++iky) {

    //check if adding all the cells in this row is above the required cell
<<<<<<< HEAD
    //notice the bottom of the cell must be used
    int cellsInRow( floor( (iky*cellSize+b)/(a*cellSize) ) );
    if (testCell+cellsInRow > cell) break;
=======
    //notice the center of the cell must be used
    //int cellsInRow( floor( ((iky+0.5)*cellSize+b)/(a*cellSize) ) );
    int cellsInRow( floor( (iky*cellSize+b)/(a*cellSize) ) );
    if (testCell+cellsInRow >= cell) break;
>>>>>>> 807dbe80
    testCell += cellsInRow;
    ky++;
    kx -= cellsInRow;
  }

  return std::pair<int,int>(kx,ky);
}

bool HGCalDDDConstants::isValid(int lay, int mod, int cell, bool reco) const {

  bool ok = ((lay > 0 && lay <= (int)(layers(reco))) && 
	     (mod > 0 && mod <= sectors()) &&
	     (cell >=0 && cell <= maxCells(lay,reco)));

#ifdef DebugLog
  if (!ok) std::cout << "HGCalDDDConstants: Layer " << lay << ":" 
		     << (lay > 0 && (lay <= (int)(layers(reco)))) << " Module "
		     << mod << ":" << (mod > 0 && mod <= sectors()) << " Cell "
		     << cell << ":" << (cell >=0 && cell <= maxCells(lay,reco))
		     << ":" << maxCells(reco) << std::endl; 
#endif
  return ok;
}

std::pair<float,float> HGCalDDDConstants::locateCell(int cell, int lay, 
						     int subSec, bool reco) const {

  std::pair<int,float> index = getIndex(lay, reco);
  int i = index.first;
  if (i < 0) return std::pair<float,float>(999999.,999999.);
  std::pair<int,int> kxy = findCell(cell, lay, subSec, reco);
  float alpha, h, bl, tl;
  if (reco) {
    h    =  moduler_[i].h;
    bl   =  moduler_[i].bl;
    tl   =  moduler_[i].tl;
    alpha=  moduler_[i].alpha;
    if ((subSec>0 && alpha<0) || (subSec<=0 && alpha>0)) alpha = -alpha;
  } else {
    h    =  modules_[i].h;
    bl   =  modules_[i].bl;
    tl   =  modules_[i].tl;
    alpha=  modules_[i].alpha;
  }
  float cellSize = index.second;
  float x        = (kxy.first+0.5)*cellSize;
  if      (alpha < 0) x -= 0.5*(tl+bl);
  else if (alpha > 0) x -= 0.5*(tl+bl);
  if (subSec != 1) x = -x;
  float y        = ((kxy.second+0.5)*cellSize-h);
  return std::pair<float,float>(x,y);
}

int HGCalDDDConstants::maxCells(bool reco) const {

  int cells(0);
  for (unsigned int i = 0; i<layers(reco); ++i) {
    int lay = reco ? depth_[i] : layer_[i];
    if (cells < maxCells(lay, reco)) cells = maxCells(lay, reco);
  }
  return cells;
}

int HGCalDDDConstants::maxCells(int lay, bool reco) const {

  std::pair<int,float> index = getIndex(lay, reco);
  int i = index.first;
  if (i < 0) return 0;
  float h, bl, tl, alpha;
  if (reco) {
    h    =  moduler_[i].h;
    bl   =  moduler_[i].bl;
    tl   =  moduler_[i].tl;
    alpha=  moduler_[i].alpha;
  } else {
    h    =  modules_[i].h;
    bl   =  modules_[i].bl;
    tl   =  modules_[i].tl;
    alpha=  modules_[i].alpha;
  }
  return maxCells(h, bl, tl, alpha, index.second);
}

int HGCalDDDConstants::maxCells(float h, float bl, float tl, float alpha, 
				float cellSize) const {

  float a     = (alpha==0) ? (2*h/(tl-bl)) : (h/(tl-bl));
  float b     = 2*h*bl/(tl-bl);
 
  int   ncells(0);
<<<<<<< HEAD
  //always use the bottom of the cell...
=======
>>>>>>> 807dbe80
  int   kymax = floor((2*h)/cellSize);
  for (int iky=0; iky<kymax; ++iky)
    {
      int cellsInRow=floor((iky*cellSize+b)/(a*cellSize));
      ncells += cellsInRow;
    }

  return ncells;
}

int HGCalDDDConstants::maxRows(int lay, bool reco) const {

  std::pair<int,float> index = getIndex(lay, reco);
  int i = index.first;
  if (i < 0) return 0;
  float h     = (reco) ? moduler_[i].h : modules_[i].h;
  int   kymax = floor((2*h)/index.second);
  return kymax;
}

std::pair<int,int> HGCalDDDConstants::newCell(int cell, int layer, int sector, 
					      int subsector, int incrx, 
					      int incry, bool half) const {

  int subSec = half ? subsector : 0;
  std::pair<int,int> kxy = findCell(cell, layer, subSec, true);
  int kx = kxy.first + incrx;
  int ky = kxy.second + incry;
  if (ky < 0 || ky > maxRows(layer, true)) {
    cell = maxCells(true);
    return std::pair<int,int>(cell,sector*subsector);
  } else if (kx < 0) {
    kx        =-kx;
    subsector =-subsector;
  } else if (kx > maxCells(layer, true)) {
    kx       -= maxCells(layer, true);
    sector   += subsector;
    subsector =-subsector;
    if (sector < 1)             sector = nSectors;
    else if (sector > nSectors) sector = 1;
  }
  cell = newCell(kx, ky, layer, subSec);
  return std::pair<int,int>(cell,sector*subsector);
}

std::pair<int,int> HGCalDDDConstants::newCell(int cell, int lay, int subsector,
					      int incrz, bool half) const {
 
  int layer = lay + incrz;
  if (layer <= 0 || layer < (int)(layers(true))) return std::pair<int,int>(cell,0);
  int subSec = half ? subsector : 0;
  std::pair<float,float> xy = locateCell(cell, lay, subSec, true);
  std::pair<int,int>     kcell = assignCell(xy.first, xy.second, layer, subSec,
					    true);
  return std::pair<int,int>(kcell.second,layer);
}
  
int HGCalDDDConstants::newCell(int kx, int ky, int lay, int subSec) const {

  std::pair<int,float> index = getIndex(lay, true);
  int i = index.first;
  if (i < 0) return maxCells(true);
  float alpha    = (subSec == 0) ? modules_[i].alpha : subSec;
  float cellSize = index.second;
  float a        = (alpha==0) ? 
    (2*moduler_[i].h/(moduler_[i].tl-moduler_[i].bl)) :
    (moduler_[i].h/(moduler_[i].tl-moduler_[i].bl));
  float b        = 2*moduler_[i].h*moduler_[i].bl/
    (moduler_[i].tl-moduler_[i].bl);
  int icell(kx);
  for (int iky=0; iky<ky; ++iky)
    icell += floor((iky*cellSize+b)/(a*cellSize));
  return icell;
}

std::vector<int> HGCalDDDConstants::numberCells(int lay, bool reco) const {

  std::pair<int,float> index = getIndex(lay, reco);
  int i = index.first;
  if (i >= 0) {
    float h, bl, tl, alpha;
    if (reco) {
      h    =  moduler_[i].h;
      bl   =  moduler_[i].bl;
      tl   =  moduler_[i].tl;
      alpha=  moduler_[i].alpha;
    } else {
      h    =  modules_[i].h;
      bl   =  modules_[i].bl;
      tl   =  modules_[i].tl;
      alpha=  modules_[i].alpha;
    }
    return numberCells(h, bl, tl, alpha, index.second);
  } else {
    std::vector<int> ncell;
    return ncell;
  }
}

std::vector<int> HGCalDDDConstants::numberCells(float h, float bl, 
						float tl, float alpha, 
						float cellSize) const {

  float a     = (alpha==0) ? (2*h/(tl-bl)) : (h/(tl-bl));
  float b     = 2*h*bl/(tl-bl);
  int   kymax = floor((2*h)/cellSize);
  std::vector<int> ncell;
  for (int iky=0; iky<kymax; ++iky)
    ncell.push_back(floor((iky*cellSize+b)/(a*cellSize)));
  return ncell;
}

std::pair<int,int> HGCalDDDConstants::simToReco(int cell, int lay, 
						bool half) const {

  std::pair<int,float> index = getIndex(lay, false);
  int i = index.first;
  if (i < 0) return std::pair<int,int>(-1,-1);
  float h  = modules_[i].h;
  float bl = modules_[i].bl;
  float tl = modules_[i].tl;
  float cellSize = cellFactor_[i]*index.second;
  std::pair<int,int> kxy = findCell(cell, h, bl, tl, modules_[i].alpha,
				    index.second);
  int depth   = layerGroup_[i];
  int kx      = kxy.first/cellFactor_[i];
  int ky      = kxy.second/cellFactor_[i];
  float a     = (half) ? (h/(tl-bl)) : (2*h/(tl-bl));
  float b     = 2*h*bl/(tl-bl);
  for (int iky=0; iky<ky; ++iky)
    kx += floor((iky*cellSize+b)/(a*cellSize));

#ifdef DebugLog
  std::cout << "simToReco: input " << cell << ":" << lay << ":" << half
	    << " kxy " << kxy.first << ":" << kxy.second << " output "
	    << kx << ":" << depth << std::endl;
#endif
  return std::pair<int,int>(kx,depth);
}

void HGCalDDDConstants::initialize(const DDCompactView& cpv, std::string name){

  nSectors = nCells = 0;

  std::string attribute = "Volume"; 
  std::string value     = name;
  DDValue val(attribute, value, 0);
  
  DDSpecificsFilter filter;
  filter.setCriteria(val, DDSpecificsFilter::equals);
  DDFilteredView fv(cpv);
  fv.addFilter(filter);
  bool ok = fv.firstChild();

  if (ok) {
    //Load the SpecPars
    loadSpecPars(fv);
    //Load the Geometry parameters
    loadGeometry(fv, name);
  }
}

void HGCalDDDConstants::loadGeometry(const DDFilteredView& _fv, 
				     std::string & sdTag) {
 
  DDFilteredView fv = _fv;
  bool dodet(true), first(true);
  int  zpFirst(0);
  std::vector<hgtrform> trforms;
 
  while (dodet) {
    //    DDTranslation    t   = fv.translation();
    const DDSolid & sol  = fv.logicalPart().solid();
    std::string name = sol.name();
    int isd = (name.find(sdTag) == std::string::npos) ? -1 : 1;
    if (isd > 0) {
      std::vector<int> copy = fv.copyNumbers();
      int nsiz = (int)(copy.size());
      int lay  = (nsiz > 0) ? copy[nsiz-1] : -1;
      int sec  = (nsiz > 1) ? copy[nsiz-2] : -1;
      int zp   = (nsiz > 3) ? copy[nsiz-4] : -1;
      if (zp !=1 ) zp = -1;
      if (first) {first = false; zpFirst = zp;}
      const DDTrap & trp = static_cast<DDTrap>(sol);
      HGCalDDDConstants::hgtrap mytr(lay,trp.x1(),trp.x2(),
				     0.5*(trp.y1()+trp.y2()),
				     trp.halfZ(),trp.alpha1());
      int subs = (trp.alpha1()>0 ? 1 : 0);
      if (std::find(layer_.begin(),layer_.end(),lay) == layer_.end()) {
	for (unsigned int k=0; k<cellSize_.size(); ++k) {
	  if (lay == (int)(k+1)) {
	    mytr.cellSize = cellSize_[k];
	    break;
	  }
	}
	modules_.push_back(mytr);
	if (layer_.size() == 0) nSectors = 1;
	layer_.push_back(lay);
      } else if (std::find(layer_.begin(),layer_.end(),lay) == layer_.begin()){
	if (zp == zpFirst) ++nSectors;
      }
      DD3Vector x, y, z;
      fv.rotation().GetComponents( x, y, z ) ;
      const CLHEP::HepRep3x3 rotation ( x.X(), y.X(), z.X(),
					x.Y(), y.Y(), z.Y(),
					x.Z(), y.Z(), z.Z() );
      const CLHEP::HepRotation hr ( rotation );
      const CLHEP::Hep3Vector h3v ( fv.translation().X(),
				    fv.translation().Y(),
				    fv.translation().Z()  ) ;
      HGCalDDDConstants::hgtrform mytrf(zp,lay,sec,subs);
      mytrf.h3v = h3v;
      mytrf.hr  = hr;
      trforms.push_back(mytrf);
    }
    dodet = fv.next();
  }
  if (layer_.size() != cellSize_.size()) {
    edm::LogError("HGCalGeom") << "HGCalDDDConstants : mismatch in # of bins " 
			       << layer_.size() << ":" << cellSize_.size()
			       << " between geometry and specpar";
    throw cms::Exception("DDException") << "HGCalDDDConstants: mismatch between geometry and specpar";
  }
  for (unsigned int i=0; i<layer_.size(); ++i) {
    for (unsigned int k=0; k<layer_.size(); ++k) {
      if (layer_[k] == (int)(i+1)) {
	layerIndex.push_back(k);
	break;
      }
    }
  }
#ifdef DebugLog
  std::cout << "HGCalDDDConstants finds " <<layerIndex.size() <<" modules for "
	    << sdTag << " with " << nSectors << " sectors and " 
	    << trforms.size() << " transformation matrices" << std::endl;
  for (unsigned int i=0; i<layerIndex.size(); ++i) {
    int k = layerIndex[i];
    std::cout << "Module[" << i << ":" << k << "] Layer " << layer_[k] << ":"
	      << modules_[k].lay << " dx " << modules_[k].bl << ":" 
	      << modules_[k].tl << " dy " << modules_[k].h << " dz " 
	      << modules_[k].dz << " alpha " << modules_[k].alpha << " cell " 
	      << modules_[k].cellSize << std::endl;
  }
#endif
  int depth(0);
  for (unsigned int i=0; i<layer_.size(); ++i) {
    bool first(true);
    float dz(0);
    for (unsigned int k=0; k<layerGroup_.size(); ++k) {
      if (layerGroup_[k] == (int)(i+1)) {
	if (first) {
	  depth_.push_back(i+1);
	  depthIndex.push_back(depth);
	  depth++;
	  moduler_.push_back(modules_[k]);
	  moduler_.back().lay = depth;
	  moduler_.back().bl *= k_ScaleFromDDD;
	  moduler_.back().tl *= k_ScaleFromDDD;
	  moduler_.back().h  *= k_ScaleFromDDD;
	  moduler_.back().dz *= k_ScaleFromDDD;
	  moduler_.back().cellSize *= (k_ScaleFromDDD*cellFactor_[k]);
	  dz    = moduler_.back().dz;
	  first = false;
	} else {
	  dz   += (k_ScaleFromDDD*modules_[k].dz);
	  moduler_.back().dz = dz;
	}
      }
    }
  }
#ifdef DebugLog
  std::cout << "HGCalDDDConstants has " << depthIndex.size() << " depths" 
	    << std::endl;
  for (unsigned int i=0; i<depthIndex.size(); ++i) {
    int k = depthIndex[i];
    std::cout << "Module[" << i << ":" << k << "]  Depth " << depth_[k] 
	      << ":" << moduler_[k].lay << " dx " << moduler_[k].bl << ":" 
	      << moduler_[k].tl << " dy " << moduler_[k].h << " dz " 
	      << moduler_[k].dz << " alpha " << moduler_[k].alpha << " cell " 
	      << moduler_[k].cellSize << std::endl;
  }
#endif
  for (unsigned int i=0; i<layer_.size(); ++i) {
    for (unsigned int i1=0; i1<trforms.size(); ++i1) {
      if (!trforms[i1].used && layerGroup_[trforms[i1].lay-1] == (int)(i+1)) {
	trform_.push_back(trforms[i1]);
	trform_.back().h3v *= k_ScaleFromDDD;
	trform_.back().lay  = (i+1);
	trforms[i1].used    = true;
	int nz(1);
	for (unsigned int i2=i1+1; i2<trforms.size(); ++i2) {
	  if (!trforms[i2].used && trforms[i2].zp ==  trforms[i1].zp &&
	      layerGroup_[trforms[i2].lay-1] == (int)(i+1) &&
	      trforms[i2].sec == trforms[i1].sec &&
	      trforms[i2].subsec == trforms[i1].subsec) {
	    trform_.back().h3v += (k_ScaleFromDDD*trforms[i2].h3v);
	    nz++;
	    trforms[i2].used = true;
	  }
	}
	if (nz > 0) {
	  trform_.back().h3v /= nz;
	}
      }
    }
  }
#ifdef DebugLog
  std::cout << "Obtained " << trform_.size() << " transformation matrices"
	    << std::endl;
  for (unsigned int k=0; k<trform_.size(); ++k) {
    std::cout << "Matrix[" << k << "] (" << trform_[k].zp << "," 
	      << trform_[k].sec << "," << trform_[k].subsec << ","
	      << trform_[k].lay << ") " << " Trnaslation " << trform_[k].h3v 
	      << " Rotation " << trform_[k].hr;
  }
#endif
}

void HGCalDDDConstants::loadSpecPars(const DDFilteredView& fv) {

  DDsvalues_type sv(fv.mergedSpecifics());

  //Granularity in x-y plane
  nCells     = 0;
  cellSize_  = getDDDArray("Granularity",sv,nCells);
#ifdef DebugLog
  std::cout << "HGCalDDDConstants: " << nCells << " entries for cellSize_"
	    << std::endl;
  for (int i=0; i<nCells; i++) {
    std::cout << " [" << i << "] = " << cellSize_[i];
    if (i%8 == 7) std::cout << std::endl;
  }
  if ((nCells-1)%8 != 7) std::cout << std::endl;
#endif

  //Grouping in the detector plane
  cellFactor_  = dbl_to_int(getDDDArray("GroupingXY",sv,nCells));
#ifdef DebugLog
  std::cout << "HGCalDDDConstants: " << nCells << " entries for cellFactor_"
	    << std::endl;
  for (int i=0; i<nCells; i++) {
    std::cout << " [" << i << "] = " << cellFactor_[i];
    if (i%8 == 7) std::cout << std::endl;
  }
  if ((nCells-1)%8 != 7) std::cout << std::endl;
#endif

  //Grouping of layers
  layerGroup_  = dbl_to_int(getDDDArray("GroupingZ",sv,nCells));
#ifdef DebugLog
  std::cout << "HGCalDDDConstants: " << nCells << " entries for layerGroup_"
	    << std::endl;
  for (int i=0; i<nCells; i++) {
    std::cout << " [" << i << "] = " << layerGroup_[i];
    if (i%8 == 7) std::cout << std::endl;
  }
  if ((nCells-1)%8 != 7) std::cout << std::endl;
#endif
}

std::vector<double> HGCalDDDConstants::getDDDArray(const std::string & str, 
						   const DDsvalues_type & sv,
						   int & nmin) const {
  DDValue value(str);
  if (DDfetch(&sv,value)) {
    const std::vector<double> & fvec = value.doubles();
    int nval = fvec.size();
    if (nmin > 0) {
      if (nval < nmin) {
        edm::LogError("HGCalGeom") << "HGCalDDDConstants : # of " << str 
				   << " bins " << nval << " < " << nmin 
				   << " ==> illegal";
        throw cms::Exception("DDException") << "HGCalDDDConstants: cannot get array " << str;
      }
    } else {
      if (nval < 1 && nmin == 0) {
        edm::LogError("HGCalGeom") << "HGCalDDDConstants : # of " << str
				   << " bins " << nval << " < 2 ==> illegal"
				   << " (nmin=" << nmin << ")";
        throw cms::Exception("DDException") << "HGCalDDDConstants: cannot get array " << str;
      }
    }
    nmin = nval;
    return fvec;
  } else {
    if (nmin >= 0) {
      edm::LogError("HGCalGeom") << "HGCalDDDConstants: cannot get array "
				 << str;
      throw cms::Exception("DDException") << "HGCalDDDConstants: cannot get array " << str;
    }
    std::vector<double> fvec;
    nmin = 0;
    return fvec;
  }
}

std::pair<int,float> HGCalDDDConstants::getIndex(int lay, bool reco) const {

  if (lay<1 || lay>(int)(layerIndex.size())) return std::pair<int,float>(-1,0);
  if (reco && lay>(int)(depthIndex.size()))  return std::pair<int,float>(-1,0);
  int   i    = (reco ? depthIndex[lay-1] : layerIndex[lay-1]);
  float cell = (reco ? moduler_[i].cellSize : modules_[i].cellSize);
  return std::pair<int,float>(i,cell);
}

#include "FWCore/Utilities/interface/typelookup.h"

TYPELOOKUP_DATA_REG(HGCalDDDConstants);<|MERGE_RESOLUTION|>--- conflicted
+++ resolved
@@ -133,17 +133,11 @@
   int testCell(0);
   for (int iky=0; iky<kymax; ++iky) {
 
-    //check if adding all the cells in this row is above the required cell
-<<<<<<< HEAD
-    //notice the bottom of the cell must be used
-    int cellsInRow( floor( (iky*cellSize+b)/(a*cellSize) ) );
-    if (testCell+cellsInRow > cell) break;
-=======
     //notice the center of the cell must be used
     //int cellsInRow( floor( ((iky+0.5)*cellSize+b)/(a*cellSize) ) );
     int cellsInRow( floor( (iky*cellSize+b)/(a*cellSize) ) );
     if (testCell+cellsInRow >= cell) break;
->>>>>>> 807dbe80
+
     testCell += cellsInRow;
     ky++;
     kx -= cellsInRow;
@@ -234,10 +228,6 @@
   float b     = 2*h*bl/(tl-bl);
  
   int   ncells(0);
-<<<<<<< HEAD
-  //always use the bottom of the cell...
-=======
->>>>>>> 807dbe80
   int   kymax = floor((2*h)/cellSize);
   for (int iky=0; iky<kymax; ++iky)
     {
