--- conflicted
+++ resolved
@@ -83,17 +83,10 @@
   const DTMtime *mTimeMap;
  
   // Times below MinTime (ns) are considered as coming from previous BXs.
-<<<<<<< HEAD
   const float minTime;
 
   // Times above MaxTime (ns) are considered as coming from following BXs
   const float maxTime;
-=======
-  float minTime;
-
-  // Times above MaxTime (ns) are considered as coming from following BXs
-  float maxTime;
->>>>>>> 1193965b
   
   // Perform a correction to vDrift for the external wheels
   const bool doVdriftCorr;
@@ -103,11 +96,7 @@
   const bool stepTwoFromDigi;
 
   // Switch on/off the verbosity
-<<<<<<< HEAD
   const bool debug;
-=======
-  bool debug;
->>>>>>> 1193965b
 };
 #endif
 
