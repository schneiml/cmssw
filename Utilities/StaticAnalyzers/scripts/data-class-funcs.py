--- conflicted
+++ resolved
@@ -173,10 +173,6 @@
 				exact= r"^" + re.escape(flaggedclass) + r"$"
 				exactmatch=re.match(exact,dataclass)
 				if exactmatch:
-<<<<<<< HEAD
-				if re.match(flaggedclass,dataclass):
-=======
->>>>>>> f9bbfeec
 					print "Flagged event setup data class '"+dataclass+"' is accessed in call stack '",
 					path = nx.shortest_path(G,tfunc,dataclassfunc)
 					for p in path:
