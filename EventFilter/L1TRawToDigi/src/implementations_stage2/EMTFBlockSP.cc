// Code to unpack the "SP Output Data Record"

#include "EventFilter/L1TRawToDigi/interface/Unpacker.h"
#include "EMTFCollections.h"
#include "EMTFUnpackerTools.h"

// This is the "header" - no EMTFBlockSP.h file is needed
namespace l1t {
  namespace stage2 {
    namespace emtf {
      
      class SPBlockUnpacker : public Unpacker { // "SPBlockUnpacker" inherits from "Unpacker"
      public:
	virtual int  checkFormat(const Block& block);
	virtual bool unpack(const Block& block, UnpackerCollections *coll) override; // Apparently it's always good to use override in C++
	// virtual bool packBlock(const Block& block, UnpackerCollections *coll) override;
      };
      

      // class SPBlockPacker : public Packer { // "SPBlockPacker" inherits from "Packer"
      // public:
      // 	virtual bool unpack(const Block& block, UnpackerCollections *coll) override; // Apparently it's always good to use override in C++
      // };
      
    }
  }
}

namespace l1t {
  namespace stage2 {
    namespace emtf {

      int SPBlockUnpacker::checkFormat(const Block& block) {

	auto payload = block.payload();
	int errors = 0;

	//Check the number of 16-bit words                                                                                                                                    
	if(payload.size() != 8) { errors += 1; edm::LogError("L1T|EMTF") << "Payload size in 'SP Output Data Record' is different than expected"; }

	//Check that each word is 16 bits                                                                                                                                     
	if(GetHexBits(payload[0], 16, 31) != 0) { errors += 1; edm::LogError("L1T|EMTF") << "Payload[0] has more than 16 bits in 'SP Output Data Record'"; }
	if(GetHexBits(payload[1], 16, 31) != 0) { errors += 1; edm::LogError("L1T|EMTF") << "Payload[1] has more than 16 bits in 'SP Output Data Record'"; }
	if(GetHexBits(payload[2], 16, 31) != 0) { errors += 1; edm::LogError("L1T|EMTF") << "Payload[2] has more than 16 bits in 'SP Output Data Record'"; }
	if(GetHexBits(payload[3], 16, 31) != 0) { errors += 1; edm::LogError("L1T|EMTF") << "Payload[3] has more than 16 bits in 'SP Output Data Record'"; }
	if(GetHexBits(payload[4], 16, 31) != 0) { errors += 1; edm::LogError("L1T|EMTF") << "Payload[4] has more than 16 bits in 'SP Output Data Record'"; }
	if(GetHexBits(payload[5], 16, 31) != 0) { errors += 1; edm::LogError("L1T|EMTF") << "Payload[5] has more than 16 bits in 'SP Output Data Record'"; }
	if(GetHexBits(payload[6], 16, 31) != 0) { errors += 1; edm::LogError("L1T|EMTF") << "Payload[6] has more than 16 bits in 'SP Output Data Record'"; }
	if(GetHexBits(payload[7], 16, 31) != 0) { errors += 1; edm::LogError("L1T|EMTF") << "Payload[7] has more than 16 bits in 'SP Output Data Record'"; }

	uint16_t SP1a = payload[0];
	uint16_t SP1b = payload[1];
	uint16_t SP1c = payload[2];
	uint16_t SP1d = payload[3];
	uint16_t SP2a = payload[4];
	uint16_t SP2b = payload[5];
	uint16_t SP2c = payload[6];
	uint16_t SP2d = payload[7];
      

	//Check Format                                                                                                                                                        
	if(GetHexBits(SP1a, 15, 15) != 1) { errors += 1; edm::LogError("L1T|EMTF") << "Format identifier bits in SP1a are incorrect"; }
	if(GetHexBits(SP1b, 15, 15) != 0) { errors += 1; edm::LogError("L1T|EMTF") << "Format identifier bits in SP1b are incorrect"; }
	if(GetHexBits(SP1b, 8, 11)  != 0) { errors += 1; edm::LogError("L1T|EMTF") << "Format identifier bits in SP1b are incorrect"; }
	if(GetHexBits(SP1c, 15, 15) != 1) { errors += 1; edm::LogError("L1T|EMTF") << "Format identifier bits in SP1c are incorrect"; }
	if(GetHexBits(SP1d, 15, 15) != 0) { errors += 1; edm::LogError("L1T|EMTF") << "Format identifier bits in SP1d are incorrect"; }
	if(GetHexBits(SP2a, 15, 15) != 0) { errors += 1; edm::LogError("L1T|EMTF") << "Format identifier bits in SP2a are incorrect"; }
	if(GetHexBits(SP2b, 15, 15) != 1) { errors += 1; edm::LogError("L1T|EMTF") << "Format identifier bits in SP2b are incorrect"; }
	if(GetHexBits(SP2c, 15, 15) != 1) { errors += 1; edm::LogError("L1T|EMTF") << "Format identifier bits in SP2c are incorrect"; }
	if(GetHexBits(SP2d, 15, 15) != 0) { errors += 1; edm::LogError("L1T|EMTF") << "Format identifier bits in SP2d are incorrect"; }

	return errors;

      }


      bool SPBlockUnpacker::unpack(const Block& block, UnpackerCollections *coll) {
	
	// Get the payload for this block, made up of 16-bit words (0xffff)
	// Format defined in MTF7Payload::getBlock() in src/Block.cc
	// payload[0] = bits 0-15, payload[1] = 16-31, payload[3] = 32-47, etc.
	auto payload = block.payload();

	// Check Format of Payload
	l1t::emtf::SP SP_;
	for (int err = 0; err < checkFormat(block); err++) SP_.add_format_error();

        // Assign payload to 16-bit words
        uint16_t SP1a = payload[0];	
        uint16_t SP1b = payload[1];	
        uint16_t SP1c = payload[2];	
        uint16_t SP1d = payload[3];	
        uint16_t SP2a = payload[4];	
        uint16_t SP2b = payload[5];	
        uint16_t SP2c = payload[6];	
        uint16_t SP2d = payload[7];	

	// res is a pointer to a collection of EMTFOutput class objects
	// There is one EMTFOutput for each MTF7 (60 deg. sector) in the event
	EMTFOutputCollection* res;
	res = static_cast<EMTFCollections*>(coll)->getEMTFOutputs();
	int iOut = res->size() - 1;

	RegionalMuonCandBxCollection* res_cand;
	res_cand = static_cast<EMTFCollections*>(coll)->getRegionalMuonCands();
	RegionalMuonCand mu_;
	
	if (SP_.Format_Errors() > 0) goto write;

	///////////////////////////////////
	// Unpack the SP Output Data Record
	///////////////////////////////////

<<<<<<< HEAD
	SP_.set_phi_full_int   ( GetHexBits(SP1a,  0, 11) );
=======
	SP_.set_phi_local_int  ( GetHexBits(SP1a,  0, 11) );
	SP_.set_phi_global     ( SP_.Phi_local(), (res->at(iOut)).GetEventHeader().Sector() );
>>>>>>> 66c03412
	SP_.set_vc             ( GetHexBits(SP1a, 12, 12) );
	SP_.set_c              ( GetHexBits(SP1a, 13, 13) );
	SP_.set_hl             ( GetHexBits(SP1a, 14, 14) );

	SP_.set_phi_GMT_int    ( TwosCompl(8, GetHexBits(SP1b, 0, 7)) );
<<<<<<< HEAD
=======
	SP_.set_phi_GMT_global ( SP_.Phi_GMT(), (res->at(iOut)).GetEventHeader().Sector() );
>>>>>>> 66c03412
	mu_.setHwPhi           ( TwosCompl(8, GetHexBits(SP1b, 0, 7)) );
	SP_.set_bc0            ( GetHexBits(SP1b, 12, 12) );
	SP_.set_se             ( GetHexBits(SP1b, 13, 13) );
	SP_.set_vt             ( GetHexBits(SP1b, 14, 14) );

	SP_.set_eta_GMT_int    ( TwosCompl(9, GetHexBits(SP1c, 0, 8)) );
	mu_.setHwEta           ( TwosCompl(9, GetHexBits(SP1c, 0, 8)) );
	SP_.set_quality        ( GetHexBits(SP1c,  9, 12) );
	mu_.setHwQual          ( GetHexBits(SP1c,  9, 12) );
	SP_.set_bx             ( GetHexBits(SP1c, 13, 14) );

<<<<<<< HEAD
	SP_.set_pt_int         ( GetHexBits(SP1d,  0,  8) );
	mu_.setHwPt            ( GetHexBits(SP1d,  0,  8) );
	SP_.set_me1_ID         ( GetHexBits(SP1d,  9, 14) );
=======
	SP_.set_pt_int          ( GetHexBits(SP1d,  0,   8) );
	mu_.setHwPt             ( GetHexBits(SP1d,  0,   8) );
	SP_.set_me1_trk_stub_num( GetHexBits(SP1d,  9,   9) );
	SP_.set_me1_csc_id      ( GetHexBits(SP1d, 10,  13) );
	SP_.set_me1_subsector   ( GetHexBits(SP1d, 14,  14) );
>>>>>>> 66c03412

	SP_.set_me2_trk_stub_num( GetHexBits(SP2a,  0, 0 ) );
	SP_.set_me2_csc_id      ( GetHexBits(SP2a,  1, 4 ) );
	SP_.set_me3_trk_stub_num( GetHexBits(SP2a,  5, 5 ) );
	SP_.set_me3_csc_id      ( GetHexBits(SP2a,  6, 9 ) );
	SP_.set_me4_trk_stub_num( GetHexBits(SP2a, 10, 10) );
	SP_.set_me4_csc_id      ( GetHexBits(SP2a, 11, 14) );

	SP_.set_me1_TBIN       ( GetHexBits(SP2b,  0,  2) );
	SP_.set_me2_TBIN       ( GetHexBits(SP2b,  3,  5) );
	SP_.set_me3_TBIN       ( GetHexBits(SP2b,  6,  8) );
	SP_.set_me4_TBIN       ( GetHexBits(SP2b,  9, 11) );
	SP_.set_TBIN_num       ( GetHexBits(SP2b, 12, 14) );

	SP_.set_pt_lut_address ( GetHexBits(SP2c,  0, 14, SP2d,  0, 14) );

	// SP_.set_dataword        ( uint64_t dataword );
	// mu_.set_dataword        ( uint64_t dataword );

      write:

	(res->at(iOut)).push_SP(SP_);

	res_cand->setBXRange(0, 0);
	res_cand->push_back(0, mu_);

	// int iOut_cand = res_cand->size(0) - 1;
	// (res_cand->at(iOut_cand)).setBXRange(0, 0);
	// (res_cand->at(iOut_cand)).push_back(0, mu_);

	// Finished with unpacking one SP Output Data Record
	return true;
	
      } // End bool SPBlockUnpacker::unpack

      // bool SPBlockPacker::pack(const Block& block, UnpackerCollections *coll) {
      // 	std::cout << "Inside SPBlockPacker::pack" << std::endl;
      // 	return true;
      // } // End bool SPBlockPacker::pack

    } // End namespace emtf
  } // End namespace stage2
} // End namespace l1t

DEFINE_L1T_UNPACKER(l1t::stage2::emtf::SPBlockUnpacker);
// DEFINE_L1T_PACKER(l1t::stage2::SPBlockPacker);<|MERGE_RESOLUTION|>--- conflicted
+++ resolved
@@ -111,21 +111,14 @@
 	// Unpack the SP Output Data Record
 	///////////////////////////////////
 
-<<<<<<< HEAD
-	SP_.set_phi_full_int   ( GetHexBits(SP1a,  0, 11) );
-=======
 	SP_.set_phi_local_int  ( GetHexBits(SP1a,  0, 11) );
 	SP_.set_phi_global     ( SP_.Phi_local(), (res->at(iOut)).GetEventHeader().Sector() );
->>>>>>> 66c03412
 	SP_.set_vc             ( GetHexBits(SP1a, 12, 12) );
 	SP_.set_c              ( GetHexBits(SP1a, 13, 13) );
 	SP_.set_hl             ( GetHexBits(SP1a, 14, 14) );
 
 	SP_.set_phi_GMT_int    ( TwosCompl(8, GetHexBits(SP1b, 0, 7)) );
-<<<<<<< HEAD
-=======
 	SP_.set_phi_GMT_global ( SP_.Phi_GMT(), (res->at(iOut)).GetEventHeader().Sector() );
->>>>>>> 66c03412
 	mu_.setHwPhi           ( TwosCompl(8, GetHexBits(SP1b, 0, 7)) );
 	SP_.set_bc0            ( GetHexBits(SP1b, 12, 12) );
 	SP_.set_se             ( GetHexBits(SP1b, 13, 13) );
@@ -137,17 +130,11 @@
 	mu_.setHwQual          ( GetHexBits(SP1c,  9, 12) );
 	SP_.set_bx             ( GetHexBits(SP1c, 13, 14) );
 
-<<<<<<< HEAD
-	SP_.set_pt_int         ( GetHexBits(SP1d,  0,  8) );
-	mu_.setHwPt            ( GetHexBits(SP1d,  0,  8) );
-	SP_.set_me1_ID         ( GetHexBits(SP1d,  9, 14) );
-=======
 	SP_.set_pt_int          ( GetHexBits(SP1d,  0,   8) );
 	mu_.setHwPt             ( GetHexBits(SP1d,  0,   8) );
 	SP_.set_me1_trk_stub_num( GetHexBits(SP1d,  9,   9) );
 	SP_.set_me1_csc_id      ( GetHexBits(SP1d, 10,  13) );
 	SP_.set_me1_subsector   ( GetHexBits(SP1d, 14,  14) );
->>>>>>> 66c03412
 
 	SP_.set_me2_trk_stub_num( GetHexBits(SP2a,  0, 0 ) );
 	SP_.set_me2_csc_id      ( GetHexBits(SP2a,  1, 4 ) );
