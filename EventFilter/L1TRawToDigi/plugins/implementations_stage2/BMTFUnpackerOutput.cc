--- conflicted
+++ resolved
@@ -9,11 +9,7 @@
   namespace stage2
   {
 
-<<<<<<< HEAD
-    bool unpacking(const Block& block, UnpackerCollections *coll, const bool isKalman = false)
-=======
     bool BMTFUnpackerOutput::unpack(const Block& block, UnpackerCollections *coll)
->>>>>>> 80587045
     {
       unsigned int blockId = block.header().getID();
       LogDebug("L1T") << "Block ID: " << blockId << " size: " << block.header().getSize();
@@ -72,22 +68,9 @@
 					
 	  RegionalMuonCand muCand;
 	  RegionalMuonRawDigiTranslator::fillRegionalMuonCand(muCand, raw_first, raw_secnd, processor, tftype::bmtf);
-<<<<<<< HEAD
-          muCand.setLink(48 + processor);
-
-	  if (isKalman) {
-	    muCand.setHwPt2((raw_secnd >> 23) & 0xFF);
-	    muCand.setHwDXY((raw_secnd >> 18) & 0x3);
-	    LogDebug("L1T") << "Pt = " << muCand.hwPt() << " eta: " << muCand.hwEta() << " phi: " << muCand.hwPhi() << " diplacedPt = " << muCand.hwPt2();
-	  }
-	  else {
-	    LogDebug("L1T") << "Pt = " << muCand.hwPt() << " eta: " << muCand.hwEta() << " phi: " << muCand.hwPhi();
-	  }
-=======
 
 	  if (muCand.hwQual() == 0 && !isKalman)
 	    continue;//though away muons with Zero-Quality (ONLY BMTF)
->>>>>>> 80587045
 
 	  muCand.setLink(48 + processor);	//the link corresponds to the uGMT input
 	  if (isKalman) {
@@ -104,27 +87,10 @@
       }//for ibx
 
       return true;
-<<<<<<< HEAD
-    }//unpacking
-
-    bool BMTFUnpackerOutput::unpack(const Block& block, UnpackerCollections *coll) {
-      return unpacking(block, coll);
-    }
-
-    bool BMTFUnpackerKalmanOutput::unpack(const Block& block, UnpackerCollections *coll) {
-      return unpacking(block, coll, true);
-    }
-
-  }//ns stage2
-}//ns lt1
-			
-DEFINE_L1T_UNPACKER(l1t::stage2::BMTFUnpackerOutput);
-DEFINE_L1T_UNPACKER(l1t::stage2::BMTFUnpackerKalmanOutput);
-=======
     }//unpack
 
   }//ns stage2
 }//ns lt1
 
 DEFINE_L1T_UNPACKER(l1t::stage2::BMTFUnpackerOutput);
->>>>>>> 80587045
+//DEFINE_L1T_UNPACKER(l1t::stage2::BMTFUnpackerKalmanOutput);