/** \file
<<<<<<< HEAD
 *
=======
>>>>>>> b49cb735
 *  \author A. Tumanov - Rice
 */

#include "EventFilter/CSCRawToDigi/src/CSCDigiToRawModule.h"
#include "EventFilter/CSCRawToDigi/src/CSCDigiToRaw.h"
#include "DataFormats/FEDRawData/interface/FEDRawDataCollection.h"
#include "DataFormats/Common/interface/Handle.h"
#include "FWCore/Framework/interface/Event.h"
#include "FWCore/Framework/interface/ESHandle.h"
#include "FWCore/Framework/interface/EventSetup.h"
#include "FWCore/Utilities/interface/InputTag.h"
#include "FWCore/ParameterSet/interface/ParameterSet.h"
#include "CondFormats/DataRecord/interface/CSCChamberMapRcd.h"

CSCDigiToRawModule::CSCDigiToRawModule(const edm::ParameterSet & pset): 
  packer(new CSCDigiToRaw(pset))
{
  //theStrip = pset.getUntrackedParameter<string>("DigiCreator", "cscunpacker");

  wd_token = consumes<CSCWireDigiCollection>( pset.getParameter<edm::InputTag>("wireDigiTag") );
  sd_token = consumes<CSCStripDigiCollection>( pset.getParameter<edm::InputTag>("stripDigiTag") );
  cd_token = consumes<CSCComparatorDigiCollection>( pset.getParameter<edm::InputTag>("comparatorDigiTag") );
  pr_token = consumes<CSCCLCTPreTriggerCollection>( pset.getParameter<edm::InputTag>("preTriggerTag") );
  al_token = consumes<CSCALCTDigiCollection>( pset.getParameter<edm::InputTag>("alctDigiTag") );
  cl_token = consumes<CSCCLCTDigiCollection>( pset.getParameter<edm::InputTag>("clctDigiTag") );
  co_token = consumes<CSCCorrelatedLCTDigiCollection>( pset.getParameter<edm::InputTag>("correlatedLCTDigiTag") );

  produces<FEDRawDataCollection>("CSCRawData"); 

}


CSCDigiToRawModule::~CSCDigiToRawModule(){
  delete packer;
}


void CSCDigiToRawModule::produce( edm::Event & e, const edm::EventSetup& c ){
  ///reverse mapping for packer
  edm::ESHandle<CSCChamberMap> hcham;
  c.get<CSCChamberMapRcd>().get(hcham); 
  const CSCChamberMap* theMapping = hcham.product();

  std::auto_ptr<FEDRawDataCollection> fed_buffers(new FEDRawDataCollection);

  // Take digis from the event
  edm::Handle<CSCWireDigiCollection> wireDigis;
  edm::Handle<CSCStripDigiCollection> stripDigis;
  edm::Handle<CSCComparatorDigiCollection> comparatorDigis;
  edm::Handle<CSCALCTDigiCollection> alctDigis;
  edm::Handle<CSCCLCTDigiCollection> clctDigis;
  edm::Handle<CSCCLCTPreTriggerCollection> preTriggers;
  edm::Handle<CSCCorrelatedLCTDigiCollection> correlatedLCTDigis;

  e.getByToken( wd_token, wireDigis );
  e.getByToken( sd_token, stripDigis );
  e.getByToken( cd_token, comparatorDigis );
  e.getByToken( al_token, alctDigis );
  e.getByToken( cl_token, clctDigis );
  e.getByToken( pr_token, preTriggers );
  e.getByToken( co_token, correlatedLCTDigis );

  // Create the packed data
  packer->createFedBuffers(*stripDigis, *wireDigis, *comparatorDigis, 
                           *alctDigis, *clctDigis, *preTriggers, *correlatedLCTDigis,
                           *(fed_buffers.get()), theMapping, e);
  
  // put the raw data to the event
  e.put(fed_buffers, "CSCRawData");
}

<|MERGE_RESOLUTION|>--- conflicted
+++ resolved
@@ -1,8 +1,4 @@
 /** \file
-<<<<<<< HEAD
- *
-=======
->>>>>>> b49cb735
  *  \author A. Tumanov - Rice
  */
 
