#include "DataFormats/FEDRawData/interface/FEDRawDataCollection.h"
#include "DataFormats/FEDRawData/interface/FEDRawData.h"
#include "DataFormats/FEDRawData/interface/FEDNumbering.h"

#include "DataFormats/EcalDigi/interface/ESDataFrame.h"

#include "EventFilter/ESDigiToRaw/interface/ESDigiToRaw.h"
#include "EventFilter/ESDigiToRaw/src/ESDataFormatterV1_1.h"
#include "EventFilter/ESDigiToRaw/src/ESDataFormatterV4.h"

using namespace std;
using namespace edm;

ESDigiToRaw::ESDigiToRaw(const edm::ParameterSet& ps) : ESDataFormatter_(0),
  label_(ps.getParameter<string>("Label")),
  instanceName_(ps.getParameter<string>("InstanceES")),
  ESDigiToken_(consumes<ESDigiCollection>(edm::InputTag(label_, instanceName_))),
  lookup_(ps.getUntrackedParameter<FileInPath>("LookupTable")),
  debug_(ps.getUntrackedParameter<bool>("debugMode", false)),
  formatMajor_(ps.getUntrackedParameter<int>("formatMajor", 4)),
  formatMinor_(ps.getUntrackedParameter<int>("formatMinor", 1))
{
  if (formatMajor_ == 4) 
    ESDataFormatter_ = new ESDataFormatterV4(ps);
  else 
    ESDataFormatter_ = new ESDataFormatterV1_1(ps);

  produces<FEDRawDataCollection>();
  // initialize look-up table
  for (int i=0; i<2; ++i)
    for (int j=0; j<2; ++j)
      for (int k=0 ;k<40; ++k)
        for (int m=0; m<40; m++)
          fedId_[i][j][k][m] = -1;

  // read in look-up table
  int nLines, iz, ip, ix, iy, fed, kchip, pace, bundle, fiber, optorx;
  ifstream file;
  file.open(lookup_.fullPath().c_str());
  if( file.is_open() ) {
    
    file >> nLines;
    for (int i=0; i<nLines; ++i) {
      file >> iz >> ip >> ix >> iy >> fed >> kchip >> pace >> bundle >> fiber >> optorx ;
      fedId_[(3-iz)/2-1][ip-1][ix-1][iy-1] = fed;
    }
  } else {
    cout<<"[ESDigiToRaw] Look up table file can not be found in "<<lookup_.fullPath().c_str() <<endl;
  }

  file.close();
}

ESDigiToRaw::~ESDigiToRaw() {
  if (ESDataFormatter_) delete ESDataFormatter_;
}

<<<<<<< HEAD
=======

void ESDigiToRaw::produce(edm::Event& ev, const edm::EventSetup& es) {
>>>>>>> da0d8a71

void ESDigiToRaw::produce(edm::StreamID, edm::Event& ev, const edm::EventSetup& es) const {
  auto counter_ = ev.id().event();
  ESDataFormatter::Meta_Data meta_data;
  meta_data.run_number = ev.id().run();
  meta_data.orbit_number = counter_ / LHC_BX_RANGE;
  meta_data.bx = (counter_ % LHC_BX_RANGE);
   
  meta_data.lv1 = ev.id().event();
  meta_data.kchip_ec = (meta_data.lv1 % KCHIP_EC_RANGE); 
  meta_data.kchip_bc = (counter_ % KCHIP_BC_RANGE);

  //auto const meta_data(run_number, orbit_number, bx, lv1, kchip_ec, kchip_bc);
  //counter_++;

  /*ESDataFormatter_->setRunNumber(run_number_);
  ESDataFormatter_->setOrbitNumber(orbit_number_);
  ESDataFormatter_->setBX(bx_);
  ESDataFormatter_->setLV1(lv1_);
  ESDataFormatter_->setKchipBC(kchip_bc_);
  ESDataFormatter_->setKchipEC(kchip_ec_);
*/
  edm::Handle<ESDigiCollection> digis;
  ev.getByToken(ESDigiToken_, digis);

  int ifed;
  ESDataFormatter::Digis Digis;
  Digis.clear();

  for (ESDigiCollection::const_iterator it=digis->begin(); it!=digis->end(); ++it) {

    const ESDataFrame& df = *it;
    const ESDetId& detId = it->id();

    ifed = fedId_[(3-detId.zside())/2-1][detId.plane()-1][detId.six()-1][detId.siy()-1];
    if (ifed < 0) continue;

    Digis[ifed].push_back(df);
  }

  auto productRawData = std::make_unique<FEDRawDataCollection>();

  ESDataFormatter::Digis::const_iterator itfed; 
  for (itfed = Digis.begin(); itfed != Digis.end(); ++itfed) {   
    int fId = (*itfed).first ; 

    FEDRawData& fedRawData = productRawData->FEDData(fId); 
    ESDataFormatter_->DigiToRaw(fId, Digis, fedRawData, meta_data); 

    if (debug_) cout<<"FED : "<<fId<<" Data size : "<<fedRawData.size()<<" (Bytes)"<<endl;
  } 

  ev.put(std::move(productRawData));

  return;
}
<|MERGE_RESOLUTION|>--- conflicted
+++ resolved
@@ -55,12 +55,6 @@
   if (ESDataFormatter_) delete ESDataFormatter_;
 }
 
-<<<<<<< HEAD
-=======
-
-void ESDigiToRaw::produce(edm::Event& ev, const edm::EventSetup& es) {
->>>>>>> da0d8a71
-
 void ESDigiToRaw::produce(edm::StreamID, edm::Event& ev, const edm::EventSetup& es) const {
   auto counter_ = ev.id().event();
   ESDataFormatter::Meta_Data meta_data;
