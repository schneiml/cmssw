--- conflicted
+++ resolved
@@ -50,7 +50,7 @@
   uint32_t numberOfCombinations = factorial(numberOfPlanesPerPot_)/
                                   (factorial(numberOfPlanesPerPot_-trackMinNumberOfPoints_)
                                    *factorial(trackMinNumberOfPoints_));
-  if(verbosity_>=2) std::cout<<"Number of combinations = "<<numberOfCombinations<<std::endl;
+  if(verbosity_>=2) edm::LogInfo("RPixPlaneCombinatoryTracking")<<"Number of combinations = "<<numberOfCombinations;
   possiblePlaneCombinations_.reserve(numberOfCombinations);
 
   possiblePlaneCombinations_ = getPlaneCombinations(listOfAllPlanes_,trackMinNumberOfPoints_);
@@ -58,9 +58,9 @@
   if(verbosity_>=2) {
     for( const auto & vec : possiblePlaneCombinations_){
       for( const auto & num : vec){
-        std::cout<<num<<" - ";
-      }
-      std::cout<<std::endl;
+        edm::LogInfo("RPixPlaneCombinatoryTracking")<<num<<" - ";
+      }
+      edm::LogInfo("RPixPlaneCombinatoryTracking");
     }
   }
 
@@ -127,7 +127,7 @@
   PointAndReferenceMap mapOfAllPoints;
   CTPPSPixelDetId tmpRpId = romanPotId_; //in order to avoid to modify the data member
   
-  if(verbosity_>2) std::cout<<"Searching for all combinations..."<<std::endl;
+  if(verbosity_>2) edm::LogInfo("RPixPlaneCombinatoryTracking")<<"Searching for all combinations...";
   //Loop on all the plane combinations
   for( const auto & planeCombination : inputPlaneCombination){
 
@@ -141,14 +141,14 @@
       tmpRpId.setPlane(plane);
       CTPPSPixelDetId planeDetId = tmpRpId;
       if(hitMap_->find(planeDetId) == hitMap_->end()){
-        if(verbosity_>2) std::cout<<"No data on arm "<<planeDetId.arm()<<" station "<<planeDetId.station()
-                                  <<" rp " <<planeDetId.rp()<<" plane "<<planeDetId.plane()<<std::endl;
+        if(verbosity_>2) edm::LogInfo("RPixPlaneCombinatoryTracking")<<"No data on arm "<<planeDetId.arm()<<" station "<<planeDetId.station()
+                                  <<" rp " <<planeDetId.rp()<<" plane "<<planeDetId.plane();
         allPlaneAsHits = false;
         break;
       }
       if(selectedCombinationHitOnPlane.find(planeDetId)!=selectedCombinationHitOnPlane.end()){
            throw cms::Exception("RPixPlaneCombinatoryTracking") 
-             <<"selectedCombinationHitOnPlane contains already detId "<<planeDetId<<std::endl
+             <<"selectedCombinationHitOnPlane contains already detId "<<planeDetId
              <<"Error in the algorithm which created all the possible plane combinations";
       }
       selectedCombinationHitOnPlane[planeDetId] = (*hitMap_)[planeDetId];
@@ -160,7 +160,7 @@
     HitReferences tmpHitPlaneMap; //empty map of plane id and hit number needed the getHitCombinations algorithm
     PointInPlaneList tmpHitVector; //empty vector of hits needed for the getHitCombinations algorithm
     getHitCombinations(selectedCombinationHitOnPlane,mapIterator,tmpHitPlaneMap,tmpHitVector,mapOfAllPoints);
-    if(verbosity_>2) std::cout<<"Number of possible tracks "<<mapOfAllPoints.size()<<std::endl;
+    if(verbosity_>2) edm::LogInfo("RPixPlaneCombinatoryTracking")<<"Number of possible tracks "<<mapOfAllPoints.size();
 
   } //end of loops on all the combinations
 
@@ -178,12 +178,12 @@
 
   while(hitMap_->size()>=trackMinNumberOfPoints_){
 
-    if(verbosity_>=1) std::cout<<"Number of plane with hits "<<hitMap_->size()<<std::endl;
-    if(verbosity_>=2) for(const auto & plane : *hitMap_) std::cout<<"\tarm "<<plane.first.arm()
+    if(verbosity_>=1) edm::LogInfo("RPixPlaneCombinatoryTracking")<<"Number of plane with hits "<<hitMap_->size();
+    if(verbosity_>=2) for(const auto & plane : *hitMap_) edm::LogInfo("RPixPlaneCombinatoryTracking")<<"\tarm "<<plane.first.arm()
                                                                  <<" station "<<plane.first.station()
                                                                  <<" rp " <<plane.first.rp()
                                                                  <<" plane "<<plane.first.plane()
-                                                                 <<" : "<<plane.second.size()<<std::endl;
+                                                                 <<" : "<<plane.second.size();
     
     //I create the map of all the possible combinations of a group of trackMinNumberOfPoints_ points
     //and the key keeps the reference of which planes and which hit numbers form the combination
@@ -197,12 +197,12 @@
     PointInPlaneList pointsWithMinChiSquared;
     CTPPSPixelLocalTrack bestTrack;
 
-    if(verbosity_>2) std::cout<<"Number of combinations of trackMinNumberOfPoints_ planes "
-                              <<mapOfAllMinRequiredPoint.size()<<std::endl;
+    if(verbosity_>2) edm::LogInfo("RPixPlaneCombinatoryTracking")<<"Number of combinations of trackMinNumberOfPoints_ planes "
+                              <<mapOfAllMinRequiredPoint.size();
     for(const auto & pointsAndRef : mapOfAllMinRequiredPoint){
       CTPPSPixelLocalTrack tmpTrack = fitTrack(pointsAndRef.second);
       double tmpChiSquaredOverNDF = tmpTrack.getChiSquaredOverNDF();
-      if(verbosity_>=2) std::cout<<"ChiSquare of the present track "<<tmpChiSquaredOverNDF<<std::endl;
+      if(verbosity_>=2) edm::LogInfo("RPixPlaneCombinatoryTracking")<<"ChiSquare of the present track "<<tmpChiSquaredOverNDF;
       if(!tmpTrack.isValid() || tmpChiSquaredOverNDF>maximumChi2OverNDF_ || tmpChiSquaredOverNDF==0.) continue; //validity check
       if(tmpChiSquaredOverNDF<theMinChiSquaredOverNDF){
         theMinChiSquaredOverNDF = tmpChiSquaredOverNDF;
@@ -248,7 +248,7 @@
     }
   
     //I fit all the possible combination of the minimum plane best fit hits plus hits from the other planes
-    if(verbosity_>=1) std::cout<<"Minimum chiSquare over NDF for all the tracks "<<theMinChiSquaredOverNDF<<std::endl;
+    if(verbosity_>=1) edm::LogInfo("RPixPlaneCombinatoryTracking")<<"Minimum chiSquare over NDF for all the tracks "<<theMinChiSquaredOverNDF;
 
     // I look for the tracks with maximum number of points with a chiSquare over NDF smaller than maximumChi2OverNDF_
     // If more than one track fulfill the chiSquare requirement with the same number of points I choose the one with smaller chiSquare
@@ -274,7 +274,7 @@
       }
     }
 
-    if(verbosity_>=1) std::cout<<"The best track has " << bestTrack.getNDF()/2 + 2 <<std::endl;
+    if(verbosity_>=1) edm::LogInfo("RPixPlaneCombinatoryTracking")<<"The best track has " << bestTrack.getNDF()/2 + 2 ;
    
     std::vector<uint32_t>  listOfPlaneNotUsedForFit = listOfAllPlanes_;
     //remove the hits belonging to the tracks from the full list of hits
@@ -361,7 +361,7 @@
           if(fittedhit.getIsRealHit()) ++pointOnTrack;
         }
       }
-      std::cout<<"Best track has "<<pointForTracking<<" points used for the fit and "
+      edm::LogInfo("RPixPlaneCombinatoryTracking")<<"Best track has "<<pointForTracking<<" points used for the fit and "
                << pointOnTrack<<" points belonging to the track\n";
     }
 
@@ -486,16 +486,9 @@
   double z0 = track->getZ0();
   CTPPSPixelLocalTrack::ParameterVector parameters = track->getParameterVector();
 
-
-<<<<<<< HEAD
-  TVectorD pointOnLine(0,2,parameters[0], parameters[1], z0,"END");
+  math::Vector<3>::type pointOnLine(parameters[0], parameters[1], z0);
   math::GlobalVector tmpLineUnitVector = track->getDirectionVector();
-  TVectorD lineUnitVector(0,2,tmpLineUnitVector.x(),tmpLineUnitVector.y(),tmpLineUnitVector.z(),"END");
-=======
-  math::Vector<3>::type pointOnLine(parameters[0], parameters[1], z0);
-  math::GlobalVector tmpLineUnitVector = track.getDirectionVector();
   math::Vector<3>::type lineUnitVector(tmpLineUnitVector.x(),tmpLineUnitVector.y(),tmpLineUnitVector.z());
->>>>>>> 6e2d1c40
 
   CLHEP::Hep3Vector tmpPointLocal(0.,0.,0.);
   CLHEP::Hep3Vector tmpPointOnPlane = geometry_->localToGlobal(planeId,tmpPointLocal);
