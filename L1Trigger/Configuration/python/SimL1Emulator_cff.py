--- conflicted
+++ resolved
@@ -164,16 +164,6 @@
 ##
 ## Make changes for Run 2
 ##
-<<<<<<< HEAD
-if eras.stage1L1Trigger.isChosen() :
-    from L1Trigger.L1TCalorimeter.L1TCaloStage1_cff import L1TCaloStage1
-    SimL1Emulator.replace( simGctDigis, L1TCaloStage1 )
-
-# fastsim doesn't have the technical triggers
-if eras.fastSim.isChosen():
-    for _entry in [SimL1TechnicalTriggers]:
-        SimL1Emulator.remove(_entry)
-=======
 def _modifyStage1L1Trigger(process):
     import L1Trigger.L1TCalorimeter.L1TCaloStage1_cff
     if not hasattr(process, "L1TCaloStage1"):
@@ -186,4 +176,3 @@
     for _entry in [process.SimL1TechnicalTriggers]:
         process.SimL1Emulator.remove(_entry)
 modifyFastSim_SimL1Emulator = eras.fastSim.makeProcessModifier(_modifyFastSim)
->>>>>>> 9d1bd68b
