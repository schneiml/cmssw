#
# replace the L1 menu from the global tag with another menu
# see options in L1Trigger_custom.py
#
# V.M. Ghete 2010-06-09

import FWCore.ParameterSet.Config as cms

def customise(process):
    from L1Trigger.Configuration.L1Trigger_custom import customiseL1Menu
    process = customiseL1Menu(process)
    return process


def L1Menu_Collisions2015_25ns_v0(process):
    process.load( 'L1TriggerConfig.L1GtConfigProducers.l1GtTriggerMenuXml_cfi' )
    process.l1GtTriggerMenuXml.TriggerMenuLuminosity = 'startup'
    process.l1GtTriggerMenuXml.DefXmlFile            = 'L1Menu_Collisions2015_25ns_v0_L1T_Scales_20101224_Imp0_0x102f.xml'

    process.load( 'L1TriggerConfig.L1GtConfigProducers.L1GtTriggerMenuConfig_cff' )
    process.es_prefer_l1GtParameters = cms.ESPrefer( 'L1GtTriggerMenuXmlProducer', 'l1GtTriggerMenuXml' )

    return process


def L1Menu_Collisions2015_25ns_v1(process):
    process.load( 'L1TriggerConfig.L1GtConfigProducers.l1GtTriggerMenuXml_cfi' )
    process.l1GtTriggerMenuXml.TriggerMenuLuminosity = 'startup'
    process.l1GtTriggerMenuXml.DefXmlFile            = 'L1Menu_Collisions2015_25ns_v1_L1T_Scales_20101224_Imp0_0x102f.xml'

    process.load( 'L1TriggerConfig.L1GtConfigProducers.L1GtTriggerMenuConfig_cff' )
    process.es_prefer_l1GtParameters = cms.ESPrefer( 'L1GtTriggerMenuXmlProducer', 'l1GtTriggerMenuXml' )

    return process


def L1Menu_Collisions2015_25ns_v2(process):
    process.load( 'L1TriggerConfig.L1GtConfigProducers.l1GtTriggerMenuXml_cfi' )
    process.l1GtTriggerMenuXml.TriggerMenuLuminosity = 'startup'
    process.l1GtTriggerMenuXml.DefXmlFile            = 'L1Menu_Collisions2015_25ns_v2_L1T_Scales_20141121_Imp0_0x1030.xml'

    process.load( 'L1TriggerConfig.L1GtConfigProducers.L1GtTriggerMenuConfig_cff' )
    process.es_prefer_l1GtParameters = cms.ESPrefer( 'L1GtTriggerMenuXmlProducer', 'l1GtTriggerMenuXml' )

    return process


def L1Menu_Collisions2015_50ns_v0(process):
    process.load( 'L1TriggerConfig.L1GtConfigProducers.l1GtTriggerMenuXml_cfi' )
    process.l1GtTriggerMenuXml.TriggerMenuLuminosity = 'startup'
    process.l1GtTriggerMenuXml.DefXmlFile            = 'L1Menu_Collisions2015_50ns_v0_L1T_Scales_20141121_Imp0_0x1031.xml'

    process.load( 'L1TriggerConfig.L1GtConfigProducers.L1GtTriggerMenuConfig_cff' )
    process.es_prefer_l1GtParameters = cms.ESPrefer( 'L1GtTriggerMenuXmlProducer', 'l1GtTriggerMenuXml' )

    return process


def L1Menu_Collisions2015_50ns_v1(process):
    process.load( 'L1TriggerConfig.L1GtConfigProducers.l1GtTriggerMenuXml_cfi' )
    process.l1GtTriggerMenuXml.TriggerMenuLuminosity = 'startup'
    process.l1GtTriggerMenuXml.DefXmlFile            = 'L1Menu_Collisions2015_50nsGct_v1_L1T_Scales_20141121_Imp0_0x1030.xml'

    process.load( 'L1TriggerConfig.L1GtConfigProducers.L1GtTriggerMenuConfig_cff' )
    process.es_prefer_l1GtParameters = cms.ESPrefer( 'L1GtTriggerMenuXmlProducer', 'l1GtTriggerMenuXml' )

    return process


<<<<<<< HEAD
=======
def L1Menu_Collisions2015_50ns_v2(process):
    process.load( 'L1TriggerConfig.L1GtConfigProducers.l1GtTriggerMenuXml_cfi' )
    process.l1GtTriggerMenuXml.TriggerMenuLuminosity = 'startup'
    process.l1GtTriggerMenuXml.DefXmlFile            = 'L1Menu_Collisions2015_50nsGct_v2_L1T_Scales_20141121_Imp0_0x1030.xml'

    process.load( 'L1TriggerConfig.L1GtConfigProducers.L1GtTriggerMenuConfig_cff' )
    process.es_prefer_l1GtParameters = cms.ESPrefer( 'L1GtTriggerMenuXmlProducer', 'l1GtTriggerMenuXml' )

    return process


>>>>>>> 2d7c85ec
def L1Menu_Collisions2015_lowPU_v1(process):
    process.load( 'L1TriggerConfig.L1GtConfigProducers.l1GtTriggerMenuXml_cfi' )
    process.l1GtTriggerMenuXml.TriggerMenuLuminosity = 'startup'
    process.l1GtTriggerMenuXml.DefXmlFile            = 'L1Menu_Collisions2015_lowPU_v1_L1T_Scales_20141121.xml'

    process.load( 'L1TriggerConfig.L1GtConfigProducers.L1GtTriggerMenuConfig_cff' )
    process.es_prefer_l1GtParameters = cms.ESPrefer( 'L1GtTriggerMenuXmlProducer', 'l1GtTriggerMenuXml' )

    return process


def L1Menu_Collisions2015_lowPU_v2(process):
    process.load( 'L1TriggerConfig.L1GtConfigProducers.l1GtTriggerMenuXml_cfi' )
    process.l1GtTriggerMenuXml.TriggerMenuLuminosity = 'startup'
    process.l1GtTriggerMenuXml.DefXmlFile            = 'L1Menu_Collisions2015_lowPU_v2_L1T_Scales_20141121.xml'

    process.load( 'L1TriggerConfig.L1GtConfigProducers.L1GtTriggerMenuConfig_cff' )
    process.es_prefer_l1GtParameters = cms.ESPrefer( 'L1GtTriggerMenuXmlProducer', 'l1GtTriggerMenuXml' )

    return process


def L1Menu_CollisionsHeavyIons2015_v0(process):
    process.load( 'L1TriggerConfig.L1GtConfigProducers.l1GtTriggerMenuXml_cfi' )
    process.l1GtTriggerMenuXml.TriggerMenuLuminosity = 'startup'
    process.l1GtTriggerMenuXml.DefXmlFile            = 'L1Menu_CollisionsHeavyIons2011_v0_nobsc_notau_centrality_q2_singletrack.v1.xml'

    process.load( 'L1TriggerConfig.L1GtConfigProducers.L1GtTriggerMenuConfig_cff' )
    process.es_prefer_l1GtParameters = cms.ESPrefer( 'L1GtTriggerMenuXmlProducer','l1GtTriggerMenuXml' )

    return process
<|MERGE_RESOLUTION|>--- conflicted
+++ resolved
@@ -67,8 +67,6 @@
     return process
 
 
-<<<<<<< HEAD
-=======
 def L1Menu_Collisions2015_50ns_v2(process):
     process.load( 'L1TriggerConfig.L1GtConfigProducers.l1GtTriggerMenuXml_cfi' )
     process.l1GtTriggerMenuXml.TriggerMenuLuminosity = 'startup'
@@ -80,7 +78,6 @@
     return process
 
 
->>>>>>> 2d7c85ec
 def L1Menu_Collisions2015_lowPU_v1(process):
     process.load( 'L1TriggerConfig.L1GtConfigProducers.l1GtTriggerMenuXml_cfi' )
     process.l1GtTriggerMenuXml.TriggerMenuLuminosity = 'startup'
