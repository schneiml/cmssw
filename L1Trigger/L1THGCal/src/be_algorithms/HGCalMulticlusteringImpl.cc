#include "L1Trigger/L1THGCal/interface/be_algorithms/HGCalMulticlusteringImpl.h"
#include "DataFormats/Math/interface/deltaR.h"

<<<<<<< HEAD
<<<<<<< HEAD
<<<<<<< HEAD
//class constructor
HGCalMulticlusteringImpl::HGCalMulticlusteringImpl(const edm::ParameterSet& conf){    
    dR_ = conf.getParameter<double>("dR_searchNeighbour");
}

=======

HGCalMulticlusteringImpl::HGCalMulticlusteringImpl( const edm::ParameterSet& beCodecConfig ) 
{
    
    dr_ = beCodecConfig.getParameter<double>("dR_multicluster");

}


>>>>>>> b04e07ff
void HGCalMulticlusteringImpl::clusterise( const l1t::HGCalClusterBxCollection & clusters_, 
                                           l1t::HGCalMulticlusterBxCollection & multiclusters_)
{
   
    edm::LogInfo("HGCclusterParameters") << "Multicluster dR for Near Neighbour search: " << dr_;  
<<<<<<< HEAD
        
    for(l1t::HGCalClusterBxCollection::const_iterator clu = clusters_.begin(); clu != clusters_.end(); ++clu){
        
        int imclu=0;
        vector<int> tcPertinentMulticlusters;
        for(l1t::HGCalMulticlusterBxCollection::const_iterator mclu = multiclusters_.begin(); mclu != multiclusters_.end(); ++mclu,++imclu)
=======
        
    std::vector<l1t::HGCalMulticluster> multiclustersTmp;
    for(l1t::HGCalClusterBxCollection::const_iterator clu = clusters_.begin(); clu != clusters_.end(); ++clu){
        
        int imclu=0;
        vector<int> tcPertinentMulticlusters;
        for(l1t::HGCalMulticlusterBxCollection::const_iterator mclu = multiclustersTmp.begin(); mclu != multiclustersTmp.end(); ++mclu,++imclu)
>>>>>>> b04e07ff
            if( mclu->isPertinent(*clu, dr_) )
                tcPertinentMulticlusters.push_back(imclu);

        if( tcPertinentMulticlusters.size() == 0 ){
            l1t::HGCalMulticluster obj( *clu );
<<<<<<< HEAD
            multiclusters_.push_back( 0, obj );
=======
            multiclustersTmp.push_back( obj );
>>>>>>> b04e07ff
        }
        else{
            uint minDist = 1;
            uint targetMulticlu = 0; 
            for( std::vector<int>::const_iterator imclu = tcPertinentMulticlusters.begin(); imclu != tcPertinentMulticlusters.end(); ++imclu ){
<<<<<<< HEAD
                double d = ( multiclusters_.at(0, *imclu).centre() - clu->centreNorm() ).Mag2() ;
=======
                double d = ( multiclustersTmp.at(*imclu).centreNorm() - clu->centreNorm() ).Mag2() ;
>>>>>>> b04e07ff
                if( d < minDist ){
                    minDist = d;
                    targetMulticlu = *imclu;
                }
            } 

<<<<<<< HEAD
            multiclusters_.at(0, targetMulticlu).addClu( *clu );
        
        }            
    }    
}
=======
            multiclustersTmp.at(targetMulticlu).addClu( *clu );
        
        }
        
   }

    /* making the collection of multiclusters */
    for( unsigned i(0); i<multiclustersTmp.size(); ++i )
        multiclusters_.push_back( 0, multiclustersTmp.at(i) );

}
>>>>>>> b04e07ff
<|MERGE_RESOLUTION|>--- conflicted
+++ resolved
@@ -1,38 +1,18 @@
 #include "L1Trigger/L1THGCal/interface/be_algorithms/HGCalMulticlusteringImpl.h"
 #include "DataFormats/Math/interface/deltaR.h"
 
-<<<<<<< HEAD
-<<<<<<< HEAD
-<<<<<<< HEAD
-//class constructor
-HGCalMulticlusteringImpl::HGCalMulticlusteringImpl(const edm::ParameterSet& conf){    
-    dR_ = conf.getParameter<double>("dR_searchNeighbour");
-}
 
-=======
-
-HGCalMulticlusteringImpl::HGCalMulticlusteringImpl( const edm::ParameterSet& beCodecConfig ) 
-{
-    
-    dr_ = beCodecConfig.getParameter<double>("dR_multicluster");
-
+HGCalMulticlusteringImpl::HGCalMulticlusteringImpl( const edm::ParameterSet& config ) 
+{    
+    dr_ = config.getParameter<double>("dR_multicluster");
 }
 
 
->>>>>>> b04e07ff
 void HGCalMulticlusteringImpl::clusterise( const l1t::HGCalClusterBxCollection & clusters_, 
                                            l1t::HGCalMulticlusterBxCollection & multiclusters_)
 {
    
     edm::LogInfo("HGCclusterParameters") << "Multicluster dR for Near Neighbour search: " << dr_;  
-<<<<<<< HEAD
-        
-    for(l1t::HGCalClusterBxCollection::const_iterator clu = clusters_.begin(); clu != clusters_.end(); ++clu){
-        
-        int imclu=0;
-        vector<int> tcPertinentMulticlusters;
-        for(l1t::HGCalMulticlusterBxCollection::const_iterator mclu = multiclusters_.begin(); mclu != multiclusters_.end(); ++mclu,++imclu)
-=======
         
     std::vector<l1t::HGCalMulticluster> multiclustersTmp;
     for(l1t::HGCalClusterBxCollection::const_iterator clu = clusters_.begin(); clu != clusters_.end(); ++clu){
@@ -40,40 +20,24 @@
         int imclu=0;
         vector<int> tcPertinentMulticlusters;
         for(l1t::HGCalMulticlusterBxCollection::const_iterator mclu = multiclustersTmp.begin(); mclu != multiclustersTmp.end(); ++mclu,++imclu)
->>>>>>> b04e07ff
             if( mclu->isPertinent(*clu, dr_) )
                 tcPertinentMulticlusters.push_back(imclu);
 
         if( tcPertinentMulticlusters.size() == 0 ){
             l1t::HGCalMulticluster obj( *clu );
-<<<<<<< HEAD
-            multiclusters_.push_back( 0, obj );
-=======
             multiclustersTmp.push_back( obj );
->>>>>>> b04e07ff
         }
         else{
             uint minDist = 1;
             uint targetMulticlu = 0; 
             for( std::vector<int>::const_iterator imclu = tcPertinentMulticlusters.begin(); imclu != tcPertinentMulticlusters.end(); ++imclu ){
-<<<<<<< HEAD
-                double d = ( multiclusters_.at(0, *imclu).centre() - clu->centreNorm() ).Mag2() ;
-=======
                 double d = ( multiclustersTmp.at(*imclu).centreNorm() - clu->centreNorm() ).Mag2() ;
->>>>>>> b04e07ff
                 if( d < minDist ){
                     minDist = d;
                     targetMulticlu = *imclu;
                 }
             } 
 
-<<<<<<< HEAD
-            multiclusters_.at(0, targetMulticlu).addClu( *clu );
-        
-        }            
-    }    
-}
-=======
             multiclustersTmp.at(targetMulticlu).addClu( *clu );
         
         }
@@ -84,5 +48,4 @@
     for( unsigned i(0); i<multiclustersTmp.size(); ++i )
         multiclusters_.push_back( 0, multiclustersTmp.at(i) );
 
-}
->>>>>>> b04e07ff
+}