--- conflicted
+++ resolved
@@ -10,73 +10,27 @@
     thickCorr_ = beCodecConfig.getParameter<std::vector<double>>("thickCorr");
 }
 
-<<<<<<< HEAD
-void HGCalTriggerCellCalibration::calibrate(l1t::HGCalTriggerCell& trgCell, int cellThickness)
-{
-    
-    HGCalDetId trgdetid( trgCell.detId() );
-    int trgCellLayer = trgdetid.layer();
-=======
 
 void HGCalTriggerCellCalibration::calibrateInMipT(l1t::HGCalTriggerCell& trgCell, int cellThickness)
 {
     
     HGCalDetId trgdetid( trgCell.detId() );
->>>>>>> b04e07ff
     int subdet = trgdetid.subdetId();
 
     /* get the hardware pT in ADC counts: */
     int hwPt = trgCell.hwPt();
 
-<<<<<<< HEAD
-    //set the lowest signal bit:
-=======
     /* set the lowest signal bit and convert in charge amplitude: */
->>>>>>> b04e07ff
     double amplitude = hwPt * LSB_;  
 
     /* convert the charge amplitude in MIP: */
     if( subdet == HGCEE ){ 
-<<<<<<< HEAD
-
-        //convert the charge amplitude in MIP:
-=======
->>>>>>> b04e07ff
         amplitude = amplitude / fCperMIP_ee_.at(cellThickness-1);
-
     }else if( subdet == HGCHEF ){
-<<<<<<< HEAD
-
-        //convert the charge amplitude in MIP:
         amplitude = amplitude / fCperMIP_fh_.at(cellThickness-1);
-        trgCellLayer = trgCellLayer + 28;
-
-=======
-        amplitude = amplitude / fCperMIP_fh_.at(cellThickness-1);
->>>>>>> b04e07ff
     }else if( subdet == HGCHEB ){
-
         edm::LogWarning("DataNotFound") << "WARNING: the BH trgCells are not yet implemented !! ";
-
     }
-        
-<<<<<<< HEAD
-    //weight the amplitude by the absorber coefficient in MeV + bring it in GeV and correct for the sensor thickness
-    double trgCellE = amplitude * dEdX_weights_.at(trgCellLayer) * 0.001 *  thickCorr_.at(cellThickness-1);
-    uint32_t trgCellHwPt = amplitude * thickCorr_.at( cellThickness-1 );
-
-    //assign the new energy to the four-vector of the trigger cell
-    math::PtEtaPhiMLorentzVector calibP4(trgCellE/cosh(trgCell.eta()), 
-                                         trgCell.eta(), trgCell.phi(), trgCell.p4().M() );
-    
-    // overwrting the 4p with the calibrated 4p     
-    trgCell.setP4( calibP4 );
-
-    // setting HwPt
-    trgCell.setMipPt( trgCellHwPt/cosh( trgCell.eta() ) ) ;
-
-} 
-=======
     /* correct the charge amplitude for the sensor thickness */
     double trgCellMipP = amplitude * thickCorr_.at( cellThickness-1 );
     double trgCellMipPt = trgCellMipP/cosh( trgCell.eta() ); 
@@ -84,13 +38,7 @@
     // setting pT [mip]
     //trgCell.setHwPt( trgCellMipPt ) ; /* we will use this variable? */
     trgCell.setMipPt( trgCellMipPt ) ;
-
 } 
-
-
-
-
-
 
 
 void HGCalTriggerCellCalibration::calibrateInGeV(l1t::HGCalTriggerCell& trgCell, int cellThickness)
@@ -124,5 +72,4 @@
     trgCell.setP4( calibP4 );
 
 }
- 
->>>>>>> b04e07ff
+ 