--- conflicted
+++ resolved
@@ -34,14 +34,9 @@
         GlobalPoint getTriggerCellPosition(const unsigned ) const final;
         GlobalPoint getModulePosition(const unsigned ) const final;
 
-<<<<<<< HEAD
         bool validTriggerCell( const unsigned ) const final;
         bool disconnectedModule(const unsigned) const final;
-=======
-        virtual bool validTriggerCell( const unsigned ) const override final;
-        virtual bool disconnectedModule(const unsigned) const override final;
-        virtual unsigned triggerLayer(const unsigned) const override final;
->>>>>>> b23167dd
+        unsigned triggerLayer(const unsigned) const final;
 
     private:
         edm::FileInPath l1tCellsMapping_;
