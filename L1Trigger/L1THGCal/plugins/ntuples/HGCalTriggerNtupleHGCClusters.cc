
#include <algorithm>
#include "DataFormats/L1THGCal/interface/HGCalCluster.h"
#include "DataFormats/L1THGCal/interface/HGCalMulticluster.h"
#include "DataFormats/ForwardDetId/interface/HGCalDetId.h"
#include "Geometry/Records/interface/CaloGeometryRecord.h"
#include "L1Trigger/L1THGCal/interface/HGCalTriggerGeometryBase.h"
#include "L1Trigger/L1THGCal/interface/HGCalTriggerNtupleBase.h"



class HGCalTriggerNtupleHGCClusters : public HGCalTriggerNtupleBase
{

  public:
    HGCalTriggerNtupleHGCClusters(const edm::ParameterSet& conf);
    ~HGCalTriggerNtupleHGCClusters(){};
    virtual void initialize(TTree&, const edm::ParameterSet&, edm::ConsumesCollector&&) override final;
    virtual void fill(const edm::Event& e, const edm::EventSetup& es) override final;

  private:
    virtual void clear() override final;

    bool filter_clusters_in_multiclusters_;
    edm::EDGetToken clusters_token_, multiclusters_token_;

    int cl_n_ ;
<<<<<<< HEAD
    std::vector<uint32_t> cl_id_;
=======
    std::vector<float> cl_mipPt_;
>>>>>>> 23ba4492
    std::vector<float> cl_pt_;
    std::vector<float> cl_energy_;
    std::vector<float> cl_eta_;
    std::vector<float> cl_phi_;
    std::vector<int> cl_layer_;
    std::vector<int> cl_subdet_;
    std::vector<int> cl_cells_n_;
    std::vector<std::vector<uint32_t>> cl_cells_id_;   
    std::vector<uint32_t> cl_multicluster_id_;
    std::vector<float> cl_multicluster_pt_;

};

DEFINE_EDM_PLUGIN(HGCalTriggerNtupleFactory,
    HGCalTriggerNtupleHGCClusters,
    "HGCalTriggerNtupleHGCClusters" );


HGCalTriggerNtupleHGCClusters::
HGCalTriggerNtupleHGCClusters(const edm::ParameterSet& conf):HGCalTriggerNtupleBase(conf)
{
  filter_clusters_in_multiclusters_ = conf.getParameter<bool>("FilterClustersInMulticlusters");
}

void
HGCalTriggerNtupleHGCClusters::
initialize(TTree& tree, const edm::ParameterSet& conf, edm::ConsumesCollector&& collector)
{
  clusters_token_ = collector.consumes<l1t::HGCalClusterBxCollection>(conf.getParameter<edm::InputTag>("Clusters"));
  multiclusters_token_ = collector.consumes<l1t::HGCalMulticlusterBxCollection>(conf.getParameter<edm::InputTag>("Multiclusters"));

  tree.Branch("cl_n", &cl_n_, "cl_n/I");
<<<<<<< HEAD
  tree.Branch("cl_id", &cl_id_);
=======
  tree.Branch("cl_mipPt", &cl_mipPt_);
>>>>>>> 23ba4492
  tree.Branch("cl_pt", &cl_pt_);
  tree.Branch("cl_energy", &cl_energy_);
  tree.Branch("cl_eta", &cl_eta_);
  tree.Branch("cl_phi", &cl_phi_);  
  tree.Branch("cl_layer", &cl_layer_);
  tree.Branch("cl_subdet", &cl_subdet_);
  tree.Branch("cl_cells_n", &cl_cells_n_);
  tree.Branch("cl_cells_id", &cl_cells_id_);
  tree.Branch("cl_multicluster_id", &cl_multicluster_id_);
  tree.Branch("cl_multicluster_pt", &cl_multicluster_pt_);
}

void
HGCalTriggerNtupleHGCClusters::
fill(const edm::Event& e, const edm::EventSetup& es)
{

  // retrieve clusters
  edm::Handle<l1t::HGCalClusterBxCollection> clusters_h;
  e.getByToken(clusters_token_, clusters_h);
  const l1t::HGCalClusterBxCollection& clusters = *clusters_h;
  edm::Handle<l1t::HGCalMulticlusterBxCollection> multiclusters_h;
  e.getByToken(multiclusters_token_, multiclusters_h);
  const l1t::HGCalMulticlusterBxCollection& multiclusters = *multiclusters_h;

  // retrieve geometry
  edm::ESHandle<HGCalTriggerGeometryBase> geometry;
  es.get<CaloGeometryRecord>().get(geometry);

  // Associate cells to clusters
  std::unordered_map<uint32_t, l1t::HGCalMulticlusterBxCollection::const_iterator> cluster2multicluster;
  for(auto mcl_itr=multiclusters.begin(0); mcl_itr!=multiclusters.end(0); mcl_itr++)
  {
    // loop on 2D clusters inside 3D clusters
    for(const auto& cl_ptr : mcl_itr->constituents())
    {
      cluster2multicluster.emplace(cl_ptr->detId(), mcl_itr);
    }
  }

  clear();
  for(auto cl_itr=clusters.begin(0); cl_itr!=clusters.end(0); cl_itr++)
  {
    auto mcl_itr = cluster2multicluster.find(cl_itr->detId());
    uint32_t mcl_id = (mcl_itr!=cluster2multicluster.end() ? mcl_itr->second->detId() : 0);
    float mcl_pt = (mcl_itr!=cluster2multicluster.end() ? mcl_itr->second->pt() : 0.);
    if(filter_clusters_in_multiclusters_ && mcl_id==0) continue;
    cl_n_++;
    cl_mipPt_.emplace_back(cl_itr->mipPt());
    // physical values 
    cl_pt_.emplace_back(cl_itr->pt());
    cl_energy_.emplace_back(cl_itr->energy());
    cl_eta_.emplace_back(cl_itr->eta());
    cl_phi_.emplace_back(cl_itr->phi());
    cl_id_.emplace_back(cl_itr->detId());
    cl_layer_.emplace_back(cl_itr->layer());
    cl_subdet_.emplace_back(cl_itr->subdetId());
    cl_cells_n_.emplace_back(cl_itr->constituents().size());
    // Retrieve indices of trigger cells inside cluster
    cl_cells_id_.emplace_back(cl_itr->constituents().size());
    std::transform(cl_itr->constituents_begin(), cl_itr->constituents_end(),
        cl_cells_id_.back().begin(), [](const edm::Ptr<l1t::HGCalTriggerCell>& tc){return tc->detId();}
        );
    cl_multicluster_id_.emplace_back(mcl_id);
    cl_multicluster_pt_.emplace_back(mcl_pt);
  }
}


void
HGCalTriggerNtupleHGCClusters::
clear()
{
  cl_n_ = 0;
  cl_id_.clear();
  cl_pt_.clear();
  cl_energy_.clear();
  cl_eta_.clear();
  cl_phi_.clear();
  cl_layer_.clear();
  cl_subdet_.clear();
  cl_cells_n_.clear();
  cl_cells_id_.clear();
  cl_multicluster_id_.clear();
  cl_multicluster_pt_.clear();
}



<|MERGE_RESOLUTION|>--- conflicted
+++ resolved
@@ -25,11 +25,8 @@
     edm::EDGetToken clusters_token_, multiclusters_token_;
 
     int cl_n_ ;
-<<<<<<< HEAD
     std::vector<uint32_t> cl_id_;
-=======
     std::vector<float> cl_mipPt_;
->>>>>>> 23ba4492
     std::vector<float> cl_pt_;
     std::vector<float> cl_energy_;
     std::vector<float> cl_eta_;
@@ -62,11 +59,8 @@
   multiclusters_token_ = collector.consumes<l1t::HGCalMulticlusterBxCollection>(conf.getParameter<edm::InputTag>("Multiclusters"));
 
   tree.Branch("cl_n", &cl_n_, "cl_n/I");
-<<<<<<< HEAD
   tree.Branch("cl_id", &cl_id_);
-=======
   tree.Branch("cl_mipPt", &cl_mipPt_);
->>>>>>> 23ba4492
   tree.Branch("cl_pt", &cl_pt_);
   tree.Branch("cl_energy", &cl_energy_);
   tree.Branch("cl_eta", &cl_eta_);
