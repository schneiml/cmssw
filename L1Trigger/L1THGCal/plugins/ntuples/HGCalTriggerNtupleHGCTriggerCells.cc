--- conflicted
+++ resolved
@@ -44,16 +44,13 @@
     std::vector<int> tc_cell_;
     std::vector<uint32_t> tc_data_;
     std::vector<float> tc_mipPt_;
+    std::vector<float> tc_pt_;
     std::vector<float> tc_energy_;
     std::vector<float> tc_simenergy_;
     std::vector<float> tc_eta_;
     std::vector<float> tc_phi_;
-<<<<<<< HEAD
     std::vector<float> tc_x_;
     std::vector<float> tc_y_;
-=======
-    std::vector<float> tc_pt_;
->>>>>>> 23ba4492
     std::vector<float> tc_z_;
     std::vector<uint32_t> tc_cluster_id_;
     std::vector<uint32_t> tc_multicluster_id_;
@@ -96,17 +93,14 @@
   tree.Branch("tc_wafertype", &tc_wafertype_);
   tree.Branch("tc_cell", &tc_cell_);    
   tree.Branch("tc_data", &tc_data_);
+  tree.Branch("tc_pt", &tc_pt_);
   tree.Branch("tc_mipPt", &tc_mipPt_);
   tree.Branch("tc_energy", &tc_energy_);
   if(fill_simenergy_) tree.Branch("tc_simenergy", &tc_simenergy_);
   tree.Branch("tc_eta", &tc_eta_);
   tree.Branch("tc_phi", &tc_phi_);
-<<<<<<< HEAD
   tree.Branch("tc_x", &tc_x_);
   tree.Branch("tc_y", &tc_y_);
-=======
-  tree.Branch("tc_pt", &tc_pt_);
->>>>>>> 23ba4492
   tree.Branch("tc_z", &tc_z_);
   tree.Branch("tc_cluster_id", &tc_cluster_id_);
   tree.Branch("tc_multicluster_id", &tc_multicluster_id_);
@@ -180,15 +174,12 @@
       tc_data_.emplace_back(tc_itr->hwPt());
       tc_mipPt_.emplace_back(tc_itr->mipPt());
       // physical values 
+      tc_pt_.emplace_back(tc_itr->pt());
       tc_energy_.emplace_back(tc_itr->energy());
       tc_eta_.emplace_back(tc_itr->eta());
       tc_phi_.emplace_back(tc_itr->phi());
-<<<<<<< HEAD
       tc_x_.emplace_back(tc_itr->position().x());
       tc_y_.emplace_back(tc_itr->position().y());
-=======
-      tc_pt_.emplace_back(tc_itr->pt());
->>>>>>> 23ba4492
       tc_z_.emplace_back(tc_itr->position().z());
       // Links between TC and clusters
       tc_cluster_id_.emplace_back(cl_id);
@@ -301,16 +292,13 @@
   tc_cell_.clear();
   tc_data_.clear();
   tc_mipPt_.clear();
+  tc_pt_.clear();
   tc_energy_.clear();
   tc_simenergy_.clear();
   tc_eta_.clear();
   tc_phi_.clear();
-<<<<<<< HEAD
   tc_x_.clear();
   tc_y_.clear();
-=======
-  tc_pt_.clear();
->>>>>>> 23ba4492
   tc_z_.clear();
   tc_cluster_id_.clear();
   tc_multicluster_id_.clear();
