#include "FWCore/Framework/interface/Frameworkfwd.h"
#include "FWCore/Framework/interface/EDProducer.h"

#include "FWCore/Framework/interface/Event.h"
#include "FWCore/Framework/interface/MakerMacros.h"

#include "DataFormats/L1THGCal/interface/HGCFETriggerDigi.h"
#include "DataFormats/L1THGCal/interface/HGCFETriggerDigiFwd.h"
#include "DataFormats/HGCDigi/interface/HGCDigiCollections.h"

#include "L1Trigger/L1THGCal/interface/HGCalTriggerGeometryBase.h"
#include "L1Trigger/L1THGCal/interface/HGCalTriggerFECodecBase.h"
#include "L1Trigger/L1THGCal/interface/HGCalTriggerBackendProcessor.h"

#include <sstream>
#include <memory>

class HGCalTriggerDigiFEReproducer : public edm::EDProducer 
{  
    public:    
        HGCalTriggerDigiFEReproducer(const edm::ParameterSet&);
        ~HGCalTriggerDigiFEReproducer() { }

        virtual void beginRun(const edm::Run&, const edm::EventSetup&);
        virtual void produce(edm::Event&, const edm::EventSetup&);

    private:
        // inputs
        edm::EDGetToken inputdigi_;
        edm::ESHandle<HGCalTriggerGeometryBase> triggerGeometry_;
        // algorithm containers
        std::unique_ptr<HGCalTriggerFECodecBase> codec_;
        std::unique_ptr<HGCalTriggerBackendProcessor> backEndProcessor_;
};

DEFINE_FWK_MODULE(HGCalTriggerDigiFEReproducer);


/*****************************************************************/
HGCalTriggerDigiFEReproducer::HGCalTriggerDigiFEReproducer(const edm::ParameterSet& conf):
    inputdigi_(consumes<l1t::HGCFETriggerDigiCollection>(conf.getParameter<edm::InputTag>("feDigis"))), 
    backEndProcessor_(new HGCalTriggerBackendProcessor(conf.getParameterSet("BEConfiguration"), consumesCollector())) 
/*****************************************************************/
{
    //setup FE codec
    const edm::ParameterSet& feCodecConfig =  conf.getParameterSet("FECodec");
    const std::string& feCodecName = feCodecConfig.getParameter<std::string>("CodecName");
    HGCalTriggerFECodecBase* codec = HGCalTriggerFECodecFactory::get()->create(feCodecName,feCodecConfig);
    codec_.reset(codec);
    codec_->unSetDataPayload();

    produces<l1t::HGCFETriggerDigiCollection>();
<<<<<<< HEAD
    //setup BE processor it's in the constructor
    //backEndProcessor_ = std::make_unique<HGCalTriggerBackendProcessor>(conf.getParameterSet("BEConfiguration"));
=======
>>>>>>> 7dc0f7c7
    // register backend processor products
    backEndProcessor_->setProduces(*this);
}

/*****************************************************************/
void HGCalTriggerDigiFEReproducer::beginRun(const edm::Run& /*run*/, const edm::EventSetup& es) 
/*****************************************************************/
{
    es.get<IdealGeometryRecord>().get(triggerGeometry_);
    codec_->setGeometry(triggerGeometry_.product());
    backEndProcessor_->setGeometry(triggerGeometry_.product());
}

/*****************************************************************/
void HGCalTriggerDigiFEReproducer::produce(edm::Event& e, const edm::EventSetup& es)
/*****************************************************************/
{
    std::unique_ptr<l1t::HGCFETriggerDigiCollection> fe_output( new l1t::HGCFETriggerDigiCollection );

    edm::Handle<l1t::HGCFETriggerDigiCollection> digis_h;

    e.getByToken(inputdigi_,digis_h);

    const l1t::HGCFETriggerDigiCollection& digis = *digis_h;

    fe_output->reserve(digis.size());
    std::stringstream output;
    for( const auto& digi_in : digis ) 
    {    
        fe_output->push_back(l1t::HGCFETriggerDigi());
        l1t::HGCFETriggerDigi& digi_out = fe_output->back();
        codec_->setDataPayload(digi_in);
        codec_->encode(digi_out);
        digi_out.setDetId( digi_in.getDetId<HGCalDetId>() );
        codec_->print(digi_out,output);
        edm::LogInfo("HGCalTriggerDigiFEReproducer")
            << output.str();
        codec_->unSetDataPayload();
        output.str(std::string());
        output.clear();
    }

    // get the orphan handle and fe digi collection
    auto fe_digis_handle = e.put(std::move(fe_output));
    auto fe_digis_coll = *fe_digis_handle;

    //now we run the emulation of the back-end processor
    backEndProcessor_->run(fe_digis_coll,es,e);
    backEndProcessor_->putInEvent(e);
    backEndProcessor_->reset();  
}<|MERGE_RESOLUTION|>--- conflicted
+++ resolved
@@ -50,11 +50,6 @@
     codec_->unSetDataPayload();
 
     produces<l1t::HGCFETriggerDigiCollection>();
-<<<<<<< HEAD
-    //setup BE processor it's in the constructor
-    //backEndProcessor_ = std::make_unique<HGCalTriggerBackendProcessor>(conf.getParameterSet("BEConfiguration"));
-=======
->>>>>>> 7dc0f7c7
     // register backend processor products
     backEndProcessor_->setProduces(*this);
 }
