--- conflicted
+++ resolved
@@ -38,12 +38,8 @@
 
 /*****************************************************************/
 HGCalTriggerDigiFEReproducer::HGCalTriggerDigiFEReproducer(const edm::ParameterSet& conf):
-<<<<<<< HEAD
     inputdigi_(consumes<l1t::HGCFETriggerDigiCollection>(conf.getParameter<edm::InputTag>("feDigis"))), 
     backEndProcessor_(conf.getParameterSet("BEConfiguration"), consumesCollector()) 
-=======
-    inputdigi_(consumes<l1t::HGCFETriggerDigiCollection>(conf.getParameter<edm::InputTag>("feDigis")))
->>>>>>> 19d4f053
 /*****************************************************************/
 {
     //setup FE codec
@@ -103,13 +99,7 @@
     auto fe_digis_coll = *fe_digis_handle;
 
     //now we run the emulation of the back-end processor
-<<<<<<< HEAD
     backEndProcessor_.run(fe_digis_coll,triggerGeometry_,e);
     backEndProcessor_.putInEvent(e);
     backEndProcessor_.reset();  
-=======
-    backEndProcessor_->run(fe_digis_coll);
-    backEndProcessor_->putInEvent(e);
-    backEndProcessor_->reset();  
->>>>>>> 19d4f053
 }