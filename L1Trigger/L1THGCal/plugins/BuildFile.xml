--- conflicted
+++ resolved
@@ -11,12 +11,8 @@
 <library   name="L1TriggerL1THGCalPlugins_geometries" file="geometries/*.cc">
   <use   name="Geometry/HGCalGeometry"/>
   <use   name="Geometry/HcalTowerAlgo"/>
-<<<<<<< HEAD
   <use   name="Geometry/CaloTopology"/>
   <use   name="L1Trigger/L1THGCal"/>  
-=======
-  <use   name="L1Trigger/L1THGCal"/>
->>>>>>> 3f4e93ad
   <flags   EDM_PLUGIN="1"/>
 </library>
 
