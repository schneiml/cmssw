--- conflicted
+++ resolved
@@ -16,12 +16,8 @@
   <flags   EDM_PLUGIN="1"/>
 </library>
 
-<<<<<<< HEAD
-<library   name="L1TriggerL1THGCalPlugins_fe_be" file="fe_codecs/*.cc,be_algorithms/*.cc">
+<library   name="L1TriggerL1THGCalPlugins_fe_be" file="veryfrontend/*.cc, concentrator/*.cc, backend/*.cc">
   <use   name="CommonTools/MVAUtils"/>
-=======
-<library   name="L1TriggerL1THGCalPlugins_fe_be" file="veryfrontend/*.cc, concentrator/*.cc, backend/*.cc">
->>>>>>> c299bbb4
   <use   name="Geometry/HGCalGeometry"/>
   <use   name="Geometry/HcalTowerAlgo"/>
   <use   name="Geometry/CaloTopology"/>
