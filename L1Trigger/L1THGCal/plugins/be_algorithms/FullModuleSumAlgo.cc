--- conflicted
+++ resolved
@@ -46,11 +46,7 @@
     {
         HGCalBestChoiceCodec::data_type data;
         data.reset();
-<<<<<<< HEAD
-        const HGCalDetId& moduleId = digi.getDetId<HGCalDetId>();
-=======
         const HGCTriggerHexDetId& moduleId = digi.getDetId<HGCTriggerHexDetId>();
->>>>>>> 86491005
         digi.decode(codec_, data);
 
         // Sum of trigger cells inside the module
