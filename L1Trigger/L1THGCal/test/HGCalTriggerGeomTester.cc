#include <iostream>
#include <string>
#include <vector>

#include "TTree.h"


#include "FWCore/ParameterSet/interface/ParameterSet.h"
#include "FWCore/Framework/interface/Frameworkfwd.h"
#include "FWCore/Framework/interface/EDAnalyzer.h"
#include "FWCore/ServiceRegistry/interface/Service.h"
#include "CommonTools/UtilAlgos/interface/TFileService.h"

#include "FWCore/Framework/interface/Event.h"
#include "FWCore/Framework/interface/EventSetup.h"
#include "FWCore/Framework/interface/ESTransientHandle.h"
#include "FWCore/Framework/interface/ESHandle.h"
#include "FWCore/Framework/interface/MakerMacros.h"

#include "DataFormats/ForwardDetId/interface/HGCalDetId.h"
#include "DataFormats/ForwardDetId/interface/ForwardSubdetector.h"
#include "DataFormats/ForwardDetId/interface/HGCTriggerHexDetId.h"

#include "L1Trigger/L1THGCal/interface/HGCalTriggerGeometryBase.h"

#include <stdlib.h> 

namespace 
{  
  template<typename T>
  struct array_deleter
  {
    void operator () (T* arr) { delete [] arr; }
  };
}


class HGCalTriggerGeomTester : public edm::EDAnalyzer 
{
    public:
        explicit HGCalTriggerGeomTester(const edm::ParameterSet& );
        ~HGCalTriggerGeomTester();

        virtual void beginRun(const edm::Run&, const edm::EventSetup&);
        virtual void analyze(const edm::Event&, const edm::EventSetup&);


    private:
        void fillTriggerGeometry(const HGCalTriggerGeometryBase::es_info& );
        void checkConsistency(const HGCalTriggerGeometryBase::es_info& );
        void setTreeModuleSize(const size_t n);
        void setTreeTriggerCellSize(const size_t n);

        std::unique_ptr<HGCalTriggerGeometryBase> triggerGeometry_; 
        edm::Service<TFileService> fs_;
        TTree* treeModules_;
        TTree* treeTriggerCells_;
        TTree* treeCells_;
        // tree variables
        int   moduleId_     ;
        int   moduleSide_   ;
        int   moduleSubdet_ ;
        int   moduleLayer_  ;
        int   module_       ;
        float moduleX_      ;
        float moduleY_      ;
        float moduleZ_      ;
        int   moduleTC_N_   ;
        std::shared_ptr<int>   moduleTC_id_    ;
        std::shared_ptr<int>   moduleTC_zside_ ;
        std::shared_ptr<int>   moduleTC_subdet_;
        std::shared_ptr<int>   moduleTC_layer_ ;
        std::shared_ptr<int>   moduleTC_wafer_;
        std::shared_ptr<int>   moduleTC_cell_  ;
        std::shared_ptr<float> moduleTC_x_     ;
        std::shared_ptr<float> moduleTC_y_     ;
        std::shared_ptr<float> moduleTC_z_     ;
        int   triggerCellId_     ;
        int   triggerCellSide_   ;
        int   triggerCellSubdet_ ;
        int   triggerCellLayer_  ;
        int   triggerCellWafer_ ;
        int   triggerCell_       ;
        float triggerCellX_      ;
        float triggerCellY_      ;
        float triggerCellZ_      ;
        int   triggerCellCell_N_ ;
        std::shared_ptr<int>   triggerCellCell_id_    ;
        std::shared_ptr<int>   triggerCellCell_zside_ ;
        std::shared_ptr<int>   triggerCellCell_subdet_;
        std::shared_ptr<int>   triggerCellCell_layer_ ;
        std::shared_ptr<int>   triggerCellCell_wafer_;
        std::shared_ptr<int>   triggerCellCell_cell_  ;
        std::shared_ptr<float> triggerCellCell_x_     ;
        std::shared_ptr<float> triggerCellCell_y_     ;
        std::shared_ptr<float> triggerCellCell_z_     ;
        int   cellId_     ;
        int   cellSide_   ;
        int   cellSubdet_ ;
        int   cellLayer_  ;
        int   cellWafer_ ;
        int   cellWaferType_ ;
        int   cell_       ;
        float cellX_      ;
        float cellY_      ;
        float cellZ_      ;
        float cellX1_     ;
        float cellY1_     ;
        float cellX2_     ;
        float cellY2_     ;
        float cellX3_     ;
        float cellY3_     ;
        float cellX4_     ;
        float cellY4_     ;
        
};


/*****************************************************************/
HGCalTriggerGeomTester::HGCalTriggerGeomTester(const edm::ParameterSet& conf) 
/*****************************************************************/
{
    //setup geometry 
    const edm::ParameterSet& geometryConfig = conf.getParameterSet("TriggerGeometry");
    const std::string& trigGeomName = geometryConfig.getParameter<std::string>("TriggerGeometryName");
    HGCalTriggerGeometryBase* geometry = HGCalTriggerGeometryFactory::get()->create(trigGeomName,geometryConfig);
    triggerGeometry_.reset(geometry);

    // initialize output trees
    treeModules_ = fs_->make<TTree>("TreeModules","Tree of all HGC modules");
    treeModules_->Branch("id"             , &moduleId_            , "id/I");
    treeModules_->Branch("zside"          , &moduleSide_          , "zside/I");
    treeModules_->Branch("subdet"         , &moduleSubdet_        , "subdet/I");
    treeModules_->Branch("layer"          , &moduleLayer_         , "layer/I");
    treeModules_->Branch("module"         , &module_              , "module/I");
    treeModules_->Branch("x"              , &moduleX_             , "x/F");
    treeModules_->Branch("y"              , &moduleY_             , "y/F");
    treeModules_->Branch("z"              , &moduleZ_             , "z/F");
    treeModules_->Branch("tc_n"           , &moduleTC_N_          , "tc_n/I");
    moduleTC_id_    .reset(new int[1],   array_deleter<int>());
    moduleTC_zside_ .reset(new int[1],   array_deleter<int>());
    moduleTC_subdet_.reset(new int[1],   array_deleter<int>());
    moduleTC_layer_ .reset(new int[1],   array_deleter<int>());
    moduleTC_wafer_ .reset(new int[1],   array_deleter<int>());
    moduleTC_cell_  .reset(new int[1],   array_deleter<int>());
    moduleTC_x_     .reset(new float[1], array_deleter<float>());
    moduleTC_y_     .reset(new float[1], array_deleter<float>());
    moduleTC_z_     .reset(new float[1], array_deleter<float>());
    treeModules_->Branch("tc_id"          , moduleTC_id_.get()     , "tc_id[tc_n]/I");
    treeModules_->Branch("tc_zside"       , moduleTC_zside_.get()  , "tc_zside[tc_n]/I");
    treeModules_->Branch("tc_subdet"      , moduleTC_subdet_.get() , "tc_subdet[tc_n]/I");
    treeModules_->Branch("tc_layer"       , moduleTC_layer_.get()  , "tc_layer[tc_n]/I");
    treeModules_->Branch("tc_wafer"       , moduleTC_wafer_.get()  , "tc_wafer[tc_n]/I");
    treeModules_->Branch("tc_cell"        , moduleTC_cell_.get()   , "tc_cell[tc_n]/I");
    treeModules_->Branch("tc_x"           , moduleTC_x_.get()      , "tc_x[tc_n]/F");
    treeModules_->Branch("tc_y"           , moduleTC_y_.get()      , "tc_y[tc_n]/F");
    treeModules_->Branch("tc_z"           , moduleTC_z_.get()      , "tc_z[tc_n]/F");
    //
    treeTriggerCells_ = fs_->make<TTree>("TreeTriggerCells","Tree of all HGC trigger cells");
    treeTriggerCells_->Branch("id"             , &triggerCellId_            , "id/I");
    treeTriggerCells_->Branch("zside"          , &triggerCellSide_          , "zside/I");
    treeTriggerCells_->Branch("subdet"         , &triggerCellSubdet_        , "subdet/I");
    treeTriggerCells_->Branch("layer"          , &triggerCellLayer_         , "layer/I");
    treeTriggerCells_->Branch("wafer"          , &triggerCellWafer_          , "wafer/I");
    treeTriggerCells_->Branch("triggercell"    , &triggerCell_              , "triggercell/I");
    treeTriggerCells_->Branch("x"              , &triggerCellX_             , "x/F");
    treeTriggerCells_->Branch("y"              , &triggerCellY_             , "y/F");
    treeTriggerCells_->Branch("z"              , &triggerCellZ_             , "z/F");
    treeTriggerCells_->Branch("c_n"            , &triggerCellCell_N_        , "c_n/I");
    triggerCellCell_id_    .reset(new int[1],   array_deleter<int>());
    triggerCellCell_zside_ .reset(new int[1],   array_deleter<int>());
    triggerCellCell_subdet_ .reset(new int[0],   array_deleter<int>());
    triggerCellCell_layer_ .reset(new int[1],   array_deleter<int>());
    triggerCellCell_wafer_ .reset(new int[1],   array_deleter<int>());
    triggerCellCell_cell_  .reset(new int[1],   array_deleter<int>());
    triggerCellCell_x_     .reset(new float[1], array_deleter<float>());
    triggerCellCell_y_     .reset(new float[1], array_deleter<float>());
    triggerCellCell_z_     .reset(new float[1], array_deleter<float>());
    treeTriggerCells_->Branch("c_id"           , triggerCellCell_id_.get()     , "c_id[c_n]/I");
    treeTriggerCells_->Branch("c_zside"        , triggerCellCell_zside_.get()  , "c_zside[c_n]/I");
    treeTriggerCells_->Branch("c_subdet"       , triggerCellCell_subdet_.get() , "c_subdet[c_n]/I");
    treeTriggerCells_->Branch("c_layer"        , triggerCellCell_layer_.get()  , "c_layer[c_n]/I");
    treeTriggerCells_->Branch("c_wafer"        , triggerCellCell_wafer_.get()  , "c_wafer[c_n]/I");
    treeTriggerCells_->Branch("c_cell"         , triggerCellCell_cell_.get()   , "c_cell[c_n]/I");
    treeTriggerCells_->Branch("c_x"            , triggerCellCell_x_.get()      , "c_x[c_n]/F");
    treeTriggerCells_->Branch("c_y"            , triggerCellCell_y_.get()      , "c_y[c_n]/F");
    treeTriggerCells_->Branch("c_z"            , triggerCellCell_z_.get()      , "c_z[c_n]/F");
    //
    treeCells_ = fs_->make<TTree>("TreeCells","Tree of all HGC cells");
    treeCells_->Branch("id"             , &cellId_            , "id/I");
    treeCells_->Branch("zside"          , &cellSide_          , "zside/I");
    treeCells_->Branch("subdet"         , &cellSubdet_        , "subdet/I");
    treeCells_->Branch("layer"          , &cellLayer_         , "layer/I");
    treeCells_->Branch("wafer"          , &cellWafer_         , "wafer/I");
    treeCells_->Branch("wafertype"      , &cellWaferType_     , "wafertype/I");
    treeCells_->Branch("cell"           , &cell_              , "cell/I");
    treeCells_->Branch("x"              , &cellX_             , "x/F");
    treeCells_->Branch("y"              , &cellY_             , "y/F");
    treeCells_->Branch("z"              , &cellZ_             , "z/F");
    treeCells_->Branch("x1"             , &cellX1_            , "x1/F");
    treeCells_->Branch("y1"             , &cellY1_            , "y1/F");
    treeCells_->Branch("x2"             , &cellX2_            , "x2/F");
    treeCells_->Branch("y2"             , &cellY2_            , "y2/F");
    treeCells_->Branch("x3"             , &cellX3_            , "x3/F");
    treeCells_->Branch("y3"             , &cellY3_            , "y3/F");
    treeCells_->Branch("x4"             , &cellX4_            , "x4/F");
    treeCells_->Branch("y4"             , &cellY4_            , "y4/F");
}



/*****************************************************************/
HGCalTriggerGeomTester::~HGCalTriggerGeomTester() 
/*****************************************************************/
{
}

/*****************************************************************/
void HGCalTriggerGeomTester::beginRun(const edm::Run& /*run*/, 
                                          const edm::EventSetup& es)
/*****************************************************************/
{
    triggerGeometry_->reset();
    HGCalTriggerGeometryBase::es_info info;
    const std::string& ee_sd_name = triggerGeometry_->eeSDName();
    const std::string& fh_sd_name = triggerGeometry_->fhSDName();
    const std::string& bh_sd_name = triggerGeometry_->bhSDName();
    es.get<IdealGeometryRecord>().get(ee_sd_name,info.geom_ee);
    es.get<IdealGeometryRecord>().get(fh_sd_name,info.geom_fh);
    es.get<IdealGeometryRecord>().get(bh_sd_name,info.geom_bh);
    es.get<IdealGeometryRecord>().get(ee_sd_name,info.topo_ee);
    es.get<IdealGeometryRecord>().get(fh_sd_name,info.topo_fh);
    es.get<IdealGeometryRecord>().get(bh_sd_name,info.topo_bh);
    triggerGeometry_->initialize(info);

    checkConsistency(info);
    fillTriggerGeometry(info);
}


void HGCalTriggerGeomTester::checkConsistency(const HGCalTriggerGeometryBase::es_info& info)
{
    std::unordered_map<uint32_t, std::unordered_set<uint32_t>> modules_to_triggercells;
    std::unordered_map<uint32_t, std::unordered_set<uint32_t>> modules_to_cells;
    std::unordered_map<uint32_t, std::unordered_set<uint32_t>> triggercells_to_cells;

    // EE
    for(const auto& id : info.geom_ee->getValidGeomDetIds())
    {
        if(id.rawId()==0) continue;
        HGCalDetId waferid(id); 
        int nCells = info.topo_ee->dddConstants().numberCellsHexagon(waferid.wafer());
        for(int i=0;i<nCells;i++)
        {
            HGCalDetId id(ForwardSubdetector(waferid.subdetId()), waferid.zside(), waferid.layer(), waferid.waferType(), waferid.wafer(), i);
            if(!info.topo_ee->valid(id)) continue;
            // fill trigger cells
            uint32_t trigger_cell = triggerGeometry_->getTriggerCellFromCell(id);
            auto itr_insert = triggercells_to_cells.emplace(trigger_cell, std::unordered_set<uint32_t>());
            itr_insert.first->second.emplace(id);
            // fill modules
            uint32_t module = triggerGeometry_->getModuleFromCell(id);
            itr_insert = modules_to_cells.emplace(module, std::unordered_set<uint32_t>());
            itr_insert.first->second.emplace(id);
        }
    }
    // FH
    for(const auto& id : info.geom_fh->getValidGeomDetIds())
    {
        if(id.rawId()==0) continue;
        HGCalDetId waferid(id); 
        int nCells = info.topo_fh->dddConstants().numberCellsHexagon(waferid.wafer());
        for(int i=0;i<nCells;i++)
        {
            HGCalDetId id(ForwardSubdetector(waferid.subdetId()), waferid.zside(), waferid.layer(), waferid.waferType(), waferid.wafer(), i);
            if(!info.topo_fh->valid(id)) continue;
            // fill trigger cells
            uint32_t trigger_cell = triggerGeometry_->getTriggerCellFromCell(id);
            auto itr_insert = triggercells_to_cells.emplace(trigger_cell, std::unordered_set<uint32_t>());
            itr_insert.first->second.emplace(id);
            // fill modules
            uint32_t module = triggerGeometry_->getModuleFromCell(id);
            itr_insert = modules_to_cells.emplace(module, std::unordered_set<uint32_t>());
            itr_insert.first->second.emplace(id);
        }
    }

    std::cout<<"Checking cell -> trigger cell -> cell consistency\n";
    // Loop over trigger cells
    for( const auto& triggercell_cells : triggercells_to_cells )
    {
        HGCTriggerHexDetId id(triggercell_cells.first);
        // fill modules
        uint32_t module = triggerGeometry_->getModuleFromTriggerCell(id);
        auto itr_insert = modules_to_triggercells.emplace(module, std::unordered_set<uint32_t>());
        itr_insert.first->second.emplace(id);
        // Check consistency of cells included in trigger cell
        HGCalTriggerGeometryBase::geom_set cells_geom = triggerGeometry_->getCellsFromTriggerCell(id);
        const auto& cells = triggercell_cells.second;
        for(auto cell : cells)
        {
            if(cells_geom.find(cell)==cells_geom.end())
            {
                HGCalDetId cellid(cell);
                std::cout<<"Error: \n Cell "<<cell<<"("<<cellid<<")\n has not been found in \n trigger cell "<<id<<"\n";
                std::cout<<" Available cells are:\n";
                for(auto cell_geom : cells_geom)
                {
                    std::cout<<cell_geom<<" ";
                }
                std::cout<<"\n";
            }
        }
    }
    std::cout<<"Checking trigger cell -> module -> trigger cell consistency\n";
    // Loop over modules
    for( const auto& module_triggercells : modules_to_triggercells )
    {
        HGCTriggerHexDetId id(module_triggercells.first);
        // Check consistency of trigger cells included in module
        HGCalTriggerGeometryBase::geom_set triggercells_geom = triggerGeometry_->getTriggerCellsFromModule(id);
        const auto& triggercells = module_triggercells.second;
        for(auto cell : triggercells)
        {
            if(triggercells_geom.find(cell)==triggercells_geom.end())
            {
                HGCalDetId cellid(cell);
                std::cout<<"Error: \n Trigger cell "<<cell<<"("<<cellid<<")\n has not been found in \n module "<<id<<"\n";
                std::cout<<" Available trigger cells are:\n";
                for(auto cell_geom : triggercells_geom)
                {
                    std::cout<<cell_geom<<" ";
                }
                std::cout<<"\n";
            }
        }
    }
    std::cout<<"Checking cell -> module -> cell consistency\n";
    for( const auto& module_cells : modules_to_cells )
    {
        HGCTriggerHexDetId id(module_cells.first);
        // Check consistency of cells included in module
        HGCalTriggerGeometryBase::geom_set cells_geom = triggerGeometry_->getCellsFromModule(id);
        const auto& cells = module_cells.second;
        for(auto cell : cells)
        {
            if(cells_geom.find(cell)==cells_geom.end())
            {
                HGCalDetId cellid(cell);
                std::cout<<"Error: \n Cell "<<cell<<"("<<cellid<<")\n has not been found in \n module "<<id<<"\n";
                std::cout<<" Available cells are:\n";
                for(auto cell_geom : cells_geom)
                {
                    std::cout<<cell_geom<<" ";
                }
                std::cout<<"\n";
            }
        }
    }
}


/*****************************************************************/
void HGCalTriggerGeomTester::fillTriggerGeometry(const HGCalTriggerGeometryBase::es_info& info)
/*****************************************************************/
{
   std::unordered_map<uint32_t, std::unordered_set<uint32_t>> modules;
   std::unordered_map<uint32_t, std::unordered_set<uint32_t>> trigger_cells;




    // Loop over cells
    std::cout<<"Filling cells tree\n";
    // EE
    for(const auto& id : info.geom_ee->getValidGeomDetIds())
    {
<<<<<<< HEAD
        HGCalDetId id(id_module.first);
        const auto& modulePtr = id_module.second;
        moduleId_     = id.rawId();
        moduleSide_   = id.zside();
        moduleSubdet_ = id.subdetId();
        moduleLayer_  = id.layer();
        module_       = id.wafer();
        moduleX_      = modulePtr->position().x();
        moduleY_      = modulePtr->position().y();
        moduleZ_      = modulePtr->position().z();
        moduleTC_N_   = modulePtr->components().size();
        //
        setTreeModuleSize(moduleTC_N_);
        size_t itc = 0;
        for(const auto& tc : modulePtr->components())
        {
            HGCalDetId tcId(tc);
            const auto& triggerCell = triggerGeometry_->triggerCells().at(tc);
            moduleTC_id_    .get()[itc] = tc;
            moduleTC_zside_ .get()[itc] = tcId.zside();
            moduleTC_subdet_.get()[itc] = tcId.subdetId();
            moduleTC_layer_ .get()[itc] = tcId.layer();
            moduleTC_wafer_ .get()[itc] = tcId.wafer();
            moduleTC_cell_  .get()[itc] = tcId.cell();
            moduleTC_x_     .get()[itc] = triggerCell->position().x();
            moduleTC_y_     .get()[itc] = triggerCell->position().y();
            moduleTC_z_     .get()[itc] = triggerCell->position().z();
            itc++;
=======
        if(id.rawId()==0) continue;
        HGCalDetId waferid(id); 
        int nCells = info.topo_ee->dddConstants().numberCellsHexagon(waferid.wafer());
        for(int i=0;i<nCells;i++)
        {
            HGCalDetId id(ForwardSubdetector(waferid.subdetId()), waferid.zside(), waferid.layer(), waferid.waferType(), waferid.wafer(), i);
            if(!info.topo_ee->valid(id)) continue;
            cellId_         = id.rawId();
            cellSide_       = id.zside();
            cellSubdet_     = id.subdetId();
            cellLayer_      = id.layer();
            cellWafer_      = id.wafer();
            cellWaferType_  = id.waferType();
            cell_           = id.cell();
            //
            GlobalPoint center = info.geom_ee->getPosition(id);
            cellX_      = center.x();
            cellY_      = center.y();
            cellZ_      = center.z();
            std::vector<GlobalPoint> corners = info.geom_ee->getCorners(id);
            if(corners.size()<4) std::cout<<"#corners < 4\n";
            else
            {
                cellX1_      = corners.at(0).x();
                cellY1_      = corners.at(0).y();
                cellX2_      = corners.at(1).x();
                cellY2_      = corners.at(1).y();
                cellX3_      = corners.at(2).x();
                cellY3_      = corners.at(2).y();
                cellX4_      = corners.at(3).x();
                cellY4_      = corners.at(3).y();
            }
            treeCells_->Fill();
            // fill trigger cells
            uint32_t trigger_cell = triggerGeometry_->getTriggerCellFromCell(id);
            auto itr_insert = trigger_cells.emplace(trigger_cell, std::unordered_set<uint32_t>());
            itr_insert.first->second.emplace(id);
        }
    }
    // FH
    for(const auto& id : info.geom_fh->getValidGeomDetIds())
    {
        if(id.rawId()==0) continue;
        HGCalDetId waferid(id); 
        int nCells = info.topo_fh->dddConstants().numberCellsHexagon(waferid.wafer());
        for(int i=0;i<nCells;i++)
        {
            HGCalDetId id(ForwardSubdetector(waferid.subdetId()), waferid.zside(), waferid.layer(), waferid.waferType(), waferid.wafer(), i);
            if(!info.topo_fh->valid(id)) continue;
            cellId_         = id.rawId();
            cellSide_       = id.zside();
            cellSubdet_     = id.subdetId();
            cellLayer_      = id.layer();
            cellWafer_      = id.wafer();
            cellWaferType_  = id.waferType();
            cell_           = id.cell();
            //
            GlobalPoint center = info.geom_fh->getPosition(id);
            cellX_      = center.x();
            cellY_      = center.y();
            cellZ_      = center.z();
            std::vector<GlobalPoint> corners = info.geom_fh->getCorners(id);
            if(corners.size()<4) std::cout<<"#corners < 4\n";
            else
            {
                cellX1_      = corners.at(0).x();
                cellY1_      = corners.at(0).y();
                cellX2_      = corners.at(1).x();
                cellY2_      = corners.at(1).y();
                cellX3_      = corners.at(2).x();
                cellY3_      = corners.at(2).y();
                cellX4_      = corners.at(3).x();
                cellY4_      = corners.at(3).y();
            }
            treeCells_->Fill();
            // fill trigger cells
            uint32_t trigger_cell = triggerGeometry_->getTriggerCellFromCell(id);
            auto itr_insert = trigger_cells.emplace(trigger_cell, std::unordered_set<uint32_t>());
            itr_insert.first->second.emplace(id);
>>>>>>> 86491005
        }
    }
    // Loop over trigger cells
    std::cout<<"Filling trigger cells tree\n";
    for( const auto& triggercell_cells : trigger_cells )
    {
<<<<<<< HEAD
        HGCalDetId id(id_triggercell.first);
        const auto& triggerCellPtr = id_triggercell.second;
=======
        HGCTriggerHexDetId id(triggercell_cells.first);
        GlobalPoint position = triggerGeometry_->getTriggerCellPosition(id);
>>>>>>> 86491005
        triggerCellId_     = id.rawId();
        triggerCellSide_   = id.zside();
        triggerCellSubdet_ = id.subdetId();
        triggerCellLayer_  = id.layer();
        triggerCellWafer_  = id.wafer();
        triggerCell_       = id.cell();
        triggerCellX_      = position.x();
        triggerCellY_      = position.y();
        triggerCellZ_      = position.z();
        triggerCellCell_N_ = triggercell_cells.second.size();
        //
        setTreeTriggerCellSize(triggerCellCell_N_);
        size_t ic = 0;
        for(const auto& c : triggercell_cells.second)
        {
            HGCalDetId cId(c);
            GlobalPoint position = (cId.subdetId()==ForwardSubdetector::HGCEE ? info.geom_ee->getPosition(cId) :  info.geom_fh->getPosition(cId));
            triggerCellCell_id_    .get()[ic] = c;
            triggerCellCell_zside_ .get()[ic] = cId.zside();
            triggerCellCell_subdet_.get()[ic] = cId.subdetId();
            triggerCellCell_layer_ .get()[ic] = cId.layer();
            triggerCellCell_wafer_ .get()[ic] = cId.wafer();
            triggerCellCell_cell_  .get()[ic] = cId.cell();
            triggerCellCell_x_     .get()[ic] = position.x();
            triggerCellCell_y_     .get()[ic] = position.y();
            triggerCellCell_z_     .get()[ic] = position.z();
            ic++;
        }
        //
        treeTriggerCells_->Fill();
        // fill modules
        uint32_t module = triggerGeometry_->getModuleFromTriggerCell(id);
        auto itr_insert = modules.emplace(module, std::unordered_set<uint32_t>());
        itr_insert.first->second.emplace(id);
    }
<<<<<<< HEAD
    // Loop over cells
    std::cout<<"Filling cells tree\n";
    // EE
    for(const auto& id : info.geom_ee->getValidGeomDetIds())
    {
        if(id.rawId()==0) continue;
        HGCalDetId waferid(id); 
        int nCells = info.topo_ee->dddConstants().numberCellsHexagon(waferid.wafer());
        for(int i=0;i<nCells;i++)
        {
            HGCalDetId id(ForwardSubdetector(waferid.subdetId()), waferid.zside(), waferid.layer(), waferid.waferType(), waferid.wafer(), i);
            if(!info.topo_ee->valid(id)) continue;
            cellId_         = id.rawId();
            cellSide_       = id.zside();
            cellSubdet_     = id.subdetId();
            cellLayer_      = id.layer();
            cellWafer_      = id.wafer();
            cellWaferType_  = id.waferType();
            cell_           = id.cell();
            //
            GlobalPoint center = info.geom_ee->getPosition(id);
            cellX_      = center.x();
            cellY_      = center.y();
            cellZ_      = center.z();
            std::vector<GlobalPoint> corners = info.geom_ee->getCorners(id);
            if(corners.size()<4) std::cout<<"#corners < 4\n";
            else
            {
                cellX1_      = corners.at(0).x();
                cellY1_      = corners.at(0).y();
                cellX2_      = corners.at(1).x();
                cellY2_      = corners.at(1).y();
                cellX3_      = corners.at(2).x();
                cellY3_      = corners.at(2).y();
                cellX4_      = corners.at(3).x();
                cellY4_      = corners.at(3).y();
            }
            treeCells_->Fill();
        }
    }
    // FH
    for(const auto& id : info.geom_fh->getValidGeomDetIds())
    {
        if(id.rawId()==0) continue;
        HGCalDetId waferid(id); 
        int nCells = info.topo_fh->dddConstants().numberCellsHexagon(waferid.wafer());
        for(int i=0;i<nCells;i++)
        {
            HGCalDetId id(ForwardSubdetector(waferid.subdetId()), waferid.zside(), waferid.layer(), waferid.waferType(), waferid.wafer(), i);
            if(!info.topo_fh->valid(id)) continue;
            cellId_         = id.rawId();
            cellSide_       = id.zside();
            cellSubdet_     = id.subdetId();
            cellLayer_      = id.layer();
            cellWafer_      = id.wafer();
            cellWaferType_  = id.waferType();
            cell_           = id.cell();
            //
            GlobalPoint center = info.geom_fh->getPosition(id);
            cellX_      = center.x();
            cellY_      = center.y();
            cellZ_      = center.z();
            std::vector<GlobalPoint> corners = info.geom_fh->getCorners(id);
            if(corners.size()<4) std::cout<<"#corners < 4\n";
            else
            {
                cellX1_      = corners.at(0).x();
                cellY1_      = corners.at(0).y();
                cellX2_      = corners.at(1).x();
                cellY2_      = corners.at(1).y();
                cellX3_      = corners.at(2).x();
                cellY3_      = corners.at(2).y();
                cellX4_      = corners.at(3).x();
                cellY4_      = corners.at(3).y();
            }
            treeCells_->Fill();
=======
    // Loop over modules
    std::cout<<"Filling modules tree\n";
    for( const auto& module_triggercells : modules )
    {
        HGCTriggerHexDetId id(module_triggercells.first);
        GlobalPoint position = triggerGeometry_->getModulePosition(id);
        moduleId_     = id.rawId();
        moduleSide_   = id.zside();
        moduleSubdet_ = id.subdetId();
        moduleLayer_  = id.layer();
        module_       = id.wafer();
        moduleX_      = position.x();
        moduleY_      = position.y();
        moduleZ_      = position.z();
        moduleTC_N_   = module_triggercells.second.size();
        //
        setTreeModuleSize(moduleTC_N_);
        size_t itc = 0;
        for(const auto& tc : module_triggercells.second)
        {
            HGCTriggerHexDetId tcId(tc);
            GlobalPoint position = triggerGeometry_->getTriggerCellPosition(tcId);
            moduleTC_id_    .get()[itc] = tc;
            moduleTC_zside_ .get()[itc] = tcId.zside();
            moduleTC_subdet_.get()[itc] = tcId.subdetId();
            moduleTC_layer_ .get()[itc] = tcId.layer();
            moduleTC_wafer_ .get()[itc] = tcId.wafer();
            moduleTC_cell_  .get()[itc] = tcId.cell();
            moduleTC_x_     .get()[itc] = position.x();
            moduleTC_y_     .get()[itc] = position.y();
            moduleTC_z_     .get()[itc] = position.z();
            itc++;
>>>>>>> 86491005
        }
        //
        treeModules_->Fill();
    }
}


/*****************************************************************/
void HGCalTriggerGeomTester::analyze(const edm::Event& e, 
			      const edm::EventSetup& es) 
/*****************************************************************/
{

}


/*****************************************************************/
void HGCalTriggerGeomTester::setTreeModuleSize(const size_t n) 
/*****************************************************************/
{
    moduleTC_id_    .reset(new int[n],   array_deleter<int>());
    moduleTC_zside_ .reset(new int[n],   array_deleter<int>());
    moduleTC_subdet_.reset(new int[n],   array_deleter<int>());
    moduleTC_layer_ .reset(new int[n],   array_deleter<int>());
    moduleTC_wafer_ .reset(new int[n],   array_deleter<int>());
    moduleTC_cell_  .reset(new int[n],   array_deleter<int>());
    moduleTC_x_     .reset(new float[n], array_deleter<float>());
    moduleTC_y_     .reset(new float[n], array_deleter<float>());
    moduleTC_z_     .reset(new float[n], array_deleter<float>());

    treeModules_->GetBranch("tc_id")     ->SetAddress(moduleTC_id_    .get());
    treeModules_->GetBranch("tc_zside")  ->SetAddress(moduleTC_zside_ .get());
    treeModules_->GetBranch("tc_subdet") ->SetAddress(moduleTC_subdet_.get());
    treeModules_->GetBranch("tc_layer")  ->SetAddress(moduleTC_layer_ .get());
    treeModules_->GetBranch("tc_wafer")  ->SetAddress(moduleTC_wafer_ .get());
    treeModules_->GetBranch("tc_cell")   ->SetAddress(moduleTC_cell_  .get());
    treeModules_->GetBranch("tc_x")      ->SetAddress(moduleTC_x_     .get());
    treeModules_->GetBranch("tc_y")      ->SetAddress(moduleTC_y_     .get());
    treeModules_->GetBranch("tc_z")      ->SetAddress(moduleTC_z_     .get());
}

/*****************************************************************/
void HGCalTriggerGeomTester::setTreeTriggerCellSize(const size_t n) 
/*****************************************************************/
{
    triggerCellCell_id_    .reset(new int[n],   array_deleter<int>());
    triggerCellCell_zside_ .reset(new int[n],   array_deleter<int>());
    triggerCellCell_subdet_.reset(new int[n],   array_deleter<int>());
    triggerCellCell_layer_ .reset(new int[n],   array_deleter<int>());
    triggerCellCell_wafer_ .reset(new int[n],   array_deleter<int>());
    triggerCellCell_cell_  .reset(new int[n],   array_deleter<int>());
    triggerCellCell_x_     .reset(new float[n], array_deleter<float>());
    triggerCellCell_y_     .reset(new float[n], array_deleter<float>());
    triggerCellCell_z_     .reset(new float[n], array_deleter<float>());

    treeTriggerCells_->GetBranch("c_id")     ->SetAddress(triggerCellCell_id_    .get());
    treeTriggerCells_->GetBranch("c_zside")  ->SetAddress(triggerCellCell_zside_ .get());
    treeTriggerCells_->GetBranch("c_subdet") ->SetAddress(triggerCellCell_subdet_.get());
    treeTriggerCells_->GetBranch("c_layer")  ->SetAddress(triggerCellCell_layer_ .get());
    treeTriggerCells_->GetBranch("c_wafer")  ->SetAddress(triggerCellCell_wafer_ .get());
    treeTriggerCells_->GetBranch("c_cell")   ->SetAddress(triggerCellCell_cell_  .get());
    treeTriggerCells_->GetBranch("c_x")      ->SetAddress(triggerCellCell_x_     .get());
    treeTriggerCells_->GetBranch("c_y")      ->SetAddress(triggerCellCell_y_     .get());
    treeTriggerCells_->GetBranch("c_z")      ->SetAddress(triggerCellCell_z_     .get());
}


//define this as a plug-in
DEFINE_FWK_MODULE(HGCalTriggerGeomTester);<|MERGE_RESOLUTION|>--- conflicted
+++ resolved
@@ -375,36 +375,6 @@
     // EE
     for(const auto& id : info.geom_ee->getValidGeomDetIds())
     {
-<<<<<<< HEAD
-        HGCalDetId id(id_module.first);
-        const auto& modulePtr = id_module.second;
-        moduleId_     = id.rawId();
-        moduleSide_   = id.zside();
-        moduleSubdet_ = id.subdetId();
-        moduleLayer_  = id.layer();
-        module_       = id.wafer();
-        moduleX_      = modulePtr->position().x();
-        moduleY_      = modulePtr->position().y();
-        moduleZ_      = modulePtr->position().z();
-        moduleTC_N_   = modulePtr->components().size();
-        //
-        setTreeModuleSize(moduleTC_N_);
-        size_t itc = 0;
-        for(const auto& tc : modulePtr->components())
-        {
-            HGCalDetId tcId(tc);
-            const auto& triggerCell = triggerGeometry_->triggerCells().at(tc);
-            moduleTC_id_    .get()[itc] = tc;
-            moduleTC_zside_ .get()[itc] = tcId.zside();
-            moduleTC_subdet_.get()[itc] = tcId.subdetId();
-            moduleTC_layer_ .get()[itc] = tcId.layer();
-            moduleTC_wafer_ .get()[itc] = tcId.wafer();
-            moduleTC_cell_  .get()[itc] = tcId.cell();
-            moduleTC_x_     .get()[itc] = triggerCell->position().x();
-            moduleTC_y_     .get()[itc] = triggerCell->position().y();
-            moduleTC_z_     .get()[itc] = triggerCell->position().z();
-            itc++;
-=======
         if(id.rawId()==0) continue;
         HGCalDetId waferid(id); 
         int nCells = info.topo_ee->dddConstants().numberCellsHexagon(waferid.wafer());
@@ -484,20 +454,14 @@
             uint32_t trigger_cell = triggerGeometry_->getTriggerCellFromCell(id);
             auto itr_insert = trigger_cells.emplace(trigger_cell, std::unordered_set<uint32_t>());
             itr_insert.first->second.emplace(id);
->>>>>>> 86491005
         }
     }
     // Loop over trigger cells
     std::cout<<"Filling trigger cells tree\n";
     for( const auto& triggercell_cells : trigger_cells )
     {
-<<<<<<< HEAD
-        HGCalDetId id(id_triggercell.first);
-        const auto& triggerCellPtr = id_triggercell.second;
-=======
         HGCTriggerHexDetId id(triggercell_cells.first);
         GlobalPoint position = triggerGeometry_->getTriggerCellPosition(id);
->>>>>>> 86491005
         triggerCellId_     = id.rawId();
         triggerCellSide_   = id.zside();
         triggerCellSubdet_ = id.subdetId();
@@ -533,84 +497,6 @@
         auto itr_insert = modules.emplace(module, std::unordered_set<uint32_t>());
         itr_insert.first->second.emplace(id);
     }
-<<<<<<< HEAD
-    // Loop over cells
-    std::cout<<"Filling cells tree\n";
-    // EE
-    for(const auto& id : info.geom_ee->getValidGeomDetIds())
-    {
-        if(id.rawId()==0) continue;
-        HGCalDetId waferid(id); 
-        int nCells = info.topo_ee->dddConstants().numberCellsHexagon(waferid.wafer());
-        for(int i=0;i<nCells;i++)
-        {
-            HGCalDetId id(ForwardSubdetector(waferid.subdetId()), waferid.zside(), waferid.layer(), waferid.waferType(), waferid.wafer(), i);
-            if(!info.topo_ee->valid(id)) continue;
-            cellId_         = id.rawId();
-            cellSide_       = id.zside();
-            cellSubdet_     = id.subdetId();
-            cellLayer_      = id.layer();
-            cellWafer_      = id.wafer();
-            cellWaferType_  = id.waferType();
-            cell_           = id.cell();
-            //
-            GlobalPoint center = info.geom_ee->getPosition(id);
-            cellX_      = center.x();
-            cellY_      = center.y();
-            cellZ_      = center.z();
-            std::vector<GlobalPoint> corners = info.geom_ee->getCorners(id);
-            if(corners.size()<4) std::cout<<"#corners < 4\n";
-            else
-            {
-                cellX1_      = corners.at(0).x();
-                cellY1_      = corners.at(0).y();
-                cellX2_      = corners.at(1).x();
-                cellY2_      = corners.at(1).y();
-                cellX3_      = corners.at(2).x();
-                cellY3_      = corners.at(2).y();
-                cellX4_      = corners.at(3).x();
-                cellY4_      = corners.at(3).y();
-            }
-            treeCells_->Fill();
-        }
-    }
-    // FH
-    for(const auto& id : info.geom_fh->getValidGeomDetIds())
-    {
-        if(id.rawId()==0) continue;
-        HGCalDetId waferid(id); 
-        int nCells = info.topo_fh->dddConstants().numberCellsHexagon(waferid.wafer());
-        for(int i=0;i<nCells;i++)
-        {
-            HGCalDetId id(ForwardSubdetector(waferid.subdetId()), waferid.zside(), waferid.layer(), waferid.waferType(), waferid.wafer(), i);
-            if(!info.topo_fh->valid(id)) continue;
-            cellId_         = id.rawId();
-            cellSide_       = id.zside();
-            cellSubdet_     = id.subdetId();
-            cellLayer_      = id.layer();
-            cellWafer_      = id.wafer();
-            cellWaferType_  = id.waferType();
-            cell_           = id.cell();
-            //
-            GlobalPoint center = info.geom_fh->getPosition(id);
-            cellX_      = center.x();
-            cellY_      = center.y();
-            cellZ_      = center.z();
-            std::vector<GlobalPoint> corners = info.geom_fh->getCorners(id);
-            if(corners.size()<4) std::cout<<"#corners < 4\n";
-            else
-            {
-                cellX1_      = corners.at(0).x();
-                cellY1_      = corners.at(0).y();
-                cellX2_      = corners.at(1).x();
-                cellY2_      = corners.at(1).y();
-                cellX3_      = corners.at(2).x();
-                cellY3_      = corners.at(2).y();
-                cellX4_      = corners.at(3).x();
-                cellY4_      = corners.at(3).y();
-            }
-            treeCells_->Fill();
-=======
     // Loop over modules
     std::cout<<"Filling modules tree\n";
     for( const auto& module_triggercells : modules )
@@ -643,7 +529,6 @@
             moduleTC_y_     .get()[itc] = position.y();
             moduleTC_z_     .get()[itc] = position.z();
             itc++;
->>>>>>> 86491005
         }
         //
         treeModules_->Fill();
