--- conflicted
+++ resolved
@@ -51,14 +51,10 @@
   //runs the trigger algorithm, storing internally the results
   virtual void setProduces(edm::EDProducer& prod) const = 0;
 
-<<<<<<< HEAD
-  virtual void run(const l1t::HGCFETriggerDigiCollection& coll, const edm::EventSetup& es) = 0;
-=======
   virtual void run(const l1t::HGCFETriggerDigiCollection& coll, 
 		   const edm::EventSetup& es,
 		   const edm::Event &e
 		   ) = 0;
->>>>>>> 0abf3844
 
   virtual void putInEvent(edm::Event& evt) = 0;
 
@@ -79,10 +75,6 @@
   public:
     /*
     Algorithm(const edm::ParameterSet& conf) :  
-<<<<<<< HEAD
-    HGCalTriggerBackendAlgorithmBase(conf),
-    codec_(conf.getParameterSet("FECodec")){ }
-=======
     	HGCalTriggerBackendAlgorithmBase(conf),
     	codec_(conf.getParameterSet("FECodec")){ }
 	*/
@@ -90,7 +82,6 @@
     Algorithm(const edm::ParameterSet& conf, edm::ConsumesCollector &cc ) :
     	HGCalTriggerBackendAlgorithmBase(conf, cc), 
     	codec_(conf.getParameterSet("FECodec")){ }
->>>>>>> 0abf3844
 
     virtual void setGeometry(const HGCalTriggerGeometryBase* const geom) override final {
       HGCalTriggerBackendAlgorithmBase::setGeometry(geom);
