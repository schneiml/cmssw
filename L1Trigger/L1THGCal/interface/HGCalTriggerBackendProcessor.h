--- conflicted
+++ resolved
@@ -37,15 +37,11 @@
 
   void setProduces(edm::EDProducer& prod) const;
 
-<<<<<<< HEAD
-  void run(const l1t::HGCFETriggerDigiCollection& coll, const edm::EventSetup& es);
-=======
   void run(const l1t::HGCFETriggerDigiCollection& coll,
+	   const edm::EventSetup& es,
            const edm::ESHandle<HGCalTriggerGeometryBase>& geom,
-	   //const edm::ESHandle<HGCalTriggerGeometryBase> & geom,
 	   const edm::Event&e
 	   );
->>>>>>> ede54e16
 
   void putInEvent(edm::Event& evt);
 
