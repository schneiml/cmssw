--- conflicted
+++ resolved
@@ -69,7 +69,6 @@
    // Firmware version
    unsigned fwVersion = iConfig.getParameter<unsigned>("fwVersion");
    m_params_helper.setFwVersion(fwVersion);
-<<<<<<< HEAD
 
    // uGMT disabled inputs
    bool disableCaloInputs = iConfig.getParameter<bool>("caloInputsDisable");
@@ -99,37 +98,6 @@
    m_params_helper.setOmtfpInputsToDisable(omtfpDisables);
    m_params_helper.setOmtfnInputsToDisable(omtfnDisables);
 
-=======
-
-   // uGMT disabled inputs
-   bool disableCaloInputs = iConfig.getParameter<bool>("caloInputsDisable");
-   if (disableCaloInputs) {
-      m_params_helper.setCaloInputsToDisable(std::bitset<28>(0xFFFFFFF));
-   } else {
-      m_params_helper.setCaloInputsToDisable(std::bitset<28>());
-   }
-
-   std::vector<unsigned> bmtfInputsToDisable = iConfig.getParameter<std::vector<unsigned> >("bmtfInputsToDisable");
-   std::bitset<12> bmtfDisables;
-   for (size_t i = 0; i < bmtfInputsToDisable.size(); ++i) {
-     bmtfDisables.set(i, bmtfInputsToDisable[i] > 0);
-   }
-   m_params_helper.setBmtfInputsToDisable(bmtfDisables);
-
-   std::vector<unsigned> omtfInputsToDisable = iConfig.getParameter<std::vector<unsigned> >("omtfInputsToDisable");
-   std::bitset<6> omtfpDisables;
-   std::bitset<6> omtfnDisables;
-   for (size_t i = 0; i < omtfInputsToDisable.size(); ++i) {
-     if (i < 6) {
-       omtfpDisables.set(i, omtfInputsToDisable[i] > 0);
-     } else {
-       omtfnDisables.set(i-6, omtfInputsToDisable[i] > 0);
-     }
-   }
-   m_params_helper.setOmtfpInputsToDisable(omtfpDisables);
-   m_params_helper.setOmtfnInputsToDisable(omtfnDisables);
-
->>>>>>> 040cd8eb
    std::vector<unsigned> emtfInputsToDisable = iConfig.getParameter<std::vector<unsigned> >("emtfInputsToDisable");
    std::bitset<6> emtfpDisables;
    std::bitset<6> emtfnDisables;
@@ -149,9 +117,9 @@
       m_params_helper.setMaskedCaloInputs(std::bitset<28>(0xFFFFFFF));
    } else {
       m_params_helper.setMaskedCaloInputs(std::bitset<28>());
-<<<<<<< HEAD
-=======
-   }
+   }
+   m_params_helper.setMaskedEmtfpInputs(emtfpMasked);
+   m_params_helper.setMaskedEmtfnInputs(emtfnMasked);
 
    std::vector<unsigned> maskedBmtfInputs = iConfig.getParameter<std::vector<unsigned> >("maskedBmtfInputs");
    std::bitset<12> bmtfMasked;
@@ -182,47 +150,10 @@
      } else {
        emtfnMasked.set(i-6, maskedEmtfInputs[i] > 0);
      }
->>>>>>> 040cd8eb
    }
    m_params_helper.setMaskedEmtfpInputs(emtfpMasked);
    m_params_helper.setMaskedEmtfnInputs(emtfnMasked);
 
-<<<<<<< HEAD
-   std::vector<unsigned> maskedBmtfInputs = iConfig.getParameter<std::vector<unsigned> >("maskedBmtfInputs");
-   std::bitset<12> bmtfMasked;
-   for (size_t i = 0; i < maskedBmtfInputs.size(); ++i) {
-     bmtfMasked.set(i, maskedBmtfInputs[i] > 0);
-   }
-   m_params_helper.setMaskedBmtfInputs(bmtfMasked);
-
-   std::vector<unsigned> maskedOmtfInputs = iConfig.getParameter<std::vector<unsigned> >("maskedOmtfInputs");
-   std::bitset<6> omtfpMasked;
-   std::bitset<6> omtfnMasked;
-   for (size_t i = 0; i < maskedOmtfInputs.size(); ++i) {
-     if (i < 6) {
-       omtfpMasked.set(i, maskedOmtfInputs[i] > 0);
-     } else {
-       omtfnMasked.set(i-6, maskedOmtfInputs[i] > 0);
-     }
-   }
-   m_params_helper.setMaskedOmtfpInputs(omtfpMasked);
-   m_params_helper.setMaskedOmtfnInputs(omtfnMasked);
-
-   std::vector<unsigned> maskedEmtfInputs = iConfig.getParameter<std::vector<unsigned> >("maskedEmtfInputs");
-   std::bitset<6> emtfpMasked;
-   std::bitset<6> emtfnMasked;
-   for (size_t i = 0; i < maskedEmtfInputs.size(); ++i) {
-     if (i < 6) {
-       emtfpMasked.set(i, maskedEmtfInputs[i] > 0);
-     } else {
-       emtfnMasked.set(i-6, maskedEmtfInputs[i] > 0);
-     }
-   }
-   m_params_helper.setMaskedEmtfpInputs(emtfpMasked);
-   m_params_helper.setMaskedEmtfnInputs(emtfnMasked);
-
-=======
->>>>>>> 040cd8eb
    // LUTs
    m_params_helper.setFwdPosSingleMatchQualLUTMaxDR(iConfig.getParameter<double>("FwdPosSingleMatchQualLUTMaxDR"));
    m_params_helper.setFwdNegSingleMatchQualLUTMaxDR(iConfig.getParameter<double>("FwdNegSingleMatchQualLUTMaxDR"));
