--- conflicted
+++ resolved
@@ -3,7 +3,7 @@
 #include <strstream>
 #include <algorithm>
 #include <bitset>
-#include <cmath>
+
 
 #include "FWCore/MessageLogger/interface/MessageLogger.h"
 
@@ -140,50 +140,9 @@
 
 //   AlgoMuon candidate = sortedCandidates.size()>0 ? sortedCandidates[0] : AlgoMuon(0,999,9999,0,0,0,0,-1);
 
-<<<<<<< HEAD
-  // Sort candidates with decreased goodness,
-  // where goodness definied in < operator of InternalObj
-  std::sort( refHitCands.begin(), refHitCands.end() );
-
-  // Clean candidate list by removing dupicates basing on Phi distance.
-  // Assumed that the list is ordered
-  for(std::vector<InternalObj>::iterator it1 = refHitCands.begin();
-      it1 != refHitCands.end(); ++it1){
-    bool isGhost=false;
-    for(std::vector<InternalObj>::iterator it2 = refHitCleanCands.begin();
-	it2 != refHitCleanCands.end(); ++it2){
-      //do not accept candidates with similar phi (any charge combination)
-      //veto window 5deg(=half of logic cone)=5/360*5760=80"logic strips"
-      if(std::fabs(it1->phi - it2->phi)<5/360.0*OMTFConfiguration::nPhiBins){
-	isGhost=true;
-	break;
-      }
-    }
-    if(it1->q>0 && !isGhost) refHitCleanCands.push_back(*it1);
-  }
-  //return 3 candidates (adding empty ones if needed)
-  refHitCleanCands.resize( 3, InternalObj(0,999,9999,0,0,0,0,0) );
-
-  std::ostringstream myStr;
-  bool hasCandidates = false;
-  for(unsigned int iRefHit=0;iRefHit<refHitCands.size();++iRefHit){
-    if(refHitCands[iRefHit].q){
-      hasCandidates=true;
-      break;
-    }
-  }
-  for(unsigned int iRefHit=0;iRefHit<refHitCands.size();++iRefHit){
-    if(refHitCands[iRefHit].q) myStr<<"Ref hit: "<<iRefHit<<" "<<refHitCands[iRefHit]<<std::endl;
-  }
-  myStr<<"Selected Candidates with charge: "<<charge<<std::endl;
-  for(unsigned int iCand=0; iCand<refHitCleanCands.size(); ++iCand){
-    myStr<<"Cand: "<<iCand<<" "<<refHitCleanCands[iCand]<<std::endl;
-  }
-=======
 //   std::ostringstream myStr;
 //   myStr<<"Selected Candidate with charge: "<<charge<<" "<<candidate<<std::endl;
 //   edm::LogInfo("OMTF Sorter")<<myStr.str();
->>>>>>> d29872bf
 
 //   return candidate;
 
