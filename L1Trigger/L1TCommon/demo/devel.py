import FWCore.ParameterSet.Config as cms

process = cms.Process('L1TEMULATION')

process.load('Configuration.StandardSequences.Services_cff')
process.load('FWCore.MessageService.MessageLogger_cfi')
process.load('Configuration/StandardSequences/FrontierConditions_GlobalTag_cff')
process.load('Configuration.EventContent.EventContent_cff')

# Select the Message Logger output you would like to see:

process.load('FWCore.MessageService.MessageLogger_cfi')
#process.load('L1Trigger/L1TYellow/l1t_debug_messages_cfi')
#process.load('L1Trigger/L1TYellow/l1t_info_messages_cfi')

process.maxEvents = cms.untracked.PSet(
    input = cms.untracked.int32(10)
    )

# Input source
process.source = cms.Source("PoolSource",
    secondaryFileNames = cms.untracked.vstring(),
    #fileNames = cms.untracked.vstring("/store/relval/CMSSW_7_0_0_pre8/RelValTTbar/GEN-SIM-DIGI-RAW-HLTDEBUG/START70_V1-v1/00000/262AA156-744A-E311-9829-002618943945.root")
    fileNames = cms.untracked.vstring("/store/RelVal/CMSSW_7_0_0_pre4/RelValTTbar/GEN-SIM-DIGI-RAW-HLTDEBUG/PRE_ST62_V8-v1/00000/22610530-FC24-E311-AF35-003048FFD7C2.root")
    #fileNames = cms.untracked.vstring("/store/relval/CMSSW_7_0_0_pre4/RelValTTbar/GEN-SIM-DIGI-RAW-HLTDEBUG/PRE_ST62_V8-v1/00000/22610530-FC24-E311-AF35-003048FFD7C2.root")
    #fileNames = cms.untracked.vstring("file:22610530-FC24-E311-AF35-003048FFD7C2.root")
    #fileNames = cms.untracked.vstring("file:test.root")
    )


process.output = cms.OutputModule(
    "PoolOutputModule",
    splitLevel = cms.untracked.int32(0),
    eventAutoFlushCompressedSize = cms.untracked.int32(5242880),
    outputCommands = cms.untracked.vstring('keep *'),
    fileName = cms.untracked.string('demo_output.root'),
    dataset = cms.untracked.PSet(
    filterName = cms.untracked.string(''),
    dataTier = cms.untracked.string('')
    )
                                           )
process.options = cms.untracked.PSet()

# Other statements
from Configuration.AlCa.GlobalTag import GlobalTag
process.GlobalTag = GlobalTag(process.GlobalTag, 'auto:upgradePLS1', '')

#currently runs on gctDigis present in file already
#see L1TriggerEmulatorHI_newLayer2.py for example of 
#how to run on simRctDigis
process.rctLayer2Format = cms.EDProducer(
    "l1t::L1TCaloRCTToUpgradeConverter",
    regionTag = cms.InputTag("gctDigis"),
    emTag = cms.InputTag("gctDigis"))

process.Layer2HW = cms.EDProducer(
    "l1t::Stage1Layer2Producer",
    CaloRegions = cms.InputTag("rctLayer2Format"),
    CaloEmCands = cms.InputTag("rctLayer2Format"),
    FirmwareVersion = cms.uint32(1),  ## 1=HI algo, 2= pp algo
    regionETCutForHT = cms.uint32(7),
    regionETCutForMET = cms.uint32(0),
    minGctEtaForSums = cms.int32(4),
    maxGctEtaForSums = cms.int32(17),
    jetSeedThreshold = cms.double(0.) ## seed threshold in GeV
    )

process.Layer2Phys = cms.EDProducer("l1t::PhysicalEtAdder",
                                    InputCollection = cms.InputTag("Layer2HW")
)


<<<<<<< HEAD
process.L1Packer = cms.EDProducer("l1t::L1TDigiToRaw",
        InputLabel = cms.InputTag("caloStage1"),
        FedId = cms.int32(100))

process.L1Unpacker = cms.EDProducer("l1t::L1TRawToDigi",
        InputLabel = cms.InputTag("L1Packer"),
        FedId = cms.int32(100))

process.digiStep = cms.Sequence(
        process.RCTConverter
#        *process.caloTowers
        *process.caloStage1
        *process.GCTConverter
        *process.L1Packer
        *process.L1Unpacker
=======
process.Layer2gctFormat = cms.EDProducer("l1t::L1TCaloUpgradeToGCTConverter",
                                         InputCollection = cms.InputTag("Layer2Phys")
)

process.Layer2 = cms.Sequence(
        process.rctLayer2Format
        *process.Layer2HW
        *process.Layer2Phys
        *process.Layer2gctFormat
>>>>>>> 4a8b98cb
        )


process.p1 = cms.Path(
    process.Layer2
    )

process.output_step = cms.EndPath(process.output)

process.schedule = cms.Schedule(
    process.p1, process.output_step
    )

# Spit out filter efficiency at the end.
process.options = cms.untracked.PSet(wantSummary = cms.untracked.bool(True))<|MERGE_RESOLUTION|>--- conflicted
+++ resolved
@@ -70,23 +70,6 @@
 )
 
 
-<<<<<<< HEAD
-process.L1Packer = cms.EDProducer("l1t::L1TDigiToRaw",
-        InputLabel = cms.InputTag("caloStage1"),
-        FedId = cms.int32(100))
-
-process.L1Unpacker = cms.EDProducer("l1t::L1TRawToDigi",
-        InputLabel = cms.InputTag("L1Packer"),
-        FedId = cms.int32(100))
-
-process.digiStep = cms.Sequence(
-        process.RCTConverter
-#        *process.caloTowers
-        *process.caloStage1
-        *process.GCTConverter
-        *process.L1Packer
-        *process.L1Unpacker
-=======
 process.Layer2gctFormat = cms.EDProducer("l1t::L1TCaloUpgradeToGCTConverter",
                                          InputCollection = cms.InputTag("Layer2Phys")
 )
@@ -96,7 +79,6 @@
         *process.Layer2HW
         *process.Layer2Phys
         *process.Layer2gctFormat
->>>>>>> 4a8b98cb
         )
 
 
