--- conflicted
+++ resolved
@@ -76,29 +76,11 @@
 
   /// --------- New region correction (PUsub, no response correction at the moment) -----------
 
-<<<<<<< HEAD
- void RegionCorrection(const std::vector<l1t::CaloRegion> & regions,
-		       std::vector<l1t::CaloRegion> *subRegions,
-		       std::vector<double> regionPUSParams,
-		       std::string regionPUSType)
-{
-
-
-  if(regionPUSType == "None") {
-    for(std::vector<CaloRegion>::const_iterator notCorrectedRegion = regions.begin();
-	notCorrectedRegion != regions.end(); notCorrectedRegion++){
-      CaloRegion newSubRegion= *notCorrectedRegion;
-      subRegions->push_back(newSubRegion);
-    }
-  }
-=======
   void RegionCorrection(const std::vector<l1t::CaloRegion> & regions,
 			std::vector<l1t::CaloRegion> *subRegions,
 			std::vector<double> regionPUSParams,
 			std::string regionPUSType)
   {
->>>>>>> c4c77bb6
-
 
     if(regionPUSType == "None") {
       for(std::vector<CaloRegion>::const_iterator notCorrectedRegion = regions.begin();
@@ -111,29 +93,6 @@
     if (regionPUSType == "HICaloRingSub") {
       HICaloRingSubtraction(regions, subRegions);
     }
-<<<<<<< HEAD
-    int pumbin = (int) puMult/22;
-    if(pumbin == 18) pumbin = 17; // if puMult = 396 exactly there is an overflow
-
-    for(std::vector<CaloRegion>::const_iterator notCorrectedRegion = regions.begin();
-	notCorrectedRegion != regions.end(); notCorrectedRegion++){
-
-      int regionET = notCorrectedRegion->hwPt();
-      int regionEta = notCorrectedRegion->hwEta();
-      int regionPhi = notCorrectedRegion->hwPhi();
-
-      int puSub = ceil(regionPUSParams[18*regionEta+pumbin]*2);
-      // The values in regionSubtraction are MULTIPLIED by
-      // RegionLSB=.5 (physicalRegionEt), so to get back unmultiplied
-      // regionSubtraction we want to multiply the number by 2
-      // (aka divide by LSB).
-
-      int regionEtCorr = std::max(0, regionET - puSub);
-
-      ROOT::Math::LorentzVector<ROOT::Math::PxPyPzE4D<double> > lorentz(0,0,0,0);
-      CaloRegion newSubRegion(*&lorentz, 0, 0, regionEtCorr, regionEta, regionPhi, notCorrectedRegion->hwQual(), notCorrectedRegion->hwEtEm(), notCorrectedRegion->hwEtHad());
-      subRegions->push_back(newSubRegion);
-=======
 
     if (regionPUSType == "PUM0") {
       int puMult = 0;
@@ -171,14 +130,8 @@
 	subRegions->push_back(newSubRegion);
       }
       //std::cout << "PUM0 " << puMult << std::endl;
->>>>>>> c4c77bb6
     }
 
   }
 
-<<<<<<< HEAD
-}
-
-=======
->>>>>>> c4c77bb6
 }