--- conflicted
+++ resolved
@@ -77,10 +77,6 @@
   /// --------- New region correction (PUsub, no response correction at the moment) -----------
 
  void RegionCorrection(const std::vector<l1t::CaloRegion> & regions,
-<<<<<<< HEAD
-		       const std::vector<l1t::CaloEmCand> & EMCands,
-=======
->>>>>>> ea2def85
 		       std::vector<l1t::CaloRegion> *subRegions,
 		       std::vector<double> regionPUSParams,
 		       std::string regionPUSType)
@@ -109,74 +105,16 @@
       // cout << "regionET: " << regionET <<endl;
       if (regionET > 0) {puMult++;}
     }
-<<<<<<< HEAD
-    
-    for(std::vector<CaloRegion>::const_iterator notCorrectedRegion = regions.begin();
-	notCorrectedRegion != regions.end(); notCorrectedRegion++){
-      
-=======
     int pumbin = (int) puMult/22;
     if(pumbin == 18) pumbin = 17; // if puMult = 396 exactly there is an overflow
 
     for(std::vector<CaloRegion>::const_iterator notCorrectedRegion = regions.begin();
 	notCorrectedRegion != regions.end(); notCorrectedRegion++){
 
->>>>>>> ea2def85
       int regionET = notCorrectedRegion->hwPt();
       int regionEta = notCorrectedRegion->hwEta();
       int regionPhi = notCorrectedRegion->hwPhi();
 
-<<<<<<< HEAD
-      int regionEtCorr (0);
-      // Only non-empty regions are corrected
-      if (regionET !=0) {
-	int energyECAL2x1=0;
-	// Find associated 2x1 ECAL energy (EG are calibrated,
-	// we should not scale them up, it affects the isolation routines)
-	// 2x1 regions have the MAX tower contained in the 4x4 region that its position points to.
-	// This is to not break isolation.
-	for(CaloEmCandBxCollection::const_iterator egCand = EMCands.begin();
-	    egCand != EMCands.end(); egCand++) {
-	  int et = egCand->hwPt();
-	  if(egCand->hwPhi() == regionPhi && egCand->hwEta() == regionEta) {
-	    energyECAL2x1=et;
-	    break; // I do not really like "breaks"
-	   }
-	}
-	
-	//comment out region corrections (below) at the moment, since they're broken
-	
-	//double alpha = regionSF[2*regionEta + 0]; //Region Scale factor (See regionSF_cfi)
-	//double gamma = 2*((regionSF[2*regionEta + 1])/9); //Region Offset.
-	// It needs to be divided by nine from the jet derived value in the lookup table.
-	// Multiplied by 2 because gamma is given in regionPhysicalET (=regionEt*regionLSB),
-	// while we want regionEt= physicalEt/LSB and LSB=.5.
-	
-	
-	//if(!ResponseCorr || regionET<20) {alpha=1;  gamma=0;}
-	double alpha=1;  double gamma=0;
-	
-	
-	int pumbin = (int) puMult/22; //396 Regions. Bins are 22 wide. Dividing by 22 gives which bin# of the 18 bins.
-	
-	double puSub = regionPUSParams[18*regionEta+pumbin]*2;
-	// The values in regionSubtraction are MULTIPLIED by
-	// RegionLSB=.5 (physicalRegionEt), so to get back unmultiplied
-	// regionSubtraction we want to multiply the number by 2
-	// (aka divide by LSB).
-	
-	int corrpum0pt (0);
-	if(regionET - puSub>0) {
-	  int pum0pt = (regionET - puSub-energyECAL2x1); //subtract ECAl energy
-	  
-	  corrpum0pt = pum0pt*alpha+gamma+energyECAL2x1;
-	  //add back in ECAL energy, calibrate regions(not including the ECAL2x1).
-	  if (corrpum0pt <0 || pum0pt<0) {corrpum0pt=0;} //zero floor
-	}
-	regionEtCorr = corrpum0pt;
-      }
-      
-=======
       int puSub = ceil(regionPUSParams[18*regionEta+pumbin]*2);
       // The values in regionSubtraction are MULTIPLIED by
       // RegionLSB=.5 (physicalRegionEt), so to get back unmultiplied
@@ -185,17 +123,12 @@
 
       int regionEtCorr = std::max(0, regionET - puSub);
 
->>>>>>> ea2def85
       ROOT::Math::LorentzVector<ROOT::Math::PxPyPzE4D<double> > lorentz(0,0,0,0);
       CaloRegion newSubRegion(*&lorentz, 0, 0, regionEtCorr, regionEta, regionPhi, notCorrectedRegion->hwQual(), notCorrectedRegion->hwEtEm(), notCorrectedRegion->hwEtHad());
       subRegions->push_back(newSubRegion);
     }
   }
-<<<<<<< HEAD
-  
-=======
 
->>>>>>> ea2def85
 }
-  
+
 }