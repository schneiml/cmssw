--- conflicted
+++ resolved
@@ -27,20 +27,16 @@
 						  std::vector<l1t::Tau> * isoTaus,
 						  std::vector<l1t::Tau> * taus)
 {
-<<<<<<< HEAD
   std::string regionPUSType = params_->regionPUSType();
   std::vector<double> regionPUSParams = params_->regionPUSParams();
   int etaMask = params_->isoTauEtaMax();
 
-=======
->>>>>>> 1286b47b
   std::vector<l1t::CaloRegion> *subRegions = new std::vector<l1t::CaloRegion>();
   std::vector<l1t::Tau> *preGtEtaTaus = new std::vector<l1t::Tau>();
   std::vector<l1t::Tau> *preGtTaus = new std::vector<l1t::Tau>();
   std::vector<l1t::Tau> *unsortedTaus = new std::vector<l1t::Tau>();
 
 
-<<<<<<< HEAD
   HICaloRingSubtraction(regions, subRegions, regionPUSParams, regionPUSType);
   findRegions(subRegions, preGtTaus, etaMask);
   TauToGtPtScales(params_, preGtTaus, unsortedTaus);
@@ -48,12 +44,6 @@
   //SortTaus(preGtTaus, unsortedTaus);
   //TauToGtPtScales(params_, unsortedTaus, preGtEtaTaus);
   TauToGtEtaScales(params_, preGtEtaTaus, taus);
-=======
-  HICaloRingSubtraction(regions, subRegions, params_);
-  findRegions(subRegions, preGtEtaTaus);
-  TauToGtEtaScales(params_, preGtEtaTaus, preGtTaus);
-  TauToGtPtScales(params_, preGtTaus, taus);
->>>>>>> 1286b47b
 
   delete subRegions;
   delete preGtTaus;
