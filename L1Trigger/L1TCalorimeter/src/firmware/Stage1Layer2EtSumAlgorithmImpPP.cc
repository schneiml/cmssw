///
/// \class l1t::Stage1Layer2EtSumAlgorithmImpPP
///
/// \author: L. Apanasevich
///
/// Description: first iteration of stage 1 jet sums algo

#include "FWCore/MessageLogger/interface/MessageLogger.h"
#include "L1Trigger/L1TCalorimeter/interface/Stage1Layer2EtSumAlgorithmImp.h"
#include "L1Trigger/L1TCalorimeter/interface/PUSubtractionMethods.h"
#include "L1Trigger/L1TCalorimeter/interface/legacyGtHelper.h"
#include "DataFormats/L1Trigger/interface/EtSum.h"
#include "DataFormats/L1CaloTrigger/interface/L1CaloRegionDetId.h"

l1t::Stage1Layer2EtSumAlgorithmImpPP::Stage1Layer2EtSumAlgorithmImpPP(CaloParamsStage1* params) : params_(params)
{
  //now do what ever initialization is needed
  for(unsigned int i = 0; i < L1CaloRegionDetId::N_PHI; i++) {
    sinPhi.push_back(sin(2. * 3.1415927 * i * 1.0 / L1CaloRegionDetId::N_PHI));
    cosPhi.push_back(cos(2. * 3.1415927 * i * 1.0 / L1CaloRegionDetId::N_PHI));
  }
}


l1t::Stage1Layer2EtSumAlgorithmImpPP::~Stage1Layer2EtSumAlgorithmImpPP() {


}

double l1t::Stage1Layer2EtSumAlgorithmImpPP::regionPhysicalEt(const l1t::CaloRegion& cand) const {
<<<<<<< HEAD
 
=======

>>>>>>> ea2def85
  return jetLsb*cand.hwPt();
}


void l1t::Stage1Layer2EtSumAlgorithmImpPP::processEvent(const std::vector<l1t::CaloRegion> & regions,
							const std::vector<l1t::CaloEmCand> & EMCands,
							      std::vector<l1t::EtSum> * etsums) {

  double sumET = 0;
  double sumEx = 0;
  double sumEy = 0;
  double sumHT = 0;
  double sumHx = 0;
  double sumHy = 0;

  std::vector<l1t::CaloRegion> *subRegions = new std::vector<l1t::CaloRegion>();


  //Region Correction will return uncorrected subregions if
  //regionPUSType is set to None in the config
  jetLsb=params_->jetLsb();

  int etSumEtaMinEt = params_->etSumEtaMin(0);
  int etSumEtaMaxEt = params_->etSumEtaMax(0);
  double etSumEtThresholdEt = params_->etSumEtThreshold(0);

  int etSumEtaMinHt = params_->etSumEtaMin(1);
  int etSumEtaMaxHt = params_->etSumEtaMax(1);
  double etSumEtThresholdHt = params_->etSumEtThreshold(1);

  std::string regionPUSType = params_->regionPUSType();
  std::vector<double> regionPUSParams = params_->regionPUSParams();
<<<<<<< HEAD
  RegionCorrection(regions, EMCands, subRegions, regionPUSParams, regionPUSType);
=======
  RegionCorrection(regions, subRegions, regionPUSParams, regionPUSType);
>>>>>>> ea2def85

  for(std::vector<CaloRegion>::const_iterator region = subRegions->begin(); region != subRegions->end(); region++) {
    if (region->hwEta() < etSumEtaMinEt || region->hwEta() > etSumEtaMaxEt) {
      continue;
    }

    double regionET= regionPhysicalEt(*region);

    if(regionET >= etSumEtThresholdEt){
      sumET += (int) regionET;
      sumEx += (int) (((double) regionET) * cosPhi[region->hwPhi()]);
      sumEy += (int) (((double) regionET) * sinPhi[region->hwPhi()]);
    }
  }

  for(std::vector<CaloRegion>::const_iterator region = subRegions->begin(); region != subRegions->end(); region++) {
    if (region->hwEta() < etSumEtaMinHt || region->hwEta() > etSumEtaMaxHt) {
      continue;
    }

    double regionET= regionPhysicalEt(*region);

    if(regionET >= etSumEtThresholdHt) {
      sumHT += (int) regionET;
      sumHx += (int) (((double) regionET) * cosPhi[region->hwPhi()]);
      sumHy += (int) (((double) regionET) * sinPhi[region->hwPhi()]);
    }
  }

  double MET = ((unsigned int) sqrt(sumEx * sumEx + sumEy * sumEy));
  double MHT = ((unsigned int) sqrt(sumHx * sumHx + sumHy * sumHy));

  double physicalPhi = atan2(sumEy, sumEx) + 3.1415927;
  unsigned int iPhiET = L1CaloRegionDetId::N_PHI * physicalPhi / (2 * 3.1415927);

  double physicalPhiHT = atan2(sumHy, sumHx) + 3.1415927;
  unsigned int iPhiHT = L1CaloRegionDetId::N_PHI * (physicalPhiHT) / (2 * 3.1415927);

  //std::cout << "MET:" << MET << "\tHT: " << MHT << std::endl;
  //std::cout << "sumMET:" << sumET << "\tsumHT: " << sumHT << std::endl;

  const ROOT::Math::LorentzVector<ROOT::Math::PxPyPzE4D<double> > etLorentz(0,0,0,0);

  // convert back to hardware ET
  l1t::EtSum etMiss(*&etLorentz,EtSum::EtSumType::kMissingEt,MET/jetLsb ,0,iPhiET,0);
  l1t::EtSum htMiss(*&etLorentz,EtSum::EtSumType::kMissingHt,MHT/jetLsb ,0,iPhiHT,0);
  l1t::EtSum etTot (*&etLorentz,EtSum::EtSumType::kTotalEt,sumET/jetLsb,0,0,0);
  l1t::EtSum htTot (*&etLorentz,EtSum::EtSumType::kTotalHt,sumHT/jetLsb ,0,0,0);

  std::vector<l1t::EtSum> *preGtEtSums = new std::vector<l1t::EtSum>();

  preGtEtSums->push_back(etMiss);
  preGtEtSums->push_back(htMiss);
  preGtEtSums->push_back(etTot);
  preGtEtSums->push_back(htTot);

  EtSumToGtScales(params_, preGtEtSums, etsums);

  delete subRegions;
  delete preGtEtSums;

}<|MERGE_RESOLUTION|>--- conflicted
+++ resolved
@@ -28,11 +28,7 @@
 }
 
 double l1t::Stage1Layer2EtSumAlgorithmImpPP::regionPhysicalEt(const l1t::CaloRegion& cand) const {
-<<<<<<< HEAD
- 
-=======
 
->>>>>>> ea2def85
   return jetLsb*cand.hwPt();
 }
 
@@ -65,11 +61,7 @@
 
   std::string regionPUSType = params_->regionPUSType();
   std::vector<double> regionPUSParams = params_->regionPUSParams();
-<<<<<<< HEAD
-  RegionCorrection(regions, EMCands, subRegions, regionPUSParams, regionPUSType);
-=======
   RegionCorrection(regions, subRegions, regionPUSParams, regionPUSType);
->>>>>>> ea2def85
 
   for(std::vector<CaloRegion>::const_iterator region = subRegions->begin(); region != subRegions->end(); region++) {
     if (region->hwEta() < etSumEtaMinEt || region->hwEta() > etSumEtaMaxEt) {
