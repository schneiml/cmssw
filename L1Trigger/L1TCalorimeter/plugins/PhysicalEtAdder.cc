#include "L1Trigger/L1TCalorimeter/plugins/PhysicalEtAdder.h"

#include "CondFormats/L1TObjects/interface/L1CaloEtScale.h"
#include "CondFormats/DataRecord/interface/L1JetEtScaleRcd.h"
#include "CondFormats/DataRecord/interface/L1HtMissScaleRcd.h"
#include "CondFormats/DataRecord/interface/L1EmEtScaleRcd.h"

#include "DataFormats/L1CaloTrigger/interface/L1CaloEmCand.h"
#include "DataFormats/L1CaloTrigger/interface/L1CaloRegion.h"
#include "DataFormats/L1CaloTrigger/interface/L1CaloCollections.h"

#include "DataFormats/L1Trigger/interface/BXVector.h"
#include "DataFormats/L1Trigger/interface/EtSum.h"

#include "DataFormats/L1TCalorimeter/interface/CaloEmCand.h"
#include "DataFormats/L1TCalorimeter/interface/CaloRegion.h"

#include "FWCore/Framework/interface/ESHandle.h"
#include <vector>

double getPhysicalEta(int etaIndex);
double getPhysicalPhi(int phiIndex);

l1t::PhysicalEtAdder::PhysicalEtAdder(const edm::ParameterSet& ps) {

  produces<l1t::EGammaBxCollection>();
  produces<l1t::TauBxCollection>();
  produces<l1t::JetBxCollection>();
  produces<l1t::EtSumBxCollection>();

  EGammaToken_ = consumes<l1t::EGammaBxCollection>(ps.getParameter<edm::InputTag>("InputCollection"));
  TauToken_ = consumes<l1t::TauBxCollection>(ps.getParameter<edm::InputTag>("InputCollection"));
  JetToken_ = consumes<l1t::JetBxCollection>(ps.getParameter<edm::InputTag>("InputCollection"));
  EtSumToken_ = consumes<l1t::EtSumBxCollection>(ps.getParameter<edm::InputTag>("InputCollection"));
}

l1t::PhysicalEtAdder::~PhysicalEtAdder() {

}

// ------------ method called to produce the data  ------------
void
l1t::PhysicalEtAdder::produce(edm::Event& iEvent, const edm::EventSetup& iSetup)
{
  // store new collections which include physical quantities
  std::auto_ptr<l1t::EGammaBxCollection> new_egammas (new l1t::EGammaBxCollection);
  std::auto_ptr<l1t::TauBxCollection> new_taus (new l1t::TauBxCollection);
  std::auto_ptr<l1t::JetBxCollection> new_jets (new l1t::JetBxCollection);
  std::auto_ptr<l1t::EtSumBxCollection> new_etsums (new l1t::EtSumBxCollection);

  edm::Handle<l1t::EGammaBxCollection> old_egammas;
  edm::Handle<l1t::TauBxCollection> old_taus;
  edm::Handle<l1t::JetBxCollection> old_jets;
  edm::Handle<l1t::EtSumBxCollection> old_etsums;

  iEvent.getByToken(EGammaToken_, old_egammas);
  iEvent.getByToken(TauToken_, old_taus);
  iEvent.getByToken(JetToken_, old_jets);
  iEvent.getByToken(EtSumToken_, old_etsums);


  //get the proper scales for conversion to physical et
  edm::ESHandle< L1CaloEtScale > emScale ;
  iSetup.get< L1EmEtScaleRcd >().get( emScale ) ;

  edm::ESHandle< L1CaloEtScale > jetScale ;
  iSetup.get< L1JetEtScaleRcd >().get( jetScale ) ;

  edm::ESHandle< L1CaloEtScale > hwForJetScale ;
  iSetup.get< L1JetEtScaleRcd >().get( hwForJetScale ) ;

  edm::ESHandle< L1CaloEtScale > htMissScale ;
  std::vector< bool > htMissMatched ;
  iSetup.get< L1HtMissScaleRcd >().get( htMissScale ) ;

  int firstBX = old_egammas->getFirstBX();
  int lastBX = old_egammas->getLastBX();

  new_egammas->setBXRange(firstBX, lastBX);
  new_taus->setBXRange(firstBX, lastBX);
  new_jets->setBXRange(firstBX, lastBX);
  new_taus->setBXRange(firstBX, lastBX);

  for(int bx = firstBX; bx <= lastBX; ++bx)
  {
    for(l1t::EGammaBxCollection::const_iterator itEGamma = old_egammas->begin(bx);
	itEGamma != old_egammas->end(bx); ++itEGamma)
    {
      const double pt = itEGamma->hwPt() * emScale->linearLsb();
      const double eta = getPhysicalEta(itEGamma->hwEta());
      const double phi = getPhysicalPhi(itEGamma->hwPhi());
      math::PtEtaPhiMLorentzVector *p4 = new math::PtEtaPhiMLorentzVector(pt, eta, phi, 0);

      l1t::EGamma *eg = new l1t::EGamma(*p4, itEGamma->hwPt(),
				       itEGamma->hwEta(), itEGamma->hwPhi(),
				       itEGamma->hwQual(), itEGamma->hwIso());
      new_egammas->push_back(bx, *eg);


    }

    for(l1t::TauBxCollection::const_iterator itTau = old_taus->begin(bx);
	itTau != old_taus->end(bx); ++itTau)
    {
      //jets, taus measured in caloregion scale for Layer2
      const double pt = itTau->hwPt() * emScale->linearLsb();
      const double eta = getPhysicalEta(itTau->hwEta());
      const double phi = getPhysicalPhi(itTau->hwPhi());
      math::PtEtaPhiMLorentzVector *p4 = new math::PtEtaPhiMLorentzVector(pt, eta, phi, 0);

      l1t::Tau *tau = new l1t::Tau(*p4, itTau->hwPt(),
				   itTau->hwEta(), itTau->hwPhi(),
				   itTau->hwQual());
      new_taus->push_back(bx, *tau);

    }

    for(l1t::JetBxCollection::const_iterator itJet = old_jets->begin(bx);
	itJet != old_jets->end(bx); ++itJet)
    {
      //jets, taus measured in caloregion scale for Layer2
      const double pt = itJet->hwPt() * emScale->linearLsb();
      const double eta = getPhysicalEta(itJet->hwEta());
      const double phi = getPhysicalPhi(itJet->hwPhi());
      math::PtEtaPhiMLorentzVector *p4 = new math::PtEtaPhiMLorentzVector(pt, eta, phi, 0);

      l1t::Jet *jet = new l1t::Jet(*p4, itJet->hwPt(),
				   itJet->hwEta(), itJet->hwPhi(),
				   itJet->hwQual());
      new_jets->push_back(bx, *jet);

    }

    for(l1t::EtSumBxCollection::const_iterator itEtSum = old_etsums->begin(bx);
	itEtSum != old_etsums->end(bx); ++itEtSum)
    {
      const double pt = itEtSum->hwPt() * emScale->linearLsb();
      const double eta = getPhysicalEta(itEtSum->hwEta());
      const double phi = getPhysicalPhi(itEtSum->hwPhi());
      const l1t::EtSum::EtSumType sumType = itEtSum->getType();
<<<<<<< HEAD
=======
      //std::cout << "SumType: " << sumType << std::endl;
>>>>>>> 382e4712
      math::PtEtaPhiMLorentzVector *p4 = new math::PtEtaPhiMLorentzVector(pt, eta, phi, 0);

      l1t::EtSum *eg = new l1t::EtSum(*p4, sumType, itEtSum->hwPt(),
				      itEtSum->hwEta(), itEtSum->hwPhi(),
				      itEtSum->hwQual());
      new_etsums->push_back(bx, *eg);

    }
  }

  iEvent.put(new_egammas);
  iEvent.put(new_taus);
  iEvent.put(new_jets);
  iEvent.put(new_etsums);

}

// ------------ method called once each job just before starting event loop  ------------
void
l1t::PhysicalEtAdder::beginJob()
{
}

// ------------ method called once each job just after ending the event loop  ------------
void
l1t::PhysicalEtAdder::endJob() {
}

// ------------ method called when starting to processes a run  ------------
/*
  void
  l1t::PhysicalEtAdder::beginRun(edm::Run const&, edm::EventSetup const&)
  {
  }
*/

// ------------ method called when ending the processing of a run  ------------
/*
  void
  l1t::PhysicalEtAdder::endRun(edm::Run const&, edm::EventSetup const&)
  {
  }
*/

// ------------ method called when starting to processes a luminosity block  ------------
/*
  void
  l1t::PhysicalEtAdder::beginLuminosityBlock(edm::LuminosityBlock const&, edm::EventSetup cons
  t&)
  {
  }
*/

// ------------ method called when ending the processing of a luminosity block  ------------
/*
  void
  l1t::PhysicalEtAdder::endLuminosityBlock(edm::LuminosityBlock const&, edm::EventSetup const&
  )
  {
  }
*/

// ------------ method fills 'descriptions' with the allowed parameters for the module  ------------
void
l1t::PhysicalEtAdder::fillDescriptions(edm::ConfigurationDescriptions& descriptions) {
  //The following says we do not know what parameters are allowed so do no validation
  // Please change this to state exactly what you do use, even if it is no parameters
  edm::ParameterSetDescription desc;
  desc.setUnknown();
  descriptions.addDefault(desc);
}

//define this as a plug-in
DEFINE_FWK_MODULE(l1t::PhysicalEtAdder);

// grabbed these from the UCT2015 codebase.
double getPhysicalEta(int etaIndex)
{
  const double rgnEtaValues[11] = {
     0.174, // HB and inner HE bins are 0.348 wide
     0.522,
     0.870,
     1.218,
     1.566,
     1.956, // Last two HE bins are 0.432 and 0.828 wide
     2.586,
     3.250, // HF bins are 0.5 wide
     3.750,
     4.250,
     4.750
  };
  if(etaIndex < 11) {
    return -rgnEtaValues[-(etaIndex - 10)]; // 0-10 are negative eta values
  }
  else if (etaIndex < 22) {
    return rgnEtaValues[etaIndex - 11]; // 11-21 are positive eta values
  }
  return -9;
}

double getPhysicalPhi(int phiIndex)
{
  if (phiIndex < 10)
    return 2. * M_PI * phiIndex / 18.;
  if (phiIndex < 18)
    return -M_PI + 2. * M_PI * (phiIndex - 9) / 18.;
  return -9;
}<|MERGE_RESOLUTION|>--- conflicted
+++ resolved
@@ -138,10 +138,7 @@
       const double eta = getPhysicalEta(itEtSum->hwEta());
       const double phi = getPhysicalPhi(itEtSum->hwPhi());
       const l1t::EtSum::EtSumType sumType = itEtSum->getType();
-<<<<<<< HEAD
-=======
       //std::cout << "SumType: " << sumType << std::endl;
->>>>>>> 382e4712
       math::PtEtaPhiMLorentzVector *p4 = new math::PtEtaPhiMLorentzVector(pt, eta, phi, 0);
 
       l1t::EtSum *eg = new l1t::EtSum(*p4, sumType, itEtSum->hwPt(),
