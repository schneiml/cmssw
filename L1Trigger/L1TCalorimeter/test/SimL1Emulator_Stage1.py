--- conflicted
+++ resolved
@@ -41,15 +41,10 @@
 process.options = cms.untracked.PSet()
 
 # Other statements
-<<<<<<< HEAD
 ## from Configuration.AlCa.GlobalTag import GlobalTag
 ## process.GlobalTag.connect = cms.string('frontier://FrontierProd/CMS_COND_31X_GLOBALTAG')
 from Configuration.AlCa.GlobalTag_condDBv2 import GlobalTag
 process.GlobalTag.globaltag = cms.string('MCRUN2_75_V1')
-=======
-from Configuration.AlCa.GlobalTag_condDBv2 import GlobalTag
-process.GlobalTag = GlobalTag(process.GlobalTag, 'auto:run2_mc', '')
->>>>>>> bda5b2b4
 
 process.load('L1Trigger.L1TCalorimeter.caloConfigStage1PP_cfi')
 
@@ -65,7 +60,7 @@
 
 ### Get new RCT calibrations from CondDB until new GlobalTag is ready
 ### Goes with tauL1Calib_LUT.txt
-### Need new GCT jet calibrations to go with it 
+### Need new GCT jet calibrations to go with it
 #from CondCore.DBCommon.CondDBSetup_cfi import CondDBSetup
 #process.rctSFDB = cms.ESSource("PoolDBESSource",
 #    CondDBSetup,
