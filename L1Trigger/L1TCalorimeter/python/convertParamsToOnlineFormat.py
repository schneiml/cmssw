#!/bin/env python

from __future__ import print_function
import argparse
import FWCore.ParameterSet.Config as cms
from importlib import import_module
import os
import sys
import xml.etree.ElementTree as ET

import six

# Pairwise generator: returns pairs of adjacent elements in a list / other iterable
def pairwiseGen(aList):
    for i in xrange(len(aList)-1):
        yield (aList[i], aList[i+1])

def parseOfflineLUTfile(aRelPath, aExpectedSize, aPaddingValue = None, aTruncate = False):
    # Find file by looking under directories listed in 'CMSSW_SEARCH_PATH' as outlined in https://twiki.cern.ch/twiki/bin/view/CMSPublic/SWGuideEdmFileInPath
    searchPaths = os.getenv('CMSSW_SEARCH_PATH').split(':')
    resolvedPath = None
    for baseDir in searchPaths:
        print("Looking for '" + aRelPath + "' under '" + baseDir + "'")
        if os.path.isfile(os.path.join(baseDir, aRelPath)):
            print("   success!")
            resolvedPath = os.path.join(baseDir, aRelPath)
            break
    if resolvedPath is None:
        raise RuntimeError("Could not find LUT file '" + aRelPath + "' under directories in 'CMSSW_SEARCH_PATH'")

    with open(resolvedPath) as f:
        entries = []
        line_nr = 0
        for line in f:
            line_nr += 1
            # Ignore comment lines
            if line.startswith('#') or line == '\n':
                continue

            # Remove trailing comments from data lines
            stripped_line = line[:line.find('#')]

            # Split line into list of whitespace-separated items
            items = stripped_line.split()
            if len(items) != 2:
               print("ERROR parsing file", resolvedPath, "on line", line_nr, "'" + line + "' : Splitting on whitespace produced", len(items), "items")
               sys.exit(1)

            entries.append( (int(items[0]), int(items[1])) )

        # Sort the LUT
        entries.sort(key= lambda x : x[0])  
        # Check that the LUT is not empty
        if len(entries) == 0:
            print("ERROR parsing file", resolvedPath, ": No LUT entries defined in the file")
            sys.exit(1)

        # Check that no items from the LUT are missing
        if entries[0][0] != 0:
            print("ERROR parsing file", resolvedPath, ": LUT entries before index", entries[0][0], "are not defined")
            sys.exit(1)
         
        for x1, x2 in pairwiseGen(entries):
            if x1[0] != (x2[0]-1):
                print("ERROR parsing file", resolvedPath, ": ", x2[0] - x1[0] - 1,"LUT entries between indices", x1[0], "and", x2[0], "are not defined")
                sys.exit(1)

        result = [x[1] for x in entries]

        if (len(result) < aExpectedSize) and not (aPaddingValue is None):
            print ("WARNING : Padding", str(len(result))+"-entry LUT with value", aPaddingValue, "to have", aExpectedSize, "entries")
            result += ([aPaddingValue] * (aExpectedSize - len(result)))
        elif (len(result) > aExpectedSize) and aTruncate:
            print ("WARNING : Truncating", str(len(result))+"-entry LUT to have", aExpectedSize, "entries")
            result = result[0:aExpectedSize]
        elif len(result) != aExpectedSize:
            print ("ERROR parsing file", resolvedPath, ": Expected LUT of size", aExpectedSize, ", but", len(result), "entries were specified (and no padding/truncation requested)")
            sys.exit(1)

        return result


def getFullListOfParameters(aModule):

    def divideByEgLsb(aParam):
        return int(aParam.value() / aModule.egLsb.value())

    def divideByTauLsb(aParam):
        return int(aParam.value() / aModule.tauLsb.value())

    def divideByJetLsb(aParam):
        return int(aParam.value() / aModule.jetLsb.value())


    result = [
      (('mp_common', 'sdfile'),               None,                         ''),
      (('mp_common', 'algoRev'),              None,                         ''),
      (('mp_common', 'leptonSeedThreshold'),  '2_ClusterSeedThreshold.mif', divideByEgLsb(aModule.egSeedThreshold)),
      (('mp_common', 'leptonTowerThreshold'), '3_ClusterThreshold.mif',     divideByEgLsb(aModule.egNeighbourThreshold)),
      (('mp_common', 'pileUpTowerThreshold'), '4_PileUpThreshold.mif',      0x0)
    ]

    result += [
      (('mp_egamma', 'egammaRelaxationThreshold'),  '10_EgRelaxThr.mif',              divideByEgLsb(aModule.egMaxPtHOverE)),
      (('mp_egamma', 'egammaMaxEta'),               'egammaMaxEta.mif',          aModule.egEtaCut.value()),
      (('mp_egamma', 'egammaBypassCuts'),           'BypassEgVeto.mif',               bool(aModule.egBypassEGVetos.value())),
      (('mp_egamma', 'egammaBypassShape'),          'BypassEgShape.mif',              bool(aModule.egBypassShape.value())),
      (('mp_egamma', 'egammaBypassEcalFG'),         'BypassEcalFG.mif',               bool(aModule.egBypassECALFG.value())),
      (('mp_egamma', 'egammaBypassExtendedHOverE'), '_BypassExtHE.mif',               bool(aModule.egBypassExtHOverE)),
      (('mp_egamma', 'egammaHOverECut_iEtaLT15'),   '_RatioCutLt15.mif',              aModule.egHOverEcutBarrel.value()),
      (('mp_egamma', 'egammaHOverECut_iEtaGTEq15'), '_RatioCutGe15.mif',              aModule.egHOverEcutEndcap.value()),
      (('mp_egamma', 'egammaEnergyCalibLUT'),       'C_EgammaCalibration_12to18.mif', parseOfflineLUTfile(aModule.egCalibrationLUTFile.value(), 4096)),
      (('mp_egamma', 'egammaIsoLUT1'),              'D_EgammaIsolation1_13to9.mif',   parseOfflineLUTfile(aModule.egIsoLUTFile.value(), 8192)),
      (('mp_egamma', 'egammaIsoLUT2'),              'D_EgammaIsolation2_13to9.mif',   parseOfflineLUTfile(aModule.egIsoLUTFile2.value(), 8192))
    ]

    result += [
      (('mp_tau', 'tauMaxEta'),         'tauMaxEta.mif',               aModule.isoTauEtaMax.value()),
      (('mp_tau', 'tauEnergyCalibLUT'), 'I_TauCalibration_11to18.mif', parseOfflineLUTfile(aModule.tauCalibrationLUTFile.value(), 2048, 0x0)),
      (('mp_tau', 'tauIsoLUT'),         'H_TauIsolation_12to9.mif',    parseOfflineLUTfile(aModule.tauIsoLUTFile.value(), 4096)),
      (('mp_tau', 'tauTrimmingLUT'),    'P_TauTrimming_13to8.mif',     parseOfflineLUTfile(aModule.tauTrimmingShapeVetoLUTFile.value(), 8192))
    ]

    result += [
      (('mp_jet', 'jetSeedThreshold'),   '1_JetSeedThreshold.mif',      divideByJetLsb(aModule.jetSeedThreshold)),
      (('mp_jet', 'jetMaxEta'),          '6_JetEtaMax.mif',             0x00028),
      (('mp_jet', 'jetBypassPileUpSub'), 'BypassJetPUS.mif',            bool(aModule.jetBypassPUS.value())),
      (('mp_jet', 'jetPUSUsePhiRing'), 'PhiRingPUS.mif',        bool(aModule.jetPUSUsePhiRing.value())),
      (('mp_jet', 'jetEnergyCalibLUT'),  'L_JetCalibration_11to18.mif', parseOfflineLUTfile(aModule.jetCalibrationLUTFile.value(), 2048)),
      (('mp_jet', 'HTMHT_maxJetEta'),    'HTMHT_maxJetEta.mif',         aModule.etSumEtaMax[1]), # assert == etSumEtaMax[3] ?
      (('mp_jet', 'HT_jetThreshold'),    '8_HtThreshold.mif',           int(aModule.etSumEtThreshold[1] / aModule.etSumLsb.value())),
      (('mp_jet', 'MHT_jetThreshold'),   '9_MHtThreshold.mif',          int(aModule.etSumEtThreshold[3] / aModule.etSumLsb.value())),
<<<<<<< HEAD
      (('mp_jet', 'jetBypassPileUpSub'), 'BypassJetPUS.mif',            bool(aModule.jetBypassPUS.value())),
      (('mp_jet', 'jetEnergyCalibLUT'),  'L_JetCalibration_11to18.mif', parseOfflineLUTfile(aModule.jetCalibrationLUTFile.value(), 2048)),
      (('mp_jet', 'jetPUSUsePhiRing'), 'PhiRingPUS.mif',        bool(aModule.jetPUSUsePhiRing.value())),
=======
>>>>>>> 34797502
    ]

    result += [
      (('mp_sums', 'towerCountThreshold'),      'HeavyIonThr.mif',       int(aModule.etSumEtThreshold[4] / aModule.etSumLsb.value()) ),
      (('mp_sums', 'towerCountMaxEta'),         'HeavyIonEta.mif',       aModule.etSumEtaMax[4]),
      (('mp_sums', 'ETMET_maxTowerEta'),        'ETMET_maxTowerEta.mif', aModule.etSumEtaMax[0]), # assert == etSumEtaMax[2] ?
      (('mp_sums', 'ecalET_towerThresholdLUT'), 'X_EcalTHR_11to9.mif',   parseOfflineLUTfile(aModule.etSumEcalSumPUSLUTFile.value(), 2048, aTruncate = True)),
      (('mp_sums', 'ET_towerThresholdLUT'),     'X_ETTHR_11to9.mif',     parseOfflineLUTfile(aModule.etSumEttPUSLUTFile.value(), 2048, aTruncate = True)),
      (('mp_sums', 'MET_towerThresholdLUT'),    'X_METTHR_11to9.mif',    parseOfflineLUTfile(aModule.etSumMetPUSLUTFile.value(), 2048))
    ]

    result += [
      (('demux', 'sdfile'),  None, ''),
      (('demux', 'algoRev'), None, 0xcafe),
      (('demux', 'ET_centralityLowerThresholds'), 'CentralityLowerThrs.mif', [ int(round(loBound / aModule.etSumLsb.value())) for loBound in aModule.etSumCentralityLower.value()]),
      (('demux', 'ET_centralityUpperThresholds'), 'CentralityUpperThrs.mif', [ int(round(upBound / aModule.etSumLsb.value())) for upBound in aModule.etSumCentralityUpper.value()])
<<<<<<< HEAD
      (('demux', 'MET_energyCalibLUT'),       'M_METnoHFenergyCalibration_12to18.mif',     parseOfflineLUTfile(aModule.metCalibrationLUTFile.value(), 4096, aTruncate = True)),
      (('demux', 'METHF_energyCalibLUT'),     'M_METwithHFenergyCalibration_12to18.mif',   parseOfflineLUTfile(aModule.metHFCalibrationLUTFile.value(), 4096, aTruncate = True)),
      (('demux', 'ET_energyCalibLUT'),        'S_ETcalibration_12to18.mif',       parseOfflineLUTfile(aModule.etSumEttCalibrationLUTFile.value(), 4096, aTruncate = True)),
      (('demux', 'ecalET_energyCalibLUT'),    'R_EcalCalibration_12to18.mif',     parseOfflineLUTfile(aModule.etSumEcalSumCalibrationLUTFile.value(), 4096, aTruncate = True)),
      (('demux', 'MET_phiCalibLUT'),          'Q_METnoHFphiCalibration_12to18.mif',     parseOfflineLUTfile(aModule.metPhiCalibrationLUTFile.value(), 4096, aTruncate = True)),
      (('demux', 'METHF_phiCalibLUT'),        'Q_METwithHFphiCalibration_12to18.mif',   parseOfflineLUTfile(aModule.metHFPhiCalibrationLUTFile.value(), 4096, aTruncate = True)),
=======
      (('demux', 'ET_energyCalibLUT'),            'M_ETMET_11to18.mif',      parseOfflineLUTfile(aModule.etSumEttCalibrationLUTFile.value(), 2048, aTruncate = True)),
      (('demux', 'ecalET_energyCalibLUT'),        'M_ETMETecal_11to18.mif',  parseOfflineLUTfile(aModule.etSumEcalSumCalibrationLUTFile.value(), 2048, aTruncate = True)),
      (('demux', 'METX_energyCalibLUT'),          'M_ETMETX_11to18.mif',     parseOfflineLUTfile(aModule.etSumXCalibrationLUTFile.value(), 2048, aTruncate = True)),
      (('demux', 'METY_energyCalibLUT'),          'M_ETMETY_11to18.mif',     parseOfflineLUTfile(aModule.etSumYCalibrationLUTFile.value(), 2048, aTruncate = True)),
>>>>>>> 34797502
    ]

    result = [(a, b, parseOfflineLUTfile(c.value()) if isinstance(c, cms.FileInPath) else c) for a, b, c in result]

    return result


def getXmlParameterMap(aModule):
    result = {}
    for xmlDetails, mifName, value in getFullListOfParameters(aModule):
        if xmlDetails is not None:
            if xmlDetails[0] in result:
                result[xmlDetails[0]] += [(xmlDetails[1], value)]
            else:
                result[xmlDetails[0]] = [(xmlDetails[1], value)]

    return result


def getMifParameterMap(aModule):

    fullList = getFullListOfParameters(aModule)

    return {mifFileName : value for (_, mifFileName, value) in fullList if mifFileName is not None}


# Stolen from https://stackoverflow.com/questions/3095434/inserting-newlines-in-xml-file-generated-via-xml-etree-elementtree-in-python
def indent(elem, level=0):
    i = "\n" + level*"  "
    if len(elem):
        if not elem.text or not elem.text.strip():
            elem.text = i + "  "
        if not elem.tail or not elem.tail.strip():
            elem.tail = i
        for elem in elem:
            indent(elem, level+1)
        if not elem.tail or not elem.tail.strip():
            elem.tail = i
    else:
        if level and (not elem.tail or not elem.tail.strip()):
            elem.tail = i

def createMIF(aFilePath, aValue):
    print("Writing MIF file:", aFilePath)
    with open(aFilePath, 'w') as f:
        if isinstance(aValue, bool):
            aValue = (1 if aValue else 0)

        if isinstance(aValue, int):
            f.write( hex(aValue) )
        elif isinstance(aValue, list):
            f.write("\n".join([hex(x) for x in aValue]))
        else:
            raise RuntimeError("Do not know how to deal with parameter of type " + str(type(aValue)))


def createXML(parameters, contextId, outputFilePath):
    topNode = ET.Element('algo', id='calol2')
    contextNode = ET.SubElement(topNode, 'context', id=contextId)
    for paramId, value in parameters:
        if isinstance(value, bool):
            ET.SubElement(contextNode, 'param', id=paramId, type='bool').text = str(value).lower()
        elif isinstance(value, int):
            ET.SubElement(contextNode, 'param', id=paramId, type='uint').text = "0x{0:05X}".format(value)
        elif isinstance(value, str):
            ET.SubElement(contextNode, 'param', id=paramId, type='string').text = value
        elif isinstance(value, list):
            ET.SubElement(contextNode, 'param', id=paramId, type='vector:uint').text  = "\n      " + ",\n      ".join(["0x{0:05X}".format(x) for x in value]) + "\n    "
        else:
            raise RuntimeError("Do not know how to deal with parameter '" + paramId + "' of type " + str(type(value)))
    indent(topNode)

    print("Writing XML file:", outputFilePath)
    with open(outputFilePath, 'w') as f:
        f.write(ET.tostring(topNode))



if __name__ == '__main__':

    parser = argparse.ArgumentParser()

    parser.add_argument('params_cfi', help='Name of CMSSW cfi python file specifying the values for the calo parameters')
    parser.add_argument('output_dir', help='Directory for MIF/XML output files')

    outputFormatGroup = parser.add_mutually_exclusive_group(required=True)
    outputFormatGroup.add_argument('--mif', action='store_true')
    outputFormatGroup.add_argument('--xml', action='store_true')

    args = parser.parse_args()

    moduleName = 'L1Trigger.L1TCalorimeter.' + args.params_cfi
    print("Importing calo params from module:", moduleName)
    caloParams = import_module(moduleName).caloStage2Params

    print(caloParams.egCalibrationLUTFile.value())
    print(caloParams.egIsoLUTFile.value())
    print(caloParams.egIsoLUTFile2.value())
    os.mkdir(args.output_dir)

    if args.mif:
        for fileName, value in six.iteritems(getMifParameterMap(caloParams)):
            createMIF(args.output_dir + '/' + fileName, value) 
    else:
        for fileTag, paramList in six.iteritems(getXmlParameterMap(caloParams)):
            createXML(paramList, 'MainProcessor' if fileTag.startswith('mp') else 'Demux', args.output_dir + '/algo_' + fileTag + '.xml')<|MERGE_RESOLUTION|>--- conflicted
+++ resolved
@@ -130,12 +130,6 @@
       (('mp_jet', 'HTMHT_maxJetEta'),    'HTMHT_maxJetEta.mif',         aModule.etSumEtaMax[1]), # assert == etSumEtaMax[3] ?
       (('mp_jet', 'HT_jetThreshold'),    '8_HtThreshold.mif',           int(aModule.etSumEtThreshold[1] / aModule.etSumLsb.value())),
       (('mp_jet', 'MHT_jetThreshold'),   '9_MHtThreshold.mif',          int(aModule.etSumEtThreshold[3] / aModule.etSumLsb.value())),
-<<<<<<< HEAD
-      (('mp_jet', 'jetBypassPileUpSub'), 'BypassJetPUS.mif',            bool(aModule.jetBypassPUS.value())),
-      (('mp_jet', 'jetEnergyCalibLUT'),  'L_JetCalibration_11to18.mif', parseOfflineLUTfile(aModule.jetCalibrationLUTFile.value(), 2048)),
-      (('mp_jet', 'jetPUSUsePhiRing'), 'PhiRingPUS.mif',        bool(aModule.jetPUSUsePhiRing.value())),
-=======
->>>>>>> 34797502
     ]
 
     result += [
@@ -152,19 +146,12 @@
       (('demux', 'algoRev'), None, 0xcafe),
       (('demux', 'ET_centralityLowerThresholds'), 'CentralityLowerThrs.mif', [ int(round(loBound / aModule.etSumLsb.value())) for loBound in aModule.etSumCentralityLower.value()]),
       (('demux', 'ET_centralityUpperThresholds'), 'CentralityUpperThrs.mif', [ int(round(upBound / aModule.etSumLsb.value())) for upBound in aModule.etSumCentralityUpper.value()])
-<<<<<<< HEAD
       (('demux', 'MET_energyCalibLUT'),       'M_METnoHFenergyCalibration_12to18.mif',     parseOfflineLUTfile(aModule.metCalibrationLUTFile.value(), 4096, aTruncate = True)),
       (('demux', 'METHF_energyCalibLUT'),     'M_METwithHFenergyCalibration_12to18.mif',   parseOfflineLUTfile(aModule.metHFCalibrationLUTFile.value(), 4096, aTruncate = True)),
       (('demux', 'ET_energyCalibLUT'),        'S_ETcalibration_12to18.mif',       parseOfflineLUTfile(aModule.etSumEttCalibrationLUTFile.value(), 4096, aTruncate = True)),
       (('demux', 'ecalET_energyCalibLUT'),    'R_EcalCalibration_12to18.mif',     parseOfflineLUTfile(aModule.etSumEcalSumCalibrationLUTFile.value(), 4096, aTruncate = True)),
       (('demux', 'MET_phiCalibLUT'),          'Q_METnoHFphiCalibration_12to18.mif',     parseOfflineLUTfile(aModule.metPhiCalibrationLUTFile.value(), 4096, aTruncate = True)),
       (('demux', 'METHF_phiCalibLUT'),        'Q_METwithHFphiCalibration_12to18.mif',   parseOfflineLUTfile(aModule.metHFPhiCalibrationLUTFile.value(), 4096, aTruncate = True)),
-=======
-      (('demux', 'ET_energyCalibLUT'),            'M_ETMET_11to18.mif',      parseOfflineLUTfile(aModule.etSumEttCalibrationLUTFile.value(), 2048, aTruncate = True)),
-      (('demux', 'ecalET_energyCalibLUT'),        'M_ETMETecal_11to18.mif',  parseOfflineLUTfile(aModule.etSumEcalSumCalibrationLUTFile.value(), 2048, aTruncate = True)),
-      (('demux', 'METX_energyCalibLUT'),          'M_ETMETX_11to18.mif',     parseOfflineLUTfile(aModule.etSumXCalibrationLUTFile.value(), 2048, aTruncate = True)),
-      (('demux', 'METY_energyCalibLUT'),          'M_ETMETY_11to18.mif',     parseOfflineLUTfile(aModule.etSumYCalibrationLUTFile.value(), 2048, aTruncate = True)),
->>>>>>> 34797502
     ]
 
     result = [(a, b, parseOfflineLUTfile(c.value()) if isinstance(c, cms.FileInPath) else c) for a, b, c in result]
