<export>
  <lib   name="1"/>
</export>
<use   name="L1Trigger/CSCCommonTrigger"/>
<use   name="L1Trigger/DTUtilities"/>
<use   name="L1Trigger/DTTrackFinder"/>
<use   name="Geometry/CSCGeometry"/>
<use   name="Geometry/Records"/>
<use   name="DataFormats/MuonDetId"/>
<use   name="DataFormats/CSCDigi"/>
<use   name="DataFormats/L1CSCTrackFinder"/>
<use   name="DataFormats/L1DTTrackFinder"/>
<use   name="DataFormats/L1GlobalMuonTrigger"/>
<use   name="boost"/>

<flags ADD_SUBDIR="1"/>
<<<<<<< HEAD
<flags CXXFLAGS="-O0 -Wno-constant-logical-operand -Wno-parentheses-equality"/>
<flags REM_CXXFLAGS="-flto"/>
=======
<flags CXXFLAGS="-O1"/>
<flags REM_CXXFLAGS="-flto"/>
<!-- Disable optimizer due to high memory usage by Clang
     (3.6 RC1 and trunk, 2015 Jan 28) -->
<release name=".*_CLANG_.*">
  <flags CXXFLAGS="-O0"/>
</release>
>>>>>>> e7c6dfc3
<|MERGE_RESOLUTION|>--- conflicted
+++ resolved
@@ -14,15 +14,10 @@
 <use   name="boost"/>
 
 <flags ADD_SUBDIR="1"/>
-<<<<<<< HEAD
 <flags CXXFLAGS="-O0 -Wno-constant-logical-operand -Wno-parentheses-equality"/>
-<flags REM_CXXFLAGS="-flto"/>
-=======
-<flags CXXFLAGS="-O1"/>
 <flags REM_CXXFLAGS="-flto"/>
 <!-- Disable optimizer due to high memory usage by Clang
      (3.6 RC1 and trunk, 2015 Jan 28) -->
 <release name=".*_CLANG_.*">
   <flags CXXFLAGS="-O0"/>
-</release>
->>>>>>> e7c6dfc3
+</release>