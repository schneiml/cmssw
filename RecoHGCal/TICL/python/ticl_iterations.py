import FWCore.ParameterSet.Config as cms

from RecoLocalCalo.HGCalRecProducers.HGCalUncalibRecHit_cfi import *
from RecoLocalCalo.HGCalRecProducers.HGCalRecHit_cfi import *

# patch particle flow clusters for HGC into local reco sequence
# (for now until global reco is going with some sort of clustering)
from RecoParticleFlow.PFClusterProducer.particleFlowRecHitHGC_cff import *
from RecoParticleFlow.PFClusterProducer.particleFlowClusterHGC_cfi import *
from RecoLocalCalo.HGCalRecProducers.hgcalLayerClusters_cff import hgcalLayerClusters
from RecoLocalCalo.HGCalRecProducers.hgcalMultiClusters_cfi import hgcalMultiClusters

from RecoHGCal.TICL.ticlSeedingRegionProducer_cfi import ticlSeedingRegionProducer
from RecoHGCal.TICL.ticlLayerTileProducer_cfi import ticlLayerTileProducer
from RecoHGCal.TICL.trackstersProducer_cfi import trackstersProducer
from RecoHGCal.TICL.filteredLayerClustersProducer_cfi import filteredLayerClustersProducer
from RecoHGCal.TICL.multiClustersFromTrackstersProducer_cfi import multiClustersFromTrackstersProducer
from RecoHGCal.TICL.ticlCandidateFromTrackstersProducer_cfi import ticlCandidateFromTrackstersProducer
from RecoHGCal.TICL.pfTICLProducer_cfi import pfTICLProducer
from Validation.HGCalValidation.ticlPFValidationDefault_cfi import ticlPFValidationDefault as ticlPFValidation

## withReco: requires full reco of the event to run this part
## i.e. collections of generalTracks can be accessed
def TICL_iterations_withReco(process):
  process.FEVTDEBUGHLTEventContent.outputCommands.extend(['keep *_multiClustersFromTracksters*_*_*',
    'keep *_ticlCandidateFromTrackstersProducer*_*_*',
    'keep *_pfTICLProducer*_*_*'])

  process.ticlLayerTileProducer = ticlLayerTileProducer.clone()

  process.ticlSeedingTrk = ticlSeedingRegionProducer.clone(
    algoId = 1
  )

  process.filteredLayerClustersTrk = filteredLayerClustersProducer.clone(
    clusterFilter = "ClusterFilterByAlgo",
    algo_number = 8,
    iteration_label = "Trk"
  )

  process.trackstersTrk = trackstersProducer.clone(
    filtered_mask = cms.InputTag("filteredLayerClustersTrk", "Trk"),
    seeding_regions = "ticlSeedingTrk",
    missing_layers = 3,
    min_clusters_per_ntuplet = 5,
    min_cos_theta = 0.99, # ~10 degrees                                              
    min_cos_pointing = 0.9
  )

  process.multiClustersFromTrackstersTrk = multiClustersFromTrackstersProducer.clone(
      label = "TrkMultiClustersFromTracksterByCA",
      Tracksters = "trackstersTrk"
  )

  process.ticlSeedingGlobal = ticlSeedingRegionProducer.clone(
    algoId = 2
  )

  process.filteredLayerClustersMIP = filteredLayerClustersProducer.clone(
      clusterFilter = "ClusterFilterBySize",
      algo_number = 8,
      max_cluster_size = 2, # inclusive
      iteration_label = "MIP"
  )

  process.trackstersMIP = trackstersProducer.clone(
      filtered_mask = cms.InputTag("filteredLayerClustersMIP", "MIP"),
      seeding_regions = "ticlSeedingGlobal",
      missing_layers = 3,
      min_clusters_per_ntuplet = 15,
      min_cos_theta = 0.99, # ~10 degrees
      min_cos_pointing = 0.9,
      out_in_dfs = False,
  )

  process.multiClustersFromTrackstersMIP = multiClustersFromTrackstersProducer.clone(
      label = "MIPMultiClustersFromTracksterByCA",
      Tracksters = "trackstersMIP"
  )

  process.filteredLayerClusters = filteredLayerClustersProducer.clone(
      clusterFilter = "ClusterFilterByAlgoAndSize",
      min_cluster_size = 2,
      algo_number = 8,
      iteration_label = "algo8",
      LayerClustersInputMask = "trackstersMIP"
  )

  process.trackstersEM = trackstersProducer.clone(
      max_out_in_hops = 4,
      original_mask = "trackstersMIP",
      filtered_mask = cms.InputTag("filteredLayerClusters", "algo8"),
      seeding_regions = "ticlSeedingGlobal",
      missing_layers = 1,
      min_clusters_per_ntuplet = 10,
      min_cos_theta = 0.984, # ~10 degrees
      min_cos_pointing = 0.9 # ~26 degrees
  )

  process.multiClustersFromTrackstersEM = multiClustersFromTrackstersProducer.clone(
      Tracksters = "trackstersEM"
  )


  process.trackstersHAD = trackstersProducer.clone(
      filtered_mask = cms.InputTag("filteredLayerClusters", "algo8"),
      seeding_regions = "ticlSeedingGlobal",
      missing_layers = 2,
      min_clusters_per_ntuplet = 10,
      min_cos_theta = 0.8, 
      min_cos_pointing = 0.7
  )

  process.multiClustersFromTrackstersHAD = multiClustersFromTrackstersProducer.clone(
      Tracksters = "trackstersHAD"
  )

  process.ticlCandidateFromTrackstersProducer = ticlCandidateFromTrackstersProducer.clone()

  process.pfTICLProducer = pfTICLProducer.clone()

  process.hgcalMultiClusters = hgcalMultiClusters
  process.TICL_Task = cms.Task(
      process.ticlLayerTileProducer,
      process.ticlSeedingTrk,
      process.filteredLayerClustersTrk,
      process.trackstersTrk,
      process.multiClustersFromTrackstersTrk,
      process.ticlSeedingGlobal,
      process.filteredLayerClustersMIP,
      process.trackstersMIP,
      process.multiClustersFromTrackstersMIP,
      process.filteredLayerClusters,
      process.trackstersEM,
      process.multiClustersFromTrackstersEM,
      process.trackstersHAD,
      process.multiClustersFromTrackstersHAD,
      process.ticlCandidateFromTrackstersProducer,
      process.pfTICLProducer)

  process.schedule.associate(process.TICL_Task)
<<<<<<< HEAD

  if getattr(process,'hgcalValidator'):
    process.hgcalValidator.label = [cms.InputTag("hgcalLayerClusters"),
        cms.InputTag("multiClustersFromTrackstersEM", "MultiClustersFromTracksterByCA")]
    process.hgcalValidator.domulticlustersPlots = True
=======
  process.ticlPFValidation = ticlPFValidation
  process.hgcalValidation.insert(-1, process.ticlPFValidation)

>>>>>>> 3717faac
  return process


## TICL_iterations: to be run with local HGCAL reco only
## i.e. collections of generalTracks (track-seeded iteration) NOT available
def TICL_iterations(process):
  process.FEVTDEBUGHLTEventContent.outputCommands.extend(['keep *_multiClustersFromTracksters*_*_*'])

  process.ticlLayerTileProducer = ticlLayerTileProducer.clone()

  process.ticlSeedingGlobal = ticlSeedingRegionProducer.clone(
    algoId = 2
  )

  process.filteredLayerClustersMIP = filteredLayerClustersProducer.clone(
      clusterFilter = "ClusterFilterBySize",
      algo_number = 8,
      max_cluster_size = 2, # inclusive
      iteration_label = "MIP"
  )

  process.trackstersMIP = trackstersProducer.clone(
      filtered_mask = cms.InputTag("filteredLayerClustersMIP", "MIP"),
      seeding_regions = "ticlSeedingGlobal",
      missing_layers = 3,
      min_clusters_per_ntuplet = 15,
      min_cos_theta = 0.99, # ~10 degrees
  )

  process.multiClustersFromTrackstersMIP = multiClustersFromTrackstersProducer.clone(
      label = "MIPMultiClustersFromTracksterByCA",
      Tracksters = "trackstersMIP"
  )

  process.filteredLayerClusters = filteredLayerClustersProducer.clone(
      clusterFilter = "ClusterFilterByAlgoAndSize",
      min_cluster_size = 2,
      algo_number = 8,
      iteration_label = "algo8"
  )

  process.tracksters = trackstersProducer.clone(
      original_mask = "trackstersMIP",
      filtered_mask = cms.InputTag("filteredLayerClusters", "algo8"),
      seeding_regions = "ticlSeedingGlobal",
      missing_layers = 2,
      min_clusters_per_ntuplet = 15,
      min_cos_theta = 0.94, # ~20 degrees
      min_cos_pointing = 0.7
  )

  process.multiClustersFromTracksters = multiClustersFromTrackstersProducer.clone(
      Tracksters = "tracksters"
  )

  process.HGCalUncalibRecHit = HGCalUncalibRecHit
  process.HGCalRecHit = HGCalRecHit
  process.hgcalLayerClusters = hgcalLayerClusters
  process.hgcalMultiClusters = hgcalMultiClusters
  process.TICL_Task = cms.Task(process.HGCalUncalibRecHit,
      process.HGCalRecHit,
      process.hgcalLayerClusters,
      process.filteredLayerClustersMIP,
      process.ticlLayerTileProducer,
      process.ticlSeedingGlobal,
      process.trackstersMIP,
      process.multiClustersFromTrackstersMIP,
      process.filteredLayerClusters,
      process.tracksters,
      process.multiClustersFromTracksters,
      process.hgcalMultiClusters)
  process.schedule = cms.Schedule(process.raw2digi_step,process.FEVTDEBUGHLToutput_step)
  process.schedule.associate(process.TICL_Task)
  return process
<|MERGE_RESOLUTION|>--- conflicted
+++ resolved
@@ -139,17 +139,15 @@
       process.pfTICLProducer)
 
   process.schedule.associate(process.TICL_Task)
-<<<<<<< HEAD
-
+
+  process.ticlPFValidation = ticlPFValidation
+  process.hgcalValidation.insert(-1, process.ticlPFValidation)
+  
   if getattr(process,'hgcalValidator'):
     process.hgcalValidator.label = [cms.InputTag("hgcalLayerClusters"),
         cms.InputTag("multiClustersFromTrackstersEM", "MultiClustersFromTracksterByCA")]
     process.hgcalValidator.domulticlustersPlots = True
-=======
-  process.ticlPFValidation = ticlPFValidation
-  process.hgcalValidation.insert(-1, process.ticlPFValidation)
-
->>>>>>> 3717faac
+    
   return process
 
 
