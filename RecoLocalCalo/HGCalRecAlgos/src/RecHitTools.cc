#include "RecoLocalCalo/HGCalRecAlgos/interface/RecHitTools.h"

#include "DataFormats/ForwardDetId/interface/HGCalDetId.h"
#include "DataFormats/ForwardDetId/interface/HGCScintillatorDetId.h"
#include "DataFormats/ForwardDetId/interface/HGCSiliconDetId.h"
#include "DataFormats/HcalDetId/interface/HcalDetId.h"
#include "Geometry/HGCalGeometry/interface/HGCalGeometry.h"
#include "Geometry/HcalTowerAlgo/interface/HcalGeometry.h"
#include "Geometry/CaloGeometry/interface/CaloGeometry.h"
#include "Geometry/Records/interface/CaloGeometryRecord.h"
#include "Geometry/Records/interface/IdealGeometryRecord.h"

#include "FWCore/Framework/interface/ESHandle.h"

#include "FWCore/Framework/interface/Event.h"
#include "FWCore/Framework/interface/EventSetup.h"

using namespace hgcal;

namespace {
  template <typename DDD>
  inline void check_ddd(const DDD* ddd) {
    if (nullptr == ddd) {
      throw cms::Exception("hgcal::RecHitTools") << "DDDConstants not accessibl to hgcal::RecHitTools!";
    }
  }

  template <typename GEOM>
  inline void check_geom(const GEOM* geom) {
    if (nullptr == geom) {
      throw cms::Exception("hgcal::RecHitTools") << "Geometry not provided yet to hgcal::RecHitTools!";
    }
  }

  inline const HGCalDDDConstants* get_ddd(const CaloSubdetectorGeometry* geom, const HGCalDetId& detid) {
    const HGCalGeometry* hg = static_cast<const HGCalGeometry*>(geom);
    const HGCalDDDConstants* ddd = &(hg->topology().dddConstants());
    check_ddd(ddd);
    return ddd;
  }

  inline const HGCalDDDConstants* get_ddd(const CaloSubdetectorGeometry* geom, const HGCSiliconDetId& detid) {
    const HGCalGeometry* hg = static_cast<const HGCalGeometry*>(geom);
    const HGCalDDDConstants* ddd = &(hg->topology().dddConstants());
    check_ddd(ddd);
    return ddd;
  }

  inline const HGCalDDDConstants* get_ddd(const CaloSubdetectorGeometry* geom, const HFNoseDetId& detid) {
    const HGCalGeometry* hg = static_cast<const HGCalGeometry*>(geom);
    const HGCalDDDConstants* ddd = &(hg->topology().dddConstants());
    check_ddd(ddd);
    return ddd;
  }

  inline const HGCalDDDConstants* get_ddd(const CaloGeometry* geom, int type, int maxLayerEE, int layer) {
    DetId::Detector det = ((type == 0) ? DetId::Forward : ((layer > maxLayerEE) ? DetId::HGCalHSi : DetId::HGCalEE));
    int subdet = ((type != 0) ? ForwardSubdetector::ForwardEmpty
                              : ((layer > maxLayerEE) ? ForwardSubdetector::HGCEE : ForwardSubdetector::HGCHEF));
    const HGCalGeometry* hg = static_cast<const HGCalGeometry*>(geom->getSubdetectorGeometry(det, subdet));
    const HGCalDDDConstants* ddd = &(hg->topology().dddConstants());
    check_ddd(ddd);
    return ddd;
  }

}  // namespace

void RecHitTools::getEvent(const edm::Event& ev) {}

void RecHitTools::getEventSetup(const edm::EventSetup& es) {
  edm::ESHandle<CaloGeometry> geom;
  es.get<CaloGeometryRecord>().get(geom);

  geom_ = geom.product();
  unsigned int wmaxEE(0), wmaxFH(0);
  auto geomEE = static_cast<const HGCalGeometry*>(
      geom_->getSubdetectorGeometry(DetId::HGCalEE, ForwardSubdetector::ForwardEmpty));
  //check if it's the new geometry
  if (geomEE) {
    geometryType_ = 1;
    fhOffset_ = (geomEE->topology().dddConstants()).layers(true);
    wmaxEE = (geomEE->topology().dddConstants()).waferCount(0);
    auto geomFH = static_cast<const HGCalGeometry*>(
        geom_->getSubdetectorGeometry(DetId::HGCalHSi, ForwardSubdetector::ForwardEmpty));
    wmaxFH = (geomFH->topology().dddConstants()).waferCount(0);
    fhLastLayer_ = fhOffset_ + (geomFH->topology().dddConstants()).layers(true);
    auto geomBH = static_cast<const HGCalGeometry*>(
        geom_->getSubdetectorGeometry(DetId::HGCalHSc, ForwardSubdetector::ForwardEmpty));
    bhOffset_ =
        fhOffset_ + (geomBH->topology().dddConstants()).firstLayer() - (geomEE->topology().dddConstants()).firstLayer();
    bhLastLayer_ = bhOffset_ + (geomBH->topology().dddConstants()).layers(true);
  } else {
    geometryType_ = 0;
<<<<<<< HEAD
    geomEE =
        static_cast<const HGCalGeometry*>(geom_->getSubdetectorGeometry(DetId::Forward, ForwardSubdetector::HGCEE));
=======
    auto geomEE = static_cast<const HGCalGeometry*>(geom_->getSubdetectorGeometry(DetId::Forward,ForwardSubdetector::HGCEE));
>>>>>>> 2ef7dad5
    fhOffset_ = (geomEE->topology().dddConstants()).layers(true);
    wmaxEE = 1 + (geomEE->topology().dddConstants()).waferMax();
    auto geomFH =
        static_cast<const HGCalGeometry*>(geom_->getSubdetectorGeometry(DetId::Forward, ForwardSubdetector::HGCHEF));
    bhOffset_ = fhOffset_ + (geomFH->topology().dddConstants()).layers(true);
    wmaxFH = 1 + (geomFH->topology().dddConstants()).waferMax();
    fhLastLayer_ = bhOffset_;
    auto geomBH =
        static_cast<const HcalGeometry*>(geom_->getSubdetectorGeometry(DetId::Hcal, HcalSubdetector::HcalEndcap));
    bhLastLayer_ = bhOffset_ + (geomBH->topology().dddConstants())->getMaxDepth(1);
  }
  maxNumberOfWafersPerLayer_ = std::max(wmaxEE, wmaxFH);
  // For nose geometry
  auto geomNose =
      static_cast<const HGCalGeometry*>(geom_->getSubdetectorGeometry(DetId::Forward, ForwardSubdetector::HFNose));
  if (geomNose) {
    maxNumberOfWafersNose_ = (geomNose->topology().dddConstants()).waferCount(0);
  } else {
    maxNumberOfWafersNose_ = 0;
  }
}

const CaloSubdetectorGeometry* RecHitTools::getSubdetectorGeometry(const DetId& id) const {
  DetId::Detector det = id.det();
  int subdet = (det == DetId::HGCalEE || det == DetId::HGCalHSi || det == DetId::HGCalHSc)
                   ? ForwardSubdetector::ForwardEmpty
                   : id.subdetId();
  auto geom = geom_->getSubdetectorGeometry(det, subdet);
  check_geom(geom);
  return geom;
}

GlobalPoint RecHitTools::getPosition(const DetId& id) const {
  auto geom = getSubdetectorGeometry(id);
  GlobalPoint position;
  if (id.det() == DetId::Hcal) {
    position = geom->getGeometry(id)->getPosition();
  } else {
    auto hg = static_cast<const HGCalGeometry*>(geom);
    position = hg->getPosition(id);
  }
  return position;
}

GlobalPoint RecHitTools::getPositionLayer(int layer, bool nose) const {
  int lay = std::abs(layer);
  double z(0);
  if (nose) {
    auto geomNose =
        static_cast<const HGCalGeometry*>(geom_->getSubdetectorGeometry(DetId::Forward, ForwardSubdetector::HFNose));
    if (geomNose) {
      const HGCalDDDConstants* ddd = &(geomNose->topology().dddConstants());
      if (ddd)
        z = (layer > 0) ? ddd->waferZ(lay, true) : -ddd->waferZ(lay, true);
    }
  } else {
    const HGCalDDDConstants* ddd = get_ddd(geom_, geometryType_, fhOffset_, lay);
    z = (layer > 0) ? ddd->waferZ(lay, true) : -ddd->waferZ(lay, true);
  }
  return GlobalPoint(0, 0, z);
}

int RecHitTools::zside(const DetId& id) const {
  int zside = 0;
  if (id.det() == DetId::HGCalEE || id.det() == DetId::HGCalHSi) {
    zside = HGCSiliconDetId(id).zside();
  } else if (id.det() == DetId::HGCalHSc) {
    zside = HGCScintillatorDetId(id).zside();
  } else if (id.det() == DetId::Forward && id.subdetId() == static_cast<int>(HFNose)) {
    zside = HFNoseDetId(id).zside();
  } else if (id.det() == DetId::Forward) {
    zside = HGCalDetId(id).zside();
  } else if (id.det() == DetId::Hcal && id.subdetId() == HcalEndcap) {
    zside = HcalDetId(id).zside();
  }
  return zside;
}

std::float_t RecHitTools::getSiThickness(const DetId& id) const {
  auto geom = getSubdetectorGeometry(id);
  std::float_t thick(0.37);
  if (id.det() == DetId::HGCalEE || id.det() == DetId::HGCalHSi) {
    const HGCSiliconDetId hid(id);
    auto ddd = get_ddd(geom, hid);
    thick = ddd->cellThickness(hid.layer(), hid.waferU(), hid.waferV());
  } else if (id.det() == DetId::Forward && id.subdetId() == static_cast<int>(HFNose)) {
    const HFNoseDetId hid(id);
    auto ddd = get_ddd(geom, hid);
    thick = ddd->cellThickness(hid.layer(), hid.waferU(), hid.waferV());
  } else if (id.det() == DetId::Forward) {
    const HGCalDetId hid(id);
    auto ddd = get_ddd(geom, hid);
    thick = ddd->cellThickness(hid.layer(), hid.wafer(), 0);
  } else {
    LogDebug("getSiThickness::InvalidSiliconDetid")
        << "det id: " << std::hex << id.rawId() << std::dec << ":" << id.det() << " is not HGCal silicon!";
    // It does not make any sense to return 0.37 as thickness for a detector
    // that is not Silicon(does it?). Mark it as 0. to be able to distinguish
    // the case.
    thick = 0.f;
  }
  return thick;
}

int RecHitTools::getSiThickIndex(const DetId& id) const {
  int thickIndex = -1;
  if (id.det() == DetId::HGCalEE || id.det() == DetId::HGCalHSi) {
    thickIndex = HGCSiliconDetId(id).type();
  } else if (id.det() == DetId::Forward && id.subdetId() == static_cast<int>(HFNose)) {
    thickIndex = HFNoseDetId(id).type();
  } else if (id.det() == DetId::Forward) {
    float thickness = getSiThickness(id);
    if (thickness > 99. && thickness < 121.)
      thickIndex = 0;
    else if (thickness > 199. && thickness < 201.)
      thickIndex = 1;
    else if (thickness > 299. && thickness < 301.)
      thickIndex = 2;
    else
      assert(thickIndex > 0 && "ERROR - silicon thickness has a nonsensical value");
  }
  return thickIndex;
}

std::float_t RecHitTools::getRadiusToSide(const DetId& id) const {
  auto geom = getSubdetectorGeometry(id);
  std::float_t size(std::numeric_limits<std::float_t>::max());
  if (id.det() == DetId::HGCalEE || id.det() == DetId::HGCalHSi) {
    const HGCSiliconDetId hid(id);
    auto ddd = get_ddd(geom, hid);
    size = ddd->cellSizeHex(hid.type());
  } else if (id.det() == DetId::Forward && id.subdetId() == static_cast<int>(HFNose)) {
    const HFNoseDetId hid(id);
    auto ddd = get_ddd(geom, hid);
    size = ddd->cellSizeHex(hid.type());
  } else if (id.det() == DetId::Forward) {
    const HGCalDetId hid(id);
    auto ddd = get_ddd(geom, hid);
    size = ddd->cellSizeHex(hid.waferType());
  } else {
    edm::LogError("getRadiusToSide::InvalidSiliconDetid")
        << "det id: " << std::hex << id.rawId() << std::dec << ":" << id.det() << " is not HGCal silicon!";
  }
  return size;
}

unsigned int RecHitTools::getLayer(const ForwardSubdetector type) const {
  int layer(0);
  switch (type) {
    case (ForwardSubdetector::HGCEE): {
      auto geomEE =
          static_cast<const HGCalGeometry*>(geom_->getSubdetectorGeometry(DetId::Forward, ForwardSubdetector::HGCEE));
      layer = (geomEE->topology().dddConstants()).layers(true);
      break;
    }
    case (ForwardSubdetector::HGCHEF): {
      auto geomFH =
          static_cast<const HGCalGeometry*>(geom_->getSubdetectorGeometry(DetId::Forward, ForwardSubdetector::HGCHEF));
      layer = (geomFH->topology().dddConstants()).layers(true);
      break;
    }
    case (ForwardSubdetector::HGCHEB): {
      auto geomBH =
          static_cast<const HcalGeometry*>(geom_->getSubdetectorGeometry(DetId::Hcal, HcalSubdetector::HcalEndcap));
      layer = (geomBH->topology().dddConstants())->getMaxDepth(1);
      break;
    }
    case (ForwardSubdetector::ForwardEmpty): {
      auto geomEE =
          static_cast<const HGCalGeometry*>(geom_->getSubdetectorGeometry(DetId::Forward, ForwardSubdetector::HGCEE));
      layer = (geomEE->topology().dddConstants()).layers(true);
      auto geomFH =
          static_cast<const HGCalGeometry*>(geom_->getSubdetectorGeometry(DetId::Forward, ForwardSubdetector::HGCHEF));
      layer += (geomFH->topology().dddConstants()).layers(true);
      auto geomBH =
          static_cast<const HcalGeometry*>(geom_->getSubdetectorGeometry(DetId::Hcal, HcalSubdetector::HcalEndcap));
      if (geomBH)
        layer += (geomBH->topology().dddConstants())->getMaxDepth(1);
      auto geomBH2 =
          static_cast<const HGCalGeometry*>(geom_->getSubdetectorGeometry(DetId::Forward, ForwardSubdetector::HGCHEB));
      if (geomBH2)
        layer += (geomBH2->topology().dddConstants()).layers(true);
      break;
    }
    case (ForwardSubdetector::HFNose): {
      auto geomHFN =
          static_cast<const HGCalGeometry*>(geom_->getSubdetectorGeometry(DetId::Forward, ForwardSubdetector::HFNose));
      layer = (geomHFN->topology().dddConstants()).layers(true);
      break;
    }
    default:
      layer = 0;
  }
  return (unsigned int)(layer);
}

unsigned int RecHitTools::getLayer(const DetId::Detector type, bool nose) const {
  int layer;
  switch (type) {
    case (DetId::HGCalEE): {
      auto geomEE =
          static_cast<const HGCalGeometry*>(geom_->getSubdetectorGeometry(type, ForwardSubdetector::ForwardEmpty));
      layer = (geomEE->topology().dddConstants()).layers(true);
      break;
    }
    case (DetId::HGCalHSi): {
      auto geomFH =
          static_cast<const HGCalGeometry*>(geom_->getSubdetectorGeometry(type, ForwardSubdetector::ForwardEmpty));
      layer = (geomFH->topology().dddConstants()).layers(true);
      break;
    }
    case (DetId::HGCalHSc): {
      auto geomBH =
          static_cast<const HGCalGeometry*>(geom_->getSubdetectorGeometry(type, ForwardSubdetector::ForwardEmpty));
      layer = (geomBH->topology().dddConstants()).layers(true);
      break;
    }
    case (DetId::Forward): {
      if (nose) {
        auto geomHFN = static_cast<const HGCalGeometry*>(
            geom_->getSubdetectorGeometry(DetId::Forward, ForwardSubdetector::HFNose));
        layer = (geomHFN->topology().dddConstants()).layers(true);
      } else {
        auto geomEE = static_cast<const HGCalGeometry*>(
            geom_->getSubdetectorGeometry(DetId::HGCalEE, ForwardSubdetector::ForwardEmpty));
        layer = (geomEE->topology().dddConstants()).layers(true);
        auto geomFH = static_cast<const HGCalGeometry*>(
            geom_->getSubdetectorGeometry(DetId::HGCalHSi, ForwardSubdetector::ForwardEmpty));
        layer += (geomFH->topology().dddConstants()).layers(true);
      }
      break;
    }
    default:
      layer = 0;
  }
  return (unsigned int)(layer);
}

unsigned int RecHitTools::getLayer(const DetId& id) const {
  unsigned int layer = std::numeric_limits<unsigned int>::max();
  if (id.det() == DetId::HGCalEE || id.det() == DetId::HGCalHSi) {
    layer = HGCSiliconDetId(id).layer();
  } else if (id.det() == DetId::HGCalHSc) {
    layer = HGCScintillatorDetId(id).layer();
  } else if (id.det() == DetId::Forward && id.subdetId() == static_cast<int>(HFNose)) {
    layer = HFNoseDetId(id).layer();
  } else if (id.det() == DetId::Forward) {
    layer = HGCalDetId(id).layer();
  } else if (id.det() == DetId::Hcal && id.subdetId() == HcalEndcap) {
    layer = HcalDetId(id).depth();
  }
  return layer;
}

unsigned int RecHitTools::getLayerWithOffset(const DetId& id) const {
  unsigned int layer = getLayer(id);
  if (id.det() == DetId::Forward && id.subdetId() == HGCHEF) {
    layer += fhOffset_;
  } else if (id.det() == DetId::HGCalHSi || id.det() == DetId::HGCalHSc) {
    // DetId::HGCalHSc hits include the offset w.r.t. EE already
    layer += fhOffset_;
  } else if (id.det() == DetId::Hcal && id.subdetId() == HcalEndcap) {
    layer += bhOffset_;
  }
  return layer;
}

std::pair<int, int> RecHitTools::getWafer(const DetId& id) const {
  int waferU = std::numeric_limits<int>::max();
  int waferV = 0;
  if ((id.det() == DetId::HGCalEE) || (id.det() == DetId::HGCalHSi)) {
    waferU = HGCSiliconDetId(id).waferU();
    waferV = HGCSiliconDetId(id).waferV();
  } else if (id.det() == DetId::Forward && id.subdetId() == static_cast<int>(HFNose)) {
    waferU = HFNoseDetId(id).waferU();
    waferV = HFNoseDetId(id).waferV();
  } else if (id.det() == DetId::Forward) {
    waferU = HGCalDetId(id).wafer();
  } else {
    edm::LogError("getWafer::InvalidSiliconDetid")
        << "det id: " << std::hex << id.rawId() << std::dec << ":" << id.det() << " is not HGCal silicon!";
  }
  return std::pair<int, int>(waferU, waferV);
}

std::pair<int, int> RecHitTools::getCell(const DetId& id) const {
  int cellU = std::numeric_limits<int>::max();
  int cellV = 0;
  if ((id.det() == DetId::HGCalEE) || (id.det() == DetId::HGCalHSi)) {
    cellU = HGCSiliconDetId(id).cellU();
    cellV = HGCSiliconDetId(id).cellV();
  } else if (id.det() == DetId::Forward && id.subdetId() == static_cast<int>(HFNose)) {
    cellU = HFNoseDetId(id).cellU();
    cellV = HFNoseDetId(id).cellV();
  } else if (id.det() == DetId::Forward) {
    cellU = HGCalDetId(id).cell();
  } else {
    edm::LogError("getCell::InvalidSiliconDetid")
        << "det id: " << std::hex << id.rawId() << std::dec << ":" << id.det() << " is not HGCal silicon!";
  }
  return std::pair<int, int>(cellU, cellV);
}

bool RecHitTools::isHalfCell(const DetId& id) const {
  bool ishalf = false;
  if (id.det() == DetId::Forward) {
    HGCalDetId hid(id);
    auto geom = getSubdetectorGeometry(hid);
    auto ddd = get_ddd(geom, hid);
    const int waferType = ddd->waferTypeT(hid.waferType());
    return ddd->isHalfCell(waferType, hid.cell());
  }
  //new geometry is always false
  return ishalf;
}

bool RecHitTools::isSilicon( const DetId& id ) const {
  bool isSilicon_ = false;
  if (id.det() == DetId::HGCalEE || id.det() == DetId::HGCalHSi) 
    isSilicon_ = true;
  return isSilicon_;
}

float RecHitTools::getEta(const GlobalPoint& position, const float& vertex_z) const {
  GlobalPoint corrected_position = GlobalPoint(position.x(), position.y(), position.z() - vertex_z);
  return corrected_position.eta();
}

float RecHitTools::getEta(const DetId& id, const float& vertex_z) const {
  GlobalPoint position = getPosition(id);
  float eta = getEta(position, vertex_z);
  return eta;
}

float RecHitTools::getPhi(const GlobalPoint& position) const {
  float phi = atan2(position.y(), position.x());
  return phi;
}

float RecHitTools::getPhi(const DetId& id) const {
  GlobalPoint position = getPosition(id);
  float phi = atan2(position.y(), position.x());
  return phi;
}

float RecHitTools::getPt(const GlobalPoint& position, const float& hitEnergy, const float& vertex_z) const {
  float eta = getEta(position, vertex_z);
  float pt = hitEnergy / cosh(eta);
  return pt;
}

float RecHitTools::getPt(const DetId& id, const float& hitEnergy, const float& vertex_z) const {
  GlobalPoint position = getPosition(id);
  float eta = getEta(position, vertex_z);
  float pt = hitEnergy / cosh(eta);
  return pt;
}

bool RecHitTools::maskCell(const DetId& id, int corners) const {
  if (id.det() == DetId::Hcal) {
    return false;
  } else {
    auto hg = static_cast<const HGCalGeometry*>(getSubdetectorGeometry(id));
    return hg->topology().dddConstants().maskCell(id, corners);
  }
}<|MERGE_RESOLUTION|>--- conflicted
+++ resolved
@@ -91,12 +91,8 @@
     bhLastLayer_ = bhOffset_ + (geomBH->topology().dddConstants()).layers(true);
   } else {
     geometryType_ = 0;
-<<<<<<< HEAD
     geomEE =
         static_cast<const HGCalGeometry*>(geom_->getSubdetectorGeometry(DetId::Forward, ForwardSubdetector::HGCEE));
-=======
-    auto geomEE = static_cast<const HGCalGeometry*>(geom_->getSubdetectorGeometry(DetId::Forward,ForwardSubdetector::HGCEE));
->>>>>>> 2ef7dad5
     fhOffset_ = (geomEE->topology().dddConstants()).layers(true);
     wmaxEE = 1 + (geomEE->topology().dddConstants()).waferMax();
     auto geomFH =
