--- conflicted
+++ resolved
@@ -106,10 +106,7 @@
 }
 
 std::vector<reco::BasicCluster> HGCalCLUEAlgo::getClusters(bool) {
-<<<<<<< HEAD
-=======
-  
->>>>>>> aad7864a
+
   std::vector<int> offsets(numberOfClustersPerLayer_.size(),0);
 
   int maxClustersOnLayer = numberOfClustersPerLayer_[0];
@@ -260,14 +257,13 @@
 	    }
 	  }
 	}
-<<<<<<< HEAD
       }
     } else {
       delta_c_ = delta_r;
       std::array<int,4> search_box = lt.searchBoxEtaPhi(cellsOnLayer.eta[i] - delta_c_, cellsOnLayer.eta[i] + delta_c_, cellsOnLayer.phi[i] - delta_c_, cellsOnLayer.phi[i] + delta_c_);
       cellsOnLayer.rho[i] += cellsOnLayer.weight[i];
 	
-      float northeast(0), northwest(0), southeast(0), southwest(0);
+      float northeast(0), northwest(0), southeast(0), southwest(0), all(0);
       for(int etaBin = search_box[0]; etaBin < search_box[1]+1; ++etaBin) {
 	for(int phiBin = search_box[2]; phiBin < search_box[3]+1; ++phiBin) {
 	  
@@ -299,7 +295,9 @@
 	      if ((otherEta < iEta && otherPhi > iPhi) || (otherEta < iEta && otherPhi == iPhi) || (otherEta == iEta && otherPhi > iPhi)) northwest+=0.5*cellsOnLayer.weight[otherId];
 	      
 	      if ((otherEta < iEta && otherPhi < iPhi) || (otherEta == iEta && otherPhi < iPhi) || (otherEta < iEta && otherPhi == iPhi)) southwest+=0.5*cellsOnLayer.weight[otherId];
-	     
+
+	      if (otherId!=i) all+=0.5*cellsOnLayer.weight[otherId];
+	      
 	      LogDebug("HGCalCLUEAlgo") << "  Debugging calculateLocalDensity for Scintillator: \n"
 					<< "    northeast: " << northeast
 					<< " southeast" << southeast
@@ -309,60 +307,12 @@
 	  }
 	}
       }
-=======
-      }
-    } else {
-      delta_c_ = delta_r;
-      std::array<int,4> search_box = lt.searchBoxEtaPhi(cellsOnLayer.eta[i] - delta_c_, cellsOnLayer.eta[i] + delta_c_, cellsOnLayer.phi[i] - delta_c_, cellsOnLayer.phi[i] + delta_c_);
-      cellsOnLayer.rho[i] += cellsOnLayer.weight[i];
-	
-      float northeast(0), northwest(0), southeast(0), southwest(0);
-      for(int etaBin = search_box[0]; etaBin < search_box[1]+1; ++etaBin) {
-	for(int phiBin = search_box[2]; phiBin < search_box[3]+1; ++phiBin) {
-	  
-	  int binId = lt.getGlobalBinByBinEtaPhi(etaBin,phiBin);
-	  size_t binSize = lt[binId].size();
-	  
-	  for (unsigned int j = 0; j < binSize; j++) {
-	    unsigned int otherId = lt[binId][j];
-	    if (cellsOnLayer.isSilic[otherId]) continue; //cells in the silicon cannot talk to cells in scintillator
-	    if(distance(i, otherId, layerId, true) < delta_c_) {
-	      // need to round these numbers to 5 decimals so that the following comparisons can work properly
-	      float iPhi=round(cellsOnLayer.phi[i]*100000)/100000.;
-	      float otherPhi_=cellsOnLayer.phi[otherId];
-	      otherPhi_ += (otherPhi_*iPhi >= 0 || abs(iPhi) < 1.) ? 0. : iPhi > 0. ? 2*M_PI : -2*M_PI;
-	      float otherPhi = round(otherPhi_*100000)/100000.;
-	      float otherEta=round(cellsOnLayer.eta[otherId]*100000)/100000.;
-	      float iEta=round(cellsOnLayer.eta[i]*100000)/100000.;
-	      LogDebug("HGCalCLUEAlgo") << "  Debugging calculateLocalDensity for Scintillator: \n"
-					<< "    cell: " << otherId
-					<< " energy: "<< cellsOnLayer.weight[otherId]
-					<< " otherPhi: " << otherPhi
-					<< " iPhi: " << iPhi
-					<< " otherEta: " << otherEta
-					<< " iEta: " << iEta << "\n";
-	      if ((otherEta > iEta && otherPhi > iPhi) || (otherEta > iEta && otherPhi == iPhi) || (otherEta == iEta && otherPhi > iPhi)) northeast+=0.5*cellsOnLayer.weight[otherId];
-	      
-	      if ((otherEta > iEta && otherPhi < iPhi) || (otherEta > iEta && otherPhi == iPhi) || (otherEta == iEta && otherPhi < iPhi)) southeast+=0.5*cellsOnLayer.weight[otherId];
-	      
-	      if ((otherEta < iEta && otherPhi > iPhi) || (otherEta < iEta && otherPhi == iPhi) || (otherEta == iEta && otherPhi > iPhi)) northwest+=0.5*cellsOnLayer.weight[otherId];
-	      
-	      if ((otherEta < iEta && otherPhi < iPhi) || (otherEta == iEta && otherPhi < iPhi) || (otherEta < iEta && otherPhi == iPhi)) southwest+=0.5*cellsOnLayer.weight[otherId];
-	     
-	      LogDebug("HGCalCLUEAlgo") << "  Debugging calculateLocalDensity for Scintillator: \n"
-					<< "    northeast: " << northeast
-					<< " southeast" << southeast
-					<< " northwest" << northwest
-					<< " southwest" << southwest << "\n";
-	    }
-	  }
-	}
-      }
->>>>>>> aad7864a
-      float neighborsval = (std::max(northeast, northwest) > std::max(southeast, southwest)) ? std::max(northeast, northwest) : std::max(southeast, southwest);
-      cellsOnLayer.rho[i] += neighborsval;
+      //float neighborsval = (std::max(northeast, northwest) > std::max(southeast, southwest)) ? std::max(northeast, northwest) : std::max(southeast, southwest);
+      //cellsOnLayer.rho[i] += neighborsval+static_cast <float> (rand()) / (static_cast <float> (RAND_MAX/(neighborsval/100000)));
+      cellsOnLayer.rho[i] += all;
     }
     LogDebug("HGCalCLUEAlgo") << "Debugging calculateLocalDensity: \n"
+    //std::cout
 			      << "  cell: " << i
 			      << " isSilicon: " << cellsOnLayer.isSilic[i]
 			      << " eta: " <<  cellsOnLayer.eta[i]
@@ -372,10 +322,6 @@
   }
 }
 
-<<<<<<< HEAD
-
-=======
->>>>>>> aad7864a
 void HGCalCLUEAlgo::calculateDistanceToHigher(const HGCalLayerTiles& lt, const unsigned int layerId, float delta_c, float delta_r) {
 
   auto& cellsOnLayer = cells_[layerId];
@@ -407,7 +353,7 @@
 	    unsigned int otherId = lt[binId][j];
 	    if (!cellsOnLayer.isSilic[otherId]) continue; //cells in the silicon cannot talk to cells in scintillator
 	    float dist = distance(i, otherId, layerId, false);
-	    bool foundHigher = cellsOnLayer.rho[otherId] > cellsOnLayer.rho[i];
+	    bool foundHigher = (cellsOnLayer.rho[otherId] > cellsOnLayer.rho[i]) || (cellsOnLayer.rho[otherId] == cellsOnLayer.rho[i] && otherId > i);
 
 	    // if dist == i_delta, then last comer being the nearest higher
 	    if(foundHigher && dist <= i_delta) {
@@ -449,7 +395,8 @@
 	    unsigned int otherId = lt[binId][j];
 	    if (cellsOnLayer.isSilic[otherId]) continue; //cells in the silicon cannot talk to cells in scintillator
 	    float dist = distance(i, otherId, layerId, true);
-	    bool foundHigher = cellsOnLayer.rho[otherId] > cellsOnLayer.rho[i];
+	    //bool foundHigher = cellsOnLayer.rho[otherId] > cellsOnLayer.rho[i];
+	    bool foundHigher = (cellsOnLayer.rho[otherId] > cellsOnLayer.rho[i]) || (cellsOnLayer.rho[otherId] == cellsOnLayer.rho[i] && otherId > i);
 
           // if dist == i_delta, then last comer being the nearest higher
 	    if(foundHigher && dist <= i_delta) {
@@ -474,6 +421,7 @@
       }
     }
     LogDebug("HGCalCLUEAlgo") << "Debugging calculateDistanceToHigher: \n"
+    //std::cout << "Debugging calculateDistanceToHigher: \n"
 			      << "  cell: " << i
 			      << " isSilicon: " << cellsOnLayer.isSilic[i]
 			      << " eta: " << cellsOnLayer.eta[i]
@@ -499,7 +447,7 @@
   for(unsigned int i = 0; i < numberOfCells; i++) {
     float rho_c = kappa_ * cellsOnLayer.sigmaNoise[i];
     float delta_c_ = 0;
-    
+    //std::cout << "rho_c: " << rho_c << "\n";
     if (!cellsOnLayer.isSilic[i]) {
       delta_c_ = delta_r;
     } else {
@@ -563,10 +511,21 @@
                          (fcPerMip_[ithick] * thicknessCorrection_[ithick]);
       thresholds_[ilayer - 1][ithick] = sigmaNoise * ecut_;
       v_sigmaNoise_[ilayer - 1][ithick] = sigmaNoise;
+      LogDebug("HGCalCLUEAlgo") << "ilayer: " << ilayer
+	//std::cout << "ilayer: " << ilayer
+		<< " nonAgedNoises: " << nonAgedNoises_[ithick]
+		<< " fcPerEle: " << fcPerEle_
+		<< " fcPerMip: " << fcPerMip_[ithick]
+		<< " noiseMip: " << fcPerEle_ * nonAgedNoises_[ithick] / fcPerMip_[ithick]
+		<< " sigmaNoise: " << sigmaNoise << "\n";
     }
     float scintillators_sigmaNoise = 0.001f * noiseMip_ * dEdXweights_[ilayer];
     thresholds_[ilayer - 1][maxNumberOfThickIndices] = ecut_ * scintillators_sigmaNoise;
     v_sigmaNoise_[ilayer - 1][maxNumberOfThickIndices] = scintillators_sigmaNoise;
+    LogDebug("HGCalCLUEAlgo") << "ilayer: " << ilayer
+    //std::cout << "ilayer: " << ilayer
+	      << " noiseMip: " << noiseMip_
+	      << " scintillators_sigmaNoise: " << scintillators_sigmaNoise << "\n";
   }
 }
 
