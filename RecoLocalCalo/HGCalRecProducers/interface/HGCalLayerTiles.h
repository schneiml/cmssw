--- conflicted
+++ resolved
@@ -22,7 +22,6 @@
       tiles_[getGlobalBin(x[i], y[i])].push_back(i);
       if (!isSilic[i]) {
 	tiles_[getGlobalBinEtaPhi(eta[i], phi[i])].push_back(i);
-<<<<<<< HEAD
 	if (getPhiBin(phi[i]) == 1) {     // need to do this to handle cells at phi=+/-pi
 	  tiles_[getGlobalBinEtaPhi(eta[i], phi[i]+2*M_PI)].push_back(i);
 	  LogDebug("HGCalLayerTiles") << "Debugging fill for cells at phi=pi: \n"
@@ -38,23 +37,6 @@
 				      << " newPhi: " << phi[i]+2*M_PI
 				      << " binNewPhi: " << getPhiBin(phi[i]+2*M_PI)
 				      << " binNewEtaPhi: " << getGlobalBinEtaPhi(eta[i], phi[i]+2*M_PI) << "\n";
-=======
-	if (getPhiBin(phi[i]) == 1) {
-	  tiles_[getGlobalBinEtaPhi(eta[i], phi[i]+2*M_PI)].push_back(i); 
-//	  std::cout << " fill: " << i 
-//		    << " x: " << x[i]
-//		    << " y: " << y[i]
-//		    << " binXY: " << getGlobalBin(x[i], y[i])
-//		    << " eta: " << eta[i]
-//		    << " phi: " << phi[i]
-//		    << " binEta: " << getEtaBin(eta[i])
-//		    << " binPhi: " << getPhiBin(phi[i]) 
-//		    << " binEP: " << getGlobalBinEtaPhi(eta[i], phi[i])
-//		    << " newPhi: " << phi[i]+2*M_PI
-//		    << " binNewPhi: " << getPhiBin(phi[i]+2*M_PI)
-//		    << " binNewEP: " << getGlobalBinEtaPhi(eta[i], phi[i]+2*M_PI)
-//		    << "\n";
->>>>>>> 8fbb42ed
 	}
 	if (getPhiBin(phi[i]) == 42) {
 	  tiles_[getGlobalBinEtaPhi(eta[i], phi[i]-2*M_PI)].push_back(i); 
