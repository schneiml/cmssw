--- conflicted
+++ resolved
@@ -60,17 +60,8 @@
         if kwargs.get ('noDelete'):
             print "Not deleting wrapper"
             del kwargs['noDelete']
-<<<<<<< HEAD
         else:
              ROOT.TClass.GetClass("edm::Wrapper<"+self._type+">").Destructor( self._wrapper )
-=======
-            self._nodel = True
-        self._type = typeString 
-        self._resetWrapper()
-        self._exception = RuntimeError ("getByLabel not called for '%s'", self)
-        # restore warning state
-        ROOT.gErrorIgnoreLevel = oldWarningLevel
->>>>>>> 09d4d244
         # Since we deleted the options as we used them, that means
         # that kwargs should be empty.  If it's not, that means that
         # somebody passed in an argument that we're not using and we
