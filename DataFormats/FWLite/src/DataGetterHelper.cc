--- conflicted
+++ resolved
@@ -117,7 +117,6 @@
     {
         GetterOperate op(iGetter);
 
-<<<<<<< HEAD
         ////WORK AROUND FOR ROOT!!
         ////Create a new instance so that we can clear any cache the object uses
         ////this slows the code down
@@ -131,26 +130,6 @@
         //}
         //obj.destruct();
         ////END OF WORK AROUND
-=======
-#if 0
-        // I'm not sure why this is still here. It would fail to
-        // compile for 3 reasons if switched on ...
-
-        //WORK AROUND FOR ROOT!!
-        //Create a new instance so that we can clear any cache the object uses
-        //this slows the code down
-        edm::ObjectWithDict obj = iData.obj_;
-        iData.obj_ = iData.obj_.construct();
-        iData.pObj_ = iData.obj_.address();
-        iData.branch_->SetAddress(&(iData.pObj_));
-        //If a REF to this was requested in the past, we might as well do the work now
-        if(0!=iData.pProd_) {
-            iData.pProd_ = iData.obj_.address();
-        }
-        obj.destruct();
-        //END OF WORK AROUND
-#endif
->>>>>>> 8e3e72fd
 
         TTreeCache* tcache = dynamic_cast<TTreeCache*> (branchMap_->getFile()->GetCacheRead());
 
