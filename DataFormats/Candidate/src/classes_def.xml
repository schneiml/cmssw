<lcgdict>
<selection>
  <class name="reco::Particle" ClassVersion="11">
   <field name="vertex_" iotype="ROOT::Math::PositionVector3D<ROOT::Math::Cartesian3D<Double32_t>,ROOT::Math::DefaultCoordinateSystemTag>" />
   <field name="p4Polar_" transient="true" />
   <field name="p4Cartesian_" transient="true" />
   <version ClassVersion="11" checksum="2698562380"/>
   <version ClassVersion="10" checksum="2605909260"/>
  </class>
  <ioread sourceClass = "reco::Particle" version="[1-]" targetClass="reco::Particle" source = "" target="p4Polar_">
   <![CDATA[delete p4Polar_; p4Polar_=nullptr;]]>
  </ioread>
  <ioread sourceClass = "reco::Particle" version="[1-]" targetClass="reco::Particle" source = "" target="p4Cartesian_">
   <![CDATA[delete p4Cartesian_; p4Cartesian_=nullptr;]]>
  </ioread>
  <class name="reco::Candidate" ClassVersion="10">
   <version ClassVersion="10" checksum="783896264"/>
    <!-- <field name="mothers_" transient="true"/> -->
  </class>
  <class name="reco::LeafCandidate"  ClassVersion="12">
   <field name="vertex_" iotype="ROOT::Math::PositionVector3D<ROOT::Math::Cartesian3D<Double32_t>,ROOT::Math::DefaultCoordinateSystemTag>" />
   <field name="p4Polar_" transient="true" />
   <field name="p4Cartesian_" transient="true" />
   <field name="cachePolarFixed_" transient="true" />
   <field name="cacheCartesianFixed_" transient="true" />
   <version ClassVersion="12" checksum="9999999999"/>
   <version ClassVersion="11" checksum="1947948955"/>
   <version ClassVersion="10" checksum="4128105563"/>
  </class>
  <ioread sourceClass = "reco::LeafCandidate" version="[1-]" targetClass="reco::LeafCandidate" source = "" target="cachePolarFixed_">
    <![CDATA[cachePolarFixed_ = false;]]>
  </ioread>
  <ioread sourceClass = "reco::LeafCandidate" version="[1-]" targetClass="reco::LeafCandidate" source = "" target="cacheCartesianFixed_">
    <![CDATA[cacheCartesianFixed_ = false;]]>
  </ioread>
  <class name="reco::CompositeCandidate" ClassVersion="10">
   <version ClassVersion="10" checksum="2953566340"/>
  </class>
<<<<<<< HEAD
  <class name="reco::VertexCompositeCandidate" ClassVersion="11">
   <version ClassVersion="11" checksum="9999999999"/>
=======
  <class name="reco::VertexCompositePtrCandidate" ClassVersion="10">
   <version ClassVersion="10" checksum="955269040"/>
  </class>
  <class name="reco::VertexCompositeCandidate" ClassVersion="10">
>>>>>>> b4f49787
   <version ClassVersion="10" checksum="4177206274"/>
  </class>
  <class name="reco::CompositeRefCandidate"  ClassVersion="10">
   <version ClassVersion="10" checksum="502055765"/>
  </class>
  <class name="reco::CompositePtrCandidate"  ClassVersion="10">
   <version ClassVersion="10" checksum="240358262"/>
  </class>
  <class name="reco::CompositeRefBaseCandidate"  ClassVersion="10">
   <version ClassVersion="10" checksum="382235387"/>
  </class>
  <class name="reco::ShallowCloneCandidate"  ClassVersion="10">
   <version ClassVersion="10" checksum="4127213986"/>
  </class>
  <class name="reco::ShallowClonePtrCandidate"  ClassVersion="10">
   <version ClassVersion="10" checksum="2575892329"/>
  </class>
  <class name="reco::NamedCompositeCandidate" ClassVersion="10">
   <version ClassVersion="10" checksum="604924170"/>
  </class>
  <class name="reco::candidate::iterator"  ClassVersion="10">
   <version ClassVersion="10" checksum="547616838"/>
  </class>
  <class name="reco::candidate::const_iterator"  ClassVersion="10">
   <version ClassVersion="10" checksum="473157534"/>
  </class>
  <class name="reco::candidate::const_iterator_imp"  ClassVersion="10">
   <version ClassVersion="10" checksum="3984591915"/>
  </class>
  <class name="reco::candidate::iterator_imp"  ClassVersion="10">
   <version ClassVersion="10" checksum="3317687219"/>
  </class>

  <class name="reco::CandidateRef" />
  <class name="reco::CandidatePtr" />
  <class name="reco::CandidateRefVector" />
  <class name="reco::CompositeCandidateRef" />
  <class name="reco::CompositeCandidateRefVector" />
  <class name="reco::VertexCompositeCandidateRefVector" />
  <class name="reco::VertexCompositePtrCandidateRefVector" />
  <class name="reco::CandidateRefProd" />

  <class name="edm::reftobase::BaseHolder<reco::Candidate>" />
  <class name="edm::reftobase::Holder<reco::Candidate, reco::CandidateRef>" />
  <class name="edm::reftobase::IndirectHolder<reco::Candidate>"/>
  <class name="edm::reftobase::RefHolder<reco::CandidateRef>"/>

  <class name="edm::RefToBase<reco::Candidate>" />
  <class name="std::vector<edm::RefToBase<reco::Candidate> >" />
  <class name="std::vector<edm::Ptr<reco::Candidate> >" />
  <class name="std::vector<edm::PtrVector<reco::Candidate> >" />
  <class name="edm::reftobase::BaseVectorHolder<reco::Candidate>" />
  <class name="edm::reftobase::BaseVectorHolder<reco::Candidate>::const_iterator_imp" />
  <class name="edm::reftobase::BaseVectorHolder<reco::Candidate>::const_iterator" />
  <class name="edm::reftobase::VectorHolder<reco::Candidate, reco::CandidateRefVector>" />
  <class name="edm::reftobase::IndirectVectorHolder<reco::Candidate>"/>
  <class name="edm::reftobase::VectorHolder<reco::Candidate, reco::CandidateRefVector>::const_iterator_imp_specific" />
  <class name="edm::reftobase::RefVectorHolder<reco::CandidateRefVector>"/>

  <class name="edm::RefToBaseVector<reco::Candidate>" />
  <class name="edm::PtrVector<reco::Candidate>" />

  <class name="edm::RefToBaseProd<reco::Candidate>">
    <!-- <field name="view_" transient="true" /> -->
  </class>
  <class name="std::map<const reco::Candidate *, const reco::Candidate *>" />
  <class name="std::vector<const reco::Candidate *>" />

  <class name="edm::helpers::KeyVal<reco::CandidateRef, reco::CandidateRef>" /> 
  <class name="edm::helpers::KeyVal<reco::CandidateRefProd, reco::CandidateRefProd>" />
  <class name="edm::helpers::KeyVal<reco::CandidateBaseRefProd, reco::CandidateBaseRefProd>" />
  <class name="edm::helpers::KeyVal<reco::CandidateBaseRef, reco::CandidateBaseRef>" />
  <class name="std::map<unsigned int,edm::helpers::KeyVal<reco::CandidateBaseRef, reco::CandidateBaseRef> >" />
  <class name="edm::AssociationMap<edm::OneToOne<edm::OwnVector<reco::Candidate,edm::ClonePolicy<reco::Candidate> >,edm::OwnVector<reco::Candidate,edm::ClonePolicy<reco::Candidate> >,unsigned int> >">
    <field name="transientMap_" transient="true" />
  </class>
  <class name="edm::AssociationMap<edm::OneToOneGeneric<edm::View<reco::Candidate>,edm::View<reco::Candidate>,unsigned int,edm::RefToBaseProd<reco::Candidate>,edm::RefToBaseProd<reco::Candidate>,edm::RefToBase<reco::Candidate>,edm::RefToBase<reco::Candidate> > >">
    <field name="transientMap_" transient="true" />
  </class>
  <class name="edm::AssociationMap<edm::OneToManyWithQuality<edm::OwnVector<reco::Candidate,edm::ClonePolicy<reco::Candidate> >,edm::OwnVector<reco::Candidate,edm::ClonePolicy<reco::Candidate> >,double,unsigned int> >">
    <field name="transientMap_" transient="true" />
  </class>
  <class pattern="edm::AssociationVector<*>">
    <field name="transientVector_" transient="true"/>
  </class>
  <class name="reco::CandRefValueMap" /> 

  <class name="std::vector<reco::Particle>" />
  <class name="std::vector<reco::Candidate *>" />
  <class name="std::vector<reco::LeafCandidate>" />
  <class name="reco::CandidateCollection" />
  <class name="reco::CandidateBaseRef" />

  <class name="edm::Wrapper<reco::CandidateCollection>" />
  <class name="edm::Wrapper<std::vector<reco::Particle> >" />
  <class name="edm::Wrapper<std::vector<reco::LeafCandidate> >" />
  <class name="edm::Wrapper<reco::CandidateRefVector>"/>
  <class name="edm::Wrapper<reco::CandidateBaseRefVector>" />
  <class name="edm::Wrapper<reco::CandidatePtrVector>" />
  <class name="edm::Wrapper<reco::CandMatchMap>" />
  <class name="edm::Wrapper<reco::CandViewMatchMap>" />
  <class name="edm::Wrapper<reco::CandMatchMapMany>" /> 
  <class name="edm::Wrapper<reco::CandRefValueMap>" /> 
  <class name="edm::Wrapper<std::vector<edm::RefToBase<reco::Candidate> > >" />
  <class name="edm::Wrapper<std::vector<edm::Ptr<reco::Candidate> > >" />
  <class pattern="edm::AssociationMap<*>::const_iterator" />
  <class pattern="edm::Wrapper<edm::AssociationVector<*>"/>
  <class name="edm::Association<edm::OwnVector<reco::Candidate,edm::ClonePolicy<reco::Candidate> > >" />
  <class name="edm::Wrapper<edm::Association<edm::OwnVector<reco::Candidate,edm::ClonePolicy<reco::Candidate> > > >" />

  <class name="std::vector<edm::Ref<std::vector<reco::CompositeCandidate>,reco::CompositeCandidate,edm::refhelper::FindUsingAdvance<std::vector<reco::CompositeCandidate>,reco::CompositeCandidate> > >"/>
  <class name="reco::CompositeCandidateCollection" />
  <class name="edm::Wrapper<reco::CompositeCandidateCollection>" />
  <class name="edm::reftobase::Holder<reco::Candidate, reco::CompositeCandidateRef>" />
  <class name="edm::reftobase::RefHolder<reco::CompositeCandidateRef>" />
  <class name="edm::reftobase::VectorHolder<reco::Candidate, reco::CompositeCandidateRefVector>" />
  <class name="edm::reftobase::RefVectorHolder<reco::CompositeCandidateRefVector>" />

  <class name="reco::VertexCompositeCandidateCollection" />
  <class name="edm::Wrapper<reco::VertexCompositeCandidateCollection>" />
  <class name="edm::reftobase::Holder<reco::Candidate, reco::VertexCompositeCandidateRef>" />
  <class name="edm::reftobase::RefHolder<reco::VertexCompositeCandidateRef>" />
  <class name="edm::reftobase::VectorHolder<reco::Candidate, reco::VertexCompositeCandidateRefVector>" />
  <class name="edm::reftobase::RefVectorHolder<reco::VertexCompositeCandidateRefVector>" />

  <class name="reco::VertexCompositePtrCandidateCollection" />
  <class name="edm::Wrapper<reco::VertexCompositePtrCandidateCollection>" />
  <class name="edm::reftobase::Holder<reco::Candidate, reco::VertexCompositePtrCandidateRef>" />
  <class name="edm::reftobase::RefHolder<reco::VertexCompositePtrCandidateRef>" />
  <class name="edm::reftobase::VectorHolder<reco::Candidate, reco::VertexCompositePtrCandidateRefVector>" />
  <class name="edm::reftobase::RefVectorHolder<reco::VertexCompositePtrCandidateRefVector>" />


  <class name="reco::NamedCompositeCandidateCollection" />
  <class name="edm::Wrapper<reco::NamedCompositeCandidateCollection>" />
  <class name="edm::reftobase::Holder<reco::Candidate, reco::NamedCompositeCandidateRef>" />
  <class name="edm::reftobase::RefHolder<reco::NamedCompositeCandidateRef>" />
  <class name="edm::reftobase::VectorHolder<reco::Candidate, reco::NamedCompositeCandidateRefVector>" />
  <class name="edm::reftobase::RefVectorHolder<reco::NamedCompositeCandidateRefVector>" />

   <class name="edm::Wrapper<reco::CandViewCandViewAssociation>"/>
   <class name="reco::CandViewCandViewAssociation"/>

   <class name="std::vector<std::pair<edm::RefToBase<reco::Candidate>,bool> >" />
   <class name="std::map<unsigned int,edm::helpers::KeyVal<edm::RefToBase<reco::Candidate>,std::vector<std::pair<edm::RefToBase<reco::Candidate>,bool> > > >" />

   <class name="edm::helpers::KeyVal<edm::RefToBase<reco::Candidate>,std::vector<std::pair<edm::RefToBase<reco::Candidate>,bool> > >" /> 
 
   <class name="std::pair<edm::RefToBase<reco::Candidate>,bool>" />
   <class name="std::pair<edm::RefToBase<reco::Candidate>,double>" />
   <class name="std::pair<edm::RefToBaseProd<reco::Candidate>,double>" />

  <class name="edm::ValueMap<reco::CandidatePtr>" />
  <class name="edm::Wrapper<edm::ValueMap<reco::CandidatePtr> >" />
  <class name="std::pair<std::basic_string<char>,edm::Ptr<reco::Candidate> >" />
  <class name="std::vector<std::pair<std::basic_string<char>,edm::Ptr<reco::Candidate> > >" />

  <class pattern="std::iterator<std::random_access_iterator_tag,edm::RefToBase<reco::Candidate>*>" />
</selection>
<exclusion>
  <class name="edm::OwnVector<reco::Candidate, edm::ClonePolicy<reco::Candidate> >">
    <method name="sort" />
  </class>
</exclusion>
</lcgdict><|MERGE_RESOLUTION|>--- conflicted
+++ resolved
@@ -36,15 +36,8 @@
   <class name="reco::CompositeCandidate" ClassVersion="10">
    <version ClassVersion="10" checksum="2953566340"/>
   </class>
-<<<<<<< HEAD
   <class name="reco::VertexCompositeCandidate" ClassVersion="11">
    <version ClassVersion="11" checksum="9999999999"/>
-=======
-  <class name="reco::VertexCompositePtrCandidate" ClassVersion="10">
-   <version ClassVersion="10" checksum="955269040"/>
-  </class>
-  <class name="reco::VertexCompositeCandidate" ClassVersion="10">
->>>>>>> b4f49787
    <version ClassVersion="10" checksum="4177206274"/>
   </class>
   <class name="reco::CompositeRefCandidate"  ClassVersion="10">
