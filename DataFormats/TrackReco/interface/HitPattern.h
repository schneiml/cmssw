// -*- C++ -*-

#ifndef TrackReco_HitPattern_h
#define TrackReco_HitPattern_h

//
// File: DataFormats/TrackReco/interface/HitPattern.h
//
// Marcel Vos, INFN Pisa
// v1.10 2007/05/08 bellan
// Zongru Wan, Kansas State University
// Jean-Roch Vlimant
// Kevin Burkett
// Boris Mangano
//
// Hit pattern is the summary information of the hits associated to track in
// AOD.  When RecHits are no longer available, the compact hit pattern should
// allow basic track selection based on the hits in various subdetectors.
// The hits of a track are saved in unit16_t hitPattern[MaxHits].
//
//                                            uint16_t
// +------------+--------+---------------+---------------------------+-----------------+----------------+
// |   padding  |  tk/mu | sub-structure |     sub-sub-structure     |     stereo      |    hit type    |
// +------------+--------+---------------+---------------------------+-----------------+----------------+
// | 15 14 13 12|   11   | 10   9    8   | 7      6     5     4      |        3        |   2    1    0  |  bit
// +------------+--------+---------------+---------------------------+-----------------+----------------|
// | 0  0  0  0 | tk = 1 |    PXB = 1    | layer = 1-3               |                 | hit type = 0-5 |
// | 0  0  0  0 | tk = 1 |    PXF = 2    | disk  = 1-2               |                 | hit type = 0-5 |
// | 0  0  0  0 | tk = 1 |    TIB = 3    | layer = 1-4               | 0=rphi,1=stereo | hit type = 0-5 |
// | 0  0  0  0 | tk = 1 |    TID = 4    | wheel = 1-3               | 0=rphi,1=stereo | hit type = 0-5 |
// | 0  0  0  0 | tk = 1 |    TOB = 5    | layer = 1-6               | 0=rphi,1=stereo | hit type = 0-5 |
// | 0  0  0  0 | tk = 1 |    TEC = 6    | wheel = 1-9               | 0=rphi,1=stereo | hit type = 0-5 |
// | 0  0  0  0 | mu = 0 |    DT  = 1    | 4*(stat-1)+superlayer     |                 | hit type = 0-3 |
// | 0  0  0  0 | mu = 0 |    CSC = 2    | 4*(stat-1)+(ring-1)       |                 | hit type = 0-3 |
// | 0  0  0  0 | mu = 0 |    RPC = 3    | 4*(stat-1)+2*layer+region |                 | hit type = 0-3 |
// +------------+--------+---------------+---------------------------+-----------------+----------------+
//
//  hit type, see DataFormats/TrackingRecHit/interface/TrackingRecHit.h
//      valid    = valid hit                                     = 0
//      missing  = detector is good, but no rec hit found        = 1
//      inactive = detector is off, so there was no hope         = 2
//      bad      = there were many bad strips within the ellipse = 3
//      missingInner = 4
//      missingOuter = 5
//
//  padding: Padding content does not matter, but I will strongly encourage
//           you to keep then under control and set to ZERO.

// It had been shown by Zongru using a 100 GeV muon sample with 5000 events
// uniform in eta and phi, the average (maximum) number of tracker hits is
// 13 (17) and the average (maximum) number of muon detector hits is about
// 26 (50). If the number of hits of a track is larger than 80 then the extra
// hits are ignored by hit pattern. The static hit pattern array might be
// improved to a dynamic one in the future.
//
// Because of tracking with/without overlaps and with/without hit-splitting,
// the final number of hits per track is pretty "variable". Compared with the
// number of valid hits, the number of crossed layers with measurement should
// be more robust to discriminate between good and fake track.
//
// Since 4-bit for sub-sub-structure is not enough to specify a muon layer,
// the layer case counting methods are implemented for tracker only. This is
// different from the hit counting methods which are implemented for both
// tracker and muon detector.
//
// Given a tracker layer, specified by sub-structure and layer, the method
// getTrackerLayerCase(substr, layer) groups all of the hits in the hit pattern
// array for the layer together and returns one of the four cases
//
//     crossed
//        layer case 0: valid + (missing, off, bad) ==> with measurement
//        layer case 1: missing + (off, bad) ==> without measurement
//        layer case 2: off, bad ==> totally off or bad, cannot say much
//     not crossed
//        layer case 999999: track outside acceptance or in gap ==> null
//
// Given a tracker layer, specified by sub-structure and layer, the method
// getTrackerMonoStereo(substr, layer) groups all of the valid hits in the hit
// pattern array for the layer together and returns
//
//              0: neither a valid mono nor a valid stereo hit
//           MONO: valid mono hit
//         STEREO: valid stereo hit
//  MONO | STEREO: both
//

#include "DataFormats/DetId/interface/DetId.h"
#include "DataFormats/SiPixelDetId/interface/PixelSubdetector.h"
#include "DataFormats/SiStripDetId/interface/StripSubdetector.h"
#include "DataFormats/MuonDetId/interface/MuonSubdetId.h"
#include "DataFormats/TrackingRecHit/interface/TrackingRecHit.h"
#include "DataFormats/TrackingRecHit/interface/TrackingRecHitFwd.h"
#include "FWCore/Utilities/interface/GCC11Compatibility.h"

#include <utility>
#include <algorithm>
#include <iostream>
#include <ostream>
#include <memory>

namespace reco
{

class HitPattern
{

public:
    enum {
        MONO = 1,
        STEREO = 2
    };

    enum HIT_TYPE {
        VALID = 0,
        MISSING = 1,
        INACTIVE = 2,
        BAD = 3,
        MISSING_INNER = 4,
        MISSING_OUTER = 5
    };

    enum HitCategory {
        ALL_HITS = 0,
        TRACK_HITS = 1,
        MISSING_INNER_HITS = 2,
        MISSING_OUTER_HITS = 3
    };

    static const unsigned short MaxHits = 72;
    static const uint32_t NULL_RETURN = 999999;
    static const uint16_t EMPTY_PATTERN = 0x0;

    static bool trackerHitFilter(uint16_t pattern);
    static bool muonHitFilter(uint16_t pattern);

    static bool validHitFilter(uint16_t pattern);
    static bool missingHitFilter(uint16_t pattern);
    static bool inactiveHitFilter(uint16_t pattern);
    static bool badHitFilter(uint16_t pattern);

    static bool expectedInnerHitFilter(uint16_t pattern);
    static bool expectedOuterHitFilter(uint16_t pattern);

    static bool pixelHitFilter(uint16_t pattern);
    static bool pixelBarrelHitFilter(uint16_t pattern);
    static bool pixelEndcapHitFilter(uint16_t pattern);
    static bool stripHitFilter(uint16_t pattern);
    static bool stripTIBHitFilter(uint16_t pattern);
    static bool stripTIDHitFilter(uint16_t pattern);
    static bool stripTOBHitFilter(uint16_t pattern);
    static bool stripTECHitFilter(uint16_t pattern);

    static bool muonDTHitFilter(uint16_t pattern);
    static bool muonCSCHitFilter(uint16_t pattern);
    static bool muonRPCHitFilter(uint16_t pattern);

    static uint32_t getHitType(uint16_t pattern);

    // mono (0) or stereo (1)
    static uint32_t getSide(uint16_t pattern);
    static uint32_t getLayer(uint16_t pattern);
    static uint32_t getSubSubStructure(uint16_t pattern);
    static uint32_t getSubStructure(uint16_t pattern);
    static uint32_t getSubDetector(uint16_t pattern);

    // Muon station (1-4). Only valid for muon patterns, of course.
    // only for patterns from muon, of course
    static uint16_t getMuonStation(uint16_t pattern);

    // DT superlayer (1-3). Where the "hit" was a DT segment, superlayer is 0.
    // Only valid for muon DT patterns, of course.
    static uint16_t getDTSuperLayer(uint16_t pattern); // only for DT patterns

    /// CSC ring (1-4). Only valid for muon CSC patterns, of course.
    static uint16_t getCSCRing(uint16_t pattern) ;

    /// RPC layer: for station 1 and 2, layer = 1(inner) or 2(outer);
    // for station 3, 4 layer is always 0. Only valid for muon RPC patterns, of course.
    static uint16_t getRPCLayer(uint16_t pattern) ;

    /// RPC region: 0 = barrel, 1 = endcap. Only valid for muon RPC patterns, of course.
    static uint16_t getRPCregion(uint16_t pattern);

    HitPattern();

    ~HitPattern();

    HitPattern(const HitPattern &other);

    HitPattern &operator=(const HitPattern &other);

    template<typename I>
    bool appendHits(const I &begin, const I &end);
    bool appendHit(const TrackingRecHit &hit);
    bool appendHit(const TrackingRecHitRef &ref);

    // get the pattern of the position-th hit
    uint16_t getHitPattern(HitCategory category, int position) const;

    void clear();

    // print the pattern of the position-th hit
    void printHitPattern(HitCategory category, int position, std::ostream &stream) const;
    void print(HitCategory category, std::ostream &stream = std::cout) const;

    bool hasValidHitInFirstPixelBarrel(HitCategory category) const; // has valid hit in PXB layer 1
    bool hasValidHitInFirstPixelEndcap(HitCategory category) const; // has valid hit in PXF layer 1

    int numberOfHits(HitCategory category) const;                 // not-null
    int numberOfTrackerHits(HitCategory category) const;          // not-null, tracker
    int numberOfMuonHits(HitCategory category) const;             // not-null, muon
    int numberOfValidHits(HitCategory category) const;            // not-null, valid
    int numberOfValidTrackerHits(HitCategory category) const;     // not-null, valid, tracker
    int numberOfValidMuonHits(HitCategory category) const;        // not-null, valid, muon
    int numberOfValidPixelHits(HitCategory category) const;       // not-null, valid, pixel
    int numberOfValidPixelBarrelHits(HitCategory category) const; // not-null, valid, pixel PXB
    int numberOfValidPixelEndcapHits(HitCategory category) const; // not-null, valid, pixel PXF
    int numberOfValidStripHits(HitCategory category) const;       // not-null, valid, strip
    int numberOfValidStripTIBHits(HitCategory category) const;    // not-null, valid, strip TIB
    int numberOfValidStripTIDHits(HitCategory category) const;    // not-null, valid, strip TID
    int numberOfValidStripTOBHits(HitCategory category) const;    // not-null, valid, strip TOB
    int numberOfValidStripTECHits(HitCategory category) const;    // not-null, valid, strip TEC
    int numberOfValidMuonDTHits(HitCategory category) const;      // not-null, valid, muon DT
    int numberOfValidMuonCSCHits(HitCategory category) const;     // not-null, valid, muon CSC
    int numberOfValidMuonRPCHits(HitCategory category) const;     // not-null, valid, muon RPC
    int numberOfLostHits(HitCategory category) const;             // not-null, not valid
    int numberOfLostTrackerHits(HitCategory category) const;      // not-null, not valid, tracker
    int numberOfLostMuonHits(HitCategory category) const;         // not-null, not valid, muon
    int numberOfLostPixelHits(HitCategory category) const;        // not-null, not valid, pixel
    int numberOfLostPixelBarrelHits(HitCategory category) const;  // not-null, not valid, pixel PXB
    int numberOfLostPixelEndcapHits(HitCategory category) const;  // not-null, not valid, pixel PXF
    int numberOfLostStripHits(HitCategory category) const;        // not-null, not valid, strip
    int numberOfLostStripTIBHits(HitCategory category) const;     // not-null, not valid, strip TIB
    int numberOfLostStripTIDHits(HitCategory category) const;     // not-null, not valid, strip TID
    int numberOfLostStripTOBHits(HitCategory category) const;     // not-null, not valid, strip TOB
    int numberOfLostStripTECHits(HitCategory category) const;     // not-null, not valid, strip TEC
    int numberOfLostMuonDTHits(HitCategory category) const;       // not-null, not valid, muon DT
    int numberOfLostMuonCSCHits(HitCategory category) const;      // not-null, not valid, muon CSC
    int numberOfLostMuonRPCHits(HitCategory category) const;      // not-null, not valid, muon RPC
    int numberOfBadHits(HitCategory category) const;              // not-null, bad (only used in Muon Ch.)
    int numberOfBadMuonHits(HitCategory category) const;          // not-null, bad, muon
    int numberOfBadMuonDTHits(HitCategory category) const;        // not-null, bad, muon DT
    int numberOfBadMuonCSCHits(HitCategory category) const;       // not-null, bad, muon CSC
    int numberOfBadMuonRPCHits(HitCategory category) const;       // not-null, bad, muon RPC
    int numberOfInactiveHits(HitCategory category) const;         // not-null, inactive
    int numberOfInactiveTrackerHits(HitCategory category) const;  // not-null, inactive, tracker
    int numberOfExpectedInnerHits(HitCategory category) const;
    int numberOfExpectedOuterHits(HitCategory category) const;

    // count strip layers that have non-null, valid mono and stereo hits
    int numberOfValidStripLayersWithMonoAndStereo(HitCategory category, uint16_t stripdet, uint16_t layer) const;
    int numberOfValidStripLayersWithMonoAndStereo(HitCategory category) const;
    int numberOfValidTOBLayersWithMonoAndStereo(HitCategory category, uint32_t layer = 0) const;
    int numberOfValidTIBLayersWithMonoAndStereo(HitCategory category, uint32_t layer = 0) const;
    int numberOfValidTIDLayersWithMonoAndStereo(HitCategory category, uint32_t layer = 0) const;
    int numberOfValidTECLayersWithMonoAndStereo(HitCategory category, uint32_t layer = 0) const;

    uint32_t getTrackerLayerCase(HitCategory category, uint16_t substr, uint16_t layer) const;
    uint16_t getTrackerMonoStereo(HitCategory category, uint16_t substr, uint16_t layer) const;

    int trackerLayersWithMeasurement(HitCategory category) const;        // case 0: tracker
    int pixelLayersWithMeasurement(HitCategory category) const;          // case 0: pixel
    int stripLayersWithMeasurement(HitCategory category) const;          // case 0: strip
    int pixelBarrelLayersWithMeasurement(HitCategory category) const;    // case 0: pixel PXB
    int pixelEndcapLayersWithMeasurement(HitCategory category) const;    // case 0: pixel PXF
    int stripTIBLayersWithMeasurement(HitCategory category) const;       // case 0: strip TIB
    int stripTIDLayersWithMeasurement(HitCategory category) const;       // case 0: strip TID
    int stripTOBLayersWithMeasurement(HitCategory category) const;       // case 0: strip TOB
    int stripTECLayersWithMeasurement(HitCategory category) const;       // case 0: strip TEC

    int trackerLayersWithoutMeasurement(HitCategory category) const;     // case 1: tracker
    int pixelLayersWithoutMeasurement(HitCategory category) const;       // case 1: pixel
    int stripLayersWithoutMeasurement(HitCategory category) const;       // case 1: strip
    int pixelBarrelLayersWithoutMeasurement(HitCategory category) const; // case 1: pixel PXB
    int pixelEndcapLayersWithoutMeasurement(HitCategory category) const; // case 1: pixel PXF
    int stripTIBLayersWithoutMeasurement(HitCategory category) const;    // case 1: strip TIB
    int stripTIDLayersWithoutMeasurement(HitCategory category) const;    // case 1: strip TID
    int stripTOBLayersWithoutMeasurement(HitCategory category) const;    // case 1: strip TOB
    int stripTECLayersWithoutMeasurement(HitCategory category) const;    // case 1: strip TEC

    int trackerLayersTotallyOffOrBad(HitCategory category) const;        // case 2: tracker
    int pixelLayersTotallyOffOrBad(HitCategory category) const;          // case 2: pixel
    int stripLayersTotallyOffOrBad(HitCategory category) const;          // case 2: strip
    int pixelBarrelLayersTotallyOffOrBad(HitCategory category) const;    // case 2: pixel PXB
    int pixelEndcapLayersTotallyOffOrBad(HitCategory category) const;    // case 2: pixel PXF
    int stripTIBLayersTotallyOffOrBad(HitCategory category) const;       // case 2: strip TIB
    int stripTIDLayersTotallyOffOrBad(HitCategory category) const;       // case 2: strip TID
    int stripTOBLayersTotallyOffOrBad(HitCategory category) const;       // case 2: strip TOB
    int stripTECLayersTotallyOffOrBad(HitCategory category) const;       // case 2: strip TEC

    int trackerLayersNull(HitCategory category) const;                   // case NULL_RETURN: tracker
    int pixelLayersNull(HitCategory category) const;                     // case NULL_RETURN: pixel
    int stripLayersNull(HitCategory category) const;                     // case NULL_RETURN: strip
    int pixelBarrelLayersNull(HitCategory category) const;               // case NULL_RETURN: pixel PXB
    int pixelEndcapLayersNull(HitCategory category) const;               // case NULL_RETURN: pixel PXF
    int stripTIBLayersNull(HitCategory category) const;                  // case NULL_RETURN: strip TIB
    int stripTIDLayersNull(HitCategory category) const;                  // case NULL_RETURN: strip TID
    int stripTOBLayersNull(HitCategory category) const;                  // case NULL_RETURN: strip TOB
    int stripTECLayersNull(HitCategory category) const;                  // case NULL_RETURN: strip TEC

<<<<<<< HEAD
    // set the pattern of the i-th hit
    void set(const TrackingRecHit &hit, unsigned int i){setHitPattern(i, encode(hit,i));}

    // set the pattern of the i-th hit
    void set(const DetId id, uint32_t hitType, unsigned int i) { setHitPattern(i, encode(id,hitType,i)); }
    
    // append a hit to the hit pattern
    void appendHit(const TrackingRecHit & hit);
=======
    /// subdet = 0(all), 1(DT), 2(CSC), 3(RPC); hitType=-1(all), 0=valid, 3=bad
    int muonStations(HitCategory category, int subdet, int hitType) const ;

    int muonStationsWithValidHits(HitCategory category) const;
    int muonStationsWithBadHits(HitCategory category) const;
    int muonStationsWithAnyHits(HitCategory category) const;

    int dtStationsWithValidHits(HitCategory category) const;
    int dtStationsWithBadHits(HitCategory category) const;
    int dtStationsWithAnyHits(HitCategory category) const;

    int cscStationsWithValidHits(HitCategory category) const;
    int cscStationsWithBadHits(HitCategory category) const;
    int cscStationsWithAnyHits(HitCategory category) const;

    int rpcStationsWithValidHits(HitCategory category) const;
    int rpcStationsWithBadHits(HitCategory category) const;
    int rpcStationsWithAnyHits(HitCategory category) const;

    /// hitType=-1(all), 0=valid, 3=bad; 0 = no stations at all
    int innermostMuonStationWithHits(HitCategory category, int hitType) const;
    int innermostMuonStationWithValidHits(HitCategory category) const;
    int innermostMuonStationWithBadHits(HitCategory category) const;
    int innermostMuonStationWithAnyHits(HitCategory category) const;

    /// hitType=-1(all), 0=valid, 3=bad; 0 = no stations at all
    int outermostMuonStationWithHits(HitCategory category, int hitType) const;
    int outermostMuonStationWithValidHits(HitCategory category) const;
    int outermostMuonStationWithBadHits(HitCategory category) const;
    int outermostMuonStationWithAnyHits(HitCategory category) const;

    int numberOfDTStationsWithRPhiView(HitCategory category) const;
    int numberOfDTStationsWithRZView(HitCategory category) const;
    int numberOfDTStationsWithBothViews(HitCategory category) const;

private:
    // 3 bits for hit type
    const static unsigned short HitTypeOffset = 0;
    const static unsigned short HitTypeMask = 0x7;
>>>>>>> d2b7f73c

    // 1 bit to identify the side in double-sided detectors
    const static unsigned short SideOffset = 3;
    const static unsigned short SideMask = 0x1;

    // 4 bits to identify the layer/disk/wheel within the substructure
    const static unsigned short LayerOffset = 4;
    const static unsigned short LayerMask = 0xF;

    // 3 bits to identify the tracker/muon detector substructure
    const static unsigned short SubstrOffset = 8;
    const static unsigned short SubstrMask = 0x7;

<<<<<<< HEAD
    /// subdet = 0(all), 1(DT), 2(CSC), 3(RPC); hitType=-1(all), 0=valid, 3=bad
    int muonStations(int subdet, int hitType) const ;

    int muonStationsWithValidHits() const ;
    int muonStationsWithBadHits() const ;
    int muonStationsWithAnyHits() const ;
    int dtStationsWithValidHits() const ;
    int dtStationsWithBadHits() const ;
    int dtStationsWithAnyHits() const ;
    int cscStationsWithValidHits() const ;
    int cscStationsWithBadHits() const ;
    int cscStationsWithAnyHits() const ;
    int rpcStationsWithValidHits() const ;
    int rpcStationsWithBadHits() const ;
    int rpcStationsWithAnyHits() const ;

    ///  hitType=-1(all), 0=valid, 3=bad; 0 = no stations at all
    int innermostMuonStationWithHits(int hitType) const ;
    int innermostMuonStationWithValidHits() const ;
    int innermostMuonStationWithBadHits() const ;
    int innermostMuonStationWithAnyHits() const ;

    ///  hitType=-1(all), 0=valid, 3=bad; 0 = no stations at all
    int outermostMuonStationWithHits(int hitType) const ;
    int outermostMuonStationWithValidHits() const ;
    int outermostMuonStationWithBadHits() const ;
    int outermostMuonStationWithAnyHits() const ;

    int numberOfDTStationsWithRPhiView() const ;
    int numberOfDTStationsWithRZView() const ;
    int numberOfDTStationsWithBothViews() const ;

  private:

 
=======
>>>>>>> d2b7f73c
    // 1 bit to distinguish tracker and muon subsystems
    const static unsigned short SubDetectorOffset = 11;
    const static unsigned short SubDetectorMask = 0x1;

    //////////////////////////////////////////////////////
    // unused bits start at offset 12 -> bits [12, 15]. //
    //////////////////////////////////////////////////////

    // detector side for tracker modules (mono/stereo)
    static uint16_t isStereo(DetId i);
    static bool stripSubdetectorHitFilter(uint16_t pattern, StripSubdetector::SubDetector substructure);
    static uint16_t encode(const TrackingRecHit &hit);

    // generic count methods
    typedef bool filterType(uint16_t);
    int countHits(HitCategory category, filterType filter) const;
    int countTypedHits(HitCategory category, filterType typeFilter, filterType filter) const;

    bool insertTrackHit(const uint16_t pattern);
    bool insertExpectedInnerHit(const uint16_t pattern);
    bool insertExpectedOuterHit(const uint16_t pattern);

    uint16_t getHitPatternByAbsoluteIndex(int position) const;

    std::pair<uint8_t, uint8_t> getCategoryIndexRange(HitCategory category) const;

    uint16_t hitPattern[MaxHits];
    uint8_t hitCount;

    uint8_t beginTrackHits;
    uint8_t endTrackHits;
    uint8_t beginInner;
    uint8_t endInner;
    uint8_t beginOuter;
    uint8_t endOuter;
};

template<typename I>
bool HitPattern::appendHits(const I &begin, const I &end)
{
    for (I hit = begin; hit != end; hit++) {
        if unlikely((!appendHit(*hit))) {
            return false;
        }
    }
    return true;
}

inline bool HitPattern::pixelHitFilter(uint16_t pattern)
{
    if unlikely(!trackerHitFilter(pattern)) {
        return false;
    }

    uint32_t substructure = getSubStructure(pattern);
    return (substructure == PixelSubdetector::PixelBarrel ||
            substructure == PixelSubdetector::PixelEndcap);
}

inline bool HitPattern::pixelBarrelHitFilter(uint16_t pattern)
{
    if unlikely(!trackerHitFilter(pattern)) {
        return false;
    }

    uint32_t substructure = getSubStructure(pattern);
    return (substructure == PixelSubdetector::PixelBarrel);
}

inline bool HitPattern::pixelEndcapHitFilter(uint16_t pattern)
{
    if unlikely(!trackerHitFilter(pattern)) {
        return false;
    }

<<<<<<< HEAD
    // encoder for pattern
    uint32_t encode(const TrackingRecHit &hit, unsigned int i) { return encode(hit.geographicalId(), hit.getType(), i); }
    // encoder for pattern
    uint32_t encode(DetId id, uint32_t hitType, unsigned int i) ;
  };
=======
    uint32_t substructure = getSubStructure(pattern);
    return (substructure == PixelSubdetector::PixelEndcap);
}
>>>>>>> d2b7f73c

inline bool HitPattern::stripHitFilter(uint16_t pattern)
{
    if unlikely(!trackerHitFilter(pattern)) {
        return false;
    }

    uint32_t substructure = getSubStructure(pattern);
    return (substructure == StripSubdetector::TIB ||
            substructure == StripSubdetector::TID ||
            substructure == StripSubdetector::TOB ||
            substructure == StripSubdetector::TEC);
}

inline bool HitPattern::stripSubdetectorHitFilter(uint16_t pattern, StripSubdetector::SubDetector substructure)
{
    if unlikely(!trackerHitFilter(pattern)) {
        return false;
    }

    return substructure == getSubStructure(pattern);
}

inline bool HitPattern::stripTIBHitFilter(uint16_t pattern)
{
    return stripSubdetectorHitFilter(pattern, StripSubdetector::TIB);
}

inline bool HitPattern::stripTIDHitFilter(uint16_t pattern)
{
    return stripSubdetectorHitFilter(pattern, StripSubdetector::TID);
}

inline bool HitPattern::stripTOBHitFilter(uint16_t pattern)
{
    return stripSubdetectorHitFilter(pattern, StripSubdetector::TOB);
}

inline bool HitPattern::stripTECHitFilter(uint16_t pattern)
{
    return stripSubdetectorHitFilter(pattern, StripSubdetector::TEC);
}

inline bool HitPattern::muonDTHitFilter(uint16_t pattern)
{
    if unlikely(!muonHitFilter(pattern)) {
        return false;
    }

    uint32_t substructure = getSubStructure(pattern);
    return (substructure == (uint32_t) MuonSubdetId::DT);
}

inline bool HitPattern::muonCSCHitFilter(uint16_t pattern)
{
    if unlikely(!muonHitFilter(pattern)) {
        return false;
    }

    uint32_t substructure = getSubStructure(pattern);
    return (substructure == (uint32_t) MuonSubdetId::CSC);
}

inline bool HitPattern::muonRPCHitFilter(uint16_t pattern)
{
    if unlikely(!muonHitFilter(pattern)) {
        return false;
    }

    uint32_t substructure = getSubStructure(pattern);
    return (substructure == (uint32_t) MuonSubdetId::RPC);
}

inline bool HitPattern::trackerHitFilter(uint16_t pattern)
{
    if unlikely(pattern == HitPattern::EMPTY_PATTERN) {
        return false;
    }

    return (((pattern >> SubDetectorOffset) & SubDetectorMask) == 1);
}

inline bool HitPattern::muonHitFilter(uint16_t pattern)
{
    if unlikely(pattern == HitPattern::EMPTY_PATTERN) {
        return false;
    }

    return (((pattern >> SubDetectorOffset) & SubDetectorMask) == 0);
}

inline uint32_t HitPattern::getSubStructure(uint16_t pattern)
{
    if unlikely(pattern == HitPattern::EMPTY_PATTERN) {
        return NULL_RETURN;
    }

    return ((pattern >> SubstrOffset) & SubstrMask);
}

inline uint32_t HitPattern::getLayer(uint16_t pattern)
{
    return HitPattern::getSubSubStructure(pattern);
}

inline uint32_t HitPattern::getSubSubStructure(uint16_t pattern)
{
    if unlikely(pattern == HitPattern::EMPTY_PATTERN) {
        return NULL_RETURN;
    }

    return ((pattern >> LayerOffset) & LayerMask);
}

inline uint32_t HitPattern::getSubDetector(uint16_t pattern)
{
    if unlikely(pattern == HitPattern::EMPTY_PATTERN) {
        return NULL_RETURN;
    }

    return ((pattern >> SubDetectorOffset) & SubDetectorMask);
}


inline uint32_t HitPattern::getSide(uint16_t pattern)
{
    if unlikely(pattern == HitPattern::EMPTY_PATTERN) {
        return NULL_RETURN;
    }

    return (pattern >> SideOffset) & SideMask;
}

inline uint32_t HitPattern::getHitType(uint16_t pattern)
{
    if unlikely(pattern == HitPattern::EMPTY_PATTERN) {
        return NULL_RETURN;
    }

    return ((pattern >> HitTypeOffset) & HitTypeMask);
}

inline uint16_t HitPattern::getMuonStation(uint16_t pattern)
{
    return (getSubSubStructure(pattern) >> 2) + 1;
}

inline uint16_t HitPattern::getDTSuperLayer(uint16_t pattern)
{
    return (getSubSubStructure(pattern) & 3);
}

inline uint16_t HitPattern::getCSCRing(uint16_t pattern)
{
    return (getSubSubStructure(pattern) & 3) + 1;
}

inline uint16_t HitPattern::getRPCLayer(uint16_t pattern)
{
    uint16_t subSubStructure = getSubSubStructure(pattern);
    uint16_t stat = subSubStructure >> 2;

    if likely(stat <= 1) {
        return ((subSubStructure >> 1) & 1) + 1;
    }

    return 0;
}

inline uint16_t HitPattern::getRPCregion(uint16_t pattern)
{
    return getSubSubStructure(pattern) & 1;
}

inline bool HitPattern::validHitFilter(uint16_t pattern)
{
    return getHitType(pattern) == HitPattern::VALID;
}

inline bool HitPattern::missingHitFilter(uint16_t pattern)
{
    uint16_t hitType = getHitType(pattern);
    return (hitType == HitPattern::MISSING ||
            hitType == HitPattern::MISSING_INNER ||
            hitType == HitPattern::MISSING_OUTER);
}

inline bool HitPattern::inactiveHitFilter(uint16_t pattern)
{
    return getHitType(pattern) == HitPattern::INACTIVE;
}

inline bool HitPattern::badHitFilter(uint16_t pattern)
{
    return getHitType(pattern) == HitPattern::BAD;
}

inline bool HitPattern::expectedInnerHitFilter(uint16_t pattern)
{
    return getHitType(pattern) == HitPattern::MISSING_INNER;
}

inline bool HitPattern::expectedOuterHitFilter(uint16_t pattern)
{
    return getHitType(pattern) == HitPattern::MISSING_OUTER;
}

inline int HitPattern::numberOfTrackerHits(HitCategory category) const
{
    return countHits(category, trackerHitFilter);
}

inline int HitPattern::numberOfMuonHits(HitCategory category) const
{
    return countHits(category, muonHitFilter);
}

inline int HitPattern::numberOfValidHits(HitCategory category) const
{
    return countHits(category, validHitFilter);
}

inline int HitPattern::numberOfValidTrackerHits(HitCategory category) const
{
    return countTypedHits(category, validHitFilter, trackerHitFilter);
}

inline int HitPattern::numberOfValidMuonHits(HitCategory category) const
{
    return countTypedHits(category, validHitFilter, muonHitFilter);
}

inline int HitPattern::numberOfValidPixelHits(HitCategory category) const
{
    return countTypedHits(category, validHitFilter, pixelHitFilter);
}

inline int HitPattern::numberOfValidPixelBarrelHits(HitCategory category) const
{
    return countTypedHits(category, validHitFilter, pixelBarrelHitFilter);
}

inline int HitPattern::numberOfValidPixelEndcapHits(HitCategory category) const
{
    return countTypedHits(category, validHitFilter, pixelEndcapHitFilter);
}

inline int HitPattern::numberOfValidStripHits(HitCategory category) const
{
    return countTypedHits(category, validHitFilter, stripHitFilter);
}

inline int HitPattern::numberOfValidStripTIBHits(HitCategory category) const
{
    return countTypedHits(category, validHitFilter, stripTIBHitFilter);
}

inline int HitPattern::numberOfValidStripTIDHits(HitCategory category) const
{
    return countTypedHits(category, validHitFilter, stripTIDHitFilter);
}

inline int HitPattern::numberOfValidStripTOBHits(HitCategory category) const
{
    return countTypedHits(category, validHitFilter, stripTOBHitFilter);
}

inline int HitPattern::numberOfValidStripTECHits(HitCategory category) const
{
    return countTypedHits(category, validHitFilter, stripTECHitFilter);
}

inline int HitPattern::numberOfValidMuonDTHits(HitCategory category) const
{
    return countTypedHits(category, validHitFilter, muonDTHitFilter);
}

inline int HitPattern::numberOfValidMuonCSCHits(HitCategory category) const
{
    return countTypedHits(category, validHitFilter, muonCSCHitFilter);
}

inline int HitPattern::numberOfValidMuonRPCHits(HitCategory category) const
{
    return countTypedHits(category, validHitFilter, muonRPCHitFilter);
}

inline int HitPattern::numberOfLostHits(HitCategory category) const
{
    return countHits(category, missingHitFilter);
}

inline int HitPattern::numberOfLostTrackerHits(HitCategory category) const
{
    return countTypedHits(category, missingHitFilter, trackerHitFilter);
}

inline int HitPattern::numberOfLostMuonHits(HitCategory category) const
{
    return countTypedHits(category, missingHitFilter, muonHitFilter);
}

inline int HitPattern::numberOfLostPixelHits(HitCategory category) const
{
    return countTypedHits(category, missingHitFilter, pixelHitFilter);
}

inline int HitPattern::numberOfLostPixelBarrelHits(HitCategory category) const
{
    return countTypedHits(category, missingHitFilter, pixelBarrelHitFilter);
}

inline int HitPattern::numberOfLostPixelEndcapHits(HitCategory category) const
{
    return countTypedHits(category, missingHitFilter, pixelEndcapHitFilter);
}

inline int HitPattern::numberOfLostStripHits(HitCategory category) const
{
    return countTypedHits(category, missingHitFilter, stripHitFilter);
}

inline int HitPattern::numberOfLostStripTIBHits(HitCategory category) const
{
    return countTypedHits(category, missingHitFilter, stripTIBHitFilter);
}

inline int HitPattern::numberOfLostStripTIDHits(HitCategory category) const
{
    return countTypedHits(category, missingHitFilter, stripTIDHitFilter);
}

inline int HitPattern::numberOfLostStripTOBHits(HitCategory category) const
{
    return countTypedHits(category, missingHitFilter, stripTOBHitFilter);
}

inline int HitPattern::numberOfLostStripTECHits(HitCategory category) const
{
    return countTypedHits(category, missingHitFilter, stripTECHitFilter);
}

inline int HitPattern::numberOfLostMuonDTHits(HitCategory category) const
{
    return countTypedHits(category, missingHitFilter, muonDTHitFilter);
}

inline int HitPattern::numberOfLostMuonCSCHits(HitCategory category) const
{
    return countTypedHits(category, missingHitFilter, muonCSCHitFilter);
}

inline int HitPattern::numberOfLostMuonRPCHits(HitCategory category) const
{
    return countTypedHits(category, missingHitFilter, muonRPCHitFilter);
}

inline int HitPattern::numberOfBadHits(HitCategory category) const
{
    return countHits(category, badHitFilter);
}

inline int HitPattern::numberOfBadMuonHits(HitCategory category) const
{
    return countTypedHits(category, inactiveHitFilter, muonHitFilter);
}

inline int HitPattern::numberOfBadMuonDTHits(HitCategory category) const
{
    return countTypedHits(category, inactiveHitFilter, muonDTHitFilter);
}

inline int HitPattern::numberOfBadMuonCSCHits(HitCategory category) const
{
    return countTypedHits(category, inactiveHitFilter, muonCSCHitFilter);
}

inline int HitPattern::numberOfBadMuonRPCHits(HitCategory category) const
{
    return countTypedHits(category, inactiveHitFilter, muonRPCHitFilter);
}

inline int HitPattern::numberOfInactiveHits(HitCategory category) const
{
    return countHits(category, inactiveHitFilter);
}

inline int HitPattern::numberOfInactiveTrackerHits(HitCategory category) const
{
    return countTypedHits(category, inactiveHitFilter, trackerHitFilter);
}

inline int HitPattern::numberOfExpectedInnerHits(HitCategory category) const
{
    return countTypedHits(category, expectedInnerHitFilter, trackerHitFilter);
}

inline int HitPattern::numberOfExpectedOuterHits(HitCategory category) const
{
    return countTypedHits(category, expectedOuterHitFilter, trackerHitFilter);
}

inline int HitPattern::trackerLayersWithMeasurement(HitCategory category) const
{
    return pixelLayersWithMeasurement(category) +
           stripLayersWithMeasurement(category);
}

inline int HitPattern::pixelLayersWithMeasurement(HitCategory category) const
{
    return pixelBarrelLayersWithMeasurement(category) +
           pixelEndcapLayersWithMeasurement(category);
}

inline int HitPattern::stripLayersWithMeasurement(HitCategory category) const
{
    return stripTIBLayersWithMeasurement(category) +
           stripTIDLayersWithMeasurement(category) +
           stripTOBLayersWithMeasurement(category) +
           stripTECLayersWithMeasurement(category);
}

inline int HitPattern::trackerLayersWithoutMeasurement(HitCategory category) const
{
    return pixelLayersWithoutMeasurement(category) +
           stripLayersWithoutMeasurement(category);
}

inline int HitPattern::pixelLayersWithoutMeasurement(HitCategory category) const
{
    return pixelBarrelLayersWithoutMeasurement(category) +
           pixelEndcapLayersWithoutMeasurement(category);
}

inline int HitPattern::stripLayersWithoutMeasurement(HitCategory category) const
{
    return stripTIBLayersWithoutMeasurement(category) +
           stripTIDLayersWithoutMeasurement(category) +
           stripTOBLayersWithoutMeasurement(category) +
           stripTECLayersWithoutMeasurement(category);
}

inline int HitPattern::trackerLayersTotallyOffOrBad(HitCategory category) const
{
    return pixelLayersTotallyOffOrBad(category) +
           stripLayersTotallyOffOrBad(category);
}

inline int HitPattern::pixelLayersTotallyOffOrBad(HitCategory category) const
{
    return pixelBarrelLayersTotallyOffOrBad(category) +
           pixelEndcapLayersTotallyOffOrBad(category);
}

inline int HitPattern::stripLayersTotallyOffOrBad(HitCategory category) const
{
    return stripTIBLayersTotallyOffOrBad(category) +
           stripTIDLayersTotallyOffOrBad(category) +
           stripTOBLayersTotallyOffOrBad(category) +
           stripTECLayersTotallyOffOrBad(category);
}

inline int HitPattern::trackerLayersNull(HitCategory category) const
{
    return pixelLayersNull(category) +
           stripLayersNull(category);
}

inline int HitPattern::pixelLayersNull(HitCategory category) const
{
    return pixelBarrelLayersNull(category) +
           pixelEndcapLayersNull(category);
}

inline int HitPattern::stripLayersNull(HitCategory category) const
{
    return stripTIBLayersNull(category) +
           stripTIDLayersNull(category) +
           stripTOBLayersNull(category) +
           stripTECLayersNull(category);
}

inline int HitPattern::muonStationsWithValidHits(HitCategory category) const
{
    return muonStations(category, 0, 0);
}

inline int HitPattern::muonStationsWithBadHits(HitCategory category) const
{
    return muonStations(category, 0, 3);
}

inline int HitPattern::muonStationsWithAnyHits(HitCategory category) const
{
    return muonStations(category, 0, -1);
}

inline int HitPattern::dtStationsWithValidHits(HitCategory category) const
{
    return muonStations(category, 1, 0);
}

inline int HitPattern::dtStationsWithBadHits(HitCategory category) const
{
    return muonStations(category, 1, 3);
}

inline int HitPattern::dtStationsWithAnyHits(HitCategory category) const
{
    return muonStations(category, 1, -1);
}

inline int HitPattern::cscStationsWithValidHits(HitCategory category) const
{
    return muonStations(category, 2, 0);
}

inline int HitPattern::cscStationsWithBadHits(HitCategory category) const
{
    return muonStations(category, 2, 3);
}

inline int HitPattern::cscStationsWithAnyHits(HitCategory category) const
{
    return muonStations(category, 2, -1);
}

inline int HitPattern::rpcStationsWithValidHits(HitCategory category) const
{
    return muonStations(category, 3, 0);
}

inline int HitPattern::rpcStationsWithBadHits(HitCategory category) const
{
    return muonStations(category, 3, 3);
}

inline int HitPattern::rpcStationsWithAnyHits(HitCategory category) const
{
    return muonStations(category, 3, -1);
}

inline int HitPattern::innermostMuonStationWithValidHits(HitCategory category) const
{
    return innermostMuonStationWithHits(category, 0);
}

inline int HitPattern::innermostMuonStationWithBadHits(HitCategory category) const
{
    return innermostMuonStationWithHits(category, 3);
}

inline int HitPattern::innermostMuonStationWithAnyHits(HitCategory category) const
{
    return innermostMuonStationWithHits(category, -1);
}

inline int HitPattern::outermostMuonStationWithValidHits(HitCategory category) const
{
    return outermostMuonStationWithHits(category, 0);
}

inline int HitPattern::outermostMuonStationWithBadHits(HitCategory category) const
{
    return outermostMuonStationWithHits(category, 3);
}

inline int HitPattern::outermostMuonStationWithAnyHits(HitCategory category) const
{
    return outermostMuonStationWithHits(category, -1);
}

} // namespace reco

#endif
<|MERGE_RESOLUTION|>--- conflicted
+++ resolved
@@ -298,16 +298,6 @@
     int stripTOBLayersNull(HitCategory category) const;                  // case NULL_RETURN: strip TOB
     int stripTECLayersNull(HitCategory category) const;                  // case NULL_RETURN: strip TEC
 
-<<<<<<< HEAD
-    // set the pattern of the i-th hit
-    void set(const TrackingRecHit &hit, unsigned int i){setHitPattern(i, encode(hit,i));}
-
-    // set the pattern of the i-th hit
-    void set(const DetId id, uint32_t hitType, unsigned int i) { setHitPattern(i, encode(id,hitType,i)); }
-    
-    // append a hit to the hit pattern
-    void appendHit(const TrackingRecHit & hit);
-=======
     /// subdet = 0(all), 1(DT), 2(CSC), 3(RPC); hitType=-1(all), 0=valid, 3=bad
     int muonStations(HitCategory category, int subdet, int hitType) const ;
 
@@ -347,7 +337,6 @@
     // 3 bits for hit type
     const static unsigned short HitTypeOffset = 0;
     const static unsigned short HitTypeMask = 0x7;
->>>>>>> d2b7f73c
 
     // 1 bit to identify the side in double-sided detectors
     const static unsigned short SideOffset = 3;
@@ -361,44 +350,6 @@
     const static unsigned short SubstrOffset = 8;
     const static unsigned short SubstrMask = 0x7;
 
-<<<<<<< HEAD
-    /// subdet = 0(all), 1(DT), 2(CSC), 3(RPC); hitType=-1(all), 0=valid, 3=bad
-    int muonStations(int subdet, int hitType) const ;
-
-    int muonStationsWithValidHits() const ;
-    int muonStationsWithBadHits() const ;
-    int muonStationsWithAnyHits() const ;
-    int dtStationsWithValidHits() const ;
-    int dtStationsWithBadHits() const ;
-    int dtStationsWithAnyHits() const ;
-    int cscStationsWithValidHits() const ;
-    int cscStationsWithBadHits() const ;
-    int cscStationsWithAnyHits() const ;
-    int rpcStationsWithValidHits() const ;
-    int rpcStationsWithBadHits() const ;
-    int rpcStationsWithAnyHits() const ;
-
-    ///  hitType=-1(all), 0=valid, 3=bad; 0 = no stations at all
-    int innermostMuonStationWithHits(int hitType) const ;
-    int innermostMuonStationWithValidHits() const ;
-    int innermostMuonStationWithBadHits() const ;
-    int innermostMuonStationWithAnyHits() const ;
-
-    ///  hitType=-1(all), 0=valid, 3=bad; 0 = no stations at all
-    int outermostMuonStationWithHits(int hitType) const ;
-    int outermostMuonStationWithValidHits() const ;
-    int outermostMuonStationWithBadHits() const ;
-    int outermostMuonStationWithAnyHits() const ;
-
-    int numberOfDTStationsWithRPhiView() const ;
-    int numberOfDTStationsWithRZView() const ;
-    int numberOfDTStationsWithBothViews() const ;
-
-  private:
-
- 
-=======
->>>>>>> d2b7f73c
     // 1 bit to distinguish tracker and muon subsystems
     const static unsigned short SubDetectorOffset = 11;
     const static unsigned short SubDetectorMask = 0x1;
@@ -474,17 +425,9 @@
         return false;
     }
 
-<<<<<<< HEAD
-    // encoder for pattern
-    uint32_t encode(const TrackingRecHit &hit, unsigned int i) { return encode(hit.geographicalId(), hit.getType(), i); }
-    // encoder for pattern
-    uint32_t encode(DetId id, uint32_t hitType, unsigned int i) ;
-  };
-=======
     uint32_t substructure = getSubStructure(pattern);
     return (substructure == PixelSubdetector::PixelEndcap);
 }
->>>>>>> d2b7f73c
 
 inline bool HitPattern::stripHitFilter(uint16_t pattern)
 {
