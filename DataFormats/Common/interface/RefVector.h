--- conflicted
+++ resolved
@@ -157,11 +157,8 @@
                   FillViewHelperVector& helpers) const;
 
     //Needed for ROOT storage
-    CMS_CLASS_VERSION(11)
-<<<<<<< HEAD
-
-=======
->>>>>>> 724ea6cc
+    CMS_CLASS_VERSION(12)
+
   private:
 
     contents_type refVector_;
