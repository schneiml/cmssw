#include "DataFormats/Common/interface/Wrapper.h"
#include "DataFormats/Common/interface/RefToBase.h"

#include "DataFormats/L1TMuon/interface/MuonCaloSumFwd.h"
#include "DataFormats/L1TMuon/interface/MuonCaloSum.h"
#include "DataFormats/L1TMuon/interface/RegionalMuonCandFwd.h"
#include "DataFormats/L1TMuon/interface/RegionalMuonCand.h"
#include "DataFormats/L1TMuon/interface/EMTFDaqOut.h"
#include "DataFormats/L1TMuon/interface/EMTFHit.h"
#include "DataFormats/L1TMuon/interface/EMTFRoad.h"
#include "DataFormats/L1TMuon/interface/EMTFTrack.h"
#include "DataFormats/L1TMuon/interface/CPPFDigi.h"

#include "DataFormats/L1TMuon/interface/L1MuBMTrack.h"
#include "DataFormats/L1TMuon/interface/L1MuBMTrackSegPhi.h"
#include "DataFormats/L1TMuon/interface/L1MuBMTrackSegEta.h"

#include <vector>

namespace DataFormats_L1TMuon {
  struct dictionary {
    l1t::MuonCaloSumBxCollection caloSum;
    edm::Wrapper<l1t::MuonCaloSumBxCollection> caloSumWrap;

    l1t::RegionalMuonCandBxCollection regCand;
    edm::Wrapper<l1t::RegionalMuonCandBxCollection> regCandWrap;

    l1t::EMTFDaqOutCollection emtfOutput;
    edm::Wrapper<l1t::EMTFDaqOutCollection> emtfOutputWrap;

    l1t::EMTFHitCollection emtfHit;
    edm::Wrapper<l1t::EMTFHitCollection> emtfHitWrap;

    l1t::EMTFRoadCollection emtfRoad;
    edm::Wrapper<l1t::EMTFRoadCollection> emtfRoadWrap;

    l1t::EMTFTrackCollection emtfTrack;
    edm::Wrapper<l1t::EMTFTrackCollection> emtfTrackWrap;
<<<<<<< HEAD
   
    l1t::CPPFDigiCollection cppfDigi;
    edm::Wrapper<l1t::CPPFDigiCollection> cppfDigiWrap;
=======

    l1t::RegionalMuonCandRef rmcr;
    std::vector<l1t::RegionalMuonCandRef> v_rmcr;
    l1t::RegionalMuonCandRefBxCollection rmcrbxc;
    edm::Wrapper<l1t::RegionalMuonCandRefBxCollection> w_rmcrbxc;
    l1t::RegionalMuonCandRefPair rmcrp;
    std::vector<l1t::RegionalMuonCandRefPair> v_rmcrp;
    l1t::RegionalMuonCandRefPairBxCollection rmcrpc;
    edm::Wrapper<l1t::RegionalMuonCandRefPairBxCollection> w_rmcrpc;
>>>>>>> 9b598133
  };
}

namespace L1Trigger_L1TMuonBarrel {
  struct dictionary {
    L1MuBMTrackSegPhi l1mu_trk_ph;
    L1MuBMTrackSegEta l1mu_trk_th;
    L1MuBMTrack       l1mu_trk_tr;
    L1MuBMSecProcId   l1mu_dt_proc;
    L1MuBMTrackSegLoc  l1mu_dt_segloc;
    L1MuBMAddressArray l1mu_dt_addr;

    L1MuBMTrackCollection l1mu_trk_tr_V;
    edm::Wrapper<L1MuBMTrackCollection> l1mu_trk_tr_W;

    L1MuBMTrackSegPhiCollection l1mu_trk_ph_V;
    edm::Wrapper<L1MuBMTrackSegPhiCollection> l1mu_trk_ph_W;

    L1MuBMTrackSegEtaCollection l1mu_trk_th_V;
    edm::Wrapper<L1MuBMTrackSegEtaCollection> l1mu_trk_th_W;
  };
}
<|MERGE_RESOLUTION|>--- conflicted
+++ resolved
@@ -36,11 +36,9 @@
 
     l1t::EMTFTrackCollection emtfTrack;
     edm::Wrapper<l1t::EMTFTrackCollection> emtfTrackWrap;
-<<<<<<< HEAD
    
     l1t::CPPFDigiCollection cppfDigi;
     edm::Wrapper<l1t::CPPFDigiCollection> cppfDigiWrap;
-=======
 
     l1t::RegionalMuonCandRef rmcr;
     std::vector<l1t::RegionalMuonCandRef> v_rmcr;
@@ -50,7 +48,6 @@
     std::vector<l1t::RegionalMuonCandRefPair> v_rmcrp;
     l1t::RegionalMuonCandRefPairBxCollection rmcrpc;
     edm::Wrapper<l1t::RegionalMuonCandRefPairBxCollection> w_rmcrpc;
->>>>>>> 9b598133
   };
 }
 
