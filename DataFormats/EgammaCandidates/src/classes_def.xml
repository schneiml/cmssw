--- conflicted
+++ resolved
@@ -10,10 +10,7 @@
 
 
   <class name="reco::Photon" ClassVersion="14">
-<<<<<<< HEAD
    <version ClassVersion="14" checksum="3272056827"/>
-=======
->>>>>>> 7737aa8d
    <version ClassVersion="13" checksum="2963666409"/>
    <version ClassVersion="14" checksum="753726370"/>
   </class>
