#include "DataFormats/PatCandidates/interface/TauPFSpecific.h"

#include "DataFormats/JetReco/interface/Jet.h"

pat::tau::TauPFSpecific::TauPFSpecific(const reco::PFTau& tau) :
    // reference to PFJet from which PFTau was made
    pfJetRef_(tau.jetRef()),
    // Leading track/charged candidate
    leadPFChargedHadrCand_(tau.leadPFChargedHadrCand()),    
    leadPFChargedHadrCandsignedSipt_(tau.leadPFChargedHadrCandsignedSipt()),
    // Leading neutral candidate
    leadPFNeutralCand_(tau.leadPFNeutralCand()), 
    // Leading charged or neutral candidate
    leadPFCand_(tau.leadPFCand()), 
    // Signal cone
    selectedSignalPFCands_(tau.signalPFCands()), 
    selectedSignalPFChargedHadrCands_(tau.signalPFChargedHadrCands()), 
    selectedSignalPFNeutrHadrCands_(tau.signalPFNeutrHadrCands()), 
    selectedSignalPFGammaCands_(tau.signalPFGammaCands()),
    signalTauChargedHadronCandidates_(tau.signalTauChargedHadronCandidates()),
    signalPiZeroCandidates_(tau.signalPiZeroCandidates()),
    // Isolation cone
    selectedIsolationPFCands_(tau.isolationPFCands()), 
    selectedIsolationPFChargedHadrCands_(tau.isolationPFChargedHadrCands()), 
    selectedIsolationPFNeutrHadrCands_(tau.isolationPFNeutrHadrCands()), 
    selectedIsolationPFGammaCands_(tau.isolationPFGammaCands()),
    isolationTauChargedHadronCandidates_(tau.isolationTauChargedHadronCandidates()),
    isolationPiZeroCandidates_(tau.isolationPiZeroCandidates()),
    isolationPFChargedHadrCandsPtSum_(tau.isolationPFChargedHadrCandsPtSum()),    
    isolationPFGammaCandsEtSum_(tau.isolationPFGammaCandsEtSum()),
    // Other useful variables 
    maximumHCALPFClusterEt_(tau.maximumHCALPFClusterEt()),
    emFraction_(tau.emFraction()),
    hcalTotOverPLead_(tau.hcalTotOverPLead()),
    hcalMaxOverPLead_(tau.hcalMaxOverPLead()),
    hcal3x3OverPLead_(tau.hcal3x3OverPLead()),
    ecalStripSumEOverPLead_(tau.ecalStripSumEOverPLead()),
    bremsRecoveryEOverPLead_(tau.bremsRecoveryEOverPLead()),
    // Electron rejection variables
    electronPreIDTrack_(tau.electronPreIDTrack()),
    electronPreIDOutput_(tau.electronPreIDOutput()),
    electronPreIDDecision_(tau.electronPreIDDecision()),
    // Muon rejection variables
    caloComp_(tau.caloComp()),
    segComp_(tau.segComp()),
<<<<<<< HEAD
    muonDecision_(tau.muonDecision()),
    decayMode_(tau.decayMode()),
    dxy_(0.),
    dxy_error_(1.e+3),
    hasSV_(false)
=======
    muonDecision_(tau.muonDecision())
>>>>>>> dde77b8c
{
  if ( tau.jetRef().isAvailable() && tau.jetRef().isNonnull() ) { // CV: add protection to ease transition to new CMSSW 4_2_x RecoTauTags
    reco::Jet::EtaPhiMoments etaPhiStatistics = tau.jetRef()->etaPhiStatistics();
    etaetaMoment_ = etaPhiStatistics.etaEtaMoment;
    phiphiMoment_ = etaPhiStatistics.phiPhiMoment;
    etaphiMoment_ = etaPhiStatistics.etaPhiMoment;
  }
}<|MERGE_RESOLUTION|>--- conflicted
+++ resolved
@@ -43,15 +43,11 @@
     // Muon rejection variables
     caloComp_(tau.caloComp()),
     segComp_(tau.segComp()),
-<<<<<<< HEAD
     muonDecision_(tau.muonDecision()),
     decayMode_(tau.decayMode()),
     dxy_(0.),
     dxy_error_(1.e+3),
     hasSV_(false)
-=======
-    muonDecision_(tau.muonDecision())
->>>>>>> dde77b8c
 {
   if ( tau.jetRef().isAvailable() && tau.jetRef().isNonnull() ) { // CV: add protection to ease transition to new CMSSW 4_2_x RecoTauTags
     reco::Jet::EtaPhiMoments etaPhiStatistics = tau.jetRef()->etaPhiStatistics();
