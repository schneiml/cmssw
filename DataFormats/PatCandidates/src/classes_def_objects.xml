--- conflicted
+++ resolved
@@ -59,12 +59,9 @@
   </ioread>
 
 
-  <class name="pat::Muon"  ClassVersion="20">
-<<<<<<< HEAD
-   <version ClassVersion="20" checksum="2403788961"/>
-=======
+  <class name="pat::Muon"  ClassVersion="21">
+   <version ClassVersion="21" checksum="2403788961"/>
    <version ClassVersion="20" checksum="357097717"/>
->>>>>>> 6778259a
    <version ClassVersion="19" checksum="2754486523"/>
    <version ClassVersion="18" checksum="1163602263"/>
    <version ClassVersion="17" checksum="1509153359"/>
