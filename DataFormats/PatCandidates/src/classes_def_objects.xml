--- conflicted
+++ resolved
@@ -149,14 +149,9 @@
    <version ClassVersion="10" checksum="2692173055"/>
   </class>
   <class name="std::vector<pat::tau::TauCaloSpecific>" />
-<<<<<<< HEAD
-  <class name="pat::tau::TauPFEssential" ClassVersion="12">
-    <version ClassVersion="12" checksum="3865233356" />  
-=======
   <class name="pat::tau::TauPFEssential" ClassVersion="13">
     <version ClassVersion="13" checksum="1052833547" />
     <version ClassVersion="12" checksum="3865233356" /> 
->>>>>>> 7c5a3353
     <version ClassVersion="11" checksum="1193752112" />
     <version ClassVersion="10" checksum="1628501942" />
   </class>
