--- conflicted
+++ resolved
@@ -17,11 +17,7 @@
 
   <!-- PAT Objects, and embedded data  -->
   <class name="pat::Electron"  ClassVersion="27">
-<<<<<<< HEAD
    <version ClassVersion="27" checksum="2628480167"/>
-=======
-   <version ClassVersion="27" checksum="3863179876"/>
->>>>>>> 6ea3a837
    <field name="superClusterRelinked_" transient="true"/>
    <version ClassVersion="26" checksum="2045819644"/>
    <version ClassVersion="25" checksum="1488101799"/>
@@ -45,11 +41,7 @@
   </ioread>
 
   <class name="pat::Muon"  ClassVersion="15">
-<<<<<<< HEAD
    <version ClassVersion="15" checksum="2088272079"/>
-=======
-   <version ClassVersion="15" checksum="1248517999"/>
->>>>>>> 6ea3a837
    <version ClassVersion="14" checksum="132269943"/>
    <version ClassVersion="13" checksum="2943499125"/>
    <version ClassVersion="12" checksum="462627330"/>
@@ -147,11 +139,7 @@
   </ioread>
 
   <class name="pat::Jet"  ClassVersion="14">
-<<<<<<< HEAD
    <version ClassVersion="14" checksum="766989023"/>
-=======
-   <version ClassVersion="14" checksum="1304049301"/>
->>>>>>> 6ea3a837
    <version ClassVersion="13" checksum="130552029"/>
    <field name="caloTowersTemp_" transient="true"/>
    <field name="pfCandidatesTemp_" transient="true"/>
@@ -190,11 +178,7 @@
    <version ClassVersion="10" checksum="417284221"/>
   </class>
   <class name="pat::PFParticle"  ClassVersion="12">
-<<<<<<< HEAD
    <version ClassVersion="12" checksum="2881263841"/>
-=======
-   <version ClassVersion="12" checksum="4118931093"/>
->>>>>>> 6ea3a837
    <version ClassVersion="11" checksum="2923110109"/>
    <version ClassVersion="10" checksum="2240381542"/>
   </class>
