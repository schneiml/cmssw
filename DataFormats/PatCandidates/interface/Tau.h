#ifndef DataFormats_PatCandidates_Tau_h
#define DataFormats_PatCandidates_Tau_h

/**
  \class    pat::Tau Tau.h "DataFormats/PatCandidates/interface/Tau.h"
  \brief    Analysis-level tau class

   pat::Tau implements the analysis-level tau class within the 'pat' namespace.
   It inherits from reco::BaseTau, copies all the information from the source
   reco::CaloTau or reco::PFTau, and adds some PAT-specific variables.

   Please post comments and questions to the Physics Tools hypernews:
   https://hypernews.cern.ch/HyperNews/CMS/get/physTools.html

  \author Steven Lowette, Christophe Delaere, Giovanni Petrucciani, Frederic Ronga, Colin Bernet
*/


#include "DataFormats/TauReco/interface/BaseTau.h"
#include "DataFormats/TauReco/interface/PFTauTransverseImpactParameter.h"
#include "DataFormats/TrackReco/interface/Track.h"
#include "DataFormats/VertexReco/interface/VertexFwd.h"
#include "DataFormats/PatCandidates/interface/Lepton.h"
#include "DataFormats/JetReco/interface/GenJetCollection.h"
#include "DataFormats/Candidate/interface/Candidate.h"

#include "DataFormats/PatCandidates/interface/TauPFSpecific.h"
#include "DataFormats/PatCandidates/interface/TauCaloSpecific.h"
#include "DataFormats/PatCandidates/interface/TauJetCorrFactors.h"
#include "DataFormats/PatCandidates/interface/TauPFEssential.h"

#include "DataFormats/Common/interface/AtomicPtrCache.h"

// Define typedefs for convenience
namespace pat {
  class Tau;
  typedef std::vector<Tau>              TauCollection; 
  typedef edm::Ref<TauCollection>       TauRef; 
  typedef edm::RefProd<TauCollection>	TauRefProd;
  typedef edm::RefVector<TauCollection> TauRefVector; 
}

namespace reco {
  /// pipe operator (introduced to use pat::Tau with PFTopProjectors)
  std::ostream& operator<<(std::ostream& out, const pat::Tau& obj);
  //  bool sortByPt(const CandidatePtrVector::const_iterator &lhs, const CandidatePtrVector::const_iterator &rhs) { return (*lhs)->pt() < (*rhs)->pt(); }
}

// Class definition
namespace pat {
  

  class PATTauSlimmer;

  class Tau : public Lepton<reco::BaseTau> {
    /// make friends with PATTauProducer so that it can set the initial
    /// jet energy scale unequal to raw calling the private initializeJEC
    /// function, which should be non accessible to any other user
    friend class PATTauProducer;

    public:

      typedef std::pair<std::string, float> IdPair;

      /// default constructor
      Tau();
      /// constructor from a reco tau
      Tau(const reco::BaseTau & aTau);
      /// constructor from a RefToBase to a reco tau (to be superseded by Ptr counterpart)
      Tau(const edm::RefToBase<reco::BaseTau> & aTauRef);
      /// constructor from a Ptr to a reco tau
      Tau(const edm::Ptr<reco::BaseTau> & aTauRef);
      /// destructor
      virtual ~Tau();

      /// required reimplementation of the Candidate's clone method
      virtual Tau * clone() const { return new Tau(*this); }

      // ---- methods for content embedding ----
      /// override the reco::BaseTau::isolationTracks method, to access the internal storage of the isolation tracks
      const reco::TrackRefVector & isolationTracks() const;
      /// override the reco::BaseTau::leadTrack method, to access the internal storage of the leading track
      reco::TrackRef leadTrack() const;
      /// override the reco::BaseTau::signalTracks method, to access the internal storage of the signal tracks
      const reco::TrackRefVector & signalTracks() const;	
      /// method to store the isolation tracks internally
      void embedIsolationTracks();
      /// method to store the leading track internally
      void embedLeadTrack();
      /// method to store the signal tracks internally
      void embedSignalTracks();
      ///- PFTau specific content -
      /// method to store the leading candidate internally
      void embedLeadPFCand();
      /// method to store the leading charged hadron candidate internally
      void embedLeadPFChargedHadrCand();
      /// method to store the leading neutral candidate internally
      void embedLeadPFNeutralCand();
      /// method to store the signal candidates internally
      void embedSignalPFCands();
      /// method to store the signal charged hadrons candidates internally
      void embedSignalPFChargedHadrCands();
      /// method to store the signal neutral hadrons candidates internally
      void embedSignalPFNeutralHadrCands();
      /// method to store the signal gamma candidates internally
      void embedSignalPFGammaCands();
      /// method to store the isolation candidates internally
      void embedIsolationPFCands();
      /// method to store the isolation charged hadrons candidates internally
      void embedIsolationPFChargedHadrCands();
      /// method to store the isolation neutral hadrons candidates internally
      void embedIsolationPFNeutralHadrCands();
      /// method to store the isolation gamma candidates internally
      void embedIsolationPFGammaCands();
      
      // ---- matched GenJet methods ----
      /// return matched GenJet, built from the visible particles of a generated tau
      const reco::GenJet * genJet() const;
      /// set the matched GenJet
      void setGenJet(const reco::GenJetRef & ref);

      // ---- CaloTau accessors (getters only) ----
      /// Returns true if this pat::Tau was made from a reco::CaloTau
      bool isCaloTau() const { return !caloSpecific_.empty(); }
      /// return CaloTau info or throw exception 'not CaloTau'
      const pat::tau::TauCaloSpecific & caloSpecific() const ;
      /// Method copied from reco::CaloTau. 
      /// Throws an exception if this pat::Tau was not made from a reco::CaloTau
      reco::CaloTauTagInfoRef caloTauTagInfoRef() const { return caloSpecific().CaloTauTagInfoRef_; }
      /// Method copied from reco::CaloTau. 
      /// Throws an exception if this pat::Tau was not made from a reco::CaloTau
      float leadTracksignedSipt() const { return caloSpecific().leadTracksignedSipt_; }
      /// Method copied from reco::CaloTau. 
      /// Throws an exception if this pat::Tau was not made from a reco::CaloTau
      float leadTrackHCAL3x3hitsEtSum() const { return caloSpecific().leadTrackHCAL3x3hitsEtSum_; }
      /// Method copied from reco::CaloTau. 
      /// Throws an exception if this pat::Tau was not made from a reco::CaloTau
      float leadTrackHCAL3x3hottesthitDEta() const { return caloSpecific().leadTrackHCAL3x3hottesthitDEta_; }
      /// Method copied from reco::CaloTau. 
      /// Throws an exception if this pat::Tau was not made from a reco::CaloTau
      float signalTracksInvariantMass() const { return caloSpecific().signalTracksInvariantMass_; }
      /// Method copied from reco::CaloTau. 
      /// Throws an exception if this pat::Tau was not made from a reco::CaloTau
      float TracksInvariantMass() const { return caloSpecific().TracksInvariantMass_; } 
      /// Method copied from reco::CaloTau. 
      /// Throws an exception if this pat::Tau was not made from a reco::CaloTau
      float isolationTracksPtSum() const { return caloSpecific().isolationTracksPtSum_; }
      /// Method copied from reco::CaloTau. 
      /// Throws an exception if this pat::Tau was not made from a reco::CaloTau
      float isolationECALhitsEtSum() const { return caloSpecific().isolationECALhitsEtSum_; }
      /// Method copied from reco::CaloTau. 
      /// Throws an exception if this pat::Tau was not made from a reco::CaloTau
      float maximumHCALhitEt() const { return caloSpecific().maximumHCALhitEt_; }

      // ---- PFTau accessors (getters only) ----
      /// Returns true if this pat::Tau was made from a reco::PFTau
      bool isPFTau() const { return !pfSpecific_.empty(); }
      /// return PFTau info or throw exception 'not PFTau'
      const pat::tau::TauPFSpecific & pfSpecific() const ;
      const pat::tau::TauPFEssential & pfEssential() const;
      /// Method copied from reco::PFTau. 
      /// Throws an exception if this pat::Tau was not made from a reco::PFTau
      const reco::PFJetRef & pfJetRef() const { return pfSpecific().pfJetRef_; }
      /// Method copied from reco::PFTau. 
      /// Throws an exception if this pat::Tau was not made from a reco::PFTau
      reco::PFRecoTauChargedHadronRef leadTauChargedHadronCandidate() const;
      /// Method copied from reco::PFTau. 
      /// Throws an exception if this pat::Tau was not made from a reco::PFTau
      const reco::PFCandidatePtr leadPFChargedHadrCand() const;
      /// Method copied from reco::PFTau. 
      /// Throws an exception if this pat::Tau was not made from a reco::PFTau
      float leadPFChargedHadrCandsignedSipt() const { return pfSpecific().leadPFChargedHadrCandsignedSipt_; }
      /// Method copied from reco::PFTau. 
      /// Throws an exception if this pat::Tau was not made from a reco::PFTau
      const reco::PFCandidatePtr leadPFNeutralCand() const;
      /// Method copied from reco::PFTau. 
      /// Throws an exception if this pat::Tau was not made from a reco::PFTau
      const reco::PFCandidatePtr leadPFCand() const;
      /// Method copied from reco::PFTau. 
      /// Throws an exception if this pat::Tau was not made from a reco::PFTau
      const std::vector<reco::PFCandidatePtr>& signalPFCands() const;
      /// Method copied from reco::PFTau. 
      /// Throws an exception if this pat::Tau was not made from a reco::PFTau
      const std::vector<reco::PFCandidatePtr>& signalPFChargedHadrCands() const;
      /// Method copied from reco::PFTau. 
      /// Throws an exception if this pat::Tau was not made from a reco::PFTau
      const std::vector<reco::PFCandidatePtr>& signalPFNeutrHadrCands() const;
      /// Method copied from reco::PFTau. 
      /// Throws an exception if this pat::Tau was not made from a reco::PFTau
      const std::vector<reco::PFCandidatePtr>& signalPFGammaCands() const;
      /// Method copied from reco::PFTau. 
      /// Throws an exception if this pat::Tau was not made from a reco::PFTau
      const std::vector<reco::PFRecoTauChargedHadron> & signalTauChargedHadronCandidates() const;
      /// Method copied from reco::PFTau. 
      /// Throws an exception if this pat::Tau was not made from a reco::PFTau
      const std::vector<reco::RecoTauPiZero> & signalPiZeroCandidates() const;
      /// Method copied from reco::PFTau. 
      /// Throws an exception if this pat::Tau was not made from a reco::PFTau
      const std::vector<reco::PFCandidatePtr>& isolationPFCands() const;
      /// Method copied from reco::PFTau. 
      /// Throws an exception if this pat::Tau was not made from a reco::PFTau
      const std::vector<reco::PFCandidatePtr>& isolationPFChargedHadrCands() const;
      /// Method copied from reco::PFTau. 
      /// Throws an exception if this pat::Tau was not made from a reco::PFTau
      const std::vector<reco::PFCandidatePtr>& isolationPFNeutrHadrCands() const;
      /// Method copied from reco::PFTau. 
      /// Throws an exception if this pat::Tau was not made from a reco::PFTau
      const std::vector<reco::PFCandidatePtr>& isolationPFGammaCands() const;
      /// Method copied from reco::PFTau. 
      /// Throws an exception if this pat::Tau was not made from a reco::PFTau
      const std::vector<reco::PFRecoTauChargedHadron> & isolationTauChargedHadronCandidates() const;
      /// Method copied from reco::PFTau. 
      /// Throws an exception if this pat::Tau was not made from a reco::PFTau
      const std::vector<reco::RecoTauPiZero> & isolationPiZeroCandidates() const;
      /// Method copied from reco::PFTau. 
      /// Throws an exception if this pat::Tau was not made from a reco::PFTau
      float isolationPFChargedHadrCandsPtSum() const { return pfSpecific().isolationPFChargedHadrCandsPtSum_; }
      /// Method copied from reco::PFTau. 
      /// Throws an exception if this pat::Tau was not made from a reco::PFTau
      float isolationPFGammaCandsEtSum() const { return pfSpecific().isolationPFGammaCandsEtSum_; }
      /// Method copied from reco::PFTau. 
      /// Throws an exception if this pat::Tau was not made from a reco::PFTau
      float maximumHCALPFClusterEt() const { return pfSpecific().maximumHCALPFClusterEt_; }
      /// Method copied from reco::PFTau. 
      /// Throws an exception if this pat::Tau was not made from a reco::PFTau
      float emFraction() const { return pfSpecific().emFraction_; }
      /// Method copied from reco::PFTau. 
      /// Throws an exception if this pat::Tau was not made from a reco::PFTau
      float hcalTotOverPLead() const { return pfSpecific().hcalTotOverPLead_; }
      /// Method copied from reco::PFTau. 
      /// Throws an exception if this pat::Tau was not made from a reco::PFTau
      float hcalMaxOverPLead() const { return pfSpecific().hcalMaxOverPLead_; }
      /// Method copied from reco::PFTau. 
      /// Throws an exception if this pat::Tau was not made from a reco::PFTau
      float hcal3x3OverPLead() const { return pfSpecific().hcal3x3OverPLead_; }
      /// Method copied from reco::PFTau. 
      /// Throws an exception if this pat::Tau was not made from a reco::PFTau
      float ecalStripSumEOverPLead() const { return pfSpecific().ecalStripSumEOverPLead_; }
      /// Method copied from reco::PFTau. 
      /// Throws an exception if this pat::Tau was not made from a reco::PFTau
      float bremsRecoveryEOverPLead() const { return pfSpecific().bremsRecoveryEOverPLead_; }
      /// Method copied from reco::PFTau. 
      /// Throws an exception if this pat::Tau was not made from a reco::PFTau
      const reco::TrackRef & electronPreIDTrack() const { return pfSpecific().electronPreIDTrack_; }
      /// Method copied from reco::PFTau. 
      /// Throws an exception if this pat::Tau was not made from a reco::PFTau
      float electronPreIDOutput() const { return pfSpecific().electronPreIDOutput_; }
      /// Method copied from reco::PFTau. 
      /// Throws an exception if this pat::Tau was not made from a reco::PFTau
      bool electronPreIDDecision() const { return pfSpecific().electronPreIDDecision_; }
      /// Method copied from reco::PFTau. 
      /// Throws an exception if this pat::Tau was not made from a reco::PFTau
      float caloComp() const { return pfSpecific().caloComp_; }
      /// Method copied from reco::PFTau. 
      /// Throws an exception if this pat::Tau was not made from a reco::PFTau
      float segComp() const { return pfSpecific().segComp_; }
      /// Method copied from reco::PFTau. 
      /// Throws an exception if this pat::Tau was not made from a reco::PFTau
      bool muonDecision() const { return pfSpecific().muonDecision_; }
     
      /// ----- Methods returning associated PFCandidates that work on PAT+AOD, PAT+embedding and miniAOD -----
      /// return the PFCandidate if available (reference or embedded), or the PackedPFCandidate on miniAOD 
      const reco::CandidatePtr leadChargedHadrCand() const;
      /// return the PFCandidate if available (reference or embedded), or the PackedPFCandidate on miniAOD 
      const reco::CandidatePtr leadNeutralCand() const;
      /// return the PFCandidate if available (reference or embedded), or the PackedPFCandidate on miniAOD 
      const reco::CandidatePtr leadCand() const;
      /// return the PFCandidates if available (reference or embedded), or the PackedPFCandidate on miniAOD 
      /// note that the vector is returned by value.
      bool ExistSignalCands() const;
      bool ExistIsolationCands() const;
      reco::CandidatePtrVector signalCands() const;
      /// return the PFCandidates if available (reference or embedded), or the PackedPFCandidate on miniAOD 
      /// note that the vector is returned by value.
      reco::CandidatePtrVector signalChargedHadrCands() const;
      /// return the PFCandidates if available (reference or embedded), or the PackedPFCandidate on miniAOD 
      /// note that the vector is returned by value.
      reco::CandidatePtrVector signalNeutrHadrCands() const;
      /// return the PFCandidates if available (reference or embedded), or the PackedPFCandidate on miniAOD 
      /// note that the vector is returned by value.
      reco::CandidatePtrVector signalGammaCands() const;
      /// return the PFCandidates if available (reference or embedded), or the PackedPFCandidate on miniAOD 
      /// note that the vector is returned by value.
      reco::CandidatePtrVector isolationCands() const;
      /// return the PFCandidates if available (reference or embedded), or the PackedPFCandidate on miniAOD 
      /// note that the vector is returned by value.
      reco::CandidatePtrVector isolationChargedHadrCands() const;
      /// return the PFCandidates if available (reference or embedded), or the PackedPFCandidate on miniAOD 
      /// note that the vector is returned by value.
      reco::CandidatePtrVector isolationNeutrHadrCands() const;
      /// return the PFCandidates if available (reference or embedded), or the PackedPFCandidate on miniAOD 
      /// note that the vector is returned by value.
      reco::CandidatePtrVector isolationGammaCands() const;

      /// setters for the PtrVectors (for miniAOD)
      void setSignalChargedHadrCands(const reco::CandidatePtrVector &ptrs) { signalChargedHadrCandPtrs_ = ptrs;}
      void setSignalNeutralHadrCands(const reco::CandidatePtrVector &ptrs) { signalNeutralHadrCandPtrs_ = ptrs;}
      void setSignalGammaCands(const reco::CandidatePtrVector &ptrs) { signalGammaCandPtrs_ = ptrs;}
      void setIsolationChargedHadrCands(const reco::CandidatePtrVector &ptrs) { isolationChargedHadrCandPtrs_ = ptrs;}
      void setIsolationNeutralHadrCands(const reco::CandidatePtrVector &ptrs) { isolationNeutralHadrCandPtrs_ = ptrs;}
      void setIsolationGammaCands(const reco::CandidatePtrVector &ptrs) { isolationGammaCandPtrs_ = ptrs;}

      /// ----- Top Projection business ------- 
      /// get the number of non-null PFCandidates
      size_t numberOfSourceCandidatePtrs() const ;
      /// get the source candidate pointer with index i
      reco::CandidatePtr sourceCandidatePtr( size_type i ) const;


      /// ---- Tau lifetime information ----
      /// Filled from PFTauTIPAssociation.
      /// Throws an exception if this pat::Tau was not made from a reco::PFTau	
      const pat::tau::TauPFEssential::Point& dxy_PCA() const { return pfEssential().dxy_PCA_; }
      float dxy() const { return pfEssential().dxy_; }
      float dxy_error() const { return pfEssential().dxy_error_; }
      float dxy_Sig() const;
      const reco::VertexRef& primaryVertex() const { return pfEssential().pv_; }
      const pat::tau::TauPFEssential::Point& primaryVertexPos() const { return pfEssential().pvPos_; }
      const pat::tau::TauPFEssential::CovMatrix& primaryVertexCov() const { return pfEssential().pvCov_; }
      bool hasSecondaryVertex() const { return pfEssential().hasSV_; }
      const pat::tau::TauPFEssential::Vector& flightLength() const { return pfEssential().flightLength_; } 
      float flightLengthSig() const { return pfEssential().flightLengthSig_; }
      pat::tau::TauPFEssential::CovMatrix flightLengthCov() const;
      const reco::VertexRef& secondaryVertex() const { return pfEssential().sv_; }
      const pat::tau::TauPFEssential::Point& secondaryVertexPos() const { return pfEssential().svPos_; }
      const pat::tau::TauPFEssential::CovMatrix& secondaryVertexCov() const { return pfEssential().svCov_; }
      float ip3d() const { return pfEssential().ip3d_; }
      float ip3d_error() const { return pfEssential().ip3d_error_; }
      float ip3d_Sig() const;

      /// ---- Information for MVA isolation ----
      /// Needed to recompute MVA isolation on MiniAOD
      /// return sum of ecal energies from signal candidates
      float ecalEnergy() const { return pfEssential().ecalEnergy_; }
      /// return sum of hcal energies from signal candidates
      float hcalEnergy() const { return pfEssential().hcalEnergy_; }
      /// return normalized chi2 of leading track
      float leadingTrackNormChi2() const { return pfEssential().leadingTrackNormChi2_; }
<<<<<<< HEAD
=======

      /// ---- Information for anti-electron training ----
      /// Needed to recompute on MiniAOD
      /// return ecal energy from LeadChargedHadrCand
      float ecalEnergyLeadChargedHadrCand() const { return pfEssential().ecalEnergyLeadChargedHadrCand_; }
      /// return hcal energy from LeadChargedHadrCand
      float hcalEnergyLeadChargedHadrCand() const { return pfEssential().hcalEnergyLeadChargedHadrCand_; }
      /// return etaAtEcalEntrance
      float etaAtEcalEntrance() const { return pfEssential().etaAtEcalEntrance_; }
      /// return etaAtEcalEntrance from LeadChargedCand
      float etaAtEcalEntranceLeadChargedCand() const { return pfEssential().etaAtEcalEntranceLeadChargedCand_; }
      /// return pt from  LeadChargedCand
      float ptLeadChargedCand() const { return pfEssential().ptLeadChargedCand_; }
      /// return emFraction_MVA
      float emFraction_MVA() const { return pfEssential().emFraction_; }
>>>>>>> 7c5a3353

      /// Methods copied from reco::Jet.
      /// (accessible from reco::CaloTau/reco::PFTau via reco::CaloTauTagInfo/reco::PFTauTagInfo)
      reco::Candidate::LorentzVector p4Jet() const;
      float etaetaMoment() const;
      float phiphiMoment() const;
      float etaphiMoment() const;

      /// reconstructed tau decay mode (specific to PFTau)
      int decayMode() const { return pfEssential().decayMode_; }
      /// set decay mode
      void setDecayMode(int);

      // ---- methods for tau ID ----
      /// Returns a specific tau ID associated to the pat::Tau given its name
      /// For cut-based IDs, the value is 1.0 for good, 0.0 for bad.
      /// The names are defined within the configuration parameterset "tauIDSources"
      /// in PhysicsTools/PatAlgos/python/producersLayer1/tauProducer_cfi.py .
      /// Note: an exception is thrown if the specified ID is not available
      float tauID(const std::string & name) const;
      float tauID(const char* name ) const {return tauID( std::string(name) );}
      /// Returns true if a specific ID is available in this pat::Tau
      bool isTauIDAvailable(const std::string & name) const;
      /// Returns all the tau IDs in the form of <name,value> pairs
      /// The 'default' ID is the first in the list
      const std::vector<IdPair> &  tauIDs() const { return tauIDs_; }
      /// Store multiple tau ID values, discarding existing ones
      /// The first one in the list becomes the 'default' tau id 
      void setTauIDs(const std::vector<IdPair> & ids) { tauIDs_ = ids; }

      /// pipe operator (introduced to use pat::Tau with PFTopProjectors)
      friend std::ostream& reco::operator<<(std::ostream& out, const Tau& obj);

      /// ---- methods for jet corrections ----
      /// returns the labels of all available sets of jet energy corrections
      const std::vector<std::string> availableJECSets() const;
      // returns the available JEC Levels for a given jecSet
      const std::vector<std::string> availableJECLevels(const int& set = 0) const;
      // returns the available JEC Levels for a given jecSet
      const std::vector<std::string> availableJECLevels(const std::string& set) const { return availableJECLevels(jecSet(set)); };
      /// returns true if the jet carries jet energy correction information
      /// at all
      bool jecSetsAvailable() const { return !jec_.empty(); }
      /// returns true if the jet carries a set of jet energy correction
      /// factors with the given label
      bool jecSetAvailable(const std::string& set) const {return (jecSet(set) >= 0); };
      /// returns true if the jet carries a set of jet energy correction
      /// factors with the given label
      bool jecSetAvailable(const unsigned int& set) const {return (set < jec_.size()); };
      /// returns the label of the current set of jet energy corrections
      std::string currentJECSet() const { 
	return currentJECSet_<jec_.size() ? jec_.at(currentJECSet_).jecSet() : std::string("ERROR"); 
      }
      /// return the name of the current step of jet energy corrections
      std::string currentJECLevel() const { 
	return currentJECSet_<jec_.size() ? jec_.at(currentJECSet_).jecLevel(currentJECLevel_) : std::string("ERROR"); 
      }
      /// correction factor to the given level for a specific set
      /// of correction factors, starting from the current level
      float jecFactor(const std::string& level, const std::string& set = "") const;
      /// correction factor to the given level for a specific set
      /// of correction factors, starting from the current level
      float jecFactor(const unsigned int& level, const unsigned int& set = 0) const;
      /// copy of the jet corrected up to the given level for the set
      /// of jet energy correction factors, which is currently in use
      Tau correctedTauJet(const std::string& level, const std::string& set = "") const;
      /// copy of the jet corrected up to the given level for the set
      /// of jet energy correction factors, which is currently in use
      Tau correctedTauJet(const unsigned int& level, const unsigned int& set = 0) const;
      /// p4 of the jet corrected up to the given level for the set
      /// of jet energy correction factors, which is currently in use
      const LorentzVector& correctedP4(const std::string& level, const std::string& set = "") const { 
	return correctedTauJet(level, set).p4(); 
      }
      /// p4 of the jet corrected up to the given level for the set
      /// of jet energy correction factors, which is currently in use
      const LorentzVector& correctedP4(const unsigned int& level, const unsigned int& set = 0) const { 
	return correctedTauJet(level, set).p4(); 
      }


      friend class PATTauSlimmer;

    protected:
   
      /// index of the set of jec factors with given label; returns -1 if no set
      /// of jec factors exists with the given label
      int jecSet(const std::string& label) const;
      /// update the current JEC set; used by correctedJet
      void currentJECSet(const unsigned int& set) { currentJECSet_=set; };
      /// update the current JEC level; used by correctedJet
      void currentJECLevel(const unsigned int& level) { currentJECLevel_=level; };
      /// add more sets of energy correction factors
      void addJECFactors(const TauJetCorrFactors& jec) {jec_.push_back(jec); };
      /// initialize the jet to a given JEC level during creation starting from Uncorrected
      void initializeJEC(unsigned int level, const unsigned int set = 0);


  private:
      // ---- for content embedding ----
      bool embeddedIsolationTracks_;
      std::vector<reco::Track> isolationTracks_;
      edm::AtomicPtrCache<reco::TrackRefVector> isolationTracksTransientRefVector_;
      bool embeddedLeadTrack_;
      std::vector<reco::Track> leadTrack_;
      bool embeddedSignalTracks_;
      std::vector<reco::Track> signalTracks_;
      edm::AtomicPtrCache<reco::TrackRefVector> signalTracksTransientRefVector_;
      // specific for PFTau
      std::vector<reco::PFCandidate> leadPFCand_;
      bool embeddedLeadPFCand_;
      std::vector<reco::PFCandidate> leadPFChargedHadrCand_;
      bool embeddedLeadPFChargedHadrCand_;
      std::vector<reco::PFCandidate> leadPFNeutralCand_;
      bool embeddedLeadPFNeutralCand_;

      std::vector<reco::PFCandidate> signalPFCands_;
      bool embeddedSignalPFCands_;
      edm::AtomicPtrCache<std::vector<reco::PFCandidatePtr> > signalPFCandsTransientPtrs_;
      std::vector<reco::PFCandidate> signalPFChargedHadrCands_;
      bool embeddedSignalPFChargedHadrCands_;
      edm::AtomicPtrCache<std::vector<reco::PFCandidatePtr> > signalPFChargedHadrCandsTransientPtrs_;
      std::vector<reco::PFCandidate> signalPFNeutralHadrCands_;
      bool embeddedSignalPFNeutralHadrCands_;
      edm::AtomicPtrCache<std::vector<reco::PFCandidatePtr> > signalPFNeutralHadrCandsTransientPtrs_;
      std::vector<reco::PFCandidate> signalPFGammaCands_;
      bool embeddedSignalPFGammaCands_;
      edm::AtomicPtrCache<std::vector<reco::PFCandidatePtr> > signalPFGammaCandsTransientPtrs_;
      std::vector<reco::PFCandidate> isolationPFCands_;
      bool embeddedIsolationPFCands_;
      edm::AtomicPtrCache<std::vector<reco::PFCandidatePtr> > isolationPFCandsTransientPtrs_;
      std::vector<reco::PFCandidate> isolationPFChargedHadrCands_;
      bool embeddedIsolationPFChargedHadrCands_;
      edm::AtomicPtrCache<std::vector<reco::PFCandidatePtr> > isolationPFChargedHadrCandsTransientPtrs_;
      std::vector<reco::PFCandidate> isolationPFNeutralHadrCands_;
      bool embeddedIsolationPFNeutralHadrCands_;
      edm::AtomicPtrCache<std::vector<reco::PFCandidatePtr> > isolationPFNeutralHadrCandsTransientPtrs_;
      std::vector<reco::PFCandidate> isolationPFGammaCands_;
      bool embeddedIsolationPFGammaCands_;
      edm::AtomicPtrCache<std::vector<reco::PFCandidatePtr> > isolationPFGammaCandsTransientPtrs_;

      // ---- matched GenJet holder ----
      std::vector<reco::GenJet> genJet_;

      // ---- tau ID's holder ----
      std::vector<IdPair> tauIDs_;

      // ---- PFTau specific variables  ----
      /// holder for PFTau info, or empty vector if CaloTau
      std::vector<pat::tau::TauPFSpecific> pfSpecific_;

      // ---- CaloTau specific variables  ----
      /// holder for CaloTau info, or empty vector if PFTau
      std::vector<pat::tau::TauCaloSpecific> caloSpecific_;

      // ---- energy scale correction factors ----
      // energy scale correction factors; the string carries a potential label if
      // more then one set of correction factors is embedded. The label corresponds
      // to the label of the jetCorrFactors module that has been embedded.
      std::vector<pat::TauJetCorrFactors> jec_;
      // currently applied set of jet energy correction factors (i.e. the index in
      // jetEnergyCorrections_)
      unsigned int currentJECSet_;
      // currently applied jet energy correction level
      unsigned int currentJECLevel_;

      // ---- references to packed pf candidates -----
      reco::CandidatePtrVector signalChargedHadrCandPtrs_;
      reco::CandidatePtrVector signalNeutralHadrCandPtrs_;
      reco::CandidatePtrVector signalGammaCandPtrs_;

      reco::CandidatePtrVector isolationChargedHadrCandPtrs_;
      reco::CandidatePtrVector isolationNeutralHadrCandPtrs_;
      reco::CandidatePtrVector isolationGammaCandPtrs_;

      // -- essential info to keep

      std::vector<pat::tau::TauPFEssential>  pfEssential_;


  };
}

#endif<|MERGE_RESOLUTION|>--- conflicted
+++ resolved
@@ -336,8 +336,6 @@
       float hcalEnergy() const { return pfEssential().hcalEnergy_; }
       /// return normalized chi2 of leading track
       float leadingTrackNormChi2() const { return pfEssential().leadingTrackNormChi2_; }
-<<<<<<< HEAD
-=======
 
       /// ---- Information for anti-electron training ----
       /// Needed to recompute on MiniAOD
@@ -353,7 +351,6 @@
       float ptLeadChargedCand() const { return pfEssential().ptLeadChargedCand_; }
       /// return emFraction_MVA
       float emFraction_MVA() const { return pfEssential().emFraction_; }
->>>>>>> 7c5a3353
 
       /// Methods copied from reco::Jet.
       /// (accessible from reco::CaloTau/reco::PFTau via reco::CaloTauTagInfo/reco::PFTauTagInfo)
