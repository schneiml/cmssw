//
//

#ifndef DataFormats_PatCandidates_Photon_h
#define DataFormats_PatCandidates_Photon_h

/**
  \class    pat::Photon Photon.h "DataFormats/PatCandidates/interface/Photon.h"
  \brief    Analysis-level Photon class

   pat::Photon implements the analysis-level photon class within the 'pat'
   namespace.

   Please post comments and questions to the Physics Tools hypernews:
   https://hypernews.cern.ch/HyperNews/CMS/get/physTools.html

  \author   Steven Lowette, Giovanni Petrucciani, Frederic Ronga
*/

#include "DataFormats/PatCandidates/interface/PATObject.h"
#include "DataFormats/EgammaCandidates/interface/Photon.h"
#include "DataFormats/EgammaReco/interface/SuperClusterFwd.h"
#include "DataFormats/EgammaReco/interface/SuperCluster.h"
#include "DataFormats/PatCandidates/interface/Isolation.h"
#include "DataFormats/PatCandidates/interface/PackedCandidate.h"
#include "DataFormats/EcalRecHit/interface/EcalRecHitCollections.h"
#include "DataFormats/Common/interface/AtomicPtrCache.h"


// Define typedefs for convenience
namespace pat {
  class Photon;
  typedef std::vector<Photon>              PhotonCollection;
  typedef edm::Ref<PhotonCollection>       PhotonRef;
  typedef edm::RefVector<PhotonCollection> PhotonRefVector;
}

namespace reco {
  /// pipe operator (introduced to use pat::Photon with PFTopProjectors)
  std::ostream& operator<<(std::ostream& out, const pat::Photon& obj);
}

// Class definition
namespace pat {
  class PATPhotonSlimmer;

  class Photon : public PATObject<reco::Photon> {

    public:

      typedef std::pair<std::string,Bool_t> IdPair;

      /// default constructor
      Photon();
      /// constructor from a reco photon
      Photon(const reco::Photon & aPhoton);
      /// constructor from a RefToBase to a reco photon (to be superseded by Ptr counterpart)
      Photon(const edm::RefToBase<reco::Photon> & aPhotonRef);
      /// constructor from a Ptr to a reco photon
      Photon(const edm::Ptr<reco::Photon> & aPhotonRef);
      /// destructor
      virtual ~Photon();

      /// required reimplementation of the Candidate's clone method
      virtual Photon * clone() const { return new Photon(*this); }

      // ---- methods for content embedding ----
      /// override the superCluster method from CaloJet, to access the internal storage of the supercluster
      reco::SuperClusterRef superCluster() const;
      /// direct access to the seed cluster
      reco::CaloClusterPtr seed() const;

      //method to access the basic clusters
      const std::vector<reco::CaloCluster>& basicClusters() const { return basicClusters_ ; }
      //method to access the preshower clusters
      const std::vector<reco::CaloCluster>& preshowerClusters() const { return preshowerClusters_ ; }

      //method to access embedded ecal RecHits
      const EcalRecHitCollection * recHits() const { return &recHits_;}

      /// method to store the photon's supercluster internally
      void embedSuperCluster();
      /// method to store the electron's seedcluster internally
      void embedSeedCluster();
      /// method to store the electron's basic clusters
      void embedBasicClusters();
      /// method to store the electron's preshower clusters
      void embedPreshowerClusters();
      /// method to store the RecHits internally - can be called from the PATElectronProducer
      void embedRecHits(const EcalRecHitCollection * rechits);


      // ---- methods for access the generated photon ----
      /// return the match to the generated photon
      const reco::Candidate * genPhoton() const { return genParticle(); }
      /// method to set the generated photon
      void setGenPhoton(const reco::GenParticleRef & gp, bool embed=false) { setGenParticleRef(gp, embed); }

      // ---- methods for photon ID ----
      /// Returns a specific photon ID associated to the pat::Photon given its name.
      /// Note: an exception is thrown if the specified ID is not available
      Bool_t photonID(const std::string & name) const;
      /// Returns true if a specific ID is available in this pat::Photon
      bool isPhotonIDAvailable(const std::string & name) const;
      /// Returns all the Photon IDs in the form of <name,value> pairs
      /// The 'default' ID is the first in the list
      const std::vector<IdPair> &  photonIDs() const { return photonIDs_; }
      /// Store multiple photon ID values, discarding existing ones
      /// The first one in the list becomes the 'default' photon id
      void setPhotonIDs(const std::vector<IdPair> & ids) { photonIDs_ = ids; }


      // ---- methods for photon isolation ----
      /// Returns the summed track pt in a cone of deltaR<0.4
      /// including the region of the reconstructed photon
      float trackIso() const { return trkSumPtSolidConeDR04(); }
      /// Returns the summed Et in a cone of deltaR<0.4
      /// calculated from recHits
      float ecalIso()  const { return ecalRecHitSumEtConeDR04(); }
      /// Returns summed Et in a cone of deltaR<0.4 calculated
      /// from caloTowers
      float hcalIso()  const { return hcalTowerSumEtConeDR04(); }
      /// Returns the calorimeter isolation combined from ecal
      /// and hcal
      float caloIso()  const { return ecalIso()+hcalIso(); }

      /// PARTICLE FLOW ISOLATION
      /// Returns the isolation calculated with all the PFCandidates
      float particleIso() const { return userIsolation(pat::PfAllParticleIso); }
      /// Returns the isolation calculated with only the charged hadron
      /// PFCandidates
      float chargedHadronIso() const { return userIsolation(pat::PfChargedHadronIso); }
      /// Returns the isolation calculated with only the neutral hadron
      /// PFCandidates
      float neutralHadronIso() const { return userIsolation(pat::PfNeutralHadronIso); }
      /// Returns the isolation calculated with only the gamma
      /// PFCandidates
      float photonIso() const { return userIsolation(pat::PfGammaIso); }
      /// Returns the isolation calculated with only the pile-up charged hadron
      /// PFCandidates
      float puChargedHadronIso() const { return userIsolation(pat::PfPUChargedHadronIso); }

      /// Returns a user defined isolation value
      float userIso(uint8_t index=0)  const { return userIsolation(IsolationKeys(UserBaseIso + index)); }
      /// Returns the isolation variable for a specifc key (or
      /// pseudo-key like CaloIso), or -1.0 if not available
      float userIsolation(IsolationKeys key) const {
          if (key >= 0) {
	    //if (key >= isolations_.size()) throw cms::Excepton("Missing Data")
	    //<< "Isolation corresponding to key " << key
	    //<< " was not stored for this particle.";
              if (size_t(key) >= isolations_.size()) return -1.0;
              return isolations_[key];
          } else switch (key) {
	  case pat::CaloIso:
		//if (isolations_.size() <= pat::HcalIso) throw cms::Excepton("Missing Data")
		//<< "CalIsoo Isolation was not stored for this particle.";
		if (isolations_.size() <= pat::HcalIso) return -1.0;
		return isolations_[pat::EcalIso] + isolations_[pat::HcalIso];
	  default:
	    return -1.0;
	    //throw cms::Excepton("Missing Data") << "Isolation corresponding to key "
	    //<< key << " was not stored for this particle.";
          }
      }
      /// Sets the isolation variable for a specifc key.
      /// Note that you can't set isolation for a pseudo-key like CaloIso
      void setIsolation(IsolationKeys key, float value) {
          if (key >= 0) {
              if (size_t(key) >= isolations_.size()) isolations_.resize(key+1, -1.0);
              isolations_[key] = value;
          } else {
              throw cms::Exception("Illegal Argument") <<
                  "The key for which you're setting isolation does not correspond " <<
                  "to an individual isolation but to the sum of more independent isolations " <<
                  "(e.g. Calo = Ecal + Hcal), so you can't SET the value, just GET it.\n" <<
                  "Please set up each component independly.\n";
          }
      }
      /// Sets tracker isolation variable
      void setTrackIso(float trackIso) { setIsolation(TrackIso, trackIso); }
      /// Sets ecal isolation variable
      void setEcalIso(float caloIso)   { setIsolation(EcalIso,  caloIso);  }
      /// Sets hcal isolation variable
      void setHcalIso(float caloIso)   { setIsolation(HcalIso,  caloIso);  }
      /// Sets user isolation variable #index
      void setUserIso(float value, uint8_t index=0)  { setIsolation(IsolationKeys(UserBaseIso + index), value); }

      // ---- methods for photon isolation deposits ----
      /// Returns the IsoDeposit associated with some key, or a null pointer if it is not available
      const IsoDeposit * isoDeposit(IsolationKeys key) const {
          for (IsoDepositPairs::const_iterator it = isoDeposits_.begin(), ed = isoDeposits_.end();
                  it != ed; ++it)
          {
              if (it->first == key) return & it->second;
          }
          return 0;
      }
      /// Return the tracker IsoDeposit
      const IsoDeposit * trackIsoDeposit() const { return isoDeposit(pat::TrackIso); }
      /// Return the ecal IsoDeposit
      const IsoDeposit * ecalIsoDeposit()  const { return isoDeposit(pat::EcalIso ); }
      /// Return the hcal IsoDeposit
      const IsoDeposit * hcalIsoDeposit()  const { return isoDeposit(pat::HcalIso ); }
      /// Return a specified user-level IsoDeposit
      const IsoDeposit * userIsoDeposit(uint8_t index=0) const { return isoDeposit(IsolationKeys(UserBaseIso + index)); }
      /// Sets the IsoDeposit associated with some key; if it is already existent, it is overwritten.
      void setIsoDeposit(IsolationKeys key, const IsoDeposit &dep) {
          IsoDepositPairs::iterator it = isoDeposits_.begin(), ed = isoDeposits_.end();
          for (; it != ed; ++it) {
              if (it->first == key) { it->second = dep; return; }
          }
          isoDeposits_.push_back(std::make_pair(key,dep));
      }
      /// Sets tracker IsoDeposit
      void trackIsoDeposit(const IsoDeposit &dep) { setIsoDeposit(pat::TrackIso, dep); }
      /// Sets ecal IsoDeposit
      void ecalIsoDeposit(const IsoDeposit &dep)  { setIsoDeposit(pat::EcalIso,  dep); }
      /// Sets hcal IsoDeposit
      void hcalIsoDeposit(const IsoDeposit &dep)  { setIsoDeposit(pat::HcalIso,  dep); }
      /// Sets user-level IsoDeposit
      void userIsoDeposit(const IsoDeposit &dep, uint8_t index=0) { setIsoDeposit(IsolationKeys(UserBaseIso + index), dep); }
      /// vertex fit method
      bool passElectronVeto() const { return passElectronVeto_; }
      void setPassElectronVeto( bool flag ) { passElectronVeto_ = flag; }
      //pixel seed to veto electron (not recommended by EGM POG but it seems very efficient)
      bool hasPixelSeed() const { return hasPixelSeed_; }
      void setHasPixelSeed( bool flag ) { hasPixelSeed_ = flag; }


      /// input variables for regression energy corrections
      float seedEnergy() const { return seedEnergy_;}
      void setSeedEnergy( float e ){ seedEnergy_ = e; }

      float eMax() const { return eMax_;}
      void setEMax( float e ){ eMax_ = e;}
      float e2nd() const { return e2nd_;}
      void setE2nd( float e ){ e2nd_ = e;}
      float e3x3() const { return e3x3_;}
      void setE3x3( float e ){ e3x3_ = e;}
      float eTop() const { return eTop_;}
      void setETop( float e ){ eTop_ = e;}
      float eBottom() const { return eBottom_;}
      void setEBottom( float e ){ eBottom_ = e;}
      float eLeft() const { return eLeft_;}
      void setELeft( float e ){ eLeft_ = e;}
      float eRight() const { return eRight_;}
      void setERight( float e ){ eRight_ = e;}

      float see() const { return see_;}
      void setSee( float s ){ see_ = s;}
      float spp() const { return spp_;}
      void setSpp( float s ){ spp_ = s;}
      float sep() const { return sep_;}
      void setSep( float s ){ sep_ = s;}

      float maxDR() const { return maxDR_;}
      void setMaxDR( float m ){ maxDR_ = m;}
      float maxDRDPhi() const { return maxDRDPhi_;}
      void setMaxDRDPhi( float m ){ maxDRDPhi_ = m;}
      float maxDRDEta() const { return maxDRDEta_;}
      void setMaxDRDEta( float m ){ maxDRDEta_ = m;}
      float maxDRRawEnergy() const { return maxDRRawEnergy_;}
      void setMaxDRRawEnergy( float m ){ maxDRRawEnergy_ = m;}

      float subClusRawE1() const { return subClusRawE1_;}
      void setSubClusRawE1( float s ){ subClusRawE1_ = s;}
      float subClusRawE2() const { return subClusRawE2_;}
      void setSubClusRawE2( float s ){ subClusRawE2_ = s;}
      float subClusRawE3() const { return subClusRawE3_;}
      void setSubClusRawE3( float s ){ subClusRawE3_ = s;}

      float subClusDPhi1() const { return subClusDPhi1_;}
      void setSubClusDPhi1( float s ){ subClusDPhi1_ = s;}
      float subClusDPhi2() const { return subClusDPhi2_;}
      void setSubClusDPhi2( float s ){ subClusDPhi2_ = s;}
      float subClusDPhi3() const { return subClusDPhi3_;}
      void setSubClusDPhi3( float s ){ subClusDPhi3_ = s;}

      float subClusDEta1() const { return subClusDEta1_;}
      void setSubClusDEta1( float s ){ subClusDEta1_ = s;}
      float subClusDEta2() const { return subClusDEta2_;}
      void setSubClusDEta2( float s ){ subClusDEta2_ = s;}
      float subClusDEta3() const { return subClusDEta3_;}
      void setSubClusDEta3( float s ){ subClusDEta3_ = s;}

      float cryPhi() const { return cryPhi_;}
      void setCryPhi( float c ){ cryPhi_ = c;}
      float cryEta() const { return cryEta_;}
      void setCryEta( float c ){ cryEta_ = c;}

      float iPhi() const { return iPhi_;}
      void setIPhi( float i ){ iPhi_ = i;}
      float iEta() const { return iEta_;}
      void setIEta( float i ){ iEta_ = i;}

      //// normal shower shape variables
      //float sigmaIphiIphi() const { return sigmaIphiIphi_; }
      //float sigmaIetaIphi() const { return sigmaIetaIphi_; }
      // non-zero-suppressed and no-fractions shower shapes
      float full5x5_e1x5() const { return full5x5_showerShape_.e1x5; }
      float full5x5_e2x5() const { return full5x5_showerShape_.e2x5; }
      float full3x3_e3x3() const { return full5x5_showerShape_.e3x3; }
      float full5x5_e5x5() const { return full5x5_showerShape_.e5x5; }
      float full5x5_maxEnergyXtal() const { return full5x5_showerShape_.maxEnergyXtal; }
      float full5x5_sigmaEtaEta()   const { return full5x5_showerShape_.sigmaEtaEta; }
      float full5x5_sigmaIetaIeta() const { return full5x5_showerShape_.sigmaIetaIeta; }
      //float full5x5_sigmaIphiIphi() const { return full5x5_sigmaIphiIphi_; }
      //float full5x5_sigmaIetaIphi() const { return full5x5_sigmaIetaIphi_; }
      float full5x5_r1x5() const { return full5x5_showerShape_.e1x5 / full5x5_showerShape_.e5x5; }
      float full5x5_r2x5() const { return full5x5_showerShape_.e2x5 / full5x5_showerShape_.e5x5; }
      float full5x5_r9()   const { return full5x5_showerShape_.e3x3 / superCluster()->rawEnergy(); }
      // the hcal ones only differ in the denominator and so aren't really worth saving
      float full5x5_hadronicDepth1OverEm() const { return hadronicDepth1OverEm(); /* this is identical to the ZS one */ }
      float full5x5_hadronicDepth2OverEm() const { return hadronicDepth1OverEm(); /* this is identical to the ZS one */ }
      float full5x5_hadronicOverEm() const { return full5x5_hadronicDepth1OverEm() + full5x5_hadronicDepth2OverEm() ; }    
      float full5x5_hadTowDepth1OverEm() const { return hadTowDepth1OverEm() * (superCluster()->energy()/full5x5_e5x5()); }
      float full5x5_hadTowDepth2OverEm() const { return hadTowDepth2OverEm() * (superCluster()->energy()/full5x5_e5x5()); }
      float full5x5_hadTowOverEm() const { return full5x5_hadTowDepth1OverEm() + full5x5_hadTowDepth2OverEm(); }
      // setters
      void full5x5_setShowerShape(const ShowerShape &s) { full5x5_showerShape_ = s; }
      //void full5x5_setSigmaIphiIphi(float sigmaIphiIphi) { full5x5_sigmaIphiIphi_ = sigmaIphiIphi; }
      //void full5x5_setSigmaIetaIphi(float sigmaIetaIphi) { full5x5_sigmaIetaIphi_ = sigmaIetaIphi; }



      /// pipe operator (introduced to use pat::Photon with PFTopProjectors)
      friend std::ostream& reco::operator<<(std::ostream& out, const pat::Photon& obj);

      /// References to PFCandidates (e.g. to recompute isolation)
      void setPackedPFCandidateCollection(const edm::RefProd<pat::PackedCandidateCollection> & refprod) ;
      /// References to PFCandidates linked to this object (e.g. for isolation vetos or masking before jet reclustering)
      edm::RefVector<pat::PackedCandidateCollection> associatedPackedPFCandidates() const ;
      /// References to PFCandidates linked to this object (e.g. for isolation vetos or masking before jet reclustering)
      void setAssociatedPackedPFCandidates(const edm::RefVector<pat::PackedCandidateCollection> &refvector) ;

      /// get the number of non-null PFCandidates
      size_t numberOfSourceCandidatePtrs() const { return associatedPackedFCandidateIndices_.size(); }
      /// get the source candidate pointer with index i
      reco::CandidatePtr sourceCandidatePtr( size_type i ) const;

      friend class PATPhotonSlimmer;

    protected:

      // ---- for content embedding ----
      bool embeddedSuperCluster_;
      std::vector<reco::SuperCluster> superCluster_;
      /// Place to temporarily store the electron's supercluster after relinking the seed to it
      edm::AtomicPtrCache<std::vector<reco::SuperCluster> > superClusterRelinked_;
      /// Place to store electron's basic clusters internally
      std::vector<reco::CaloCluster> basicClusters_;
      /// Place to store electron's preshower clusters internally
      std::vector<reco::CaloCluster> preshowerClusters_;
      /// True if seed cluster is stored internally
      bool embeddedSeedCluster_;
      /// Place to store electron's seed cluster internally
      std::vector<reco::CaloCluster> seedCluster_;
      /// True if RecHits stored internally
      bool embeddedRecHits_;
      /// Place to store electron's RecHits internally (5x5 around seed+ all RecHits)
      EcalRecHitCollection recHits_;
      // ---- photon ID's holder ----
      std::vector<IdPair> photonIDs_;
      // ---- Isolation and IsoDeposit related datamebers ----
      typedef std::vector<std::pair<IsolationKeys, pat::IsoDeposit> > IsoDepositPairs;
      IsoDepositPairs    isoDeposits_;
      std::vector<float> isolations_;

      // ---- link to PackedPFCandidates
      edm::RefProd<pat::PackedCandidateCollection> packedPFCandidates_;
      std::vector<uint16_t> associatedPackedFCandidateIndices_;

<<<<<<< HEAD
      ///// ---- normal shower shapes (if needed)
      //float sigmaIetaIphi_, sigmaIphiIphi_;
      // ---- full5x5 shower shapes
      ShowerShape full5x5_showerShape_;
      //float full5x5_sigmaIetaIphi_, full5x5_sigmaIphiIphi_;
=======
      /// ---- conversion veto ----
      bool passElectronVeto_;
      bool hasPixelSeed_;

      /// ---- input variables for regression energy corrections ----
      float seedEnergy_;
      float eMax_;
      float e2nd_;
      float e3x3_;
      float eTop_;
      float eBottom_;
      float eLeft_;
      float eRight_;

      float see_;
      float spp_;
      float sep_;

      float maxDR_;
      float maxDRDPhi_;
      float maxDRDEta_;
      float maxDRRawEnergy_;

      float subClusRawE1_;
      float subClusRawE2_;
      float subClusRawE3_;

      float subClusDPhi1_;
      float subClusDPhi2_;
      float subClusDPhi3_;

      float subClusDEta1_;
      float subClusDEta2_;
      float subClusDEta3_;

      float cryEta_;
      float cryPhi_;
      float iEta_;
      float iPhi_;

>>>>>>> abeaa34d
  };


}

#endif<|MERGE_RESOLUTION|>--- conflicted
+++ resolved
@@ -371,13 +371,12 @@
       edm::RefProd<pat::PackedCandidateCollection> packedPFCandidates_;
       std::vector<uint16_t> associatedPackedFCandidateIndices_;
 
-<<<<<<< HEAD
       ///// ---- normal shower shapes (if needed)
       //float sigmaIetaIphi_, sigmaIphiIphi_;
       // ---- full5x5 shower shapes
       ShowerShape full5x5_showerShape_;
       //float full5x5_sigmaIetaIphi_, full5x5_sigmaIphiIphi_;
-=======
+
       /// ---- conversion veto ----
       bool passElectronVeto_;
       bool hasPixelSeed_;
@@ -418,7 +417,6 @@
       float iEta_;
       float iPhi_;
 
->>>>>>> abeaa34d
   };
 
 
