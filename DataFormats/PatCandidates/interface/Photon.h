//
//

#ifndef DataFormats_PatCandidates_Photon_h
#define DataFormats_PatCandidates_Photon_h

/**
  \class    pat::Photon Photon.h "DataFormats/PatCandidates/interface/Photon.h"
  \brief    Analysis-level Photon class

   pat::Photon implements the analysis-level photon class within the 'pat'
   namespace.

   Please post comments and questions to the Physics Tools hypernews:
   https://hypernews.cern.ch/HyperNews/CMS/get/physTools.html

  \author   Steven Lowette, Giovanni Petrucciani, Frederic Ronga
*/

#include "DataFormats/PatCandidates/interface/PATObject.h"
#include "DataFormats/EgammaCandidates/interface/Photon.h"
#include "DataFormats/EgammaReco/interface/SuperClusterFwd.h"
#include "DataFormats/EgammaReco/interface/SuperCluster.h"
#include "DataFormats/PatCandidates/interface/Isolation.h"
#include "DataFormats/PatCandidates/interface/PackedCandidate.h"
#include "DataFormats/EcalRecHit/interface/EcalRecHitCollections.h"
#include "DataFormats/Common/interface/AtomicPtrCache.h"


// Define typedefs for convenience
namespace pat {
  class Photon;
  typedef std::vector<Photon>              PhotonCollection; 
  typedef edm::Ref<PhotonCollection>       PhotonRef; 
  typedef edm::RefVector<PhotonCollection> PhotonRefVector; 
}

namespace reco {
  /// pipe operator (introduced to use pat::Photon with PFTopProjectors)
  std::ostream& operator<<(std::ostream& out, const pat::Photon& obj);
}

// Class definition
namespace pat {
  class PATPhotonSlimmer;

  class Photon : public PATObject<reco::Photon> {

    public:

      typedef std::pair<std::string,Bool_t> IdPair;

      /// default constructor
      Photon();
      /// constructor from a reco photon
      Photon(const reco::Photon & aPhoton);
      /// constructor from a RefToBase to a reco photon (to be superseded by Ptr counterpart)
      Photon(const edm::RefToBase<reco::Photon> & aPhotonRef);
      /// constructor from a Ptr to a reco photon
      Photon(const edm::Ptr<reco::Photon> & aPhotonRef);
      /// destructor
      virtual ~Photon();

      /// required reimplementation of the Candidate's clone method
      virtual Photon * clone() const { return new Photon(*this); }

      // ---- methods for content embedding ----
      /// override the superCluster method from CaloJet, to access the internal storage of the supercluster
      reco::SuperClusterRef superCluster() const;
      /// direct access to the seed cluster
      reco::CaloClusterPtr seed() const; 

      //method to access the basic clusters
      const std::vector<reco::CaloCluster>& basicClusters() const { return basicClusters_ ; }
      //method to access the preshower clusters
      const std::vector<reco::CaloCluster>& preshowerClusters() const { return preshowerClusters_ ; }      
      
      //method to access embedded ecal RecHits
      const EcalRecHitCollection * recHits() const { return &recHits_;}      
      
      /// method to store the photon's supercluster internally
      void embedSuperCluster();
      /// method to store the electron's seedcluster internally
      void embedSeedCluster();
      /// method to store the electron's basic clusters
      void embedBasicClusters();
      /// method to store the electron's preshower clusters
      void embedPreshowerClusters();
      /// method to store the RecHits internally - can be called from the PATElectronProducer
      void embedRecHits(const EcalRecHitCollection * rechits); 
      
      
      // ---- methods for access the generated photon ----
      /// return the match to the generated photon
      const reco::Candidate * genPhoton() const { return genParticle(); }
      /// method to set the generated photon
      void setGenPhoton(const reco::GenParticleRef & gp, bool embed=false) { setGenParticleRef(gp, embed); }

      // ---- methods for photon ID ----
      /// Returns a specific photon ID associated to the pat::Photon given its name.
      /// Note: an exception is thrown if the specified ID is not available
      Bool_t photonID(const std::string & name) const;
      /// Returns true if a specific ID is available in this pat::Photon
      bool isPhotonIDAvailable(const std::string & name) const;
      /// Returns all the Photon IDs in the form of <name,value> pairs
      /// The 'default' ID is the first in the list
      const std::vector<IdPair> &  photonIDs() const { return photonIDs_; }
      /// Store multiple photon ID values, discarding existing ones
      /// The first one in the list becomes the 'default' photon id 
      void setPhotonIDs(const std::vector<IdPair> & ids) { photonIDs_ = ids; }


      // ---- methods for photon isolation ----
      /// Returns the summed track pt in a cone of deltaR<0.4 
      /// including the region of the reconstructed photon 
      float trackIso() const { return trkSumPtSolidConeDR04(); }
      /// Returns the summed Et in a cone of deltaR<0.4 
      /// calculated from recHits
      float ecalIso()  const { return ecalRecHitSumEtConeDR04(); }
      /// Returns summed Et in a cone of deltaR<0.4 calculated 
      /// from caloTowers
      float hcalIso()  const { return hcalTowerSumEtConeDR04(); }
      /// Returns the calorimeter isolation combined from ecal 
      /// and hcal 
      float caloIso()  const { return ecalIso()+hcalIso(); }

      /// PARTICLE FLOW ISOLATION
      /// Returns the isolation calculated with all the PFCandidates
      float patParticleIso() const { return userIsolation(pat::PfAllParticleIso); }
      /// Returns the isolation calculated with only the charged hadron
      /// PFCandidates
      float patChargedHadronIso() const { return userIsolation(pat::PfChargedHadronIso); }
      /// Returns the isolation calculated with only the neutral hadron
      /// PFCandidates
      float patNeutralHadronIso() const { return userIsolation(pat::PfNeutralHadronIso); }        
      /// Returns the isolation calculated with only the gamma
      /// PFCandidates
      float patPhotonIso() const { return userIsolation(pat::PfGammaIso); }
      /// Returns the isolation calculated with only the pile-up charged hadron
      /// PFCandidates
<<<<<<< HEAD
      float patPuChargedHadronIso() const { return userIsolation(pat::PfPUChargedHadronIso); }        
=======
      float puChargedHadronIso() const { return userIsolation(pat::PfPUChargedHadronIso); }        
      /// get and set PFCluster Isolation                                                                                                                                     
      float ecalPFClusterIso() const { return ecalPFClusIso_; };
      float hcalPFClusterIso() const { return hcalPFClusIso_; };
      void setEcalPFClusterIso(float ecalPFClus) { ecalPFClusIso_ = ecalPFClus; };
      void setHcalPFClusterIso(float hcalPFClus) { hcalPFClusIso_ = hcalPFClus; };
>>>>>>> 41381dec

      /// Returns a user defined isolation value
      float userIso(uint8_t index=0)  const { return userIsolation(IsolationKeys(UserBaseIso + index)); }
      /// Returns the isolation variable for a specifc key (or 
      /// pseudo-key like CaloIso), or -1.0 if not available
      float userIsolation(IsolationKeys key) const { 
          if (key >= 0) {
	    //if (key >= isolations_.size()) throw cms::Excepton("Missing Data") 
	    //<< "Isolation corresponding to key " << key 
	    //<< " was not stored for this particle.";
              if (size_t(key) >= isolations_.size()) return -1.0;
              return isolations_[key];
          } else switch (key) {
	  case pat::CaloIso:  
		//if (isolations_.size() <= pat::HcalIso) throw cms::Excepton("Missing Data") 
		//<< "CalIsoo Isolation was not stored for this particle.";
		if (isolations_.size() <= pat::HcalIso) return -1.0; 
		return isolations_[pat::EcalIso] + isolations_[pat::HcalIso];
	  default:
	    return -1.0;
	    //throw cms::Excepton("Missing Data") << "Isolation corresponding to key " 
	    //<< key << " was not stored for this particle.";
          }
      }
      /// Sets the isolation variable for a specifc key.
      /// Note that you can't set isolation for a pseudo-key like CaloIso
      void setIsolation(IsolationKeys key, float value) {
          if (key >= 0) {
              if (size_t(key) >= isolations_.size()) isolations_.resize(key+1, -1.0);
              isolations_[key] = value;
          } else {
              throw cms::Exception("Illegal Argument") << 
                  "The key for which you're setting isolation does not correspond " <<
                  "to an individual isolation but to the sum of more independent isolations " <<
                  "(e.g. Calo = Ecal + Hcal), so you can't SET the value, just GET it.\n" <<
                  "Please set up each component independly.\n";
          }
      }
      /// Sets tracker isolation variable
      void setTrackIso(float trackIso) { setIsolation(TrackIso, trackIso); }
      /// Sets ecal isolation variable
      void setEcalIso(float caloIso)   { setIsolation(EcalIso,  caloIso);  } 
      /// Sets hcal isolation variable
      void setHcalIso(float caloIso)   { setIsolation(HcalIso,  caloIso);  }
      /// Sets user isolation variable #index
      void setUserIso(float value, uint8_t index=0)  { setIsolation(IsolationKeys(UserBaseIso + index), value); }

      // ---- methods for photon isolation deposits ----
      /// Returns the IsoDeposit associated with some key, or a null pointer if it is not available
      const IsoDeposit * isoDeposit(IsolationKeys key) const {
          for (IsoDepositPairs::const_iterator it = isoDeposits_.begin(), ed = isoDeposits_.end(); 
                  it != ed; ++it) 
          {
              if (it->first == key) return & it->second;
          }
          return 0;
      } 
      /// Return the tracker IsoDeposit
      const IsoDeposit * trackIsoDeposit() const { return isoDeposit(pat::TrackIso); }
      /// Return the ecal IsoDeposit
      const IsoDeposit * ecalIsoDeposit()  const { return isoDeposit(pat::EcalIso ); }
      /// Return the hcal IsoDeposit
      const IsoDeposit * hcalIsoDeposit()  const { return isoDeposit(pat::HcalIso ); }
      /// Return a specified user-level IsoDeposit
      const IsoDeposit * userIsoDeposit(uint8_t index=0) const { return isoDeposit(IsolationKeys(UserBaseIso + index)); }
      /// Sets the IsoDeposit associated with some key; if it is already existent, it is overwritten.
      void setIsoDeposit(IsolationKeys key, const IsoDeposit &dep) {
          IsoDepositPairs::iterator it = isoDeposits_.begin(), ed = isoDeposits_.end();
          for (; it != ed; ++it) {
              if (it->first == key) { it->second = dep; return; }
          }
          isoDeposits_.push_back(std::make_pair(key,dep));
      } 
      /// Sets tracker IsoDeposit
      void trackIsoDeposit(const IsoDeposit &dep) { setIsoDeposit(pat::TrackIso, dep); }
      /// Sets ecal IsoDeposit
      void ecalIsoDeposit(const IsoDeposit &dep)  { setIsoDeposit(pat::EcalIso,  dep); }
      /// Sets hcal IsoDeposit
      void hcalIsoDeposit(const IsoDeposit &dep)  { setIsoDeposit(pat::HcalIso,  dep); }
      /// Sets user-level IsoDeposit
      void userIsoDeposit(const IsoDeposit &dep, uint8_t index=0) { setIsoDeposit(IsolationKeys(UserBaseIso + index), dep); }
      /// vertex fit method 
      bool passElectronVeto() const { return passElectronVeto_; }
      void setPassElectronVeto( bool flag ) { passElectronVeto_ = flag; }
      //pixel seed to veto electron (not recommended by EGM POG but it seems very efficient)
      bool hasPixelSeed() const { return hasPixelSeed_; }
      void setHasPixelSeed( bool flag ) { hasPixelSeed_ = flag; }

       /// input variables for regression energy corrections
      float seedEnergy() const { return seedEnergy_;}
      void setSeedEnergy( float e ){ seedEnergy_ = e; }

      float eMax() const { return eMax_;}
      void setEMax( float e ){ eMax_ = e;}
      float e2nd() const { return e2nd_;}
      void setE2nd( float e ){ e2nd_ = e;}
      float e3x3() const { return e3x3_;}
      void setE3x3( float e ){ e3x3_ = e;}
      float eTop() const { return eTop_;}
      void setETop( float e ){ eTop_ = e;}
      float eBottom() const { return eBottom_;}
      void setEBottom( float e ){ eBottom_ = e;}
      float eLeft() const { return eLeft_;}
      void setELeft( float e ){ eLeft_ = e;}
      float eRight() const { return eRight_;}
      void setERight( float e ){ eRight_ = e;}
  
      float see() const { return see_;}
      void setSee( float s ){ see_ = s;}
      float spp() const { return spp_;}
      void setSpp( float s ){ spp_ = s;}
      float sep() const { return sep_;}
      void setSep( float s ){ sep_ = s;}

      float maxDR() const { return maxDR_;}
      void setMaxDR( float m ){ maxDR_ = m;}
      float maxDRDPhi() const { return maxDRDPhi_;}
      void setMaxDRDPhi( float m ){ maxDRDPhi_ = m;}
      float maxDRDEta() const { return maxDRDEta_;}
      void setMaxDRDEta( float m ){ maxDRDEta_ = m;}
      float maxDRRawEnergy() const { return maxDRRawEnergy_;}
      void setMaxDRRawEnergy( float m ){ maxDRRawEnergy_ = m;}

      float subClusRawE1() const { return subClusRawE1_;}
      void setSubClusRawE1( float s ){ subClusRawE1_ = s;}
      float subClusRawE2() const { return subClusRawE2_;}
      void setSubClusRawE2( float s ){ subClusRawE2_ = s;}
      float subClusRawE3() const { return subClusRawE3_;}
      void setSubClusRawE3( float s ){ subClusRawE3_ = s;}

      float subClusDPhi1() const { return subClusDPhi1_;}
      void setSubClusDPhi1( float s ){ subClusDPhi1_ = s;}
      float subClusDPhi2() const { return subClusDPhi2_;}
      void setSubClusDPhi2( float s ){ subClusDPhi2_ = s;}
      float subClusDPhi3() const { return subClusDPhi3_;}
      void setSubClusDPhi3( float s ){ subClusDPhi3_ = s;}

      float subClusDEta1() const { return subClusDEta1_;}
      void setSubClusDEta1( float s ){ subClusDEta1_ = s;}
      float subClusDEta2() const { return subClusDEta2_;}
      void setSubClusDEta2( float s ){ subClusDEta2_ = s;}
      float subClusDEta3() const { return subClusDEta3_;}
      void setSubClusDEta3( float s ){ subClusDEta3_ = s;}

      float cryPhi() const { return cryPhi_;}
      void setCryPhi( float c ){ cryPhi_ = c;}
      float cryEta() const { return cryEta_;}
      void setCryEta( float c ){ cryEta_ = c;}

      float iPhi() const { return iPhi_;}
      void setIPhi( float i ){ iPhi_ = i;}
      float iEta() const { return iEta_;}
      void setIEta( float i ){ iEta_ = i;}

      /// pipe operator (introduced to use pat::Photon with PFTopProjectors)
      friend std::ostream& reco::operator<<(std::ostream& out, const pat::Photon& obj);

      /// References to PFCandidates linked to this object (e.g. for isolation vetos or masking before jet reclustering)
      edm::RefVector<pat::PackedCandidateCollection> associatedPackedPFCandidates() const ;
      /// References to PFCandidates linked to this object (e.g. for isolation vetos or masking before jet reclustering)
      template<typename T>
      void setAssociatedPackedPFCandidates(const edm::RefProd<pat::PackedCandidateCollection> & refprod,
                                           T beginIndexItr,
                                           T endIndexItr) {
        packedPFCandidates_ = refprod;
        associatedPackedFCandidateIndices_.clear();
        associatedPackedFCandidateIndices_.insert(associatedPackedFCandidateIndices_.begin(),
                                                  beginIndexItr,
                                                  endIndexItr);
      }
 
      /// get the number of non-null PFCandidates
      size_t numberOfSourceCandidatePtrs() const { return associatedPackedFCandidateIndices_.size(); }
      /// get the source candidate pointer with index i
      reco::CandidatePtr sourceCandidatePtr( size_type i ) const;

      friend class PATPhotonSlimmer;

    protected:

      // ---- for content embedding ----
      bool embeddedSuperCluster_;
      std::vector<reco::SuperCluster> superCluster_;
      /// Place to temporarily store the electron's supercluster after relinking the seed to it
      edm::AtomicPtrCache<std::vector<reco::SuperCluster> > superClusterRelinked_;
      /// Place to store electron's basic clusters internally 
      std::vector<reco::CaloCluster> basicClusters_;
      /// Place to store electron's preshower clusters internally      
      std::vector<reco::CaloCluster> preshowerClusters_;      
      /// True if seed cluster is stored internally
      bool embeddedSeedCluster_;
      /// Place to store electron's seed cluster internally
      std::vector<reco::CaloCluster> seedCluster_;
      /// True if RecHits stored internally
      bool embeddedRecHits_;    
      /// Place to store electron's RecHits internally (5x5 around seed+ all RecHits)
      EcalRecHitCollection recHits_;      
      // ---- photon ID's holder ----
      std::vector<IdPair> photonIDs_;
      // ---- Isolation and IsoDeposit related datamebers ----
      typedef std::vector<std::pair<IsolationKeys, pat::IsoDeposit> > IsoDepositPairs;
      IsoDepositPairs    isoDeposits_;
      std::vector<float> isolations_;

      /// ---- conversion veto ----
      bool passElectronVeto_;
      bool hasPixelSeed_;
      
      /// ---- input variables for regression energy corrections ----
      float seedEnergy_;
      float eMax_;
      float e2nd_;
      float e3x3_;
      float eTop_;
      float eBottom_;
      float eLeft_;
      float eRight_;

      float see_;
      float spp_;
      float sep_;

      float maxDR_;
      float maxDRDPhi_;
      float maxDRDEta_;
      float maxDRRawEnergy_;
   
      float subClusRawE1_;
      float subClusRawE2_;
      float subClusRawE3_;

      float subClusDPhi1_;
      float subClusDPhi2_;
      float subClusDPhi3_;

      float subClusDEta1_;
      float subClusDEta2_;
      float subClusDEta3_;

      float cryEta_;
      float cryPhi_;
      float iEta_;
      float iPhi_;

      float ecalPFClusIso_;
      float hcalPFClusIso_;

      // ---- link to PackedPFCandidates
      edm::RefProd<pat::PackedCandidateCollection> packedPFCandidates_;
      std::vector<uint16_t> associatedPackedFCandidateIndices_;
  };


}

#endif<|MERGE_RESOLUTION|>--- conflicted
+++ resolved
@@ -138,16 +138,7 @@
       float patPhotonIso() const { return userIsolation(pat::PfGammaIso); }
       /// Returns the isolation calculated with only the pile-up charged hadron
       /// PFCandidates
-<<<<<<< HEAD
       float patPuChargedHadronIso() const { return userIsolation(pat::PfPUChargedHadronIso); }        
-=======
-      float puChargedHadronIso() const { return userIsolation(pat::PfPUChargedHadronIso); }        
-      /// get and set PFCluster Isolation                                                                                                                                     
-      float ecalPFClusterIso() const { return ecalPFClusIso_; };
-      float hcalPFClusterIso() const { return hcalPFClusIso_; };
-      void setEcalPFClusterIso(float ecalPFClus) { ecalPFClusIso_ = ecalPFClus; };
-      void setHcalPFClusterIso(float hcalPFClus) { hcalPFClusIso_ = hcalPFClus; };
->>>>>>> 41381dec
 
       /// Returns a user defined isolation value
       float userIso(uint8_t index=0)  const { return userIsolation(IsolationKeys(UserBaseIso + index)); }
