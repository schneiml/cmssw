--- conflicted
+++ resolved
@@ -1,68 +1,10 @@
 <lcgdict>
-<<<<<<< HEAD
   <class name="l1extra::L1EmParticle" ClassVersion="11">
    <version ClassVersion="11" checksum="9999999999"/>
    <version ClassVersion="10" checksum="2019457791"/>
   </class>
   <class name="l1extra::L1JetParticle" ClassVersion="11">
    <version ClassVersion="11" checksum="9999999999"/>
-=======
-  <class name="l1t::L1Candidate" ClassVersion="11">
-   <version ClassVersion="11" checksum="2395983446"/>
-   <version ClassVersion="10" checksum="3629668391"/>
-  </class>
-  <class name="l1t::L1CandidateBxCollection"/>
-  <class name="edm::Wrapper<l1t::L1CandidateBxCollection>"/>
-
-  <class name="l1t::Jet" ClassVersion="11">
-   <version ClassVersion="11" checksum="1836963461"/>
-   <version ClassVersion="10" checksum="4108627301"/>
-  </class>
-  <class name="l1t::JetBxCollection"/>
-  <class name="edm::Wrapper<l1t::JetBxCollection>"/>
-
-  <class name="l1t::EGamma" ClassVersion="11">
-   <version ClassVersion="11" checksum="2788532966"/>
-   <version ClassVersion="10" checksum="130849840"/>
-  </class>
-  <class name="l1t::EGammaBxCollection"/>
-  <class name="edm::Wrapper<l1t::EGammaBxCollection>"/>
-
-  <class name="l1t::EtSum" ClassVersion="11">
-   <version ClassVersion="11" checksum="2043464580"/>
-   <version ClassVersion="10" checksum="3389025278"/>
-  </class>
-  <class name="l1t::EtSumBxCollection"/>
-  <class name="edm::Wrapper<l1t::EtSumBxCollection>"/>
-
-  <class name="l1t::Tau" ClassVersion="11">
-   <version ClassVersion="11" checksum="3449101746"/>
-   <version ClassVersion="10" checksum="3214350964"/>
-  </class>
-  <class name="l1t::TauBxCollection"/>
-  <class name="edm::Wrapper<l1t::TauBxCollection>"/>
-
-  <class name="l1t::Muon" ClassVersion="11">
-   <version ClassVersion="11" checksum="2449295419"/>
-   <version ClassVersion="10" checksum="1956355507"/>
-  </class>
-  <class name="l1t::MuonBxCollection"/>
-  <class name="edm::Wrapper<l1t::MuonBxCollection>"/>
-
-  <class name="l1t::CaloSpare" ClassVersion="11">
-   <version ClassVersion="11" checksum="2308880166"/>
-   <version ClassVersion="10" checksum="3477497140"/>
-  </class>
-  <class name="l1t::CaloSpareBxCollection"/>
-  <class name="edm::Wrapper<l1t::CaloSpareBxCollection>"/>
-
-  <class name="l1extra::L1EmParticle" ClassVersion="11">
-   <version ClassVersion="11" checksum="711885342"/>
-   <version ClassVersion="10" checksum="2019457791"/>
-  </class>
-  <class name="l1extra::L1JetParticle" ClassVersion="11">
-   <version ClassVersion="11" checksum="979511831"/>
->>>>>>> c6182338
    <version ClassVersion="10" checksum="2992828146"/>
   </class>
   <class name="l1extra::L1MuonParticle" ClassVersion="11">
@@ -70,11 +12,7 @@
    <version ClassVersion="10" checksum="404862417"/>
   </class>
   <class name="l1extra::L1EtMissParticle" ClassVersion="11">
-<<<<<<< HEAD
    <version ClassVersion="11" checksum="999999999"/>
-=======
-   <version ClassVersion="11" checksum="2391271061"/>
->>>>>>> c6182338
    <version ClassVersion="10" checksum="256436604"/>
   </class>
   <class name="l1extra::L1ParticleMap" ClassVersion="10">
