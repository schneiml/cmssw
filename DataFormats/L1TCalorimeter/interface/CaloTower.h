--- conflicted
+++ resolved
@@ -33,18 +33,11 @@
     void setHwFGEm( int fg );
     void setHwEtHad( int et );
 
-<<<<<<< HEAD
-    double etEm();
-    double etHad();
-    int hwEtEm();
-    int hwFGEm();
-    int hwEtHad();
-=======
     double etEm()const;
     double etHad()const;
     int hwEtEm()const;
     int hwEtHad()const;
->>>>>>> 293750a2
+    int hwFGEm() const;
 
   private:
     
