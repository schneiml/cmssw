#include "DataFormats/EcalRecHit/interface/EcalRecHit.h"
#include "DataFormats/EcalDetId/interface/EBDetId.h"
#include "DataFormats/EcalDetId/interface/EEDetId.h"
#include "DataFormats/EcalDetId/interface/ESDetId.h"
#include "FWCore/MessageLogger/interface/MessageLogger.h"
#include <cassert>
#include <math.h>

<<<<<<< HEAD
=======
EcalRecHit::EcalRecHit() : CaloRecHit(), flagBits_(0) {
}

EcalRecHit::EcalRecHit(const DetId& id, float energy, float time, uint32_t flagBits) :
  CaloRecHit(id,energy,time,0),
  flagBits_(flagBits)
{
}

bool EcalRecHit::isRecovered() const {

  return (    checkFlag(kLeadingEdgeRecovered) || 
	      checkFlag(kNeighboursRecovered)  ||
	      checkFlag(kTowerRecovered) 
	  );
}

float EcalRecHit::chi2() const
{
        uint32_t rawChi2 = 0x7F & (flags()>>4);
        return (float)rawChi2 / (float)((1<<7)-1) * 64.;
}



float EcalRecHit::outOfTimeChi2() const
{
        uint32_t rawChi2Prob = 0x7F & (flags()>>24);
        return (float)rawChi2Prob / (float)((1<<7)-1) * 64.;
}

float EcalRecHit::outOfTimeEnergy() const
{
        uint32_t rawEnergy = (0x1FFF & flags()>>11);
        uint16_t exponent = rawEnergy>>10;
        uint16_t significand = ~(0xE<<9) & rawEnergy;
        return (float) significand*pow(10,exponent-5);
}





void EcalRecHit::setChi2( float chi2 )
{
        // bound the max value of the chi2
        if ( chi2 > 64 ) chi2 = 64;
        // use 7 bits
        uint32_t rawChi2 = lround( chi2 / 64. * ((1<<7)-1) );
        // shift by 4 bits (recoFlag)
        setFlags( (~(0x7F<<4) & flags()) | ((rawChi2 & 0x7F)<<4) );
}

void EcalRecHit::setOutOfTimeEnergy( float energy )
{
        if ( energy > 0.001 ) {
                uint16_t exponent = lround(floor(log10(energy)))+3;
                uint16_t significand = lround(energy/pow(10,exponent-5));
                // use 13 bits (3 exponent, 10 significand)
                uint32_t rawEnergy = exponent<<10 | significand;
                // shift by 11 bits (recoFlag + chi2)
                setFlags( ( ~(0x1FFF<<11) & flags()) | ((rawEnergy & 0x1FFF)<<11) );
        }
}




void EcalRecHit::setOutOfTimeChi2( float chi2 )
{
        // bound the max value of chi2
        if ( chi2 > 64 ) chi2 = 64;
        // use 7 bits
        uint32_t rawChi2 = lround( chi2 / 64. * ((1<<7)-1) );
        // shift by 24 bits (recoFlag + chi2 + outOfTimeEnergy)
        setFlags( (~(0x7F<<24) & flags()) | ((rawChi2 & 0x7F)<<24) );
}


void EcalRecHit::setTimeError( uint8_t timeErrBits )
{
        // take the bits and put them in the right spot
        setAux( (~0xFF & aux()) | timeErrBits );
}


float EcalRecHit::timeError() const
{
        uint32_t timeErrorBits = 0xFF & aux();
        // all bits off --> time reco bailed out (return negative value)
        if( (0xFF & timeErrorBits) == 0x00 )
                return -1;
        // all bits on  --> time error over 5 ns (return large value)
        if( (0xFF & timeErrorBits) == 0xFF )
                return 10000;

        float LSB = 1.26008;
        uint8_t exponent = timeErrorBits>>5;
        uint8_t significand = timeErrorBits & ~(0x7<<5);
        return pow(2.,exponent)*significand*LSB/1000.;
}


bool EcalRecHit::isTimeValid() const
{
        if(timeError() <= 0)
          return false;
        else
          return true;
}


bool EcalRecHit::isTimeErrorValid() const
{
        if(!isTimeValid())
          return false;
        if(timeError() >= 10000)
          return false;

        return true;
}


/// check if one of the flags in a set is true
bool EcalRecHit::checkFlags(const std::vector<int>&  flagsvec ) const{
  

  for (std::vector<int>::const_iterator flagPtr = flagsvec.begin(); 
       flagPtr!= flagsvec.end(); ++flagPtr) { // check if one of the flags is up
    if (checkFlag(*flagPtr)) return true;    
  }
  return false;
}


 /// DEPRECATED provided for temporary backward compatibility
EcalRecHit::Flags EcalRecHit::recoFlag() const {
  for (int i=kUnknown; ; --i){
    if (checkFlag(i)) return Flags(i);
    if (i==0) break;
  }
  // no flag assigned, assume good
  return kGood;
}



>>>>>>> ac008fa1
std::ostream& operator<<(std::ostream& s, const EcalRecHit& hit) {
  if (hit.detid().det() == DetId::Ecal && hit.detid().subdetId() == EcalBarrel) 
    return s << EBDetId(hit.detid()) << ": " << hit.energy() << " GeV, " << hit.time() << " ns";
  else if (hit.detid().det() == DetId::Ecal && hit.detid().subdetId() == EcalEndcap) 
    return s << EEDetId(hit.detid()) << ": " << hit.energy() << " GeV, " << hit.time() << " ns";
  else if (hit.detid().det() == DetId::Ecal && hit.detid().subdetId() == EcalPreshower) 
    return s << ESDetId(hit.detid()) << ": " << hit.energy() << " GeV, " << hit.time() << " ns";
  else
    return s << "EcalRecHit undefined subdetector" ;
}

<|MERGE_RESOLUTION|>--- conflicted
+++ resolved
@@ -6,156 +6,7 @@
 #include <cassert>
 #include <math.h>
 
-<<<<<<< HEAD
-=======
-EcalRecHit::EcalRecHit() : CaloRecHit(), flagBits_(0) {
-}
 
-EcalRecHit::EcalRecHit(const DetId& id, float energy, float time, uint32_t flagBits) :
-  CaloRecHit(id,energy,time,0),
-  flagBits_(flagBits)
-{
-}
-
-bool EcalRecHit::isRecovered() const {
-
-  return (    checkFlag(kLeadingEdgeRecovered) || 
-	      checkFlag(kNeighboursRecovered)  ||
-	      checkFlag(kTowerRecovered) 
-	  );
-}
-
-float EcalRecHit::chi2() const
-{
-        uint32_t rawChi2 = 0x7F & (flags()>>4);
-        return (float)rawChi2 / (float)((1<<7)-1) * 64.;
-}
-
-
-
-float EcalRecHit::outOfTimeChi2() const
-{
-        uint32_t rawChi2Prob = 0x7F & (flags()>>24);
-        return (float)rawChi2Prob / (float)((1<<7)-1) * 64.;
-}
-
-float EcalRecHit::outOfTimeEnergy() const
-{
-        uint32_t rawEnergy = (0x1FFF & flags()>>11);
-        uint16_t exponent = rawEnergy>>10;
-        uint16_t significand = ~(0xE<<9) & rawEnergy;
-        return (float) significand*pow(10,exponent-5);
-}
-
-
-
-
-
-void EcalRecHit::setChi2( float chi2 )
-{
-        // bound the max value of the chi2
-        if ( chi2 > 64 ) chi2 = 64;
-        // use 7 bits
-        uint32_t rawChi2 = lround( chi2 / 64. * ((1<<7)-1) );
-        // shift by 4 bits (recoFlag)
-        setFlags( (~(0x7F<<4) & flags()) | ((rawChi2 & 0x7F)<<4) );
-}
-
-void EcalRecHit::setOutOfTimeEnergy( float energy )
-{
-        if ( energy > 0.001 ) {
-                uint16_t exponent = lround(floor(log10(energy)))+3;
-                uint16_t significand = lround(energy/pow(10,exponent-5));
-                // use 13 bits (3 exponent, 10 significand)
-                uint32_t rawEnergy = exponent<<10 | significand;
-                // shift by 11 bits (recoFlag + chi2)
-                setFlags( ( ~(0x1FFF<<11) & flags()) | ((rawEnergy & 0x1FFF)<<11) );
-        }
-}
-
-
-
-
-void EcalRecHit::setOutOfTimeChi2( float chi2 )
-{
-        // bound the max value of chi2
-        if ( chi2 > 64 ) chi2 = 64;
-        // use 7 bits
-        uint32_t rawChi2 = lround( chi2 / 64. * ((1<<7)-1) );
-        // shift by 24 bits (recoFlag + chi2 + outOfTimeEnergy)
-        setFlags( (~(0x7F<<24) & flags()) | ((rawChi2 & 0x7F)<<24) );
-}
-
-
-void EcalRecHit::setTimeError( uint8_t timeErrBits )
-{
-        // take the bits and put them in the right spot
-        setAux( (~0xFF & aux()) | timeErrBits );
-}
-
-
-float EcalRecHit::timeError() const
-{
-        uint32_t timeErrorBits = 0xFF & aux();
-        // all bits off --> time reco bailed out (return negative value)
-        if( (0xFF & timeErrorBits) == 0x00 )
-                return -1;
-        // all bits on  --> time error over 5 ns (return large value)
-        if( (0xFF & timeErrorBits) == 0xFF )
-                return 10000;
-
-        float LSB = 1.26008;
-        uint8_t exponent = timeErrorBits>>5;
-        uint8_t significand = timeErrorBits & ~(0x7<<5);
-        return pow(2.,exponent)*significand*LSB/1000.;
-}
-
-
-bool EcalRecHit::isTimeValid() const
-{
-        if(timeError() <= 0)
-          return false;
-        else
-          return true;
-}
-
-
-bool EcalRecHit::isTimeErrorValid() const
-{
-        if(!isTimeValid())
-          return false;
-        if(timeError() >= 10000)
-          return false;
-
-        return true;
-}
-
-
-/// check if one of the flags in a set is true
-bool EcalRecHit::checkFlags(const std::vector<int>&  flagsvec ) const{
-  
-
-  for (std::vector<int>::const_iterator flagPtr = flagsvec.begin(); 
-       flagPtr!= flagsvec.end(); ++flagPtr) { // check if one of the flags is up
-    if (checkFlag(*flagPtr)) return true;    
-  }
-  return false;
-}
-
-
- /// DEPRECATED provided for temporary backward compatibility
-EcalRecHit::Flags EcalRecHit::recoFlag() const {
-  for (int i=kUnknown; ; --i){
-    if (checkFlag(i)) return Flags(i);
-    if (i==0) break;
-  }
-  // no flag assigned, assume good
-  return kGood;
-}
-
-
-
->>>>>>> ac008fa1
 std::ostream& operator<<(std::ostream& s, const EcalRecHit& hit) {
   if (hit.detid().det() == DetId::Ecal && hit.detid().subdetId() == EcalBarrel) 
     return s << EBDetId(hit.detid()) << ": " << hit.energy() << " GeV, " << hit.time() << " ns";
