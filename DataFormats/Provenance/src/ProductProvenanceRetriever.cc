#include "DataFormats/Provenance/interface/ProductProvenanceRetriever.h"
#include "FWCore/Utilities/interface/EDMException.h"

#include <cassert>
#include <iostream>
#include <limits>

/*
  ProductProvenanceRetriever
*/

namespace edm {
  ProductProvenanceRetriever::ProductProvenanceRetriever(unsigned int iTransitionIndex) :
      entryInfoSet_(),
      readEntryInfoSet_(),
      nextRetriever_(),
      provenanceReader_(),
      transitionIndex_(iTransitionIndex){
  }

  ProductProvenanceRetriever::ProductProvenanceRetriever(std::unique_ptr<ProvenanceReaderBase> reader) :
      entryInfoSet_(),
      readEntryInfoSet_(),
      nextRetriever_(),
      provenanceReader_(reader.release()),
      transitionIndex_(std::numeric_limits<unsigned int>::max())
  {
    assert(provenanceReader_);
  }

  ProductProvenanceRetriever::~ProductProvenanceRetriever() {
    delete readEntryInfoSet_.load();
  }

  void
  ProductProvenanceRetriever::readProvenance() const {
    if(nullptr == readEntryInfoSet_.load() && provenanceReader_) {
      auto temp = std::make_unique<std::set<ProductProvenance> const>(provenanceReader_->readProvenance(transitionIndex_));
      std::set<ProductProvenance> const* expected = nullptr;
      if(readEntryInfoSet_.compare_exchange_strong(expected, temp.get())) {
        temp.release();
      }
    }
  }

  void ProductProvenanceRetriever::deepCopy(ProductProvenanceRetriever const& iFrom)
  {
    if(iFrom.readEntryInfoSet_) {
      if (readEntryInfoSet_) {
        delete readEntryInfoSet_.exchange(nullptr);
      }
      readEntryInfoSet_ = new std::set<ProductProvenance>(*iFrom.readEntryInfoSet_);
    } else {
      if(readEntryInfoSet_) {
        delete readEntryInfoSet_.load();
        readEntryInfoSet_ = nullptr;
      }
    }
    entryInfoSet_ = iFrom.entryInfoSet_;
    provenanceReader_ = iFrom.provenanceReader_;
    
    if(iFrom.nextRetriever_) {
      if(not nextRetriever_) {
<<<<<<< HEAD
        get_underlying(nextRetriever_) = std::make_shared<ProductProvenanceRetriever>(transitionIndex_);
=======
        nextRetriever_ = std::make_shared<ProductProvenanceRetriever>(transitionIndex_);
>>>>>>> 9d1bd68b
      }
      nextRetriever_->deepCopy(*(iFrom.nextRetriever_));
    }
  }

  void
  ProductProvenanceRetriever::reset() {
    delete readEntryInfoSet_.load();
    readEntryInfoSet_ = nullptr;
    entryInfoSet_.clear();
    if(nextRetriever_) {
      nextRetriever_->reset();
    }
  }

  void
  ProductProvenanceRetriever::insertIntoSet(ProductProvenance const& entryInfo) const {
    //NOTE:do not read provenance here because we only need the full
    // provenance when someone tries to access it not when doing the insert
    // doing the delay saves 20% of time when doing an analysis job
    //readProvenance();
    entryInfoSet_.insert(entryInfo);
  }
 
  void
  ProductProvenanceRetriever::mergeProvenanceRetrievers(std::shared_ptr<ProductProvenanceRetriever> other) {
    nextRetriever_ = other;
  }

  ProductProvenance const*
  ProductProvenanceRetriever::branchIDToProvenance(BranchID const& bid) const {
    ProductProvenance ei(bid);
    auto it = entryInfoSet_.find(ei);
    if(it == entryInfoSet_.end()) {
      //check in source
      readProvenance();
      auto ptr =readEntryInfoSet_.load();
      if(ptr) {
        auto it = ptr->find(ei);
        if(it!= ptr->end()) {
          return &*it;
        }
      }
      if(nextRetriever_) {
        return nextRetriever_->branchIDToProvenance(bid);
      }
      return nullptr;
    }
    return &*it;
  }

  ProvenanceReaderBase::~ProvenanceReaderBase() {
  }
}<|MERGE_RESOLUTION|>--- conflicted
+++ resolved
@@ -61,11 +61,7 @@
     
     if(iFrom.nextRetriever_) {
       if(not nextRetriever_) {
-<<<<<<< HEAD
-        get_underlying(nextRetriever_) = std::make_shared<ProductProvenanceRetriever>(transitionIndex_);
-=======
         nextRetriever_ = std::make_shared<ProductProvenanceRetriever>(transitionIndex_);
->>>>>>> 9d1bd68b
       }
       nextRetriever_->deepCopy(*(iFrom.nextRetriever_));
     }
