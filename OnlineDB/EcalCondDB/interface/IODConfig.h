#ifndef IODCONFIG_H
#define IODCONFIG_H
#include <stdexcept>
#include <string>
#include <fstream>
#include <iostream>
#include <cstdio>
#include <cstring>

#include "OnlineDB/Oracle/interface/Oracle.h"

#include "OnlineDB/EcalCondDB/interface/IDBObject.h"

/**
 *   Abstract interface for data in the conditions DB
 */

class IODConfig : public IDBObject {
public:
  typedef oracle::occi::SQLException SQLException;
  typedef oracle::occi::Statement Statement;
  typedef oracle::occi::Stream Stream;
  typedef oracle::occi::Clob Clob;

  std::string m_config_tag;

  virtual std::string getTable() = 0;

  inline void setConfigTag(std::string x) { m_config_tag = x; }
  inline std::string getConfigTag() { return m_config_tag; }

protected:
  Statement *m_writeStmt;
  Statement *m_readStmt;

  inline void checkPrepare() noexcept(false) {
    if (m_writeStmt == nullptr) {
      throw(std::runtime_error("Write statement not prepared"));
    }
  }

  inline void terminateWriteStatement() noexcept(false) {
    if (m_writeStmt != nullptr) {
      m_conn->terminateStatement(m_writeStmt);
    } else {
      std::cout << "Warning from IDataItem: statement was aleady closed" << std::endl;
    }
  }

  inline void createReadStatement() noexcept(false) { m_readStmt = m_conn->createStatement(); }

  inline void setPrefetchRowCount(int ncount) noexcept(false) { m_readStmt->setPrefetchRowCount(ncount); }

  inline void terminateReadStatement() noexcept(false) {
    if (m_readStmt != nullptr) {
      m_conn->terminateStatement(m_readStmt);
    } else {
      std::cout << "Warning from IDataItem: statement was aleady closed" << std::endl;
    }
  }

  // Prepare a statement for writing operations
  virtual void prepareWrite() noexcept(false) = 0;

  //  virtual void writeDB() noexcept(false) ;

  void populateClob(Clob &clob, std::string fname, unsigned int bufsize) noexcept(false) {
    try {
      // Uses stream here
      std::cout << "Populating the Clob using writeBuffer(Stream) method" << std::endl;
<<<<<<< HEAD
      std::cout << "we are here0" << std::endl; 

      const char *file = fname.c_str();
      std::cout << "we are here0.5 file is:" << fname << std::endl; 

      std::ifstream inFile;
      inFile.open(file,std::ios::in);
      if (!inFile)
	{
          std::cout << fname <<" file not found\n";
	  inFile.close();

	  std::string fname2="/nfshome0/ecaldev/francesca/null_file.txt";
	  inFile.open(fname2.c_str(),std::ios::in);
	  

          
	}
      if(bufsize==0){


	inFile.seekg( 0,std::ios::end ); 
	bufsize = inFile.tellg(); 
	std::cout <<" bufsize =" << bufsize << std::endl;
	// set file pointer to start again 
	inFile.seekg( 0,std::ios::beg ); 
	
=======
      std::cout << "we are here0" << std::endl;

      const char *file = fname.c_str();
      std::cout << "we are here0.5 file is:" << fname << std::endl;

      std::ifstream inFile;
      inFile.open(file, std::ios::in);
      if (!inFile) {
        std::cout << fname << " file not found\n";
        inFile.close();

        std::string fname2 = "/nfshome0/ecaldev/francesca/null_file.txt";
        inFile.open(fname2.c_str(), std::ios::in);
      }
      if (bufsize == 0) {
        inFile.seekg(0, std::ios::end);
        bufsize = inFile.tellg();
        std::cout << " bufsize =" << bufsize << std::endl;
        // set file pointer to start again
        inFile.seekg(0, std::ios::beg);
>>>>>>> 4fa6d2a9
      }

      char *buffer = new char[bufsize + 1];

<<<<<<< HEAD
      std::cout << "we are here1" << std::endl; 
      unsigned int size;
      Stream *strm=clob.getStream();
      std::cout << "we are here2" << std::endl; 
      //    while(inFile)
      //	{
      int buf=0;
      memset (buffer, buf, bufsize + 1);
      inFile.read(buffer,bufsize);
      std::cout << "we are here2.5" << std::endl; 
      
      strm->writeBuffer(buffer,strlen(buffer));
      std::cout << "we are here2.6" << std::endl; 

      //}
      std::cout << "we are here3" << std::endl; 
      strcpy(buffer," ");
      size=strlen(buffer);
      strm->writeLastBuffer(buffer,size);
      clob.closeStream(strm);
      inFile.close();
      std::cout << "we are here4" << std::endl; 
      delete[] buffer;

  } catch (SQLException &e) {
    throw(std::runtime_error(std::string("populateClob():  ")+e.getMessage()));
=======
      std::cout << "we are here1" << std::endl;
      unsigned int size;
      Stream *strm = clob.getStream();
      std::cout << "we are here2" << std::endl;
      //    while(inFile)
      //	{
      int buf = 0;
      memset(buffer, buf, bufsize + 1);
      inFile.read(buffer, bufsize);
      std::cout << "we are here2.5" << std::endl;

      strm->writeBuffer(buffer, strlen(buffer));
      std::cout << "we are here2.6" << std::endl;

      //}
      std::cout << "we are here3" << std::endl;
      strcpy(buffer, " ");
      size = strlen(buffer);
      strm->writeLastBuffer(buffer, size);
      clob.closeStream(strm);
      inFile.close();
      std::cout << "we are here4" << std::endl;
      delete[] buffer;

    } catch (SQLException &e) {
      throw(std::runtime_error(std::string("populateClob():  ") + e.getMessage()));
    }

    std::cout << "Populating the Clob - Success" << std::endl;
>>>>>>> 4fa6d2a9
  }

  unsigned char *readClob(Clob &clob, int size) noexcept(false) {
    try {
      Stream *instream = clob.getStream(1, 0);
      unsigned char *buffer = new unsigned char[size];
      int buf = 0;
      memset(buffer, buf, size);

      instream->readBuffer((char *)buffer, size);
      std::cout << "remember to delete the char* at the end of the program ";
      for (int i = 0; i < size; ++i)
        std::cout << (char)buffer[i];
      std::cout << std::endl;

      clob.closeStream(instream);

      return buffer;

<<<<<<< HEAD
  }catch (SQLException &e) {
    throw(std::runtime_error(std::string("readClob():  ")+e.getMessage()));
=======
    } catch (SQLException &e) {
      throw(std::runtime_error(std::string("readClob():  ") + e.getMessage()));
    }
>>>>>>> 4fa6d2a9
  }
};

#endif<|MERGE_RESOLUTION|>--- conflicted
+++ resolved
@@ -68,7 +68,6 @@
     try {
       // Uses stream here
       std::cout << "Populating the Clob using writeBuffer(Stream) method" << std::endl;
-<<<<<<< HEAD
       std::cout << "we are here0" << std::endl; 
 
       const char *file = fname.c_str();
@@ -76,53 +75,23 @@
 
       std::ifstream inFile;
       inFile.open(file,std::ios::in);
-      if (!inFile)
-	{
-          std::cout << fname <<" file not found\n";
-	  inFile.close();
+      if (!inFile) {
+         std::cout << fname <<" file not found\n";
+	       inFile.close();
 
-	  std::string fname2="/nfshome0/ecaldev/francesca/null_file.txt";
-	  inFile.open(fname2.c_str(),std::ios::in);
-	  
-
-          
-	}
-      if(bufsize==0){
-
-
-	inFile.seekg( 0,std::ios::end ); 
-	bufsize = inFile.tellg(); 
-	std::cout <<" bufsize =" << bufsize << std::endl;
-	// set file pointer to start again 
-	inFile.seekg( 0,std::ios::beg ); 
-	
-=======
-      std::cout << "we are here0" << std::endl;
-
-      const char *file = fname.c_str();
-      std::cout << "we are here0.5 file is:" << fname << std::endl;
-
-      std::ifstream inFile;
-      inFile.open(file, std::ios::in);
-      if (!inFile) {
-        std::cout << fname << " file not found\n";
-        inFile.close();
-
-        std::string fname2 = "/nfshome0/ecaldev/francesca/null_file.txt";
-        inFile.open(fname2.c_str(), std::ios::in);
-      }
-      if (bufsize == 0) {
-        inFile.seekg(0, std::ios::end);
-        bufsize = inFile.tellg();
-        std::cout << " bufsize =" << bufsize << std::endl;
-        // set file pointer to start again
-        inFile.seekg(0, std::ios::beg);
->>>>>>> 4fa6d2a9
+	       std::string fname2="/nfshome0/ecaldev/francesca/null_file.txt";
+	       inFile.open(fname2.c_str(),std::ios::in);
+	    }
+      if (bufsize==0) {
+	       inFile.seekg( 0,std::ios::end ); 
+	       bufsize = inFile.tellg(); 
+	       std::cout <<" bufsize =" << bufsize << std::endl;
+	       // set file pointer to start again 
+	       inFile.seekg( 0,std::ios::beg ); 
       }
 
       char *buffer = new char[bufsize + 1];
 
-<<<<<<< HEAD
       std::cout << "we are here1" << std::endl; 
       unsigned int size;
       Stream *strm=clob.getStream();
@@ -146,40 +115,10 @@
       inFile.close();
       std::cout << "we are here4" << std::endl; 
       delete[] buffer;
-
-  } catch (SQLException &e) {
-    throw(std::runtime_error(std::string("populateClob():  ")+e.getMessage()));
-=======
-      std::cout << "we are here1" << std::endl;
-      unsigned int size;
-      Stream *strm = clob.getStream();
-      std::cout << "we are here2" << std::endl;
-      //    while(inFile)
-      //	{
-      int buf = 0;
-      memset(buffer, buf, bufsize + 1);
-      inFile.read(buffer, bufsize);
-      std::cout << "we are here2.5" << std::endl;
-
-      strm->writeBuffer(buffer, strlen(buffer));
-      std::cout << "we are here2.6" << std::endl;
-
-      //}
-      std::cout << "we are here3" << std::endl;
-      strcpy(buffer, " ");
-      size = strlen(buffer);
-      strm->writeLastBuffer(buffer, size);
-      clob.closeStream(strm);
-      inFile.close();
-      std::cout << "we are here4" << std::endl;
-      delete[] buffer;
-
     } catch (SQLException &e) {
-      throw(std::runtime_error(std::string("populateClob():  ") + e.getMessage()));
+      throw(std::runtime_error(std::string("populateClob():  ")+e.getMessage()));
     }
-
-    std::cout << "Populating the Clob - Success" << std::endl;
->>>>>>> 4fa6d2a9
+      std::cout << "Populating the Clob - Success" << std::endl;
   }
 
   unsigned char *readClob(Clob &clob, int size) noexcept(false) {
@@ -199,14 +138,9 @@
 
       return buffer;
 
-<<<<<<< HEAD
-  }catch (SQLException &e) {
-    throw(std::runtime_error(std::string("readClob():  ")+e.getMessage()));
-=======
     } catch (SQLException &e) {
       throw(std::runtime_error(std::string("readClob():  ") + e.getMessage()));
     }
->>>>>>> 4fa6d2a9
   }
 };
 
