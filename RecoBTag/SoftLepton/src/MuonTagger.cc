--- conflicted
+++ resolved
@@ -13,19 +13,8 @@
 
 MuonTagger::MuonTagger(const edm::ParameterSet& conf): m_selector(conf) {
   uses("smTagInfos");
-<<<<<<< HEAD
-  random=new TRandom3();
-  WeightFile=conf.getParameter<edm::FileInPath>("weightFile");
-  mvaID=new MvaSoftMuonEstimator(WeightFile.fullPath());
-}
-
-MuonTagger::~MuonTagger() {
-  delete mvaID;
-  delete random;
-=======
   WeightFile=conf.getParameter<edm::FileInPath>("weightFile");
   mvaID.reset(new MvaSoftMuonEstimator(WeightFile.fullPath()));
->>>>>>> fe37ad1a
 }
 
 
@@ -34,15 +23,12 @@
 
   float bestTag = - std::numeric_limits<float>::infinity(); // default value, used if there are no leptons associated to this jet
   const reco::CandSoftLeptonTagInfo& info = tagInfo.get<reco::CandSoftLeptonTagInfo>();
-<<<<<<< HEAD
-=======
 
   std::mt19937_64 random;
   std::uniform_real_distribution<float> dist(0.f,1.f);
 
   //MvaSoftMuonEstimator is not thread safe
   std::lock_guard<std::mutex> lock(m_mutex);
->>>>>>> fe37ad1a
   
   // If there are multiple leptons, look for the highest tag result
   for (unsigned int i=0; i<info.leptons(); i++) {
@@ -50,13 +36,8 @@
     bool flip(false);
     if(m_selector.isNegative()) {
       int seed=1+round(10000.*properties.deltaR);
-<<<<<<< HEAD
-      random->SetSeed(seed);
-      float rndm = random->Uniform(0,1);
-=======
       random.seed(seed);
       float rndm = dist(random);
->>>>>>> fe37ad1a
       if(rndm<0.5) flip=true;
     }
     float sip3d = flip ? -properties.sip3d : properties.sip3d;
