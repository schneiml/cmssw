--- conflicted
+++ resolved
@@ -24,18 +24,7 @@
   m_useAdaBoost(cfg.existsAs<bool>("useAdaBoost") ? cfg.getParameter<bool>("useAdaBoost") : false)
 {
   uses("smTagInfos");
-<<<<<<< HEAD
-  edm::FileInPath WeightFile=conf.getParameter<edm::FileInPath>("weightFile");
   mvaID.reset(new TMVAEvaluator());
-
-  // variable order needs to be the same as in the training
-  std::vector<std::string> variables({"TagInfo1.sip3d", "TagInfo1.sip2d", "TagInfo1.ptRel", "TagInfo1.deltaR", "TagInfo1.ratio"});
-  std::vector<std::string> spectators;
-
-  mvaID->initialize("Color:Silent:Error", "BDT", WeightFile.fullPath(), variables, spectators);
-=======
-  mvaID.reset(new TMVAEvaluator());
->>>>>>> 4d2cda84
 }
 
 void MuonTagger::initialize(const JetTagComputerRecord & record)
@@ -66,12 +55,6 @@
   std::mt19937_64 random;
   std::uniform_real_distribution<float> dist(0.f,1.f);
 
-<<<<<<< HEAD
-  // TMVAEvaluator is not thread safe
-  std::lock_guard<std::mutex> lock(m_mutex);
-  
-=======
->>>>>>> 4d2cda84
   // If there are multiple leptons, look for the highest tag result
   for (unsigned int i=0; i<info.leptons(); i++) {
     const reco::SoftLeptonProperties& properties = info.properties(i);
