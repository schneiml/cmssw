#include <limits>
#include <random>

#include "DataFormats/BTauReco/interface/SoftLeptonTagInfo.h"
#include "RecoBTag/SoftLepton/interface/LeptonSelector.h"
#include "RecoBTag/SoftLepton/interface/ElectronTagger.h"
#include "DataFormats/BTauReco/interface/CandSoftLeptonTagInfo.h"
#include <iostream>

/// b-tag a jet based on track-to-jet parameters in the extened info collection
float ElectronTagger::discriminator(const TagInfoHelper & tagInfo) const {
  // default value, used if there are no leptons associated to this jet
  float bestTag = - std::numeric_limits<float>::infinity();
  const reco::CandSoftLeptonTagInfo & info = tagInfo.get<reco::CandSoftLeptonTagInfo>();
<<<<<<< HEAD
=======

  std::mt19937_64 random;
  std::uniform_real_distribution<float> dist(0.f,1.f);

  //MvaSofEleEstimator is not thread safe
  std::lock_guard<std::mutex> lock(m_mutex);
>>>>>>> fe37ad1a
  // if there are multiple leptons, look for the highest tag result
  for (unsigned int i = 0; i < info.leptons(); i++) {
    const reco::SoftLeptonProperties & properties = info.properties(i);
    if (m_selector(properties)) {
	int theSeed=1+round(10000.0*std::abs(properties.deltaR));
<<<<<<< HEAD
	random->SetSeed(theSeed);
	float rndm = random->Uniform(0,1);
=======
	random.seed(theSeed);
	float rndm = dist(random);
>>>>>>> fe37ad1a
	//for negative tagger, flip 50% of the negative signs to positive value
	float sip3d = (m_selector.isNegative() && rndm<0.5) ? -properties.sip3d : properties.sip3d;
	float tag = mvaID->mvaValue( properties.sip2d, sip3d, properties.ptRel, properties.deltaR, properties.ratio,properties.elec_mva);
        if (tag > bestTag)
           bestTag = tag;
    }
  }
  return bestTag;
}<|MERGE_RESOLUTION|>--- conflicted
+++ resolved
@@ -12,27 +12,19 @@
   // default value, used if there are no leptons associated to this jet
   float bestTag = - std::numeric_limits<float>::infinity();
   const reco::CandSoftLeptonTagInfo & info = tagInfo.get<reco::CandSoftLeptonTagInfo>();
-<<<<<<< HEAD
-=======
 
   std::mt19937_64 random;
   std::uniform_real_distribution<float> dist(0.f,1.f);
 
   //MvaSofEleEstimator is not thread safe
   std::lock_guard<std::mutex> lock(m_mutex);
->>>>>>> fe37ad1a
   // if there are multiple leptons, look for the highest tag result
   for (unsigned int i = 0; i < info.leptons(); i++) {
     const reco::SoftLeptonProperties & properties = info.properties(i);
     if (m_selector(properties)) {
 	int theSeed=1+round(10000.0*std::abs(properties.deltaR));
-<<<<<<< HEAD
-	random->SetSeed(theSeed);
-	float rndm = random->Uniform(0,1);
-=======
 	random.seed(theSeed);
 	float rndm = dist(random);
->>>>>>> fe37ad1a
 	//for negative tagger, flip 50% of the negative signs to positive value
 	float sip3d = (m_selector.isNegative() && rndm<0.5) ? -properties.sip3d : properties.sip3d;
 	float tag = mvaID->mvaValue( properties.sip2d, sip3d, properties.ptRel, properties.deltaR, properties.ratio,properties.elec_mva);
