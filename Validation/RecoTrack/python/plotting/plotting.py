import sys
import math
import array
import difflib

import ROOT
ROOT.gROOT.SetBatch(True)
ROOT.PyConfig.IgnoreCommandLineOptions = True

import html

verbose=False

def _getObject(tdirectory, name):
    obj = tdirectory.Get(name)
    if not obj:
        if verbose:
            print "Did not find {obj} from {dir}".format(obj=name, dir=tdirectory.GetPath())
        return None
    return obj

def _getOrCreateObject(tdirectory, nameOrCreator):
    if hasattr(nameOrCreator, "create"):
        return nameOrCreator.create(tdirectory)
    return _getObject(tdirectory, nameOrCreator)

class GetDirectoryCode:
    class FileNotExist: pass
    class PossibleDirsNotExist: pass
    class SubDirNotExist: pass

    @staticmethod
    def codesToNone(code):
        if code in [GetDirectoryCode.FileNotExist, GetDirectoryCode.PossibleDirsNotExist, GetDirectoryCode.SubDirNotExist]:
            return None
        return code

def _getDirectoryDetailed(tfile, possibleDirs, subDir=None):
    """Get TDirectory from TFile."""
    if tfile is None:
        return GetDirectoryCode.FileNotExist
    for pdf in possibleDirs:
        d = tfile.Get(pdf)
        if d:
            if subDir is not None:
                # Pick associator if given
                d = d.Get(subDir)
                if d:
                    return d
                else:
                    if verbose:
                        print "Did not find subdirectory '%s' from directory '%s' in file %s" % (subDir, pdf, tfile.GetName())
#                        if "Step" in subDir:
#                            raise Exception("Foo")
                    return GetDirectoryCode.SubDirNotExist
            else:
                return d
    if verbose:
        print "Did not find any of directories '%s' from file %s" % (",".join(possibleDirs), tfile.GetName())
    return GetDirectoryCode.PossibleDirsNotExist

def _getDirectory(*args, **kwargs):
    return GetDirectoryCode.codesToNone(_getDirectoryDetailed(*args, **kwargs))

def _createCanvas(name, width, height):
    # silence warning of deleting canvas with the same name
    if not verbose:
        backup = ROOT.gErrorIgnoreLevel
        ROOT.gErrorIgnoreLevel = ROOT.kError
    canvas = ROOT.TCanvas(name, name, width, height)
    if not verbose:
        ROOT.gErrorIgnoreLevel = backup
    return canvas


def _getXmin(obj, limitToNonZeroContent=False):
    if isinstance(obj, ROOT.TH1):
        xaxis = obj.GetXaxis()
        if limitToNonZeroContent:
            for i in xrange(1, obj.GetNbinsX()+1):
                if obj.GetBinContent(i) != 0:
                    return xaxis.GetBinLowEdge(i)
            return xaxis.GetBinLowEdge(xaxis.GetLast())
        else:
            return xaxis.GetBinLowEdge(xaxis.GetFirst())
    elif isinstance(obj, ROOT.TGraph) or isinstance(obj, ROOT.TGraph2D):
        return min([obj.GetX()[i] for i in xrange(0, obj.GetN())])*0.9
    raise Exception("Unsupported type %s" % str(obj))

def _getXmax(obj, limitToNonZeroContent=False):
    if isinstance(obj, ROOT.TH1):
        xaxis = obj.GetXaxis()
        if limitToNonZeroContent:
            for i in xrange(obj.GetNbinsX(), 0, -1):
                if obj.GetBinContent(i) != 0:
                    return xaxis.GetBinUpEdge(i)
            return xaxis.GetBinUpEdge(xaxis.GetFirst())
        else:
            return xaxis.GetBinUpEdge(xaxis.GetLast())
    elif isinstance(obj, ROOT.TGraph) or isinstance(obj, ROOT.TGraph2D):
        return max([obj.GetX()[i] for i in xrange(0, obj.GetN())])*1.02
    raise Exception("Unsupported type %s" % str(obj))

def _getYmin(obj):
    if isinstance(obj, ROOT.TH1):
        return obj.GetMinimum()
    elif isinstance(obj, ROOT.TGraph) or isinstance(obj, ROOT.TGraph2D):
        return min([obj.GetY()[i] for i in xrange(0, obj.GetN())])
    raise Exception("Unsupported type %s" % str(obj))

def _getYmax(obj):
    if isinstance(obj, ROOT.TH1):
        return obj.GetMaximum()
    elif isinstance(obj, ROOT.TGraph) or isinstance(obj, ROOT.TGraph2D):
        return max([obj.GetY()[i] for i in xrange(0, obj.GetN())])
    raise Exception("Unsupported type %s" % str(obj))

def _getYmaxWithError(th1):
    return max([th1.GetBinContent(i)+th1.GetBinError(i) for i in xrange(1, th1.GetNbinsX()+1)])

def _getYminIgnoreOutlier(th1):
    yvals = filter(lambda n: n>0, [th1.GetBinContent(i) for i in xrange(1, th1.GetNbinsX()+1)])
    yvals.sort()
    if len(yvals) == 0:
        return th1.GetMinimum()
    if len(yvals) == 1:
        return yvals[0]

    # Define outlier as being x10 less than minimum of the 95 % of the non-zero largest values
    ind_min = len(yvals)-1 - int(len(yvals)*0.95)
    min_val = yvals[ind_min]
    for i in xrange(0, ind_min):
        if yvals[i] > 0.1*min_val:
            return yvals[i]

    return min_val

def _findBounds(th1s, ylog, xmin=None, xmax=None, ymin=None, ymax=None):
    """Find x-y axis boundaries encompassing a list of TH1s if the bounds are not given in arguments.

    Arguments:
    th1s -- List of TH1s
    ylog -- Boolean indicating if y axis is in log scale or not (affects the automatic ymax)

    Keyword arguments:
    xmin -- Minimum x value; if None, take the minimum of TH1s
    xmax -- Maximum x value; if None, take the maximum of TH1s
    xmin -- Minimum y value; if None, take the minimum of TH1s
    xmax -- Maximum y value; if None, take the maximum of TH1s
    """

    def y_scale_max(y):
        if ylog:
            return 1.5*y
        return 1.05*y

    def y_scale_min(y):
        # assuming log
        return 0.9*y

    if xmin is None or xmax is None or ymin is None or ymax is None or \
       isinstance(xmin, list) or isinstance(max, list) or isinstance(ymin, list) or isinstance(ymax, list):
        xmins = []
        xmaxs = []
        ymins = []
        ymaxs = []
        for th1 in th1s:
            xmins.append(_getXmin(th1, limitToNonZeroContent=isinstance(xmin, list)))
            xmaxs.append(_getXmax(th1, limitToNonZeroContent=isinstance(xmax, list)))
            if ylog and isinstance(ymin, list):
                ymins.append(_getYminIgnoreOutlier(th1))
            else:
                ymins.append(_getYmin(th1))
            ymaxs.append(_getYmax(th1))
#            ymaxs.append(_getYmaxWithError(th1))

        if xmin is None:
            xmin = min(xmins)
        elif isinstance(xmin, list):
            xm = min(xmins)
            xmins_below = filter(lambda x: x<=xm, xmin)
            if len(xmins_below) == 0:
                xmin = min(xmin)
                if xm < xmin:
                    if verbose:
                        print "Histogram minimum x %f is below all given xmin values %s, using the smallest one" % (xm, str(xmin))
            else:
                xmin = max(xmins_below)

        if xmax is None:
            xmax = max(xmaxs)
        elif isinstance(xmax, list):
            xm = max(xmaxs)
            xmaxs_above = filter(lambda x: x>xm, xmax)
            if len(xmaxs_above) == 0:
                xmax = max(xmax)
                if xm > xmax:
                    if verbose:
                        print "Histogram maximum x %f is above all given xmax values %s, using the maximum one" % (xm, str(xmax))
            else:
                xmax = min(xmaxs_above)

        if ymin is None:
            ymin = min(ymins)
        elif isinstance(ymin, list):
            ym_unscaled = min(ymins)
            ym = y_scale_min(ym_unscaled)
            ymins_below = filter(lambda y: y<=ym, ymin)
            if len(ymins_below) == 0:
                ymin = min(ymin)
                if ym_unscaled < ymin:
                    if verbose:
                        print "Histogram minimum y %f is below all given ymin values %s, using the smallest one" % (ym, str(ymin))
            else:
                ymin = max(ymins_below)

        if ymax is None:
            ymax = y_scale_max(max(ymaxs))
        elif isinstance(ymax, list):
            ym_unscaled = max(ymaxs)
            ym = y_scale_max(ym_unscaled)
            ymaxs_above = filter(lambda y: y>ym, ymax)
            if len(ymaxs_above) == 0:
                ymax = max(ymax)
                if ym_unscaled > ymax:
                    if verbose:
                        print "Histogram maximum y %f is above all given ymax values %s, using the maximum one" % (ym_unscaled, str(ymax))
            else:
                ymax = min(ymaxs_above)

    for th1 in th1s:
        th1.GetXaxis().SetRangeUser(xmin, xmax)
        th1.GetYaxis().SetRangeUser(ymin, ymax)

    return (xmin, ymin, xmax, ymax)

class Subtract:
    """Class for subtracting two histograms"""
    def __init__(self, name, nameA, nameB, title=""):
        """Constructor

        Arguments:
        name  -- String for name of the resulting histogram (A-B)
        nameA -- String for A histogram
        nameB -- String for B histogram

        Keyword arguments:
        title -- String for a title of the resulting histogram (default "")

        Uncertainties are calculated with the assumption that B is a
        subset of A, and the histograms contain event counts.
        """
        self._name = name
        self._nameA = nameA
        self._nameB = nameB
        self._title = title

    def __str__(self):
        """String representation, returns the name"""
        return self._name

    def create(self, tdirectory):
        """Create and return the fake+duplicate histogram from a TDirectory"""
        histoA = _getObject(tdirectory, self._nameA)
        histoB = _getObject(tdirectory, self._nameB)

        if not histoA or not histoB:
            return None

        ret = histoA.Clone(self._name)
        ret.SetTitle(self._title)

        for i in xrange(1, histoA.GetNbinsX()+1):
            val = histoA.GetBinContent(i)-histoB.GetBinContent(i)
            ret.SetBinContent(i, val)
            ret.SetBinError(i, math.sqrt(val))

        return ret

class FakeDuplicate:
    """Class to calculate the fake+duplicate rate"""
    def __init__(self, name, assoc, dup, reco, title=""):
        """Constructor.

        Arguments:
        name  -- String for the name of the resulting efficiency histogram
        assoc -- String for the name of the "associated" histogram
        dup   -- String for the name of the "duplicates" histogram
        reco  -- String for the name of the "reco" (denominator) histogram

        Keyword arguments:
        title  -- String for a title of the resulting histogram (default "")

        The result is calculated as 1 - (assoc - dup) / reco
        """
        self._name = name
        self._assoc = assoc
        self._dup = dup
        self._reco = reco
        self._title = title

    def __str__(self):
        """String representation, returns the name"""
        return self._name

    def create(self, tdirectory):
        """Create and return the fake+duplicate histogram from a TDirectory"""
        # Get the numerator/denominator histograms
        hassoc = _getObject(tdirectory, self._assoc)
        hdup = _getObject(tdirectory, self._dup)
        hreco = _getObject(tdirectory, self._reco)

        # Skip if any of them does not exist
        if not hassoc or not hdup or not hreco:
            return None

        hfakedup = hreco.Clone(self._name)
        hfakedup.SetTitle(self._title)

        for i in xrange(1, hassoc.GetNbinsX()+1):
            numerVal = hassoc.GetBinContent(i) - hdup.GetBinContent(i)
            denomVal = hreco.GetBinContent(i)

            fakedupVal = (1 - numerVal / denomVal) if denomVal != 0.0 else 0.0
            errVal = math.sqrt(fakedupVal*(1-fakedupVal)/denomVal) if (denomVal != 0.0 and fakedupVal <= 1) else 0.0

            hfakedup.SetBinContent(i, fakedupVal)
            hfakedup.SetBinError(i, errVal)

        return hfakedup

class AggregateBins:
    """Class to create a histogram by aggregating bins of another histogram to a bin of the resulting histogram."""
    def __init__(self, name, histoName, mapping, normalizeTo=None, scale=None, renameBin=None, ignoreMissingBins=False, minExistingBins=None):
        """Constructor.

        Arguments:
        name      -- String for the name of the resulting histogram
        histoName -- String for the name of the source histogram
        mapping   -- Dictionary or list for mapping the bins (see below)

        Keyword arguments:
        normalizeTo -- Optional string of a bin label in the source histogram. If given, all bins of the resulting histogram are divided by the value of this bin.
        scale       -- Optional number for scaling the histogram (passed to ROOT.TH1.Scale())
        renameBin   -- Optional function (string -> string) to rename the bins of the input histogram

        Mapping structure (mapping):

        Dictionary (you probably want to use collections.OrderedDict)
        should be a mapping from the destination bin label to a list
        of source bin labels ("dst -> [src]").

        If the mapping is a list, it should only contain the source
        bin labels. In this case, the resulting histogram contains a
        subset of the bins of the source histogram.
        """
        self._name = name
        self._histoName = histoName
        self._mapping = mapping
        self._normalizeTo = normalizeTo
        self._scale = scale
        self._renameBin = renameBin
        self._ignoreMissingBins = ignoreMissingBins
        self._minExistingBins = minExistingBins

    def __str__(self):
        """String representation, returns the name"""
        return self._name

    def create(self, tdirectory):
        """Create and return the histogram from a TDirectory"""
        th1 = _getOrCreateObject(tdirectory, self._histoName)
        if th1 is None:
            return None

        binLabels = [""]*len(self._mapping)
        binValues = [None]*len(self._mapping)

        # TH1 can't really be used as a map/dict, so convert it here:
        values = {}
        for i in xrange(1, th1.GetNbinsX()+1):
            binLabel = th1.GetXaxis().GetBinLabel(i)
            if self._renameBin is not None:
                binLabel = self._renameBin(binLabel)
            values[binLabel] = (th1.GetBinContent(i), th1.GetBinError(i))

        if isinstance(self._mapping, list):
            for i, label in enumerate(self._mapping):
                try:
                    binValues[i] = values[label]
                except KeyError:
                    pass
                binLabels[i] = label
        else:
            for i, (key, labels) in enumerate(self._mapping.iteritems()):
                sumTime = 0.
                sumErrorSq = 0.
                nsum = 0
                for l in labels:
                    try:
                        sumTime += values[l][0]
                        sumErrorSq += values[l][1]**2
                        nsum += 1
                    except KeyError:
                        pass

                if nsum > 0:
                    binValues[i] = (sumTime, math.sqrt(sumErrorSq))
                binLabels[i] = key

        if self._minExistingBins is not None and (len(binValues)-binValues.count(None)) < self._minExistingBins:
            return None

        if self._ignoreMissingBins:
            for i, val in enumerate(binValues):
                if val is None:
                    binLabels[i] = None
            binValues = filter(lambda v: v is not None, binValues)
            binLabels = filter(lambda v: v is not None, binLabels)
            if len(binValues) == 0:
                return None

        result = ROOT.TH1F(self._name, self._name, len(binValues), 0, len(binValues))
        for i, (value, label) in enumerate(zip(binValues, binLabels)):
            if value is not None:
                result.SetBinContent(i+1, value[0])
                result.SetBinError(i+1, value[1])
            result.GetXaxis().SetBinLabel(i+1, label)

        if self._normalizeTo is not None:
            bin = th1.GetXaxis().FindBin(self._normalizeTo)
            if bin <= 0:
                print "Trying to normalize {name} to {binlabel}, which does not exist".format(name=self._name, binlabel=self._normalizeTo)
                sys.exit(1)
            value = th1.GetBinContent(bin)
            if value != 0:
                result.Scale(1/value)

        if self._scale is not None:
            result.Scale(self._scale)

        return result

class AggregateHistos:
    """Class to create a histogram by aggregaging integrals of another histoggrams."""
    def __init__(self, name, mapping, normalizeTo=None):
        """Constructor.

        Arguments:
        name    -- String for the name of the resulting histogram
        mapping -- Dictionary for mapping the bin label to a histogram name

        Keyword arguments:
        normalizeTo -- Optional string for a histogram. If given, all bins of the resulting histograqm are divided by the integral of this histogram.
        """
        self._name = name
        self._mapping = mapping
        self._normalizeTo = normalizeTo

    def __str__(self):
        """String representation, returns the name"""
        return self._name

    def create(self, tdirectory):
        """Create and return the histogram from a TDirectory"""
        result = []
        for key, histoName in self._mapping.iteritems():
            th1 = _getObject(tdirectory, histoName)
            if th1 is None:
                continue
            result.append( (key, th1.Integral(0, th1.GetNbinsX()+1)) ) # include under- and overflow bins
        if len(result) == 0:
            return None

        res = ROOT.TH1F(self._name, self._name, len(result), 0, len(result))

        for i, (name, count) in enumerate(result):
            res.SetBinContent(i+1, count)
            res.GetXaxis().SetBinLabel(i+1, name)

        if self._normalizeTo is not None:
            th1 = _getObject(tdirectory, self._normalizeTo)
            if th1 is None:
                return None
            scale = th1.Integral(0, th1.GetNbinsX()+1)
            res.Scale(1/scale)

        return res

class ROC:
    """Class to construct a ROC curve (e.g. efficiency vs. fake rate) from two histograms"""
    def __init__(self, name, xhistoName, yhistoName, zaxis=False):
        """Constructor.

        Arguments:
        name       -- String for the name of the resulting histogram
        xhistoName -- String for the name of the x-axis histogram (or another "creator" object)
        yhistoName -- String for the name of the y-axis histogram (or another "creator" object)

        Keyword arguments:
        zaxis -- If set to True (default False), create a TGraph2D with z axis showing the cut value (recommended drawStyle 'pcolz')
        """
        self._name = name
        self._xhistoName = xhistoName
        self._yhistoName = yhistoName
        self._zaxis = zaxis

    def __str__(self):
        """String representation, returns the name"""
        return self._name

    def create(self, tdirectory):
        """Create and return the histogram from a TDirectory"""
        xhisto = _getOrCreateObject(tdirectory, self._xhistoName)
        yhisto = _getOrCreateObject(tdirectory, self._yhistoName);
        if xhisto is None or yhisto is None:
            return None

        x = []
        xerrup = []
        xerrdown = []
        y = []
        yerrup = []
        yerrdown = []
        z = []

        for i in xrange(1, xhisto.GetNbinsX()+1):
            x.append(xhisto.GetBinContent(i))
            xerrup.append(xhisto.GetBinError(i))
            xerrdown.append(xhisto.GetBinError(i))

            y.append(yhisto.GetBinContent(i))
            yerrup.append(yhisto.GetBinError(i))
            yerrdown.append(yhisto.GetBinError(i))

            z.append(xhisto.GetXaxis().GetBinUpEdge(i))

        # If either axis has only zeroes, no graph makes no point
        if x.count(0.0) == len(x) or y.count(0.0) == len(y):
            return None

        arr = lambda v: array.array("d", v)
        gr = None
        if self._zaxis:
            gr = ROOT.TGraph2D(len(x), arr(x), arr(y), arr(z))
        else:
            gr = ROOT.TGraphAsymmErrors(len(x), arr(x), arr(y), arr(xerrdown), arr(xerrup), arr(yerrdown), arr(yerrup))
        gr.SetTitle("")
        return gr


# Plot styles
_plotStylesColor = [4, 2, ROOT.kBlack, ROOT.kOrange+7, ROOT.kMagenta-3]
_plotStylesMarker = [21, 20, 22, 34, 33]

def _drawFrame(pad, bounds, xbinlabels=None, xbinlabelsize=None, xbinlabeloption=None, suffix=""):
    """Function to draw a frame

    Arguments:
    pad    -- TPad to where the frame is drawn
    bounds -- List or 4-tuple for (xmin, ymin, xmax, ymax)

    Keyword arguments:
    xbinlabels      -- Optional list of strings for x axis bin labels
    xbinlabelsize   -- Optional number for the x axis bin label size
    xbinlabeloption -- Optional string for the x axis bin options (passed to ROOT.TH1.LabelsOption())
    suffix          -- Optional string for a postfix of the frame name
    """
    if xbinlabels is None:
        frame = pad.DrawFrame(*bounds)
    else:
        # Special form needed if want to set x axis bin labels
        nbins = len(xbinlabels)
        frame = ROOT.TH1F("hframe"+suffix, "", nbins, bounds[0], bounds[2])
        frame.SetBit(ROOT.TH1.kNoStats)
        frame.SetBit(ROOT.kCanDelete)
        frame.SetMinimum(bounds[1])
        frame.SetMaximum(bounds[3])
        frame.GetYaxis().SetLimits(bounds[1], bounds[3])
        frame.Draw("")

        xaxis = frame.GetXaxis()
        for i in xrange(nbins):
            xaxis.SetBinLabel(i+1, xbinlabels[i])
        if xbinlabelsize is not None:
            xaxis.SetLabelSize(xbinlabelsize)
        if xbinlabeloption is not None:
            frame.LabelsOption(xbinlabeloption)

    return frame

class Frame:
    """Class for creating and managing a frame for a simple, one-pad plot"""
    def __init__(self, pad, bounds, nrows, xbinlabels=None, xbinlabelsize=None, xbinlabeloption=None):
        self._pad = pad
        self._frame = _drawFrame(pad, bounds, xbinlabels, xbinlabelsize, xbinlabeloption)

        yoffsetFactor = 1
        xoffsetFactor = 1
        if nrows == 2:
            yoffsetFactor *= 2
            xoffsetFactor *= 2
        elif nrows >= 3:
            yoffsetFactor *= 4
            xoffsetFactor *= 3

        self._frame.GetYaxis().SetTitleOffset(self._frame.GetYaxis().GetTitleOffset()*yoffsetFactor)
        self._frame.GetXaxis().SetTitleOffset(self._frame.GetXaxis().GetTitleOffset()*xoffsetFactor)


    def setLogx(self, log):
        self._pad.SetLogx(log)

    def setLogy(self, log):
        self._pad.SetLogy(log)

    def setGridx(self, grid):
        self._pad.SetGridx(grid)

    def setGridy(self, grid):
        self._pad.SetGridy(grid)

    def adjustMarginLeft(self, adjust):
        self._pad.SetLeftMargin(self._pad.GetLeftMargin()+adjust)
        # Need to redraw frame after adjusting the margin
        self._pad.cd()
        self._frame.Draw("")

    def adjustMarginRight(self, adjust):
        self._pad.SetRightMargin(self._pad.GetRightMargin()+adjust)
        # Need to redraw frame after adjusting the margin
        self._pad.cd()
        self._frame.Draw("")

    def setTitle(self, title):
        self._frame.SetTitle(title)

    def setXTitle(self, title):
        self._frame.GetXaxis().SetTitle(title)

    def setXTitleSize(self, size):
        self._frame.GetXaxis().SetTitleSize(size)

    def setXTitleOffset(self, offset):
        self._frame.GetXaxis().SetTitleOffset(offset)

    def setXLabelSize(self, size):
        self._frame.GetXaxis().SetLabelSize(size)

    def setYTitle(self, title):
        self._frame.GetYaxis().SetTitle(title)

    def setYTitleSize(self, size):
        self._frame.GetYaxis().SetTitleSize(size)

    def setYTitleOffset(self, offset):
        self._frame.GetYaxis().SetTitleOffset(offset)

    def redrawAxis(self):
        self._pad.RedrawAxis()

class FrameRatio:
    """Class for creating and managing a frame for a ratio plot with two subpads"""
    def __init__(self, pad, bounds, ratioBounds, ratioFactor, nrows, xbinlabels=None, xbinlabelsize=None, xbinlabeloption=None):
        self._parentPad = pad
        self._pad = pad.cd(1)
        if xbinlabels is not None:
            self._frame = _drawFrame(self._pad, bounds, [""]*len(xbinlabels))
        else:
            self._frame = _drawFrame(self._pad, bounds)
        self._padRatio = pad.cd(2)
        self._frameRatio = _drawFrame(self._padRatio, ratioBounds, xbinlabels, xbinlabelsize, xbinlabeloption)

        self._frame.GetXaxis().SetLabelSize(0)
        self._frame.GetXaxis().SetTitleSize(0)

        yoffsetFactor = ratioFactor
        divisionPoint = 1-1/ratioFactor
        xoffsetFactor = 1/divisionPoint #* 0.6

        if nrows == 1:
            xoffsetFactor *= 0.6
        elif nrows == 2:
            yoffsetFactor *= 2
            xoffsetFactor *= 1.5
        elif nrows == 3:
            yoffsetFactor *= 4
            xoffsetFactor *= 2.3
        elif nrows >= 4:
            yoffsetFactor *= 5
            xoffsetFactor *= 3

        self._frame.GetYaxis().SetTitleOffset(self._frameRatio.GetYaxis().GetTitleOffset()*yoffsetFactor)
        self._frameRatio.GetYaxis().SetLabelSize(int(self._frameRatio.GetYaxis().GetLabelSize()*0.8))
        self._frameRatio.GetYaxis().SetTitleOffset(self._frameRatio.GetYaxis().GetTitleOffset()*yoffsetFactor)
        self._frameRatio.GetXaxis().SetTitleOffset(self._frameRatio.GetXaxis().GetTitleOffset()*xoffsetFactor)

        self._frameRatio.GetYaxis().SetNdivisions(4, 5, 0)

        self._frameRatio.GetYaxis().SetTitle("Ratio")

    def setLogx(self, log):
        self._pad.SetLogx(log)
        self._padRatio.SetLogx(log)

    def setLogy(self, log):
        self._pad.SetLogy(log)

    def setGridx(self, grid):
        self._pad.SetGridx(grid)
        self._padRatio.SetGridx(grid)

    def setGridy(self, grid):
        self._pad.SetGridy(grid)
        self._padRatio.SetGridy(grid)

    def adjustMarginLeft(self, adjust):
        self._pad.SetLeftMargin(self._pad.GetLeftMargin()+adjust)
        self._padRatio.SetLeftMargin(self._padRatio.GetLeftMargin()+adjust)
        # Need to redraw frame after adjusting the margin
        self._pad.cd()
        self._frame.Draw("")
        self._padRatio.cd()
        self._frameRatio.Draw("")

    def adjustMarginRight(self, adjust):
        self._pad.SetRightMargin(self._pad.GetRightMargin()+adjust)
        self._padRatio.SetRightMargin(self._padRatio.GetRightMargin()+adjust)
        # Need to redraw frames after adjusting the margin
        self._pad.cd()
        self._frame.Draw("")
        self._padRatio.cd()
        self._frameRatio.Draw("")

    def setTitle(self, title):
        self._frame.SetTitle(title)

    def setXTitle(self, title):
        self._frameRatio.GetXaxis().SetTitle(title)

    def setXTitleSize(self, size):
        self._frameRatio.GetXaxis().SetTitleSize(size)

    def setYTitleOffset(self, offset):
        self._frameRatio.GetXaxis().SetTitleOffset(offset)

    def setXLabelSize(self, size):
        self._frameRatio.GetXaxis().SetLabelSize(size)

    def setYTitle(self, title):
        self._frame.GetYaxis().SetTitle(title)

    def setYTitleRatio(self, title):
        self._frameRatio.GetYaxis().SetTitle(title)

    def setYTitleSize(self, size):
        self._frame.GetYaxis().SetTitleSize(size)
        self._frameRatio.GetYaxis().SetTitleSize(size)

    def setYTitleOffset(self, offset):
        self._frame.GetYaxis().SetTitleOffset(offset)
        self._frameRatio.GetYaxis().SetTitleOffset(offset)

    def redrawAxis(self):
        self._padRatio.RedrawAxis()
        self._pad.RedrawAxis()

        self._parentPad.cd()

        # pad to hide the lowest y axis label of the main pad
        xmin=0.065
        ymin=0.285
        xmax=0.128
        ymax=0.33
        self._coverPad = ROOT.TPad("coverpad", "coverpad", xmin, ymin, xmax, ymax)
        self._coverPad.SetBorderMode(0)
        self._coverPad.Draw()

        self._pad.cd()
        self._pad.Pop() # Move the first pad on top

class FrameTGraph2D:
    """Class for creating and managing a frame for a plot from TGraph2D"""
    def __init__(self, pad, bounds, histos, ratioOrig, ratioFactor):
        self._pad = pad
        if ratioOrig:
            self._pad = pad.cd(1)

            # adjust margins because of not having the ratio, we want
            # the same bottom margin, so some algebra gives this
            (xlow, ylow, width, height) = (self._pad.GetXlowNDC(), self._pad.GetYlowNDC(), self._pad.GetWNDC(), self._pad.GetHNDC())
            xup = xlow+width
            yup = ylow+height

            bottomMargin = self._pad.GetBottomMargin()
            bottomMarginNew = ROOT.gStyle.GetPadBottomMargin()

            ylowNew = yup - (1-bottomMargin)/(1-bottomMarginNew) * (yup-ylow)
            topMarginNew = self._pad.GetTopMargin() * (yup-ylow)/(yup-ylowNew)

            self._pad.SetPad(xlow, ylowNew, xup, yup)
            self._pad.SetTopMargin(topMarginNew)
            self._pad.SetBottomMargin(bottomMarginNew)

        self._view = ROOT.TView.CreateView()
        self._view.SetRange(bounds[0], bounds[1], 0, bounds[2], bounds[3], 20) # 20 is from Harrison-Stetson, may need tuning?
        self._view.Top()
        self._view.ShowAxis()

        self._xtitleoffset = 1.8
        self._ytitleoffset = 2.3

        self._firstHisto = histos[0]

    def setLogx(self, log):
        pass

    def setLogy(self, log):
        pass

    def setGridx(self, grid):
        pass

    def setGridy(self, grid):
        pass

    def adjustMarginLeft(self, adjust):
        self._pad.SetLeftMargin(self._pad.GetLeftMargin()+adjust)
        self._pad.cd()

    def adjustMarginRight(self, adjust):
        self._pad.SetRightMargin(self._pad.GetRightMargin()+adjust)
        self._pad.cd()

    def setTitle(self, title):
        pass

    def setXTitle(self, title):
        self._xtitle = title

    def setXTitleSize(self, size):
        self._xtitlesize = size

    def setXTitleOffset(self, size):
        self._xtitleoffset = size

    def setXLabelSize(self, size):
        self._xlabelsize = size

    def setYTitle(self, title):
        self._ytitle = title

    def setYTitleSize(self, size):
        self._ytitlesize = size

    def setYTitleOffset(self, offset):
        self._ytitleoffset = offset

    def setZTitle(self, title):
        self._firstHisto.GetZaxis().SetTitle(title)

    def setZTitleOffset(self, offset):
        self._firstHisto.GetZaxis().SetTitleOffset(offset)

    def redrawAxis(self):
        # Disabling and enabled the 3D rulers somehow magically moves the axes to their proper places
        ROOT.TAxis3D.ToggleRulers()
        ROOT.TAxis3D.ToggleRulers()
        axis = ROOT.TAxis3D.GetPadAxis()
        axis.SetLabelColor(ROOT.kBlack);
        axis.SetAxisColor(ROOT.kBlack);

        axis.GetXaxis().SetTitleOffset(self._xtitleoffset)
        axis.GetYaxis().SetTitleOffset(self._ytitleoffset)

        if hasattr(self, "_xtitle"):
            axis.GetXaxis().SetTitle(self._xtitle)
        if hasattr(self, "_xtitlesize"):
            axis.GetXaxis().SetTitleSize(self._xtitlesize)
        if hasattr(self, "_xlabelsize"):
            axis.GetXaxis().SetLabelSize(self._labelsize)
        if hasattr(self, "_ytitle"):
            axis.GetYaxis().SetTitle(self._ytitle)
        if hasattr(self, "_ytitlesize"):
            axis.GetYaxis().SetTitleSize(self._ytitlesize)
        if hasattr(self, "_ytitleoffset"):
            axis.GetYaxis().SetTitleOffset(self._ytitleoffset)

def _copyStyle(src, dst):
    properties = []
    if hasattr(src, "GetLineColor") and hasattr(dst, "SetLineColor"):
        properties.extend(["LineColor", "LineStyle", "LineWidth"])
    if hasattr(src, "GetFillColor") and hasattr(dst, "SetFillColor"):
        properties.extend(["FillColor", "FillStyle"])
    if hasattr(src, "GetMarkerColor") and hasattr(dst, "SetMarkerColor"):
        properties.extend(["MarkerColor", "MarkerSize", "MarkerStyle"])

    for prop in properties:
        getattr(dst, "Set"+prop)(getattr(src, "Get"+prop)())

class Plot:
    """Represents one plot, comparing one or more histograms."""
    def __init__(self, name, **kwargs):
        """ Constructor.

        Arguments:
        name -- String for name of the plot, or Efficiency object

        Keyword arguments:
        fallback     -- Dictionary for specifying fallback (default None)
        title        -- String for a title of the plot (default None)
        xtitle       -- String for x axis title (default None)
        xtitlesize   -- Float for x axis title size (default None)
        xtitleoffset -- Float for x axis title offset (default None)
        xlabelsize   -- Float for x axis label size (default None)
        ytitle       -- String for y axis title (default None)
        ytitlesize   -- Float for y axis title size (default None)
        ytitleoffset -- Float for y axis title offset (default None)
        ztitle       -- String for z axis title (default None)
        ztitleoffset -- Float for z axis title offset (default None)
        xmin         -- Float for x axis minimum (default None, i.e. automatic)
        xmax         -- Float for x axis maximum (default None, i.e. automatic)
        ymin         -- Float for y axis minimum (default 0)
        ymax         -- Float for y axis maximum (default None, i.e. automatic)
        xlog         -- Bool for x axis log status (default False)
        ylog         -- Bool for y axis log status (default False)
        xgrid        -- Bool for x axis grid status (default True)
        ygrid        -- Bool for y axis grid status (default True)
        stat         -- Draw stat box? (default False)
        fit          -- Do gaussian fit? (default False)
        statx        -- Stat box x coordinate (default 0.65)
        staty        -- Stat box y coordinate (default 0.8)
        statyadjust  -- List of floats for stat box y coordinate adjustments (default None)
        normalizeToUnitArea -- Normalize histograms to unit area? (default False)
        profileX     -- Take histograms via ProfileX()? (default False)
        fitSlicesY   -- Take histograms via FitSlicesY() (default False)
        rebinX       -- rebin x axis (default None)
        scale        -- Scale histograms by a number (default None)
        xbinlabels   -- List of x axis bin labels (if given, default None)
        xbinlabelsize -- Size of x axis bin labels (default None)
        xbinlabeloption -- Option string for x axis bin labels (default None)
        drawStyle    -- If "hist", draw as line instead of points (default None)
        drawCommand  -- Deliver this to Draw() (default: None for same as drawStyle)
        lineWidth    -- If drawStyle=="hist", the width of line (default 2)
        legendDx     -- Float for moving TLegend in x direction for separate=True (default None)
        legendDy     -- Float for moving TLegend in y direction for separate=True (default None)
        legendDw     -- Float for changing TLegend width for separate=True (default None)
        legendDh     -- Float for changing TLegend height for separate=True (default None)
        adjustMarginRight  -- Float for adjusting right margin (default None)
        ratioYmin    -- Float for y axis minimum in ratio pad (default 0.9)
        ratioYmax    -- Float for y axis maximum in ratio pad (default 1.1)
        ratioUncertainty -- Plot uncertainties on ratio? (default True)
        histogramModifier -- Function to be called in create() to modify the histograms (default None)
        """
        self._name = name

        def _set(attr, default):
            setattr(self, "_"+attr, kwargs.get(attr, default))

        _set("fallback", None)

        _set("title", None)
        _set("xtitle", None)
        _set("xtitlesize", None)
        _set("xtitleoffset", None)
        _set("xlabelsize", None)
        _set("ytitle", None)
        _set("ytitlesize", None)
        _set("ytitleoffset", None)
        _set("ztitle", None)
        _set("ztitleoffset", None)

        _set("xmin", None)
        _set("xmax", None)
        _set("ymin", 0.)
        _set("ymax", None)

        _set("xlog", False)
        _set("ylog", False)
        _set("xgrid", True)
        _set("ygrid", True)

        _set("stat", False)
        _set("fit", False)

        _set("statx", 0.65)
        _set("staty", 0.8)
        _set("statyadjust", None)

        _set("normalizeToUnitArea", False)
        _set("profileX", False)
        _set("fitSlicesY", False)
        _set("rebinX", None)

        _set("scale", None)
        _set("xbinlabels", None)
        _set("xbinlabelsize", None)
        _set("xbinlabeloption", None)

        _set("drawStyle", "EP")
        _set("drawCommand", None)
        _set("lineWidth", 2)

        _set("legendDx", None)
        _set("legendDy", None)
        _set("legendDw", None)
        _set("legendDh", None)

        _set("adjustMarginRight", None)

        _set("ratioYmin", 0.9)
        _set("ratioYmax", 1.1)
        _set("ratioUncertainty", True)

        _set("histogramModifier", None)

        self._histograms = []

    def setProperties(self, **kwargs):
        for name, value in kwargs.iteritems():
            if not hasattr(self, "_"+name):
                raise Exception("No attribute '%s'" % name)
            setattr(self, "_"+name, value)

    def getNumberOfHistograms(self):
        """Return number of existing histograms."""
        return len(filter(lambda h: h is not None, self._histograms))

    def isEmpty(self):
        """Return true if there are no histograms created for the plot"""
        return self.getNumberOfHistograms() == 0

    def isTGraph2D(self):
        for h in self._histograms:
            if isinstance(h, ROOT.TGraph2D):
                return True
        return False

    def getName(self):
        if isinstance(self._name, list):
            return str(self._name[0])
        else:
            return str(self._name)

    def drawRatioUncertainty(self):
        """Return true if the ratio uncertainty should be drawn"""
        return self._ratioUncertainty

    def _createOne(self, name, index, tdir):
        """Create one histogram from a TDirectory."""
        if tdir == None:
            return None

        # If name is a list, pick the name by the index
        if isinstance(name, list):
            name = name[index]

        return _getOrCreateObject(tdir, name)

    def create(self, tdirs, requireAllHistograms=False):
        """Create histograms from list of TDirectories"""
        self._histograms = [self._createOne(self._name, i, tdir) for i, tdir in enumerate(tdirs)]

        if self._fallback is not None:
            profileX = [self._profileX]*len(self._histograms)
            for i in xrange(0, len(self._histograms)):
                if self._histograms[i] is None:
                    self._histograms[i] = self._createOne(self._fallback["name"], i, tdirs[i])
                    profileX[i] = self._fallback.get("profileX", self._profileX)

        if self._histogramModifier is not None:
            self._histograms = self._histogramModifier(self._histograms)

        if len(self._histograms) > len(_plotStylesColor):
            raise Exception("More histograms (%d) than there are plot styles (%d) defined. Please define more plot styles in this file" % (len(self._histograms), len(_plotStylesColor)))

        # Modify histograms here in case self._name returns numbers
        # and self._histogramModifier creates the histograms from
        # these numbers
        def _modifyHisto(th1, profileX):
            if th1 is None:
                return None

            if profileX:
                th1 = th1.ProfileX()

            if self._fitSlicesY:
                ROOT.TH1.AddDirectory(True)
                th1.FitSlicesY()
                th1 = ROOT.gDirectory.Get(th1.GetName()+"_2")
                th1.SetDirectory(None)
                #th1.SetName(th1.GetName()+"_ref")
                ROOT.TH1.AddDirectory(False)

            if self._title is not None:
                th1.SetTitle(self._title)

            if self._scale is not None:
                th1.Scale(self._scale)

            return th1

        if self._fallback is not None:
            self._histograms = map(_modifyHisto, self._histograms, profileX)
        else:
            self._histograms = map(lambda h: _modifyHisto(h, self._profileX), self._histograms)
        if requireAllHistograms and None in self._histograms:
            self._histograms = [None]*len(self._histograms)

    def _setStats(self, histos, startingX, startingY):
        """Set stats box."""
        if not self._stat:
            for h in histos:
                if h is not None and hasattr(h, "SetStats"):
                    h.SetStats(0)
            return

        def _doStats(h, col, dy):
            if h is None:
                return
            h.SetStats(True)

            if self._fit and h.GetEntries() > 0.5:
                h.Fit("gaus", "Q")
                f = h.GetListOfFunctions().FindObject("gaus")
                if f == None:
                    h.SetStats(0)
                    return
                f.SetLineColor(col)
                f.SetLineWidth(1)
            h.Draw()
            ROOT.gPad.Update()
            st = h.GetListOfFunctions().FindObject("stats")
            if self._fit:
                st.SetOptFit(0o010)
                st.SetOptStat(1001)
            st.SetX1NDC(startingX)
            st.SetX2NDC(startingX+0.3)
            st.SetY1NDC(startingY+dy)
            st.SetY2NDC(startingY+dy+0.15)
            st.SetTextColor(col)

        dy = 0.0
        for i, h in enumerate(histos):
            if self._statyadjust is not None and i < len(self._statyadjust):
                dy += self._statyadjust[i]

            _doStats(h, _plotStylesColor[i], dy)
            dy -= 0.19

    def _normalize(self):
        """Normalise histograms to unit area"""

        for h in self._histograms:
            if h is None:
                continue
            i = h.Integral()
            if i == 0:
                continue
            h.Sumw2()
            h.Scale(1.0/i)

    def draw(self, pad, ratio, ratioFactor, nrows):
        """Draw the histograms using values for a given algorithm."""
#        if len(self._histograms) == 0:
#            print "No histograms for plot {name}".format(name=self._name)
#            return

        isTGraph2D = self.isTGraph2D()
        if isTGraph2D:
            # Ratios for the TGraph2Ds is not that interesting
            ratioOrig = ratio
            ratio = False

        if self._normalizeToUnitArea:
            self._normalize()

        if self._rebinX is not None:
            for h in self._histograms:
                h.Rebin(self._rebinX)

        def _styleMarker(h, msty, col):
            h.SetMarkerStyle(msty)
            h.SetMarkerColor(col)
            h.SetMarkerSize(0.7)
            h.SetLineColor(1)
            h.SetLineWidth(1)

        def _styleHist(h, msty, col):
            _styleMarker(h, msty, col)
            h.SetLineColor(col)
            h.SetLineWidth(self._lineWidth)

        # Use marker or hist style
        style = _styleMarker
        if "hist" in self._drawStyle.lower():
            style = _styleHist
        if len(self._histograms) > 0 and isinstance(self._histograms[0], ROOT.TGraph):
            if "l" in self._drawStyle.lower():
                style = _styleHist

        # Apply style to histograms, filter out Nones
        histos = []
        for i, h in enumerate(self._histograms):
            if h is None:
                continue
            style(h, _plotStylesMarker[i], _plotStylesColor[i])
            histos.append(h)
        if len(histos) == 0:
            if verbose:
                print "No histograms for plot {name}".format(name=self.getName())
            return

        # Extract x bin labels, make sure that only bins with same
        # label are compared with each other
        xbinlabels = self._xbinlabels
        if xbinlabels is None:
            if len(histos[0].GetXaxis().GetBinLabel(1)) > 0:
                xbinlabels = [histos[0].GetXaxis().GetBinLabel(i) for i in xrange(1, histos[0].GetNbinsX()+1)]
                # Merge bin labels with difflib
                for h in histos[1:]:
                    labels = [h.GetXaxis().GetBinLabel(i) for i in xrange(1, h.GetNbinsX()+1)]
                    diff = difflib.ndiff(xbinlabels, labels)
                    xbinlabels = []
                    for item in diff:
                        xbinlabels.append(item[2:])

                histos_new = []
                for h in histos:
                    h_new = h.Clone(h.GetName()+"_xbinlabels")
                    h_new.SetBins(len(xbinlabels), h.GetBinLowEdge(1), h.GetBinLowEdge(1)+len(xbinlabels))
                    for i, label in enumerate(xbinlabels):
                        bin = h.GetXaxis().FindFixBin(label)
                        if bin >= 0:
                            h_new.SetBinContent(i+1, h.GetBinContent(bin))
                            h_new.SetBinError(i+1, h.GetBinError(bin))
                        else:
                            h_new.SetBinContent(i+1, 0)
                            h_new.SetBinError(i+1, 0)
                    histos_new.append(h_new)
                self._tmp_histos = histos_new # need to keep these in memory too ...
                histos = histos_new

        bounds = _findBounds(histos, self._ylog,
                             xmin=self._xmin, xmax=self._xmax,
                             ymin=self._ymin, ymax=self._ymax)

        # Create bounds before stats in order to have the
        # SetRangeUser() calls made before the fit
        #
        # stats is better to be called before frame, otherwise get
        # mess in the plot (that frame creation cleans up)
        if ratio:
            pad.cd(1)
        self._setStats(histos, self._statx, self._staty)

        # Create frame
        if isTGraph2D:
            frame = FrameTGraph2D(pad, bounds, histos, ratioOrig, ratioFactor)
        else:
            if ratio:
                ratioBounds = (bounds[0], self._ratioYmin, bounds[2], self._ratioYmax)
                frame = FrameRatio(pad, bounds, ratioBounds, ratioFactor, nrows, xbinlabels, self._xbinlabelsize, self._xbinlabeloption)
            else:
                frame = Frame(pad, bounds, nrows, xbinlabels, self._xbinlabelsize, self._xbinlabeloption)

        # Set log and grid
        frame.setLogx(self._xlog)
        frame.setLogy(self._ylog)
        frame.setGridx(self._xgrid)
        frame.setGridy(self._ygrid)

        # Construct draw option string
        opt = "sames" # s for statbox or something?
        ds = ""
        if self._drawStyle is not None:
            ds = self._drawStyle
        if self._drawCommand is not None:
            ds = self._drawCommand
        if len(ds) > 0:
            opt += " "+ds

        # Set properties of frame
        frame.setTitle(histos[0].GetTitle())
        if self._xtitle is not None:
            frame.setXTitle(self._xtitle)
        if self._xtitlesize is not None:
            frame.setXTitleSize(self._xtitlesize)
        if self._xtitleoffset is not None:
            frame.setXTitleOffset(self._xtitleoffset)
        if self._xlabelsize is not None:
            frame.setXLabelSize(self._xlabelsize)
        if self._ytitle is not None:
            frame.setYTitle(self._ytitle)
        if self._ytitlesize is not None:
            frame.setYTitleSize(self._ytitlesize)
        if self._ytitleoffset is not None:
            frame.setYTitleOffset(self._ytitleoffset)
        if self._ztitle is not None:
            frame.setZTitle(self._ztitle)
        if self._ztitleoffset is not None:
            frame.setZTitleOffset(self._ztitleoffset)
        if self._adjustMarginRight is not None:
            frame.adjustMarginRight(self._adjustMarginRight)
        elif "z" in opt:
            frame.adjustMarginLeft(0.03)
            frame.adjustMarginRight(0.08)

        # Draw histograms
        if ratio:
            frame._pad.cd()

        for h in histos:
            h.Draw(opt)

        # Draw ratios
        if ratio and len(histos) > 0:
            frame._padRatio.cd()
            self._ratios = self._calculateRatios(histos) # need to keep these in memory too ...
            if self._ratioUncertainty and self._ratios[0]._ratio is not None:
                self._ratios[0]._ratio.SetFillStyle(1001)
                self._ratios[0]._ratio.SetFillColor(ROOT.kGray)
                self._ratios[0]._ratio.SetLineColor(ROOT.kGray)
                self._ratios[0]._ratio.SetMarkerColor(ROOT.kGray)
                self._ratios[0]._ratio.SetMarkerSize(0)
                self._ratios[0].draw("E2")
                frame._padRatio.RedrawAxis("G") # redraw grid on top of the uncertainty of denominator
            for r in self._ratios[1:]:
                r.draw()

        frame.redrawAxis()
        self._frame = frame # keep the frame in memory for sure

    def addToLegend(self, legend, legendLabels, denomUncertainty):
        """Add histograms to a legend.

        Arguments:
        legend       -- TLegend
        legendLabels -- List of strings for the legend labels
        """
        first = denomUncertainty
        for h, label in zip(self._histograms, legendLabels):
            if h is None:
                first = False
                continue
            if first:
                self._forLegend = h.Clone()
                self._forLegend.SetFillStyle(1001)
                self._forLegend.SetFillColor(ROOT.kGray)
                entry = legend.AddEntry(self._forLegend, label, "lpf")
                first = False
            else:
                legend.AddEntry(h, label, "LP")

    def _calculateRatios(self, histos):
        """Calculate the ratios for a list of histograms"""

        def _divideOrZero(numerator, denominator):
            if denominator == 0:
                return 0
            return numerator/denominator

        def equal(a, b):
            if a == 0. and b == 0.:
                return True
            return abs(a-b)/max(abs(a),abs(b)) < 1e-3

        def findBins(wrap, bins_xvalues):
            ret = []
            currBin = wrap.begin()
            i = 0
            while i < len(bins_xvalues) and currBin < wrap.end():
                (xcenter, xlow, xhigh) = bins_xvalues[i]
                xlowEdge = xcenter-xlow
                xupEdge = xcenter+xhigh

                (curr_center, curr_low, curr_high) = wrap.xvalues(currBin)
                curr_lowEdge = curr_center-curr_low
                curr_upEdge = curr_center+curr_high

                if equal(xlowEdge, curr_lowEdge) and equal(xupEdge,  curr_upEdge):
                    ret.append(currBin)
                    currBin += 1
                    i += 1
                elif curr_upEdge <= xlowEdge:
                    currBin += 1
                elif curr_lowEdge >= xupEdge:
                    ret.append(None)
                    i += 1
                else:
                    ret.append(None)
                    currBin += 1
                    i += 1
            if len(ret) != len(bins_xvalues):
                ret.extend([None]*( len(bins_xvalues) - len(ret) ))
            return ret

        # Define wrappers for TH1/TGraph/TGraph2D to have uniform interface
        # TODO: having more global wrappers would make some things simpler also elsewhere in the code
        class WrapTH1:
            def __init__(self, th1, uncertainty):
                self._th1 = th1
                self._uncertainty = uncertainty

                xaxis = th1.GetXaxis()
                xaxis_arr = xaxis.GetXbins()
                if xaxis_arr.GetSize() > 0: # unequal binning
                    lst = [xaxis_arr[i] for i in xrange(0, xaxis_arr.GetSize())]
                    arr = array.array("d", lst)
                    self._ratio = ROOT.TH1F("foo", "foo", xaxis.GetNbins(), arr)
                else:
                    self._ratio = ROOT.TH1F("foo", "foo", xaxis.GetNbins(), xaxis.GetXmin(), xaxis.GetXmax())
                _copyStyle(th1, self._ratio)
                self._ratio.SetStats(0)
                self._ratio.SetLineColor(ROOT.kBlack)
                self._ratio.SetLineWidth(1)
            def draw(self, style=None):
                st = style
                if st is None:
                    if self._uncertainty:
                        st = "EP"
                    else:
                        st = "HIST P"
                self._ratio.Draw("same "+st)
            def begin(self):
                return 1
            def end(self):
                return self._th1.GetNbinsX()+1
            def xvalues(self, bin):
                xval = self._th1.GetBinCenter(bin)
                xlow = xval-self._th1.GetXaxis().GetBinLowEdge(bin)
                xhigh = self._th1.GetXaxis().GetBinUpEdge(bin)-xval
                return (xval, xlow, xhigh)
            def yvalues(self, bin):
                yval = self._th1.GetBinContent(bin)
                yerr = self._th1.GetBinError(bin)
                return (yval, yerr, yerr)
            def y(self, bin):
                return self._th1.GetBinContent(bin)
            def divide(self, bin, scale):
                self._ratio.SetBinContent(bin, _divideOrZero(self._th1.GetBinContent(bin), scale))
                self._ratio.SetBinError(bin, _divideOrZero(self._th1.GetBinError(bin), scale))
            def makeRatio(self):
                pass

        class WrapTGraph:
            def __init__(self, gr, uncertainty):
                self._gr = gr
                self._uncertainty = uncertainty
                self._xvalues = []
                self._xerrslow = []
                self._xerrshigh = []
                self._yvalues = []
                self._yerrshigh = []
                self._yerrslow = []
            def draw(self, style=None):
                if self._ratio is None:
                    return
                st = style
                if st is None:
                    if self._uncertainty:
                        st = "PZ"
                    else:
                        st = "PX"
                self._ratio.Draw("same "+st)
            def begin(self):
                return 0
            def end(self):
                return self._gr.GetN()
            def xvalues(self, bin):
                return (self._gr.GetX()[bin], self._gr.GetErrorXlow(bin), self._gr.GetErrorXhigh(bin))
            def yvalues(self, bin):
                return (self._gr.GetY()[bin], self._gr.GetErrorYlow(bin), self._gr.GetErrorYhigh(bin))
            def y(self, bin):
                return self._gr.GetY()[bin]
            def divide(self, bin, scale):
                # Ignore bin if denominator is zero
                if scale == 0:
                    return
                # No more items in the numerator
                if bin >= self._gr.GetN():
                    return
                # denominator is missing an item
                xvals = self.xvalues(bin)
                xval = xvals[0]

                self._xvalues.append(xval)
                self._xerrslow.append(xvals[1])
                self._xerrshigh.append(xvals[2])
                yvals = self.yvalues(bin)
                self._yvalues.append(yvals[0] / scale)
                if self._uncertainty:
                    self._yerrslow.append(yvals[1] / scale)
                    self._yerrshigh.append(yvals[2] / scale)
                else:
                    self._yerrslow.append(0)
                    self._yerrshigh.append(0)
            def makeRatio(self):
                if len(self._xvalues) == 0:
                    self._ratio = None
                    return
                self._ratio = ROOT.TGraphAsymmErrors(len(self._xvalues), array.array("d", self._xvalues), array.array("d", self._yvalues),
                                                     array.array("d", self._xerrslow), array.array("d", self._xerrshigh), 
                                                     array.array("d", self._yerrslow), array.array("d", self._yerrshigh))
                _copyStyle(self._gr, self._ratio)
        class WrapTGraph2D(WrapTGraph):
            def __init__(self, gr, uncertainty):
                WrapTGraph.__init__(self, gr, uncertainty)
            def xvalues(self, bin):
                return (self._gr.GetX()[bin], self._gr.GetErrorX(bin), self._gr.GetErrorX(bin))
            def yvalues(self, bin):
                return (self._gr.GetY()[bin], self._gr.GetErrorY(bin), self._gr.GetErrorY(bin))

        def wrap(o):
            if isinstance(o, ROOT.TH1):
                return WrapTH1(o, self._ratioUncertainty)
            elif isinstance(o, ROOT.TGraph):
                return WrapTGraph(o, self._ratioUncertainty)
            elif isinstance(o, ROOT.TGraph2D):
                return WrapTGraph2D(o, self._ratioUncertainty)

        wrappers = [wrap(h) for h in histos]
        ref = wrappers[0]

        wrappers_bins = []
        ref_bins = [ref.xvalues(b) for b in xrange(ref.begin(), ref.end())]
        for w in wrappers:
            wrappers_bins.append(findBins(w, ref_bins))

        for i, bin in enumerate(xrange(ref.begin(), ref.end())):
            (scale, ylow, yhigh) = ref.yvalues(bin)
            for w, bins in zip(wrappers, wrappers_bins):
                if bins[i] is None:
                    continue
                w.divide(bins[i], scale)

        for w in wrappers:
            w.makeRatio()

        return wrappers

class PlotGroup:
    """Group of plots, results a TCanvas"""
    def __init__(self, name, plots, **kwargs):
        """Constructor.

        Arguments:
        name  -- String for name of the TCanvas, used also as the basename of the picture files
        plots -- List of Plot objects

        Keyword arguments:
        ncols    -- Number of columns (default 2)
        legendDx -- Float for moving TLegend in x direction (default None)
        legendDy -- Float for moving TLegend in y direction (default None)
        legendDw -- Float for changing TLegend width (default None)
        legendDh -- Float for changing TLegend height (default None)
        legend   -- Bool for disabling legend (default True for legend being enabled)
        overrideLegendLabels -- List of strings for legend labels, if given, these are used instead of the ones coming from Plotter (default None)
        onlyForPileup  -- Plots this group only for pileup samples
        """
        self._name = name
        self._plots = plots

        def _set(attr, default):
            setattr(self, "_"+attr, kwargs.get(attr, default))

        _set("ncols", 2)

        _set("legendDx", None)
        _set("legendDy", None)
        _set("legendDw", None)
        _set("legendDh", None)
        _set("legend", True)

        _set("overrideLegendLabels", None)

        _set("onlyForPileup", False)

        self._ratioFactor = 1.25

    def getName(self):
        return self._name

    def getPlots(self):
        return self._plots

    def remove(self, name):
        for i, plot in enumerate(self._plots):
            if plot.getName() == name:
                del self._plots[i]
                return
        raise Exception("Did not find Plot '%s' from PlotGroup '%s'" % (name, self._name))

    def append(self, plot):
        self._plots.append(plot)

    def getPlot(self, name):
        for plot in self._plots:
            if plot.getName() == name:
                return plot
        raise Exception("No Plot named '%s'" % name)

    def onlyForPileup(self):
        """Return True if the PlotGroup is intended only for pileup samples"""
        return self._onlyForPileup

    def create(self, tdirectories, requireAllHistograms=False):
        """Create histograms from a list of TDirectories.

        Arguments:
        tdirectories         -- List of TDirectory objects
        requireAllHistograms -- If True, a plot is produced if histograms from all files are present (default: False)
        """
        for plot in self._plots:
            plot.create(tdirectories, requireAllHistograms)

    def draw(self, legendLabels, prefix=None, separate=False, saveFormat=".pdf", ratio=False):
        """Draw the histograms using values for a given algorithm.

        Arguments:
        legendLabels  -- List of strings for legend labels (corresponding to the tdirectories in create())
        prefix        -- Optional string for file name prefix (default None)
        separate      -- Save the plots of a group to separate files instead of a file per group (default False)
        saveFormat   -- String specifying the plot format (default '.pdf')
        ratio        -- Add ratio to the plot (default False)
        """

        if self._overrideLegendLabels is not None:
            legendLabels = self._overrideLegendLabels

        # Do not draw the group if it would be empty
        onlyEmptyPlots = True
        for plot in self._plots:
            if not plot.isEmpty():
                onlyEmptyPlots = False
                break
        if onlyEmptyPlots:
            return []

        if separate:
            return self._drawSeparate(legendLabels, prefix, saveFormat, ratio)

        cwidth = 500*self._ncols
        nrows = int((len(self._plots)+self._ncols-1)/self._ncols) # this should work also for odd n
        cheight = 500 * nrows

        if ratio:
            cheight = int(cheight*self._ratioFactor)

        canvas = _createCanvas(self._name, cwidth, cheight)

        canvas.Divide(self._ncols, nrows)
        if ratio:
            for i in xrange(0, len(self._plots)):
                pad = canvas.cd(i+1)
                self._modifyPadForRatio(pad)

        # Draw plots to canvas
        for i, plot in enumerate(self._plots):
            pad = canvas.cd(i+1)
            if not plot.isEmpty():
                plot.draw(pad, ratio, self._ratioFactor, nrows)

        # Setup legend
        canvas.cd()
        if len(self._plots) <= 4:
            lx1 = 0.2
            lx2 = 0.9
            ly1 = 0.48
            ly2 = 0.53
        else:
            lx1 = 0.1
            lx2 = 0.9
            ly1 = 0.64
            ly2 = 0.67
        if self._legendDx is not None:
            lx1 += self._legendDx
            lx2 += self._legendDx
        if self._legendDy is not None:
            ly1 += self._legendDy
            ly2 += self._legendDy
        if self._legendDw is not None:
            lx2 += self._legendDw
        if self._legendDh is not None:
            ly1 -= self._legendDh
        plot = max(self._plots, key=lambda p: p.getNumberOfHistograms())
        denomUnc = sum([p.drawRatioUncertainty() for p in self._plots]) > 0
        legend = self._createLegend(plot, legendLabels, lx1, ly1, lx2, ly2,
                                    denomUncertainty=(ratio and denomUnc))

        return self._save(canvas, saveFormat, prefix=prefix)

    def _drawSeparate(self, legendLabels, prefix, saveFormat, ratio):
        """Internal method to do the drawing to separate files per Plot instead of a file per PlotGroup"""
        width = 500
        height = 500
        if ratio:
            height = int(height*self._ratioFactor)

        canvas = _createCanvas(self._name+"Single", width, height)
        # from TDRStyle
        canvas.SetTopMargin(0.05)
        canvas.SetBottomMargin(0.13)
        canvas.SetLeftMargin(0.16)
        canvas.SetRightMargin(0.05)

        lx1def = 0.6
        lx2def = 0.95
        ly1def = 0.85
        ly2def = 0.95

        ret = []

        for plot in self._plots:
            if plot.isEmpty():
                continue

            if ratio:
                canvas.cd()
                self._modifyPadForRatio(canvas)

            # Draw plot to canvas
            canvas.cd()
            plot.draw(canvas, ratio, self._ratioFactor, 1)


            # Setup legend
            lx1 = lx1def
            lx2 = lx2def
            ly1 = ly1def
            ly2 = ly2def

            if plot._legendDx is not None:
                lx1 += plot._legendDx
                lx2 += plot._legendDx
            if plot._legendDy is not None:
                ly1 += plot._legendDy
                ly2 += plot._legendDy
            if plot._legendDw is not None:
                lx2 += plot._legendDw
            if plot._legendDh is not None:
                ly1 -= plot._legendDh

            canvas.cd()
            legend = self._createLegend(plot, legendLabels, lx1, ly1, lx2, ly2, textSize=0.03,
                                        denomUncertainty=(ratio and plot.drawRatioUncertainty))

            ret.extend(self._save(canvas, saveFormat, prefix=prefix, postfix="_"+plot.getName(), single=True))
        return ret

    def _modifyPadForRatio(self, pad):
        """Internal method to set divide a pad to two for ratio plots"""
        pad.Divide(1, 2)

        divisionPoint = 1-1/self._ratioFactor

        topMargin = pad.GetTopMargin()
        bottomMargin = pad.GetBottomMargin()
        divisionPoint += (1-divisionPoint)*bottomMargin # correct for (almost-)zeroing bottom margin of pad1
        divisionPointForPad1 = 1-( (1-divisionPoint) / (1-0.02) ) # then correct for the non-zero bottom margin, but for pad1 only

        # Set the lower point of the upper pad to divisionPoint
        pad1 = pad.cd(1)
        yup = 1.0
        ylow = divisionPointForPad1
        xup = 1.0
        xlow = 0.0
        pad1.SetPad(xlow, ylow, xup, yup)
        pad1.SetFillStyle(4000) # transparent
        pad1.SetBottomMargin(0.02) # need some bottom margin here for eps/pdf output (at least in ROOT 5.34)

        # Set the upper point of the lower pad to divisionPoint
        pad2 = pad.cd(2)
        yup = divisionPoint
        ylow = 0.0
        pad2.SetPad(xlow, ylow, xup, yup)
        pad2.SetFillStyle(4000) # transparent
        pad2.SetTopMargin(0.0)
        pad2.SetBottomMargin(bottomMargin/(self._ratioFactor*divisionPoint))

    def _createLegend(self, plot, legendLabels, lx1, ly1, lx2, ly2, textSize=0.016, denomUncertainty=True):
        if not self._legend:
            return None

        l = ROOT.TLegend(lx1, ly1, lx2, ly2)
        l.SetTextSize(textSize)
        l.SetLineColor(1)
        l.SetLineWidth(1)
        l.SetLineStyle(1)
        l.SetFillColor(0)
        l.SetMargin(0.07)

        plot.addToLegend(l, legendLabels, denomUncertainty)
        l.Draw()
        return l

    def _save(self, canvas, saveFormat, prefix=None, postfix=None, single=False):
        # Save the canvas to file and clear
        name = self._name
        if prefix is not None:
            name = prefix+name
        if postfix is not None:
            name = name+postfix

        if not verbose: # silence saved file printout
            backup = ROOT.gErrorIgnoreLevel
            ROOT.gErrorIgnoreLevel = ROOT.kWarning
        canvas.SaveAs(name+saveFormat)
        if not verbose:
            ROOT.gErrorIgnoreLevel = backup

        if single:
            canvas.Clear()
            canvas.SetLogx(False)
            canvas.SetLogy(False)
        else:
            canvas.Clear("D") # keep subpads

        return [name+saveFormat]

class PlotFolder:
    """Represents a collection of PlotGroups, produced from a single folder in a DQM file"""
    def __init__(self, *plotGroups, **kwargs):
        """Constructor.

        Arguments:
        plotGroups     -- List of PlotGroup objects

        Keyword arguments
        loopSubFolders -- Should the subfolders be looped over? (default: True)
        onlyForPileup  -- Plots this folder only for pileup samples
        purpose        -- html.PlotPurpose member class for the purpose of the folder, used for grouping of the plots to the HTML pages
        page           -- Optional string for the page in HTML generatin
        section        -- Optional string for the section within a page in HTML generation
        """
        self._plotGroups = list(plotGroups)
        self._loopSubFolders = kwargs.pop("loopSubFolders", True)
        self._onlyForPileup = kwargs.pop("onlyForPileup", False)
        self._purpose = kwargs.pop("purpose", None)
        self._page = kwargs.pop("page", None)
        self._section = kwargs.pop("section", None)
        if len(kwargs) > 0:
            raise Exception("Got unexpected keyword arguments: "+ ",".join(kwargs.keys()))

    def loopSubFolders(self):
        """Return True if the PlotGroups of this folder should be applied to the all subfolders"""
        return self._loopSubFolders

    def onlyForPileup(self):
        """Return True if the folder is intended only for pileup samples"""
        return self._onlyForPileup

    def getPurpose(self):
        return self._purpose

    def getPage(self):
        return self._page

    def getSection(self):
        return self._section

    def append(self, plotGroup):
        self._plotGroups.append(plotGroup)

    def set(self, plotGroups):
        self._plotGroups = plotGroups

    def getPlotGroups(self):
        return self._plotGroups

    def getPlotGroup(self, name):
        for pg in self._plotGroups:
            if pg.getName() == name:
                return pg
        raise Exception("No PlotGroup named '%s'" % name)

    def create(self, dirs, labels, isPileupSample=True, requireAllHistograms=False):
        """Create histograms from a list of TFiles.

        Arguments:
        dirs   -- List of TDirectories
        labels -- List of strings for legend labels corresponding the files
        isPileupSample -- Is sample pileup (some PlotGroups may limit themselves to pileup)
        requireAllHistograms -- If True, a plot is produced if histograms from all files are present (default: False)
        """

        if len(dirs) != len(labels):
            raise Exception("len(files) should be len(labels), now they are %d and %d" % (len(files), len(labels)))

        self._labels = labels

        for pg in self._plotGroups:
            if pg.onlyForPileup() and not isPileupSample:
                continue
            pg.create(dirs, requireAllHistograms)

    def draw(self, prefix=None, separate=False, saveFormat=".pdf", ratio=False):
        """Draw and save all plots using settings of a given algorithm.

        Arguments:
        prefix   -- Optional string for file name prefix (default None)
        separate -- Save the plots of a group to separate files instead of a file per group (default False)
        saveFormat   -- String specifying the plot format (default '.pdf')
        ratio    -- Add ratio to the plot (default False)
        """
        ret = []

        for pg in self._plotGroups:
            ret.extend(pg.draw(self._labels, prefix=prefix, separate=separate, saveFormat=saveFormat, ratio=ratio))
        return ret


    # These are to be overridden by derived classes for customisation
    def translateSubFolder(self, dqmSubFolderName):
        """Method called to (possibly) translate a subfolder name to more 'readable' form

        The implementation in this (base) class just returns the
        argument. The idea is that a deriving class might want to do
        something more complex (like trackingPlots.TrackingPlotFolder
        does)
        """
        return dqmSubFolderName

    def iterSelectionName(self, plotFolderName, translatedDqmSubFolder):
        """Iterate over possible selections name (used in output directory name and legend) from the name of PlotterFolder, and a return value of translateSubFolder"""
        ret = ""
        if plotFolderName != "":
            ret += "_"+plotFolderName
        if translatedDqmSubFolder is not None:
            ret += "_"+translatedDqmSubFolder
        yield ret

    def limitSubFolder(self, limitOnlyTo, translatedDqmSubFolder):
        """Return True if this subfolder should be processed

        Arguments:
        limitOnlyTo            -- List/set/similar containing the translatedDqmSubFolder 
        translatedDqmSubFolder -- Return value of translateSubFolder
        """
        return translatedDqmSubFolder in limitOnlyTo

class DQMSubFolder:
    """Class to hold the original name and a 'translated' name of a subfolder in the DQM ROOT file"""
    def __init__(self, subfolder, translated):
        self.subfolder = subfolder
        self.translated = translated

    def equalTo(self, other):
        """Equality is defined by the 'translated' name"""
        return self.translated == other.translated

class PlotterFolder:
    """Plotter for one DQM folder.

    This class is supposed to be instantiated by the Plotter class (or
    PlotterItem, to be more specific), and not used directly by the
    user.
    """
    def __init__(self, name, possibleDqmFolders, dqmSubFolders, plotFolder, fallbackNames, fallbackDqmSubFolders, tableCreators):
        """
        Constructor

        Arguments:
        name               -- Name of the folder (is used in the output directory naming)
        possibleDqmFolders -- List of strings for possible directories of histograms in TFiles
        dqmSubFolders      -- List of lists of strings for list of subfolders per input file, or None if no subfolders
        plotFolder         -- PlotFolder object
        fallbackNames      -- List of names for backward compatibility (can be empty). These are used only by validation.Validation (class responsible of the release validation workflow) in case the reference file pointed by 'name' does not exist.
        fallbackDqmSubFolders -- List of dicts of (string->string) for mapping the subfolder names found in the first file to another names. Use case is comparing files that have different iteration naming convention.
        tableCreators      -- List of PlotterTableItem objects for tables to be created from this folder
        """
        self._name = name
        self._possibleDqmFolders = possibleDqmFolders
        self._plotFolder = plotFolder
        #self._dqmSubFolders = [map(lambda sf: DQMSubFolder(sf, self._plotFolder.translateSubFolder(sf)), lst) for lst in dqmSubFolders]
        if dqmSubFolders is None:
            self._dqmSubFolders = None
        else:
            # Match the subfolders between files in case the lists differ
            # equality is by the 'translated' name
            subfolders = {}
            for sf_list in dqmSubFolders:
                for sf in sf_list:
                    sf_translated = self._plotFolder.translateSubFolder(sf)
                    if sf_translated is not None and not sf_translated in subfolders:
                        subfolders[sf_translated] = DQMSubFolder(sf, sf_translated)

            self._dqmSubFolders = subfolders.values()
            self._dqmSubFolders.sort(key=lambda sf: sf.subfolder)

        self._fallbackNames = fallbackNames
        self._fallbackDqmSubFolders = fallbackDqmSubFolders
        self._tableCreators = tableCreators

    def getName(self):
        return self._name

    def getPurpose(self):
        return self._plotFolder.getPurpose()

    def getPage(self):
        return self._plotFolder.getPage()

    def getSection(self):
        return self._plotFolder.getSection()

    def onlyForPileup(self):
        return self._plotFolder.onlyForPileup()

    def getPossibleDQMFolders(self):
        return self._possibleDqmFolders

    def getDQMSubFolders(self, limitOnlyTo=None):
        """Get list of subfolders, possibly limiting to some of them.

        Keyword arguments:
        limitOnlyTo -- Object depending on the PlotFolder type for limiting the set of subfolders to be processed
        """

        if self._dqmSubFolders is None:
            return [None]

        if limitOnlyTo is None:
            return self._dqmSubFolders

        return filter(lambda s: self._plotFolder.limitSubFolder(limitOnlyTo, s.translated), self._dqmSubFolders)

    def getTableCreators(self):
        return self._tableCreators

    def getSelectionNameIterator(self, dqmSubFolder):
        """Get a generator for the 'selection name', looping over the name and fallbackNames"""
        for name in [self._name]+self._fallbackNames:
            for selname in self._plotFolder.iterSelectionName(name, dqmSubFolder.translated if dqmSubFolder is not None else None):
                yield selname

    def getSelectionName(self, dqmSubFolder):
        return next(self.getSelectionNameIterator(dqmSubFolder))

    def create(self, files, labels, dqmSubFolder, isPileupSample=True, requireAllHistograms=False):
        """Create histograms from a list of TFiles.
        Arguments:
        files  -- List of TFiles
        labels -- List of strings for legend labels corresponding the files
        dqmSubFolder -- DQMSubFolder object for a subfolder (or None for no subfolder)
        isPileupSample -- Is sample pileup (some PlotGroups may limit themselves to pileup)
        requireAllHistograms -- If True, a plot is produced if histograms from all files are present (default: False)
        """

        subfolder = dqmSubFolder.subfolder if dqmSubFolder is not None else None
        dirs = []

        for tfile in files:
            ret = _getDirectoryDetailed(tfile, self._possibleDqmFolders, subfolder)
            # If file and any of possibleDqmFolders exist but subfolder does not, try the fallbacks
            if ret is GetDirectoryCode.SubDirNotExist:
                for fallbackFunc in self._fallbackDqmSubFolders:
                    fallback = fallbackFunc(subfolder)
                    if fallback is not None:
                        ret = _getDirectoryDetailed(tfile, self._possibleDqmFolders, fallback)
                        if ret is not GetDirectoryCode.SubDirNotExist:
                            break
            dirs.append(GetDirectoryCode.codesToNone(ret))

        self._plotFolder.create(dirs, labels, isPileupSample, requireAllHistograms)

    def draw(self, *args, **kwargs):
        """Draw and save all plots using settings of a given algorithm."""
        return self._plotFolder.draw(*args, **kwargs)


class PlotterInstance:
    """Instance of plotter that knows the directory content, holds many folders."""
    def __init__(self, folders):
        self._plotterFolders = filter(lambda f: f is not None, folders)

    def iterFolders(self, limitSubFoldersOnlyTo=None):
        for plotterFolder in self._plotterFolders:
            limitOnlyTo = None
            if limitSubFoldersOnlyTo is not None:
                limitOnlyTo = limitSubFoldersOnlyTo.get(plotterFolder.getName(), None)

            for dqmSubFolder in plotterFolder.getDQMSubFolders(limitOnlyTo=limitOnlyTo):
                yield plotterFolder, dqmSubFolder

# Helper for Plotter
class PlotterItem:
    def __init__(self, name, possibleDirs, plotFolder, fallbackNames=[], fallbackDqmSubFolders=[]):
        """ Constructor

        Arguments:
        name          -- Name of the folder (is used in the output directory naming)
        possibleDirs  -- List of strings for possible directories of histograms in TFiles
        plotFolder    -- PlotFolder object

        Keyword arguments
        fallbackNames -- Optional list of names for backward compatibility. These are used only by validation.Validation (class responsible of the release validation workflow) in case the reference file pointed by 'name' does not exist.
        fallbackDqmSubFolders -- Optional list of functions for (string->string) mapping the subfolder names found in the first file to another names (function should return None for no mapping). Use case is comparing files that have different iteration naming convention.
        """
        self._name = name
        self._possibleDirs = possibleDirs
        self._plotFolder = plotFolder
        self._fallbackNames = fallbackNames
        self._fallbackDqmSubFolders = fallbackDqmSubFolders
        self._tableCreators = []

    def getName(self):
        return self._name

    def getPlotFolder(self):
        return self._plotFolder

    def appendTableCreator(self, tc):
        self._tableCreators.append(tc)

    def readDirs(self, files):
        """Read available subfolders from the files

        Arguments:
        files -- List of strings for paths to files, or list of TFiles

        For each file, loop over 'possibleDirs', and read the
        subfolders of first one that exists.

        Returns a PlotterFolder if at least one file for which one of
        'possibleDirs' exists. Otherwise, return None to signal that
        there is nothing available for this PlotFolder.
        """
        subFolders = None
        if self._plotFolder.loopSubFolders():
            subFolders = []
        possibleDirFound = False
        for fname in files:
            isOpenFile = isinstance(fname, ROOT.TFile)
            if isOpenFile:
                tfile = fname
            else:
                tfile = ROOT.TFile.Open(fname)
            for pd in self._possibleDirs:
                d = tfile.Get(pd)
                if d:
                    possibleDirFound = True
                    if subFolders is not None:
                        subf = []
                        for key in d.GetListOfKeys():
                            if isinstance(key.ReadObj(), ROOT.TDirectory):
                                subf.append(key.GetName())
                        subFolders.append(subf)
                    break

            if not isOpenFile:
                tfile.Close()

        if not possibleDirFound:
            return None

        return PlotterFolder(self._name, self._possibleDirs, subFolders, self._plotFolder, self._fallbackNames, self._fallbackDqmSubFolders, self._tableCreators)

class PlotterTableItem:
    def __init__(self, possibleDirs, tableCreator):
        self._possibleDirs = possibleDirs
        self._tableCreator = tableCreator

    def create(self, openFiles, legendLabels, dqmSubFolder):
        if isinstance(dqmSubFolder, list):
            if len(dqmSubFolder) != len(openFiles):
                raise Exception("When dqmSubFolder is a list, len(dqmSubFolder) should be len(openFiles), now they are %d and %d" % (len(dqmSubFolder), len(openFiles)))
        else:
            dqmSubFolder = [dqmSubFolder]*len(openFiles)
        dqmSubFolder = [sf.subfolder if sf is not None else None for sf in dqmSubFolder]

        tbl = []
        for f, sf in zip(openFiles, dqmSubFolder):
            data = None
            tdir = _getDirectory(f, self._possibleDirs, sf)
            if tdir is not None:
                data = self._tableCreator.create(tdir)
            tbl.append(data)

        # Check if we have any content
        allNones = True
        colLen = 0
        for col in tbl:
            if col is not None:
                allNones = False
                colLen = len(col)
                break
        if allNones:
            return None

        # Replace all None columns with lists of column length
        for i in xrange(len(tbl)):
            if tbl[i] is None:
                tbl[i] = [None]*colLen

        return html.Table(columnHeaders=legendLabels, rowHeaders=self._tableCreator.headers(), table=tbl,
                          purpose=self._tableCreator.getPurpose(), page=self._tableCreator.getPage(), section=self._tableCreator.getSection(dqmSubFolder[0]))

class Plotter:
    """Contains PlotFolders, i.e. the information what plots to do, and creates a helper object to actually produce the plots."""
    def __init__(self):
        self._plots = []

        _absoluteSize = True
        if _absoluteSize:
            font = 43
            titleSize = 22
            labelSize = 22
            statSize = 14
        else:
            font = 42
            titleSize = 0.05
            labelSize = 0.05
            statSize = 0.025

        ROOT.gROOT.SetStyle("Plain")
        ROOT.gStyle.SetPadRightMargin(0.07)
        ROOT.gStyle.SetPadLeftMargin(0.13)
        ROOT.gStyle.SetTitleFont(font, "XYZ")
        ROOT.gStyle.SetTitleSize(titleSize, "XYZ")
        ROOT.gStyle.SetTitleOffset(1.2, "Y")
        #ROOT.gStyle.SetTitleFontSize(0.05)
        ROOT.gStyle.SetLabelFont(font, "XYZ")
        ROOT.gStyle.SetLabelSize(labelSize, "XYZ")
        ROOT.gStyle.SetTextSize(labelSize)
        ROOT.gStyle.SetStatFont(font)
        ROOT.gStyle.SetStatFontSize(statSize)

        ROOT.TH1.AddDirectory(False)
        ROOT.TGaxis.SetMaxDigits(4)

    def append(self, *args, **kwargs):
        """Append a plot folder to the plotter.

        All arguments are forwarded to the constructor of PlotterItem.
        """
        self._plots.append(PlotterItem(*args, **kwargs))

    def appendTable(self, attachToFolder, *args, **kwargs):
        for plotterItem in self._plots:
            if plotterItem.getName() == attachToFolder:
                plotterItem.appendTableCreator(PlotterTableItem(*args, **kwargs))
                return
        raise Exception("Did not find plot folder '%s' when trying to attach a table creator to it" % attachToFolder)

<<<<<<< HEAD
=======
    def clear(self):
        """Remove all plot folders and tables"""
        self._plots = []

>>>>>>> 9d1bd68b
    def getPlotFolderNames(self):
        return [item.getName() for item in self._plots]

    def getPlotFolders(self):
        return [item.getPlotFolder() for item in self._plots]

    def getPlotFolder(self, name):
        for item in self._plots:
            if item.getName() == name:
                return item.getPlotFolder()
        raise Exception("No PlotFolder named '%s'" % name)

    def readDirs(self, *files):
        """Returns PlotterInstance object, which knows how exactly to produce the plots for these files"""
        return PlotterInstance([plotterItem.readDirs(files) for plotterItem in self._plots])<|MERGE_RESOLUTION|>--- conflicted
+++ resolved
@@ -2243,13 +2243,10 @@
                 return
         raise Exception("Did not find plot folder '%s' when trying to attach a table creator to it" % attachToFolder)
 
-<<<<<<< HEAD
-=======
     def clear(self):
         """Remove all plot folders and tables"""
         self._plots = []
 
->>>>>>> 9d1bd68b
     def getPlotFolderNames(self):
         return [item.getName() for item in self._plots]
 
