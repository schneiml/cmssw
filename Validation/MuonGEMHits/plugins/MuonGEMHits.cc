--- conflicted
+++ resolved
@@ -68,11 +68,6 @@
 void
 MuonGEMHits::analyze(const edm::Event& iEvent, const edm::EventSetup& iSetup)
 {
-<<<<<<< HEAD
-  if (hasGEMGeometry_) {
-    theGEMHitsValidation->analyze(iEvent,iSetup);  
-    theGEMSimTrackMatch->analyze(iEvent,iSetup);  
-=======
   using namespace edm;
   try{
     iSetup.get<MuonGeometryRecord>().get(gem_geom);
@@ -82,7 +77,6 @@
 
     theGEMSimTrackMatch->setGeometry(gem_geometry_);
     theGEMSimTrackMatch->analyze(iEvent,iSetup );  
->>>>>>> 49fe0191
   }
   catch( edm::eventsetup::NoProxyException<GEMGeometry>& e) {
       edm::LogError("MuonGEMHits") << "+++ Error : GEM geometry is unavailable during event loop. +++\n";
@@ -105,24 +99,6 @@
 void 
 MuonGEMHits::beginRun(edm::Run const&, edm::EventSetup const& iSetup)
 {
-<<<<<<< HEAD
-  iSetup.get<MuonGeometryRecord>().get(gem_geom);
-  try{
-    gem_geometry_ = &*gem_geom;
-    hasGEMGeometry_ = true;
-  }
-  catch(edm::eventsetup::NoProxyException<GEMGeometry>& e){
-    edm::LogError("MuonGEMHits") << "+++ Error : GEM geometry is unavailable. +++\n";
-    return;
-  }
-  dbe_->setCurrentFolder("MuonGEMHitsV/GEMHitsTask");
-  
-  if( hasGEMGeometry_ ) {
-    theGEMHitsValidation->setGeometry(gem_geometry_);
-    theGEMHitsValidation->bookHisto();
-    theGEMSimTrackMatch->setGeometry(gem_geometry_);
-    theGEMSimTrackMatch->bookHisto();
-=======
   try{
     iSetup.get<MuonGeometryRecord>().get(gem_geom);
     gem_geometry_ = &*gem_geom;
@@ -131,7 +107,6 @@
   } 
   catch( edm::eventsetup::NoProxyException<GEMGeometry>& e) {
       edm::LogError("MuonGEMHits") << "+++ Error : GEM geometry is unavailable. +++\n";
->>>>>>> 49fe0191
   }
 }
 
