#ifndef GEMStripDigiValidation_H
#define GEMStripDigiValidation_H

#include "DQMServices/Core/interface/DQMStore.h"
#include "DQMServices/Core/interface/MonitorElement.h"
#include "Geometry/GEMGeometry/interface/GEMGeometry.h"

#include "FWCore/Framework/interface/Event.h"
#include "FWCore/Framework/interface/ESHandle.h"
#include "FWCore/Framework/interface/EDAnalyzer.h"
#include "FWCore/Utilities/interface/InputTag.h"
#include "FWCore/MessageLogger/interface/MessageLogger.h"

#include "Validation/MuonGEMHits/interface/GEMBaseValidation.h"

#include "DataFormats/Common/interface/Handle.h"
#include "DataFormats/GEMDigi/interface/GEMDigiCollection.h"
#include <TMath.h>

class GEMStripDigiValidation : public GEMBaseValidation
{
public:
  GEMStripDigiValidation(DQMStore* dbe,
                         const edm::InputTag & inputTag);
  ~GEMStripDigiValidation();
  void analyze(const edm::Event& e, const edm::EventSetup&);
  void bookHisto() ; 
 private:

<<<<<<< HEAD
  MonitorElement* theStrip_xy[2][2];
=======
  MonitorElement* theStrip_xy[2][3][2];
>>>>>>> fb5e1148
  MonitorElement* theStrip_phistrip[2][3][2];
  MonitorElement* theStrip[2][3][2];
  MonitorElement* theStrip_bx[2][2];
  MonitorElement* theStrip_zr_rm1;
  MonitorElement* theStrip_zr_rp1;

};

#endif<|MERGE_RESOLUTION|>--- conflicted
+++ resolved
@@ -27,11 +27,7 @@
   void bookHisto() ; 
  private:
 
-<<<<<<< HEAD
-  MonitorElement* theStrip_xy[2][2];
-=======
   MonitorElement* theStrip_xy[2][3][2];
->>>>>>> fb5e1148
   MonitorElement* theStrip_phistrip[2][3][2];
   MonitorElement* theStrip[2][3][2];
   MonitorElement* theStrip_bx[2][2];
