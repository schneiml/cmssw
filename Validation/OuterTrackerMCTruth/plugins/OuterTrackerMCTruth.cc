// -*- C++ -*-
//
// Package:    OuterTrackerMCTruth
// Class:      OuterTrackerMCTruth
// 
/**\class OuterTrackerMCTruth OuterTrackerMCTruth.cc Validation/OuterTrackerMCTruth/plugins/OuterTrackerMCTruth.cc

 Description: [one line class summary]

 Implementation:
     [Notes on implementation]
*/
//
// Original Author:  Lieselotte Moreels
//         Created:  Fri, 13 Jun 2014 09:57:34 GMT
// $Id$
//
//

// system include files
#include <memory>
#include <vector>
#include <numeric>
#include <fstream>
#include <math.h>
#include "TNamed.h"
#include "FWCore/MessageLogger/interface/MessageLogger.h"
#include "FWCore/ServiceRegistry/interface/Service.h"

<<<<<<< HEAD
#include "DataFormats/Common/interface/DetSetVector.h"
#include "DataFormats/Common/interface/DetSetVectorNew.h"
#include "DQM/SiStripCommon/interface/SiStripFolderOrganizer.h"
#include "Validation/OuterTrackerMCTruth/interface/OuterTrackerMCTruth.h"
#include "DQMServices/Core/interface/DQMStore.h"
#include "DQMServices/Core/interface/MonitorElement.h"
#include "DataFormats/SiPixelCluster/interface/SiPixelCluster.h"

=======
//#include "CalibTracker/Records/interface/SiStripDetCablingRcd.h"
//#include "CalibFormats/SiStripObjects/interface/SiStripDetCabling.h"
//#include "CondFormats/DataRecord/interface/SiStripCondDataRecords.h"
//#include "CondFormats/SiStripObjects/interface/SiStripNoises.h"
//#include "CalibFormats/SiStripObjects/interface/SiStripGain.h"
//#include "CalibFormats/SiStripObjects/interface/SiStripQuality.h"
//#include "DataFormats/SiStripCluster/interface/SiStripClusterCollection.h"
#include "DataFormats/Common/interface/DetSetVector.h"
#include "DataFormats/Common/interface/DetSetVectorNew.h"
//#include "DataFormats/SiStripCluster/interface/SiStripCluster.h"
#include "DQM/SiStripCommon/interface/SiStripFolderOrganizer.h"
//#include "DQM/SiStripCommon/interface/SiStripHistoId.h"
#include "Validation/OuterTrackerMCTruth/interface/OuterTrackerMCTruth.h"
#include "DQMServices/Core/interface/DQMStore.h"
#include "DQMServices/Core/interface/MonitorElement.h"
//#include "DataFormats/SiStripDetId/interface/StripSubdetector.h"
//#include "DataFormats/SiStripDetId/interface/SiStripSubStructure.h"
//#include "CalibTracker/SiStripCommon/interface/SiStripDCSStatus.h"
#include "DataFormats/SiPixelCluster/interface/SiPixelCluster.h"

//#include "DPGAnalysis/SiStripTools/interface/APVCyclePhaseCollection.h"
//#include "DPGAnalysis/SiStripTools/interface/EventWithHistory.h"

//#include "CommonTools/TriggerUtils/interface/GenericTriggerEventFlag.h"

>>>>>>> b37cf0d3
// For TPart_Eta_ICW_1 (TrackingParticles)
#include "SimDataFormats/TrackingAnalysis/interface/TrackingParticle.h"
#include "SimDataFormats/TrackingAnalysis/interface/TrackingVertex.h"
#include "SimTracker/TrackTriggerAssociation/interface/TTClusterAssociationMap.h"
#include "DataFormats/L1TrackTrigger/interface/TTTypes.h"
#include "DataFormats/L1TrackTrigger/interface/TTCluster.h"
#include "Geometry/CommonTopologies/interface/PixelTopology.h"
#include "Geometry/TrackerGeometryBuilder/interface/PixelGeomDetUnit.h"
// For TPart_Eta_Pt10_PS
#include "SimTracker/TrackTriggerAssociation/interface/TTStubAssociationMap.h"
#include "Geometry/TrackerGeometryBuilder/interface/StackedTrackerGeometry.h"
#include "Geometry/Records/interface/StackedTrackerGeometryRecord.h"



#include "TMath.h"
#include <iostream>

//
// constructors and destructor
//
OuterTrackerMCTruth::OuterTrackerMCTruth(const edm::ParameterSet& iConfig)
: dqmStore_(edm::Service<DQMStore>().operator->()), conf_(iConfig)

{
  topFolderName_ = conf_.getParameter<std::string>("TopFolderName");
  
}


OuterTrackerMCTruth::~OuterTrackerMCTruth()
{
	
	// do anything here that needs to be done at desctruction time
	// (e.g. close files, deallocate resources etc.)
	
}


//
// member functions
//

// ------------ method called for each event  ------------
void
OuterTrackerMCTruth::analyze(const edm::Event& iEvent, const edm::EventSetup& iSetup)
{
	
	/// Geometry handles etc
  edm::ESHandle< TrackerGeometry >                GeometryHandle;
  edm::ESHandle< StackedTrackerGeometry >         StackedGeometryHandle;
  const StackedTrackerGeometry*                   theStackedGeometry;
  StackedTrackerGeometry::StackContainerIterator  StackedTrackerIterator;
	
	/// Geometry setup
  /// Set pointers to Geometry
  iSetup.get< TrackerDigiGeometryRecord >().get(GeometryHandle);
  /// Set pointers to Stacked Modules
  iSetup.get< StackedTrackerGeometryRecord >().get(StackedGeometryHandle);
  theStackedGeometry = StackedGeometryHandle.product(); /// Note this is different from the "global" geometry
	
	
	/// TrackingParticles
	edm::Handle< std::vector< TrackingParticle > > TrackingParticleHandle;
	iEvent.getByLabel( "mix", "MergedTrackTruth", TrackingParticleHandle );
	/// Track Trigger
	edm::Handle< edmNew::DetSetVector< TTCluster< Ref_PixelDigi_ > > > PixelDigiTTClusterHandle;	// same for stubs
	iEvent.getByLabel( "TTClustersFromPixelDigis", "ClusterInclusive", PixelDigiTTClusterHandle );
	/// Track Trigger MC Truth
	edm::Handle< TTClusterAssociationMap< Ref_PixelDigi_ > > MCTruthTTClusterHandle;
	iEvent.getByLabel( "TTClusterAssociatorFromPixelDigis", "ClusterInclusive", MCTruthTTClusterHandle );
	edm::Handle< TTStubAssociationMap< Ref_PixelDigi_ > >    MCTruthTTStubHandle;
	iEvent.getByLabel( "TTStubAssociatorFromPixelDigis", "StubAccepted",        MCTruthTTStubHandle );
	
	
	/// Go on only if there are TrackingParticles
  if( TrackingParticleHandle->size() > 0)
  {
  	/// Loop over the TrackingParticles
		unsigned int tpCnt = 0;
		std::vector< TrackingParticle >::const_iterator iterTP;
		for(iterTP = TrackingParticleHandle->begin(); iterTP !=	TrackingParticleHandle->end(); ++iterTP)
		{
			/// Get the corresponding vertex
			/// Assume perfectly round beamspot
			/// Correct and get the correct TrackingParticle Vertex position wrt beam center
			if ( iterTP->vertex().rho() >= 2 )
				continue;
			
			/// Check beamspot and correction
			SimVtx_XY->Fill( iterTP->vertex().x(), iterTP->vertex().y() );
			SimVtx_RZ->Fill( iterTP->vertex().z(), iterTP->vertex().rho() );
			
			/// Here we have only tracks form primary vertices
			/// Check Pt spectrum and pseudorapidity for over-threshold tracks
			TPart_Pt->Fill( iterTP->p4().pt() );
			if ( iterTP->p4().pt() > 10.0 )
			{
				TPart_Eta_Pt10->Fill( iterTP->momentum().eta() );
				TPart_Phi_Pt10->Fill( iterTP->momentum().phi() > M_PI ?
															iterTP->momentum().phi() - 2*M_PI :
															iterTP->momentum().phi() );
			}

			
			/// Eta coverage
			/// Make the pointer
  		edm::Ptr<TrackingParticle> tempTPPtr( TrackingParticleHandle, tpCnt++ );
			
			/// Search the cluster MC map
			std::vector< edm::Ref< edmNew::DetSetVector< TTCluster< Ref_PixelDigi_ > >, TTCluster< Ref_PixelDigi_ > > > theseClusters = MCTruthTTClusterHandle->findTTClusterRefs( tempTPPtr );
			
			if ( theseClusters.size() > 0 )
			{
				
				bool normIClu = false;
				bool normOClu = false;
				
				/// Loop over the Clusters
				for ( unsigned int jc = 0; jc < theseClusters.size(); jc++ )
				{
					/// Check if it is good
					bool genuineClu = MCTruthTTClusterHandle->isGenuine( theseClusters.at(jc) );
					if ( !genuineClu )
						continue;
					
					unsigned int stackMember = theseClusters.at(jc)->getStackMember();
					unsigned int clusterWidth = theseClusters.at(jc)->findWidth();
					
					if ( stackMember == 0 )
					{
						if ( normIClu == false )
						{
							TPart_Eta_INormalization->Fill( tempTPPtr->momentum().eta() );
							normIClu = true;
						}
						
						if ( clusterWidth == 1 )
						{
							TPart_Eta_ICW_1->Fill( tempTPPtr->momentum().eta() );
						}
						else if ( clusterWidth == 2 )
						{
							TPart_Eta_ICW_2->Fill( tempTPPtr->momentum().eta() );
						}
						else
						{
							TPart_Eta_ICW_3->Fill( tempTPPtr->momentum().eta() );
						}
					}
					if ( stackMember == 1 )
					{
						if ( normOClu == false )
            {
							TPart_Eta_ONormalization->Fill( tempTPPtr->momentum().eta() );
							normOClu = true;
						}
						
						if ( clusterWidth == 1 )
						{
							TPart_Eta_OCW_1->Fill( tempTPPtr->momentum().eta() );
						}
						else if ( clusterWidth == 2 )
						{
							TPart_Eta_OCW_2->Fill( tempTPPtr->momentum().eta() );
						}
						else
						{
							TPart_Eta_OCW_3->Fill( tempTPPtr->momentum().eta() );
						}
					}
				}
			}
			
			/// Search the stub MC truth map
			std::vector< edm::Ref< edmNew::DetSetVector< TTStub< Ref_PixelDigi_ > >, TTStub< Ref_PixelDigi_ > > > theseStubs = MCTruthTTStubHandle->findTTStubRefs( tempTPPtr );

			if ( tempTPPtr->p4().pt() <= 10 )
			continue;

			if ( theseStubs.size() > 0 )
			{
				bool normStub = false;

				/// Loop over the Stubs
				for ( unsigned int js = 0; js < theseStubs.size(); js++ )
				{
					/// Check if it is good
					bool genuineStub = MCTruthTTStubHandle->isGenuine( theseStubs.at(js) );
					if ( !genuineStub )
						continue;

					if ( normStub == false )
					{
						TPart_Eta_Pt10_Normalization->Fill( tempTPPtr->momentum().eta() );
						normStub = true;
					}
					/// Classify the stub
					StackedTrackerDetId stDetId( theseStubs.at(js)->getDetId() );
					/// Check if there are PS modules in seed or candidate
					const GeomDetUnit* det0 = theStackedGeometry->idToDetUnit( stDetId, 0 );
					const GeomDetUnit* det1 = theStackedGeometry->idToDetUnit( stDetId, 1 );
					/// Find pixel pitch and topology related information
					const PixelGeomDetUnit* pix0 = dynamic_cast< const PixelGeomDetUnit* >( det0 );
					const PixelGeomDetUnit* pix1 = dynamic_cast< const PixelGeomDetUnit* >( det1 );
					const PixelTopology* top0 = dynamic_cast< const PixelTopology* >( &(pix0->specificTopology()) );
					const PixelTopology* top1 = dynamic_cast< const PixelTopology* >( &(pix1->specificTopology()) );
					int cols0 = top0->ncolumns();
					int cols1 = top1->ncolumns();
					int ratio = cols0/cols1; /// This assumes the ratio is integer!

					if ( ratio == 1 ) /// 2S Modules
					{
						TPart_Eta_Pt10_Num2S->Fill( tempTPPtr->momentum().eta() );
					}
					else /// PS
					{
						TPart_Eta_Pt10_NumPS->Fill( tempTPPtr->momentum().eta() );
					}
				} /// End of loop over the Stubs generated by this TrackingParticle
			}
		}	// end loop TrackingParticles
  } // end if there are TrackingParticles
<<<<<<< HEAD
=======
	
>>>>>>> b37cf0d3
}


// ------------ method called once each job just before starting event loop  ------------
void
OuterTrackerMCTruth::beginRun(const edm::Run& run, const edm::EventSetup& es)
{
	
	SiStripFolderOrganizer folder_organizer;
	folder_organizer.setSiStripFolderName(topFolderName_);
	folder_organizer.setSiStripFolder();
	
	dqmStore_->setCurrentFolder(topFolderName_+"/MCTruth/");
	
	/// TrackingParticle and TrackingVertex
	edm::ParameterSet psTPart_Pt =  conf_.getParameter<edm::ParameterSet>("TH1TPart_Pt");
	std::string HistoName = "TPart_Pt";
	TPart_Pt = dqmStore_->book1D(HistoName, HistoName,
																			psTPart_Pt.getParameter<int32_t>("Nbinsx"),
																			psTPart_Pt.getParameter<double>("xmin"),
																			psTPart_Pt.getParameter<double>("xmax"));
	TPart_Pt->setAxisTitle("TPart_Pt", 1);
	TPart_Pt->setAxisTitle("Number of Events", 2);
	
	edm::ParameterSet psTPart_Angle_Pt10 =  conf_.getParameter<edm::ParameterSet>("TH1TPart_Angle_Pt10");
	HistoName = "TPart_Eta_Pt10";
	TPart_Eta_Pt10 = dqmStore_->book1D(HistoName, HistoName,
																			psTPart_Angle_Pt10.getParameter<int32_t>("Nbinsx"),
																			psTPart_Angle_Pt10.getParameter<double>("xmin"),
																			psTPart_Angle_Pt10.getParameter<double>("xmax"));
	TPart_Eta_Pt10->setAxisTitle("TPart_Eta_Pt10", 1);
	TPart_Eta_Pt10->setAxisTitle("Number of Events", 2);
	
	HistoName = "TPart_Phi_Pt10";
	TPart_Phi_Pt10 = dqmStore_->book1D(HistoName, HistoName,
																			psTPart_Angle_Pt10.getParameter<int32_t>("Nbinsx"),
																			psTPart_Angle_Pt10.getParameter<double>("xmin"),
																			psTPart_Angle_Pt10.getParameter<double>("xmax"));
	TPart_Phi_Pt10->setAxisTitle("TPart_Phi_Pt10", 1);
	TPart_Phi_Pt10->setAxisTitle("Number of Events", 2);
	
	edm::ParameterSet psSimVtx_XY =  conf_.getParameter<edm::ParameterSet>("TH1SimVtx_XY");
	HistoName = "SimVtx_XY";
	SimVtx_XY = dqmStore_->book2D(HistoName, HistoName,
																			psSimVtx_XY.getParameter<int32_t>("Nbinsx"),
																			psSimVtx_XY.getParameter<double>("xmin"),
																			psSimVtx_XY.getParameter<double>("xmax"),
																			psSimVtx_XY.getParameter<int32_t>("Nbinsy"),
																			psSimVtx_XY.getParameter<double>("ymin"),
																			psSimVtx_XY.getParameter<double>("ymax"));
	SimVtx_XY->setAxisTitle("SimVtx x", 1);
	SimVtx_XY->setAxisTitle("SimVtx y", 2);
	
	edm::ParameterSet psSimVtx_RZ =  conf_.getParameter<edm::ParameterSet>("TH1SimVtx_RZ");
	HistoName = "SimVtx_RZ";
	SimVtx_RZ = dqmStore_->book2D(HistoName, HistoName,
																			psSimVtx_RZ.getParameter<int32_t>("Nbinsx"),
																			psSimVtx_RZ.getParameter<double>("xmin"),
																			psSimVtx_RZ.getParameter<double>("xmax"),
																			psSimVtx_RZ.getParameter<int32_t>("Nbinsy"),
																			psSimVtx_RZ.getParameter<double>("ymin"),
																			psSimVtx_RZ.getParameter<double>("ymax"));
	SimVtx_RZ->setAxisTitle("SimVtx z", 1);
	SimVtx_RZ->setAxisTitle("SimVtx #rho", 2);
	
	
	/// Eta distribution of Tracking Particles (Cluster width)
	// Inner
	edm::ParameterSet psTPart_Eta_CW =  conf_.getParameter<edm::ParameterSet>("TH1TPart_Eta_CW");
	HistoName = "TPart_Eta_ICW_1";
	TPart_Eta_ICW_1 = dqmStore_->book1D(HistoName, HistoName,
																			psTPart_Eta_CW.getParameter<int32_t>("Nbinsx"),
																			psTPart_Eta_CW.getParameter<double>("xmin"),
																			psTPart_Eta_CW.getParameter<double>("xmax"));
	TPart_Eta_ICW_1->setAxisTitle("TPart_Eta_ICW_1", 1);
	TPart_Eta_ICW_1->setAxisTitle("Number of Events", 2);
	
	HistoName = "TPart_Eta_ICW_2";
	TPart_Eta_ICW_2 = dqmStore_->book1D(HistoName, HistoName,
																			psTPart_Eta_CW.getParameter<int32_t>("Nbinsx"),
																			psTPart_Eta_CW.getParameter<double>("xmin"),
																			psTPart_Eta_CW.getParameter<double>("xmax"));
	TPart_Eta_ICW_2->setAxisTitle("TPart_Eta_ICW_2", 1);
	TPart_Eta_ICW_2->setAxisTitle("Number of Events", 2);
	
	HistoName = "TPart_Eta_ICW_3";
	TPart_Eta_ICW_3 = dqmStore_->book1D(HistoName, HistoName,
																			psTPart_Eta_CW.getParameter<int32_t>("Nbinsx"),
																			psTPart_Eta_CW.getParameter<double>("xmin"),
																			psTPart_Eta_CW.getParameter<double>("xmax"));
	TPart_Eta_ICW_3->setAxisTitle("TPart_Eta_ICW_3", 1);
	TPart_Eta_ICW_3->setAxisTitle("Number of Events", 2);
	
	HistoName = "TPart_Eta_INormalization";
	TPart_Eta_INormalization = dqmStore_->book1D(HistoName, HistoName,
																							 psTPart_Eta_CW.getParameter<int32_t>("Nbinsx"),
																							 psTPart_Eta_CW.getParameter<double>("xmin"),
																							 psTPart_Eta_CW.getParameter<double>("xmax"));
	TPart_Eta_INormalization->setAxisTitle("TPart_Eta_INormalization", 1);
	TPart_Eta_INormalization->setAxisTitle("Number of Events", 2);
	
	
	// Outer
	HistoName = "TPart_Eta_OCW_1";
	TPart_Eta_OCW_1 = dqmStore_->book1D(HistoName, HistoName,
																			psTPart_Eta_CW.getParameter<int32_t>("Nbinsx"),
																			psTPart_Eta_CW.getParameter<double>("xmin"),
																			psTPart_Eta_CW.getParameter<double>("xmax"));
	TPart_Eta_OCW_1->setAxisTitle("TPart_Eta_OCW_1", 1);
	TPart_Eta_OCW_1->setAxisTitle("Number of Events", 2);
	
	HistoName = "TPart_Eta_OCW_2";
	TPart_Eta_OCW_2 = dqmStore_->book1D(HistoName, HistoName,
																			psTPart_Eta_CW.getParameter<int32_t>("Nbinsx"),
																			psTPart_Eta_CW.getParameter<double>("xmin"),
																			psTPart_Eta_CW.getParameter<double>("xmax"));
	TPart_Eta_OCW_2->setAxisTitle("TPart_Eta_OCW_2", 1);
	TPart_Eta_OCW_2->setAxisTitle("Number of Events", 2);
	
	HistoName = "TPart_Eta_OCW_3";
	TPart_Eta_OCW_3 = dqmStore_->book1D(HistoName, HistoName,
																			psTPart_Eta_CW.getParameter<int32_t>("Nbinsx"),
																			psTPart_Eta_CW.getParameter<double>("xmin"),
																			psTPart_Eta_CW.getParameter<double>("xmax"));
	TPart_Eta_OCW_3->setAxisTitle("TPart_Eta_OCW_3", 1);
	TPart_Eta_OCW_3->setAxisTitle("Number of Events", 2);
	
	HistoName = "TPart_Eta_ONormalization";
	TPart_Eta_ONormalization = dqmStore_->book1D(HistoName, HistoName,
																							 psTPart_Eta_CW.getParameter<int32_t>("Nbinsx"),
																							 psTPart_Eta_CW.getParameter<double>("xmin"),
																							 psTPart_Eta_CW.getParameter<double>("xmax"));
	TPart_Eta_ONormalization->setAxisTitle("TPart_Eta_ONormalization", 1);
	TPart_Eta_ONormalization->setAxisTitle("Number of Events", 2);
	
	
	
	/// Eta distribution of Tracking Particles (Stubs in PS/2S modules)
	edm::ParameterSet psTPart_Eta_PS2S =  conf_.getParameter<edm::ParameterSet>("TH1TPart_Eta_PS2S");
	HistoName = "TPart_Eta_Pt10_Normalization";
	TPart_Eta_Pt10_Normalization = dqmStore_->book1D(HistoName, HistoName,
																			psTPart_Eta_PS2S.getParameter<int32_t>("Nbinsx"),
																			psTPart_Eta_PS2S.getParameter<double>("xmin"),
																			psTPart_Eta_PS2S.getParameter<double>("xmax"));
	TPart_Eta_Pt10_Normalization->setAxisTitle("TPart_Eta_Pt10_Normalization", 1);
	TPart_Eta_Pt10_Normalization->setAxisTitle("Average nb. of Stubs", 2);
	
	HistoName = "TPart_Eta_Pt10_NumPS";
	TPart_Eta_Pt10_NumPS = dqmStore_->book1D(HistoName, HistoName,
																			psTPart_Eta_PS2S.getParameter<int32_t>("Nbinsx"),
																			psTPart_Eta_PS2S.getParameter<double>("xmin"),
																			psTPart_Eta_PS2S.getParameter<double>("xmax"));
	TPart_Eta_Pt10_NumPS->setAxisTitle("TPart_Eta_Pt10_NumPS", 1);
	TPart_Eta_Pt10_NumPS->setAxisTitle("Average nb. of Stubs", 2);
	
	HistoName = "TPart_Eta_Pt10_Num2S";
	TPart_Eta_Pt10_Num2S = dqmStore_->book1D(HistoName, HistoName,
																			psTPart_Eta_PS2S.getParameter<int32_t>("Nbinsx"),
																			psTPart_Eta_PS2S.getParameter<double>("xmin"),
																			psTPart_Eta_PS2S.getParameter<double>("xmax"));
	TPart_Eta_Pt10_Num2S->setAxisTitle("TPart_Eta_Pt10_Num2S", 1);
	TPart_Eta_Pt10_Num2S->setAxisTitle("Average nb. of Stubs", 2);
	
<<<<<<< HEAD
	edm::ParameterSet psTPart_AbsEta_PS2S =  conf_.getParameter<edm::ParameterSet>("TH1TPart_AbsEta_PS2S");
	HistoName = "TPart_AbsEta_Pt10_Normalization";
	TPart_AbsEta_Pt10_Normalization = dqmStore_->book1D(HistoName, HistoName,
																			psTPart_AbsEta_PS2S.getParameter<int32_t>("Nbinsx"),
																			psTPart_AbsEta_PS2S.getParameter<double>("xmin"),
																			psTPart_AbsEta_PS2S.getParameter<double>("xmax"));
	TPart_AbsEta_Pt10_Normalization->setAxisTitle("TPart_AbsEta_Pt10_Normalization", 1);
	TPart_AbsEta_Pt10_Normalization->setAxisTitle("Average nb. of Stubs", 2);
	
	HistoName = "TPart_AbsEta_Pt10_NumPS";
	TPart_AbsEta_Pt10_NumPS = dqmStore_->book1D(HistoName, HistoName,
																			psTPart_AbsEta_PS2S.getParameter<int32_t>("Nbinsx"),
																			psTPart_AbsEta_PS2S.getParameter<double>("xmin"),
																			psTPart_AbsEta_PS2S.getParameter<double>("xmax"));
	TPart_AbsEta_Pt10_NumPS->setAxisTitle("TPart_AbsEta_Pt10_NumPS", 1);
	TPart_AbsEta_Pt10_NumPS->setAxisTitle("Average nb. of Stubs", 2);
	
	HistoName = "TPart_AbsEta_Pt10_Num2S";
	TPart_AbsEta_Pt10_Num2S = dqmStore_->book1D(HistoName, HistoName,
																			psTPart_AbsEta_PS2S.getParameter<int32_t>("Nbinsx"),
																			psTPart_AbsEta_PS2S.getParameter<double>("xmin"),
																			psTPart_AbsEta_PS2S.getParameter<double>("xmax"));
	TPart_AbsEta_Pt10_Num2S->setAxisTitle("TPart_AbsEta_Pt10_Num2S", 1);
	TPart_AbsEta_Pt10_Num2S->setAxisTitle("Average nb. of Stubs", 2);
	
=======
>>>>>>> b37cf0d3
}//end of method


// ------------ method called once each job just after ending the event loop  ------------
void 
OuterTrackerMCTruth::endJob(void) 
{
	
}

//define this as a plug-in
DEFINE_FWK_MODULE(OuterTrackerMCTruth);<|MERGE_RESOLUTION|>--- conflicted
+++ resolved
@@ -27,16 +27,6 @@
 #include "FWCore/MessageLogger/interface/MessageLogger.h"
 #include "FWCore/ServiceRegistry/interface/Service.h"
 
-<<<<<<< HEAD
-#include "DataFormats/Common/interface/DetSetVector.h"
-#include "DataFormats/Common/interface/DetSetVectorNew.h"
-#include "DQM/SiStripCommon/interface/SiStripFolderOrganizer.h"
-#include "Validation/OuterTrackerMCTruth/interface/OuterTrackerMCTruth.h"
-#include "DQMServices/Core/interface/DQMStore.h"
-#include "DQMServices/Core/interface/MonitorElement.h"
-#include "DataFormats/SiPixelCluster/interface/SiPixelCluster.h"
-
-=======
 //#include "CalibTracker/Records/interface/SiStripDetCablingRcd.h"
 //#include "CalibFormats/SiStripObjects/interface/SiStripDetCabling.h"
 //#include "CondFormats/DataRecord/interface/SiStripCondDataRecords.h"
@@ -62,7 +52,6 @@
 
 //#include "CommonTools/TriggerUtils/interface/GenericTriggerEventFlag.h"
 
->>>>>>> b37cf0d3
 // For TPart_Eta_ICW_1 (TrackingParticles)
 #include "SimDataFormats/TrackingAnalysis/interface/TrackingParticle.h"
 #include "SimDataFormats/TrackingAnalysis/interface/TrackingVertex.h"
@@ -286,10 +275,7 @@
 			}
 		}	// end loop TrackingParticles
   } // end if there are TrackingParticles
-<<<<<<< HEAD
-=======
-	
->>>>>>> b37cf0d3
+	
 }
 
 
@@ -453,34 +439,6 @@
 	TPart_Eta_Pt10_Num2S->setAxisTitle("TPart_Eta_Pt10_Num2S", 1);
 	TPart_Eta_Pt10_Num2S->setAxisTitle("Average nb. of Stubs", 2);
 	
-<<<<<<< HEAD
-	edm::ParameterSet psTPart_AbsEta_PS2S =  conf_.getParameter<edm::ParameterSet>("TH1TPart_AbsEta_PS2S");
-	HistoName = "TPart_AbsEta_Pt10_Normalization";
-	TPart_AbsEta_Pt10_Normalization = dqmStore_->book1D(HistoName, HistoName,
-																			psTPart_AbsEta_PS2S.getParameter<int32_t>("Nbinsx"),
-																			psTPart_AbsEta_PS2S.getParameter<double>("xmin"),
-																			psTPart_AbsEta_PS2S.getParameter<double>("xmax"));
-	TPart_AbsEta_Pt10_Normalization->setAxisTitle("TPart_AbsEta_Pt10_Normalization", 1);
-	TPart_AbsEta_Pt10_Normalization->setAxisTitle("Average nb. of Stubs", 2);
-	
-	HistoName = "TPart_AbsEta_Pt10_NumPS";
-	TPart_AbsEta_Pt10_NumPS = dqmStore_->book1D(HistoName, HistoName,
-																			psTPart_AbsEta_PS2S.getParameter<int32_t>("Nbinsx"),
-																			psTPart_AbsEta_PS2S.getParameter<double>("xmin"),
-																			psTPart_AbsEta_PS2S.getParameter<double>("xmax"));
-	TPart_AbsEta_Pt10_NumPS->setAxisTitle("TPart_AbsEta_Pt10_NumPS", 1);
-	TPart_AbsEta_Pt10_NumPS->setAxisTitle("Average nb. of Stubs", 2);
-	
-	HistoName = "TPart_AbsEta_Pt10_Num2S";
-	TPart_AbsEta_Pt10_Num2S = dqmStore_->book1D(HistoName, HistoName,
-																			psTPart_AbsEta_PS2S.getParameter<int32_t>("Nbinsx"),
-																			psTPart_AbsEta_PS2S.getParameter<double>("xmin"),
-																			psTPart_AbsEta_PS2S.getParameter<double>("xmax"));
-	TPart_AbsEta_Pt10_Num2S->setAxisTitle("TPart_AbsEta_Pt10_Num2S", 1);
-	TPart_AbsEta_Pt10_Num2S->setAxisTitle("Average nb. of Stubs", 2);
-	
-=======
->>>>>>> b37cf0d3
 }//end of method
 
 
