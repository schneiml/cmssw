--- conflicted
+++ resolved
@@ -39,11 +39,8 @@
     + runTauEff + makeBetterPlots
     + bTagCollectorSequenceMCbcl
     + METPostProcessor
-<<<<<<< HEAD
     + L1GenPostProcessor
-=======
     + bdHadronTrackPostProcessor
->>>>>>> d3632efd
 )
 from Configuration.Eras.Modifier_phase1Pixel_cff import phase1Pixel
 
