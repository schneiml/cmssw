--- conflicted
+++ resolved
@@ -4,14 +4,9 @@
 #include "DQM/L1TMonitor/interface/L1TStage2EMTF.h"
 
 
-<<<<<<< HEAD
-L1TStage2EMTF::L1TStage2EMTF(const edm::ParameterSet& ps) 
-    : emtfToken(consumes<l1t::EMTFDaqOutCollection>(ps.getParameter<edm::InputTag>("emtfSource"))),
-=======
 L1TStage2EMTF::L1TStage2EMTF(const edm::ParameterSet& ps)
     : inputToken(consumes<l1t::EMTFOutputCollection>(ps.getParameter<edm::InputTag>("emtfProducer"))),
       outputToken(consumes<l1t::RegionalMuonCandBxCollection>(ps.getParameter<edm::InputTag>("emtfProducer"))),
->>>>>>> d413df90
       monitorDir(ps.getUntrackedParameter<std::string>("monitorDir", "")),
       verbose(ps.getUntrackedParameter<bool>("verbose", false)) {}
 
@@ -193,23 +188,6 @@
 
   if (verbose) edm::LogInfo("L1TStage2EMTF") << "L1TStage2EMTF: analyze..." << std::endl;
 
-<<<<<<< HEAD
-  edm::Handle<l1t::EMTFDaqOutCollection> EMTFDaqOutCollection;
-  e.getByToken(emtfToken, EMTFDaqOutCollection);
-
-  int nTracks = 0;
- 
-  for (std::vector<l1t::EMTFDaqOut>::const_iterator EMTFDaqOut = EMTFDaqOutCollection->begin(); EMTFDaqOut != EMTFDaqOutCollection->end(); ++EMTFDaqOut) {
-
-    // Event Record Header
-    l1t::emtf::EventHeader EventHeader = EMTFDaqOut->GetEventHeader();
-    int Endcap = EventHeader.Endcap();
-    int Sector = EventHeader.Sector();
-    int RDY = EventHeader.Rdy(); //For csctferrors, check if FMM Signal was good
-
-    // ME Data Record (LCTs)
-    l1t::emtf::MECollection MECollection = EMTFDaqOut->GetMECollection();
-=======
   edm::Handle<l1t::EMTFOutputCollection> EMTFOutputCollection;
   e.getByToken(inputToken, EMTFOutputCollection);
 
@@ -226,44 +204,9 @@
 
     // ME (LCTs) Data Record
     const l1t::emtf::MECollection* MECollection = EMTFOutput->PtrMECollection();
->>>>>>> d413df90
 
     for (std::vector<l1t::emtf::ME>::const_iterator ME = MECollection->begin(); ME != MECollection->end(); ++ME) {
       int Station = ME->Station();
-<<<<<<< HEAD
-      int CSCID_offset = (Sector - 1) * 9;
-      int strip = ME->Strip();
-      int wire = ME->Wire();
-      int CSCID_offset_ring1 = CSCID + (3 * (Sector-1)) + 1; 
-      int CSCID_offset_ring2 = CSCID + (6 * (Sector-1)) - 2;
-      int ring = 0;
-      int bx = ME->TBIN() - 3;
-      bool SE = ME->SE();
-      bool SM = ME->SM();
-      bool BXE = ME->BXE();
-      bool AF = ME->AF();
-
-      if (SE)     emtferrors->Fill(1.5);
-      if (SM)     emtferrors->Fill(2.5);
-      if (BXE)    emtferrors->Fill(3.5);
-      if (AF)     emtferrors->Fill(4.5);
-      if (RDY == 0) emtferrors->Fill(5.5);
-
-      // Get the ring number
-      if (Station == 1 || Station == 0) {
-        if (CSCID > -1 && CSCID < 3) {
-          ring = 1;
-        } else if (CSCID > 2 && CSCID < 6) {
-          ring = 2;
-        } else if (CSCID > 5 && CSCID < 9) {
-          ring = 3;
-        }
-      } else if (Station == 2 || Station == 3 || Station == 4) {
-        if (CSCID > -1 && CSCID < 3) {
-          ring = 1;
-        } else if (CSCID > 2 && CSCID < 9) {
-          ring = 2;
-=======
       int Ring = ME->Ring();
       int Subsector = ME->Subsector();
       int CSC_ID = ME->CSC_ID();
@@ -284,7 +227,6 @@
         } else if (Ring == 3) {
           hist_index = 6;
           chamber_number = ((Sector-1) * 6) + CSC_ID - 4;
->>>>>>> d413df90
         }
         if (Subsector == 2) chamber_number += 3;
         if (chamber_number > 36) chamber_number -= 36;
@@ -332,45 +274,6 @@
       }
     }
 
-<<<<<<< HEAD
-    // SP Output Data Record
-    l1t::emtf::SPCollection SPCollection = EMTFDaqOut->GetSPCollection();
-
-    for (std::vector<l1t::emtf::SP>::const_iterator SP = SPCollection.begin(); SP != SPCollection.end(); ++SP) {
-      int Mode = SP->Mode();
-      float Eta_GMT = SP->Eta_GMT();
-      float Phi_GMT_local_rad = (SP->Phi_GMT() * M_PI/288) + (M_PI/576);
-      float Phi_GMT_global_rad = Phi_GMT_local_rad + (M_PI/12) + (Sector-1)*(M_PI/3);
-      if (Phi_GMT_global_rad > M_PI) Phi_GMT_global_rad -= 2*M_PI;
-      
-
-      switch (Mode) {
-        case 0: {
-          emtfnLCTs->Fill(0);
-          break;
-        }
-        case 1: case 2: case 4: case 8: {
-          emtfnLCTs->Fill(1);
-          break;
-        }
-        case 3: case 5: case 9: case 10: case 12: {
-          emtfnLCTs->Fill(2);
-          break;
-        }
-        case 7: case 11: case 13: case 14: {
-          emtfnLCTs->Fill(3);
-          break;
-        }
-        case 15: {
-          emtfnLCTs->Fill(4);
-          break;
-        }
-      }
-
-      emtfTrackBX->Fill(Endcap * Sector, SP->TBIN() - 3);
-      emtfTrackPt->Fill( (SP->Pt_GMT() - 1) * 0.5 );
-      emtfTrackEta->Fill(Eta_GMT);
-=======
     // SP (Tracks) Data Record
     const l1t::emtf::SPCollection* SPCollection = EMTFOutput->PtrSPCollection();
 
@@ -405,7 +308,6 @@
       emtfTrackBX->Fill(Endcap * (Sector - 0.5), SP->TBIN_num());
       emtfTrackPt->Fill(Pt);
       emtfTrackEta->Fill(Eta);
->>>>>>> d413df90
       emtfTrackPhi->Fill(Phi_GMT_global_rad);
       emtfTrackOccupancy->Fill(Eta, Phi_GMT_global_rad);
       emtfMode->Fill(Mode);
