--- conflicted
+++ resolved
@@ -929,13 +929,8 @@
 
   // if either data or emulator collections are empty, or they have different
   // size, mark the event as bad (this should never occur in normal running)
-<<<<<<< HEAD
-  if (dataCol->isEmpty(currBx) == 0 || emulCol->isEmpty(currBx) == 0 ||
-      (dataCol->size() != emulCol->size()))
-=======
   if (dataCol->isEmpty(currBx) || emulCol->isEmpty(currBx) ||
       (dataCol->size(currBx) != emulCol->size(currBx)))
->>>>>>> 2efa9721
     return false;
 
   while(true) {
