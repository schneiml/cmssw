--- conflicted
+++ resolved
@@ -17,11 +17,4 @@
     subSystemFolder = cms.untracked.string('RPC')
 )
 
-<<<<<<< HEAD
-# DCS
-from DQM.RPCMonitorDigi.RPCDcsInfo_cfi import *
-
-
-=======
->>>>>>> f2d3972c
 rpcTier0Source = cms.Sequence(rpcdigidqm*rpcrechitprobability*rpcEventInfo*rpcFEDIntegrity)
