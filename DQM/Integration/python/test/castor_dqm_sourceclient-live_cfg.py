--- conflicted
+++ resolved
@@ -237,7 +237,6 @@
 ###                           )
 
 process.castorMonitor = cms.EDAnalyzer("CastorMonitorModule",
-<<<<<<< HEAD
                            ### GLOBAL VARIABLES
                            debug = cms.untracked.int32(0), # make debug an int so that different
                                                            # values can trigger different levels of messaging
@@ -287,51 +286,6 @@
                            LastSignalBin = cms.untracked.int32(9),
                            LED_ADC_Thresh = cms.untracked.double(-1000.0)      
                            )
-=======
-       ### GLOBAL VARIABLES
-       debug = cms.untracked.int32(0), # make debug an int so that different
-       # values can trigger different levels of messaging
-       # 0 - no debug infomration
-       # 1 - Program flow in/out
-       # 2 - All major computations
-       # Turn on/off timing diagnostic info
-       showTiming = cms.untracked.bool(False),
-       dump2database = cms.untracked.bool(False),
-       pedestalsInFC = cms.untracked.bool(False),
-       # Define Labels
-       digiLabel = cms.InputTag("castorDigis"),
-       rawLabel = cms.InputTag("rawDataCollector"), #rawDataCollector #source
-       unpackerReportLabel = cms.InputTag("castorDigis"),
-       CastorRecHitLabel = cms.InputTag("castorreco"),
-       CastorTowerLabel = cms.InputTag("CastorTowerReco"),
-       CastorBasicJetsLabel = cms.InputTag("ak7BasicJets"),
-       CastorJetIDLabel = cms.InputTag("ak7CastorJetID"),
-       DataIntMonitor= cms.untracked.bool(True),
-       TowerJetMonitor= cms.untracked.bool(True),
-       DigiMonitor = cms.untracked.bool(True),
-       DigiPerChannel = cms.untracked.bool(True),
-       DigiInFC = cms.untracked.bool(False),
-       RecHitMonitor = cms.untracked.bool(True),
-       RecHitsPerChannel = cms.untracked.bool(True),
-       ChannelQualityMonitor= cms.untracked.bool(True),
-       nThreshold = cms.untracked.double(60),
-       dThreshold = cms.untracked.double(0.1),
-       OfflineMode = cms.untracked.bool(True),
-       averageEnergyMethod = cms.untracked.bool(True),
-       PSMonitor= cms.untracked.bool(True),
-       numberSigma = cms.untracked.double(1.5),
-       thirdRegionThreshold = cms.untracked.double(999999.0),
-       HIMonitor= cms.untracked.bool(True),
-       diagnosticPrescaleTime = cms.untracked.int32(-1),
-       diagnosticPrescaleUpdate = cms.untracked.int32(-1),
-       diagnosticPrescaleLS = cms.untracked.int32(-1),
-       LEDMonitor = cms.untracked.bool(True),
-       LEDPerChannel = cms.untracked.bool(True),
-       FirstSignalBin = cms.untracked.int32(0),
-       LastSignalBin = cms.untracked.int32(9),
-       LED_ADC_Thresh = cms.untracked.double(-1000.0)
-)
->>>>>>> 12ac12a8
 
 ### the filename prefix 
 #process.dqmSaver.producer = 'DQM'
