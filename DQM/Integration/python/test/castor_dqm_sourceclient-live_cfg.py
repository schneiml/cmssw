import FWCore.ParameterSet.Config as cms

process = cms.Process("CASTORDQM")
#=================================
# Event Source
#================================+
# for live online DQM in P5
process.load("DQM.Integration.test.inputsource_cfi")

# for testing in lxplus
#process.load("DQM.Integration.test.fileinputsource_cfi")

#================================
# DQM Environment
#================================
process.load("DQMServices.Components.DQMEnvironment_cfi")
#process.DQMStore.referenceFileName = 'castor_reference.root'

process.load("Configuration.StandardSequences.Geometry_cff")

process.load("DQM.Integration.test.environment_cfi")
process.dqmEnv.subSystemFolder = "Castor"

process.load("FWCore.MessageLogger.MessageLogger_cfi")


#============================================
# Castor Conditions: from Global Conditions Tag 
#============================================
process.load("CondCore.DBCommon.CondDBSetup_cfi")
process.load("CondCore.DBCommon.CondDBCommon_cfi")

process.CastorDbProducer = cms.ESProducer("CastorDbProducer")

###process.es_pool = cms.ESSource(
###   "PoolDBESSource",
###   process.CondDBSetup,
###   timetype = cms.string('runnumber'),
###   connect = cms.string('frontier://(proxyurl=http://localhost:3128)(serverurl=http://localhost:8000/FrontierOnProd)(serverurl=http://localhost:8000/FrontierOn Prod)(retrieve-ziplevel=0)(failovertoserver=no)/CMS_COND_31X_HCAL'),
###   authenticationMethod = cms.untracked.uint32(0),
###   toGet = cms.VPSet(
###       cms.PSet(
###           record = cms.string('CastorPedestalsRcd'),
###           tag = cms.string('castor_pedestals_v1.0')
###           ),
###       cms.PSet(
###           record = cms.string('CastorPedestalWidthsRcd'),
###           tag = cms.string('castor_pedestalwidths_v1.0')
###           ),
###       cms.PSet(
###           record = cms.string('CastorGainsRcd'),
###           tag = cms.string('castor_gains_v1.0')
###           ),
###       cms.PSet(
###           record = cms.string('CastorGainWidthsRcd'),
###           tag = cms.string('castor_gainwidths_v1.0')
###           ),
###       cms.PSet(
###           record = cms.string('CastorQIEDataRcd'),
###           tag = cms.string('castor_qie_v1.0')
###           ),
###       cms.PSet(
###           record = cms.string('CastorChannelQualityRcd'),
###           tag = cms.string('castor_channelquality_v1.0')
###           ),
###       cms.PSet(
###           record = cms.string('CastorElectronicsMapRcd'),
###           tag = cms.string('castor_emap_dcc_v1.0')
###           )
###   )
###)

process.es_pool0 = cms.ESSource(
   "PoolDBESSource",
   process.CondDBSetup,
   timetype = cms.string('runnumber'),
   ###connect = cms.string('frontier://FrontierProd/CMS_COND_31X_HCAL'),
   connect = cms.string('frontier://(proxyurl=http://localhost:3128)(serverurl=http://localhost:8000/FrontierOnProd)(serverurl=http://localhost:8000/FrontierOn Prod)(retrieve-ziplevel=0)(failovertoserver=no)/CMS_COND_31X_HCAL'),
   authenticationMethod = cms.untracked.uint32(0),
   toGet = cms.VPSet(
       cms.PSet(
           record = cms.string('CastorGainsRcd'),
           tag = cms.string('CastorGains_v2.1_hlt') #all gains=1, corresponding to GR_P_V43D and CastorGains_v2.1_hlt in frontier://PromptProd/CMS_COND_31X_HCAL
           )
   )
)

process.es_pool = cms.ESSource(
   "PoolDBESSource",
   process.CondDBSetup,
   timetype = cms.string('runnumber'),
   #connect = cms.string('frontier://cmsfrontier.cern.ch:8000/FrontierPrep/CMS_COND_30X_HCAL'),
   #connect = cms.string('frontier://cmsfrontier.cern.ch:8000/FrontierProd/CMS_COND_31X_HCAL'),
   ###connect = cms.string('frontier://FrontierProd/CMS_COND_HCAL_000'),
   connect = cms.string('frontier://(proxyurl=http://localhost:3128)(serverurl=http://localhost:8000/FrontierOnProd)(serverurl=http://localhost:8000/FrontierOn Prod)(retrieve-ziplevel=0)(failovertoserver=no)/CMS_COND_HCAL_000'),
   authenticationMethod = cms.untracked.uint32(0),
   toGet = cms.VPSet(
       cms.PSet(
           record = cms.string('CastorSaturationCorrsRcd'),
           tag = cms.string('CastorSaturationCorrs_v3.00_offline')
           ),
#
       cms.PSet(
           record = cms.string('CastorPedestalsRcd'),
           tag = cms.string('CastorPedestals_v3.00_offline')
           ),
#
       cms.PSet(
           record = cms.string('CastorPedestalWidthsRcd'),
           tag = cms.string('CastorPedestalWidths_v3.00_offline')
           ),
#
#       cms.PSet(
#           record = cms.string('CastorGainsRcd'),
#           tag = cms.string('CastorGains_v3.00_offline')
#           ),
#
       cms.PSet(
           record = cms.string('CastorGainWidthsRcd'),
           tag = cms.string('CastorGainWidths_v3.00_offline')
           ),
       cms.PSet(
           record = cms.string('CastorQIEDataRcd'),
           tag = cms.string('CastorQIEData_v3.00_offline')
           ),
       cms.PSet(
           record = cms.string('CastorChannelQualityRcd'),
           tag = cms.string('CastorChannelQuality_v3.00_offline')
           ),
       cms.PSet(
           record = cms.string('CastorElectronicsMapRcd'),
           tag = cms.string('CastorElectronicsMap_v3.00_offline')
           )
   )
)


#-----------------------------
# Castor DQM Source + SimpleReconstrctor
#-----------------------------
###process.load("EventFilter.CastorRawToDigi.CastorRawToDigi_cfi")
###process.load("RecoLocalCalo.CastorReco.CastorSimpleReconstructor_cfi")
process.castorreco = cms.EDProducer("CastorSimpleReconstructor",
                                    correctionPhaseNS = cms.double(0.0),
                                    digiLabel = cms.InputTag("castorDigis"),
                                    samplesToAdd = cms.int32(10),
                                    Subdetector = cms.string('CASTOR'),
                                    firstSample = cms.int32(0),
                                    correctForPhaseContainment = cms.bool(False),
                                    correctForTimeslew = cms.bool(False),
                                    tsFromDB = cms.bool(False), #True
                                    setSaturationFlag = cms.bool(True),
                                    maxADCvalue = cms.int32(127),
                                    doSaturationCorr = cms.bool(False) #True
)
###process.castorreco.tsFromDB = cms.untracked.bool(False)
process.load('RecoLocalCalo.Castor.Castor_cff') #castor tower and jet reconstruction

###process.castorDigis = cms.EDProducer("CastorRawToDigi",
###   CastorFirstFED = cms.untracked.int32(690),
###   FilterDataQuality = cms.bool(True),
###   ExceptionEmptyData = cms.untracked.bool(True),
###   InputLabel = cms.InputTag("source"),
###   UnpackCalib = cms.untracked.bool(False),
###   FEDs = cms.untracked.vint32(690,691,692),
###   lastSample = cms.int32(9),
###   firstSample = cms.int32(0)
###) 

process.castorDigis = cms.EDProducer("CastorRawToDigi",
   CastorFirstFED = cms.int32(690),
   FilterDataQuality = cms.bool(True),
   ExceptionEmptyData = cms.untracked.bool(True),
   InputLabel = cms.InputTag("rawDataCollector"), #source #rawDataCollector
   #UnpackCalib = cms.untracked.bool(False),
   # castor technical trigger processor
   UnpackTTP = cms.bool(True),
   FEDs = cms.untracked.vint32(690,691,692),
   lastSample = cms.int32(9),
   firstSample = cms.int32(0),
   CastorCtdc = cms.bool(False),
   UseNominalOrbitMessageTime = cms.bool(True),
   ExpectedOrbitMessageTime = cms.int32(-1)#,
   # Do not complain about missing FEDs
   #ComplainEmptyData = cms.untracked.bool(False),
)

###process.castorMonitor = cms.EDAnalyzer("CastorMonitorModule",
###                           ### GLOBAL VARIABLES
###                           debug = cms.untracked.int32(0), # make debug an int so that different
###                                                           # values can trigger different levels of messaging
###                           # Turn on/off timing diagnostic info
###                           showTiming          = cms.untracked.bool(False),
###                           dump2database       = cms.untracked.bool(False),
###                           pedestalsInFC = cms.untracked.bool(False),			   
###		 
###			   # Define Labels
###                           digiLabel            = cms.InputTag("castorDigis"),
###                           rawLabel             = cms.InputTag("source"),
###                           unpackerReportLabel  = cms.InputTag("castorDigis"),
###                           CastorRecHitLabel    = cms.InputTag("castorreco"),
###                           CastorTowerLabel     = cms.InputTag("CastorTowerReco"),
###                           CastorBasicJetsLabel = cms.InputTag("ak7BasicJets"),
###                           CastorJetIDLabel     = cms.InputTag("ak7CastorJetID"),
###                          
###			   DataIntMonitor= cms.untracked.bool(True),
###			   TowerJetMonitor= cms.untracked.bool(False),
###
###                           DigiMonitor = cms.untracked.bool(True),
###                           DigiPerChannel = cms.untracked.bool(True), 
###                           DigiInFC = cms.untracked.bool(False),
###                          
###                           RecHitMonitor = cms.untracked.bool(True), 
###			   RecHitsPerChannel = cms.untracked.bool(True),
###
###                           ChannelQualityMonitor= cms.untracked.bool(True),
###                           nThreshold = cms.untracked.double(60),
###                           dThreshold = cms.untracked.double(1.0),
###                           OfflineMode = cms.untracked.bool(False),
###                           averageEnergyMethod = cms.untracked.bool(True),          
###
###                           PSMonitor= cms.untracked.bool(True),
###                           numberSigma = cms.untracked.double(1.5),
###                           thirdRegionThreshold =  cms.untracked.double(999999.0), # to avoid empty cells in reportSummary            
###                           EDMonitor= cms.untracked.bool(True),
###                           HIMonitor= cms.untracked.bool(True),
###                                       
###                           diagnosticPrescaleTime = cms.untracked.int32(-1),
###                           diagnosticPrescaleUpdate = cms.untracked.int32(-1),
###                           diagnosticPrescaleLS = cms.untracked.int32(-1),
###                             
###                           LEDMonitor = cms.untracked.bool(True),
###                           LEDPerChannel = cms.untracked.bool(True),
###                           FirstSignalBin = cms.untracked.int32(0),
###                           LastSignalBin = cms.untracked.int32(9),
###                           LED_ADC_Thresh = cms.untracked.double(-1000.0)      
###                           )

process.castorMonitor = cms.EDAnalyzer("CastorMonitorModule",
       ### GLOBAL VARIABLES
       debug = cms.untracked.int32(0), # make debug an int so that different
       # values can trigger different levels of messaging
       # 0 - no debug infomration
       # 1 - Program flow in/out
       # 2 - All major computations
       # Turn on/off timing diagnostic info
       showTiming = cms.untracked.bool(False),
       dump2database = cms.untracked.bool(False),
       pedestalsInFC = cms.untracked.bool(False),
       # Define Labels
       digiLabel = cms.InputTag("castorDigis"),
       rawLabel = cms.InputTag("rawDataCollector"), #rawDataCollector #source
       unpackerReportLabel = cms.InputTag("castorDigis"),
       CastorRecHitLabel = cms.InputTag("castorreco"),
       CastorTowerLabel = cms.InputTag("CastorTowerReco"),
       CastorBasicJetsLabel = cms.InputTag("ak7BasicJets"),
       CastorJetIDLabel = cms.InputTag("ak7CastorJetID"),
       DataIntMonitor= cms.untracked.bool(True),
       TowerJetMonitor= cms.untracked.bool(True),
       DigiMonitor = cms.untracked.bool(True),
       DigiPerChannel = cms.untracked.bool(True),
       DigiInFC = cms.untracked.bool(False),
       RecHitMonitor = cms.untracked.bool(True),
       RecHitsPerChannel = cms.untracked.bool(True),
       ChannelQualityMonitor= cms.untracked.bool(True),
       nThreshold = cms.untracked.double(60),
       dThreshold = cms.untracked.double(0.1),
       OfflineMode = cms.untracked.bool(True),
       averageEnergyMethod = cms.untracked.bool(True),
       PSMonitor= cms.untracked.bool(True),
       numberSigma = cms.untracked.double(1.5),
       thirdRegionThreshold = cms.untracked.double(999999.0),
       HIMonitor= cms.untracked.bool(True),
       diagnosticPrescaleTime = cms.untracked.int32(-1),
       diagnosticPrescaleUpdate = cms.untracked.int32(-1),
       diagnosticPrescaleLS = cms.untracked.int32(-1),
       LEDMonitor = cms.untracked.bool(True),
       LEDPerChannel = cms.untracked.bool(True),
       FirstSignalBin = cms.untracked.int32(0),
       LastSignalBin = cms.untracked.int32(9),
       LED_ADC_Thresh = cms.untracked.double(-1000.0)
)

### the filename prefix 
#process.dqmSaver.producer = 'DQM'
#process.dqmSaver.dirName = '/tmp/'
#process.dqmSaver.convention = 'Online'
#process.dqmSaver.saveByRun = True
# for local test
process.dqmSaver.dirName = '.'

#-----------------------------
# Scheduling
#-----------------------------
process.options = cms.untracked.PSet(
    Rethrow = cms.untracked.vstring('ProductNotFound', 
        'TooManyProducts', 
        'TooFewProducts')
)

# castorDigis   -> CastorRawToDigi_cfi
# castorreco    -> CastorSimpleReconstructor_cfi
# castorMonitor -> CastorMonitorModule_cfi

process.p = cms.Path(process.castorDigis*process.castorreco*process.castorMonitor*process.dqmEnv*process.dqmSaver)
#process.p = cms.Path(process.castorDigis*process.castorMonitor*process.dqmEnv*process.dqmSaver)
#process.p = cms.Path(process.castorMonitor*process.dqmEnv*process.dqmSaver)


process.castorDigis.InputLabel = cms.InputTag("rawDataCollector")
process.castorMonitor.rawLabel = cms.InputTag("rawDataCollector")
    
#--------------------------------------------------
# Heavy Ion Specific Fed Raw Data Collection Label
#--------------------------------------------------

#####print "Running with run type = ", process.runType.getRunType()

<<<<<<< HEAD
if (process.runType.getRunType() == process.runType.hi_run):
    process.castorDigis.InputLabel = cms.InputTag("rawDataRepacker")
    process.castorMonitor.rawLabel = cms.InputTag("rawDataRepacker")


### process customizations included here
from DQM.Integration.test.online_customizations_cfi import *
process = customise(process)
=======
#####if (process.runType.getRunType() == process.runType.hi_run):
#####    process.castorDigis.InputLabel = cms.InputTag("rawDataRepacker")
#####    process.castorMonitor.rawLabel = cms.InputTag("rawDataRepacker")
>>>>>>> c1e76b07
<|MERGE_RESOLUTION|>--- conflicted
+++ resolved
@@ -253,7 +253,7 @@
        unpackerReportLabel = cms.InputTag("castorDigis"),
        CastorRecHitLabel = cms.InputTag("castorreco"),
        CastorTowerLabel = cms.InputTag("CastorTowerReco"),
-       CastorBasicJetsLabel = cms.InputTag("ak7BasicJets"),
+       CastorBasicJetsLabel = cms.InputTag("ak7CastorJets"),
        CastorJetIDLabel = cms.InputTag("ak7CastorJetID"),
        DataIntMonitor= cms.untracked.bool(True),
        TowerJetMonitor= cms.untracked.bool(True),
@@ -314,19 +314,13 @@
 # Heavy Ion Specific Fed Raw Data Collection Label
 #--------------------------------------------------
 
-#####print "Running with run type = ", process.runType.getRunType()
-
-<<<<<<< HEAD
-if (process.runType.getRunType() == process.runType.hi_run):
+print "Running with run type = ", process.runType.getRunTypeName()
+
+if (process.runType.getRunTypeName() == process.runType.hi_run):
     process.castorDigis.InputLabel = cms.InputTag("rawDataRepacker")
     process.castorMonitor.rawLabel = cms.InputTag("rawDataRepacker")
 
 
 ### process customizations included here
 from DQM.Integration.test.online_customizations_cfi import *
-process = customise(process)
-=======
-#####if (process.runType.getRunType() == process.runType.hi_run):
-#####    process.castorDigis.InputLabel = cms.InputTag("rawDataRepacker")
-#####    process.castorMonitor.rawLabel = cms.InputTag("rawDataRepacker")
->>>>>>> c1e76b07
+process = customise(process)