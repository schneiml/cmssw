--- conflicted
+++ resolved
@@ -58,7 +58,7 @@
 process.maxEvents = cms.untracked.PSet(
         input = cms.untracked.int32(-1)
     )
-<<<<<<< HEAD
+
 oldo = process._Process__outputmodules["FEVToutput"]
 del process._Process__outputmodules["FEVToutput"]
 
@@ -75,8 +75,6 @@
 )
 
 process.DQMMonitoringService = cms.Service("DQMMonitoringService")
-=======
->>>>>>> 2a5d74ef
 
 dump = False
 if dump:
