// Package:    SiPixelMonitorTrack
// Class:      SiPixelTrackResidualSource
// 
// class SiPixelTrackResidualSource SiPixelTrackResidualSource.cc 
//       DQM/SiPixelMonitorTrack/src/SiPixelTrackResidualSource.cc
//
// Description: SiPixel hit-to-track residual data quality monitoring modules
// Implementation: prototype -> improved -> never final - end of the 1st step 
//
// Original Author: Shan-Huei Chuang
//         Created: Fri Mar 23 18:41:42 CET 2007
//         Updated by Lukas Wehrli (plots for clusters on/off track added)


#include <iostream>
#include <map>
#include <string>
#include <vector>
#include <utility>

#include "FWCore/MessageLogger/interface/MessageLogger.h"
#include "FWCore/Framework/interface/ESHandle.h"

#include "DataFormats/Common/interface/Handle.h"
#include "DataFormats/TrackCandidate/interface/TrackCandidateCollection.h"

#include "DataFormats/TrackerCommon/interface/TrackerTopology.h"
#include "Geometry/Records/interface/IdealGeometryRecord.h"
#include "DataFormats/SiPixelDetId/interface/PixelSubdetector.h"
#include "DataFormats/TrackerCommon/interface/TrackerTopology.h"
//#include "DataFormats/SiPixelDetId/interface/PixelBarrelNameWrapper.h"
#include "DataFormats/SiPixelDetId/interface/PixelBarrelName.h"
#include "DataFormats/SiPixelDetId/interface/PixelBarrelNameUpgrade.h"
#include "DataFormats/TrackingRecHit/interface/TrackingRecHitFwd.h"

#include "Geometry/TrackerGeometryBuilder/interface/PixelGeomDetUnit.h"
#include "Geometry/CommonTopologies/interface/PixelTopology.h"

#include "RecoTracker/TransientTrackingRecHit/interface/TkTransientTrackingRecHitBuilder.h"

#include "TrackingTools/TrackFitters/interface/TrajectoryFitter.h"
#include "TrackingTools/Records/interface/TransientRecHitRecord.h"
#include "TrackingTools/Records/interface/TrackingComponentsRecord.h"
#include "TrackingTools/TrackFitters/interface/TrajectoryStateCombiner.h"
#include "TrackingTools/TrajectoryState/interface/TrajectoryStateTransform.h"

#include "DQMServices/Core/interface/DQMStore.h"
#include "DQM/SiPixelCommon/interface/SiPixelFolderOrganizer.h"
#include "DQM/SiPixelMonitorTrack/interface/SiPixelTrackResidualSource.h"

//Claudia new libraries
#include "DataFormats/VertexReco/interface/Vertex.h"
#include "DataFormats/VertexReco/interface/VertexFwd.h"
#include "TrackingTools/Records/interface/TrackingComponentsRecord.h"
#include "TrackingTools/TransientTrack/interface/TransientTrackBuilder.h"
#include "TrackingTools/Records/interface/TransientTrackRecord.h"
#include "TrackingTools/TransientTrack/interface/TransientTrack.h"
#include "TrackingTools/TransientTrackingRecHit/interface/TransientTrackingRecHitBuilder.h"
#include "TrackingTools/TransientTrackingRecHit/interface/TransientTrackingRecHit.h"
#include "TrackingTools/Records/interface/TransientRecHitRecord.h"

using namespace std;
using namespace edm;


SiPixelTrackResidualSource::SiPixelTrackResidualSource(const edm::ParameterSet& pSet) :
  pSet_(pSet),
  modOn( pSet.getUntrackedParameter<bool>("modOn",true) ),
  reducedSet( pSet.getUntrackedParameter<bool>("reducedSet",true) ),
  ladOn( pSet.getUntrackedParameter<bool>("ladOn",false) ), 
  layOn( pSet.getUntrackedParameter<bool>("layOn",false) ), 
  phiOn( pSet.getUntrackedParameter<bool>("phiOn",false) ), 
  ringOn( pSet.getUntrackedParameter<bool>("ringOn",false) ), 
  bladeOn( pSet.getUntrackedParameter<bool>("bladeOn",false) ), 
  diskOn( pSet.getUntrackedParameter<bool>("diskOn",false) ),
  isUpgrade( pSet.getUntrackedParameter<bool>("isUpgrade",false) ),
  noOfLayers(0),
  noOfDisks(0)
{ 
   pSet_ = pSet; 
   debug_ = pSet_.getUntrackedParameter<bool>("debug", false); 
   src_ = pSet_.getParameter<edm::InputTag>("src"); 
   clustersrc_ = pSet_.getParameter<edm::InputTag>("clustersrc");
   tracksrc_ = pSet_.getParameter<edm::InputTag>("trajectoryInput");
   ttrhbuilder_ = pSet_.getParameter<std::string>("TTRHBuilder");
   ptminres_= pSet.getUntrackedParameter<double>("PtMinRes",4.0) ;
   beamSpotToken_ = consumes<reco::BeamSpot>(std::string("offlineBeamSpot"));
   offlinePrimaryVerticesToken_ = consumes<reco::VertexCollection>(std::string("offlinePrimaryVertices"));
   generalTracksToken_ = consumes<reco::TrackCollection>(std::string("generalTracks"));
   tracksrcToken_ = consumes<std::vector<Trajectory> >(pSet_.getParameter<edm::InputTag>("trajectoryInput"));
   trackToken_ = consumes<std::vector<reco::Track> >(pSet_.getParameter<edm::InputTag>("trajectoryInput"));
   trackAssociationToken_ = consumes<TrajTrackAssociationCollection>(pSet_.getParameter<edm::InputTag>("trajectoryInput"));
   clustersrcToken_ = consumes<edmNew::DetSetVector<SiPixelCluster> >(pSet_.getParameter<edm::InputTag>("clustersrc"));

  LogInfo("PixelDQM") << "SiPixelTrackResidualSource constructor" << endl;
  LogInfo ("PixelDQM") << "Mod/Lad/Lay/Phi " << modOn << "/" << ladOn << "/" 
            << layOn << "/" << phiOn << std::endl;
  LogInfo ("PixelDQM") << "Blade/Disk/Ring" << bladeOn << "/" << diskOn << "/" 
            << ringOn << std::endl;

  topFolderName_ = pSet_.getParameter<std::string>("TopFolderName");

  firstRun = true;
  NTotal=0;
  NLowProb=0;
}


SiPixelTrackResidualSource::~SiPixelTrackResidualSource() {
  LogInfo("PixelDQM") << "SiPixelTrackResidualSource destructor" << endl;

  std::map<uint32_t,SiPixelTrackResidualModule*>::iterator struct_iter;
  for (struct_iter = theSiPixelStructure.begin() ; struct_iter != theSiPixelStructure.end() ; struct_iter++){
    delete struct_iter->second;
    struct_iter->second = 0;
  }
}


void SiPixelTrackResidualSource::dqmBeginRun(const edm::Run& r, edm::EventSetup const& iSetup) {
  LogInfo("PixelDQM") << "SiPixelTrackResidualSource beginRun()" << endl;
  // retrieve TrackerGeometry for pixel dets
  edm::ESHandle<TrackerGeometry> TG;
  iSetup.get<TrackerDigiGeometryRecord>().get(TG);
  if (debug_) LogVerbatim("PixelDQM") << "TrackerGeometry "<< &(*TG) <<" size is "<< TG->dets().size() << endl;
  edm::ESHandle<TrackerTopology> tTopoHandle;
  iSetup.get<IdealGeometryRecord>().get(tTopoHandle);
  const TrackerTopology *pTT = tTopoHandle.product();

  // build theSiPixelStructure with the pixel barrel and endcap dets from TrackerGeometry
  for (TrackerGeometry::DetContainer::const_iterator pxb = TG->detsPXB().begin();  
       pxb!=TG->detsPXB().end(); pxb++) {
    if (dynamic_cast<PixelGeomDetUnit const *>((*pxb))!=0) {
      SiPixelTrackResidualModule* module = new SiPixelTrackResidualModule((*pxb)->geographicalId().rawId());
      theSiPixelStructure.insert(pair<uint32_t, SiPixelTrackResidualModule*>((*pxb)->geographicalId().rawId(), module));
      //int DBlayer = PixelBarrelNameWrapper(pSet_, DetId((*pxb)->geographicalId())).layerName();
      int DBlayer = PixelBarrelName(DetId((*pxb)->geographicalId()),pTT,isUpgrade).layerName();
      if (noOfLayers < DBlayer) noOfLayers = DBlayer;
    }
  }
  for (TrackerGeometry::DetContainer::const_iterator pxf = TG->detsPXF().begin(); 
       pxf!=TG->detsPXF().end(); pxf++) {
    if (dynamic_cast<PixelGeomDetUnit const *>((*pxf))!=0) {
      SiPixelTrackResidualModule* module = new SiPixelTrackResidualModule((*pxf)->geographicalId().rawId());
      theSiPixelStructure.insert(pair<uint32_t, SiPixelTrackResidualModule*>((*pxf)->geographicalId().rawId(), module));
      int DBdisk;
      DBdisk = PixelEndcapName(DetId((*pxf)->geographicalId()),pTT,isUpgrade).diskName();
      if (noOfDisks < DBdisk) noOfDisks = DBdisk;
    }
  }
  LogInfo("PixelDQM") << "SiPixelStructure size is " << theSiPixelStructure.size() << endl;
}

void SiPixelTrackResidualSource::bookHistograms(DQMStore::IBooker & iBooker, edm::Run const &, edm::EventSetup const & iSetup){

  // book residual histograms in theSiPixelFolder - one (x,y) pair of histograms per det
  SiPixelFolderOrganizer theSiPixelFolder(false);
  for (std::map<uint32_t, SiPixelTrackResidualModule*>::iterator pxd = theSiPixelStructure.begin(); 
       pxd!=theSiPixelStructure.end(); pxd++) {

    if(modOn){
      if (theSiPixelFolder.setModuleFolder(iBooker,(*pxd).first,0,isUpgrade)) (*pxd).second->book(pSet_,iSetup,iBooker,reducedSet,0,isUpgrade);
      else throw cms::Exception("LogicError") << "SiPixelTrackResidualSource Folder Creation Failed! "; 
    }
    if(ladOn){
      if (theSiPixelFolder.setModuleFolder(iBooker,(*pxd).first,1,isUpgrade)) {
	
	(*pxd).second->book(pSet_,iSetup,iBooker,reducedSet,1,isUpgrade);
      }
      else throw cms::Exception("LogicError") << "SiPixelTrackResidualSource ladder Folder Creation Failed! "; 
    }
    if(layOn){
      if (theSiPixelFolder.setModuleFolder(iBooker,(*pxd).first,2,isUpgrade)) (*pxd).second->book(pSet_,iSetup,iBooker,reducedSet,2,isUpgrade);
      else throw cms::Exception("LogicError") << "SiPixelTrackResidualSource layer Folder Creation Failed! "; 
    }
    if(phiOn){
      if (theSiPixelFolder.setModuleFolder(iBooker,(*pxd).first,3,isUpgrade)) (*pxd).second->book(pSet_,iSetup,iBooker,reducedSet,3,isUpgrade);
      else throw cms::Exception("LogicError") << "SiPixelTrackResidualSource phi Folder Creation Failed! "; 
    }
    if(bladeOn){
      if (theSiPixelFolder.setModuleFolder(iBooker,(*pxd).first,4,isUpgrade)) (*pxd).second->book(pSet_,iSetup,iBooker,reducedSet,4,isUpgrade);
      else throw cms::Exception("LogicError") << "SiPixelTrackResidualSource Blade Folder Creation Failed! "; 
    }
    if(diskOn){
      if (theSiPixelFolder.setModuleFolder(iBooker,(*pxd).first,5,isUpgrade)) (*pxd).second->book(pSet_,iSetup,iBooker,reducedSet,5,isUpgrade);
      else throw cms::Exception("LogicError") << "SiPixelTrackResidualSource Disk Folder Creation Failed! "; 
    }
    if(ringOn){
      if (theSiPixelFolder.setModuleFolder(iBooker,(*pxd).first,6,isUpgrade)) (*pxd).second->book(pSet_,iSetup,iBooker,reducedSet,6,isUpgrade);
      else throw cms::Exception("LogicError") << "SiPixelTrackResidualSource Ring Folder Creation Failed! "; 
    }
  }

//   edm::InputTag tracksrc = pSet_.getParameter<edm::InputTag>("trajectoryInput");
//   edm::InputTag clustersrc = pSet_.getParameter<edm::InputTag>("clustersrc");

  //number of tracks
  iBooker.setCurrentFolder(topFolderName_+"/Tracks");
  meNofTracks_ = iBooker.book1D("ntracks_" + tracksrc_.label(),"Number of Tracks",4,0,4);
  meNofTracks_->setAxisTitle("Number of Tracks",1);
  meNofTracks_->setBinLabel(1,"All");
  meNofTracks_->setBinLabel(2,"Pixel");
  meNofTracks_->setBinLabel(3,"BPix");
  meNofTracks_->setBinLabel(4,"FPix");

  //number of tracks in pixel fiducial volume
  iBooker.setCurrentFolder(topFolderName_+"/Tracks");
  meNofTracksInPixVol_ = iBooker.book1D("ntracksInPixVol_" + tracksrc_.label(),"Number of Tracks crossing Pixel fiducial Volume",2,0,2);
  meNofTracksInPixVol_->setAxisTitle("Number of Tracks",1);
  meNofTracksInPixVol_->setBinLabel(1,"With Hits");
  meNofTracksInPixVol_->setBinLabel(2,"Without Hits");

  //number of clusters (associated to track / not associated)
  iBooker.setCurrentFolder(topFolderName_+"/Clusters/OnTrack");
  meNofClustersOnTrack_ = iBooker.book1D("nclusters_" + clustersrc_.label() + "_tot","Number of Clusters (on track)",3,0,3);
  meNofClustersOnTrack_->setAxisTitle("Number of Clusters on Track",1);
  meNofClustersOnTrack_->setBinLabel(1,"All");
  meNofClustersOnTrack_->setBinLabel(2,"BPix");
  meNofClustersOnTrack_->setBinLabel(3,"FPix");
  iBooker.setCurrentFolder(topFolderName_+"/Clusters/OffTrack");
  meNofClustersNotOnTrack_ = iBooker.book1D("nclusters_" + clustersrc_.label() + "_tot","Number of Clusters (off track)",3,0,3);
  meNofClustersNotOnTrack_->setAxisTitle("Number of Clusters off Track",1);
  meNofClustersNotOnTrack_->setBinLabel(1,"All");
  meNofClustersNotOnTrack_->setBinLabel(2,"BPix");
  meNofClustersNotOnTrack_->setBinLabel(3,"FPix");

  //cluster charge and size
  //charge
  //on track
<<<<<<< HEAD
  iBooker.setCurrentFolder(topFolderName_+"/Clusters/OnTrack");
=======
  iBooker.setCurrentFolder("Pixel/Clusters/OnTrack");
  std::stringstream ss1, ss2;
>>>>>>> 19194cb4
  meClChargeOnTrack_all = iBooker.book1D("charge_" + clustersrc_.label(),"Charge (on track)",500,0.,500.);
  meClChargeOnTrack_all->setAxisTitle("Charge size (in ke)",1);
  meClChargeOnTrack_bpix = iBooker.book1D("charge_" + clustersrc_.label() + "_Barrel","Charge (on track, barrel)",500,0.,500.);
  meClChargeOnTrack_bpix->setAxisTitle("Charge size (in ke)",1);
  meClChargeOnTrack_fpix = iBooker.book1D("charge_" + clustersrc_.label() + "_Endcap","Charge (on track, endcap)",500,0.,500.);
  meClChargeOnTrack_fpix->setAxisTitle("Charge size (in ke)",1);
  for (int i = 1; i <= noOfLayers; i++)
  {
    ss1.str(std::string()); ss1 << "charge_" + clustersrc_.label() + "_Layer_" << i;
    ss2.str(std::string()); ss2 << "Charge (on track, layer" << i << ")";
    meClChargeOnTrack_layers.push_back(iBooker.book1D(ss1.str(),ss2.str(),500,0.,500.));
    meClChargeOnTrack_layers.at(i-1)->setAxisTitle("Charge size (in ke)",1);
  }
  for (int i = 1; i <= noOfDisks; i++)
  {
    ss1.str(std::string()); ss1 << "charge_" + clustersrc_.label() + "_Disk_p" << i;
    ss2.str(std::string()); ss2 << "Charge (on track, diskp" << i << ")";
    meClChargeOnTrack_diskps.push_back(iBooker.book1D(ss1.str(),ss2.str(),500,0.,500.));
    meClChargeOnTrack_diskps.at(i-1)->setAxisTitle("Charge size (in ke)",1);
  }
  for (int i = 1; i <= noOfDisks; i++)
  {
    ss1.str(std::string()); ss1 << "charge_" + clustersrc_.label() + "_Disk_m" << i;
    ss2.str(std::string()); ss2 << "Charge (on track, diskm" << i << ")";
    meClChargeOnTrack_diskms.push_back(iBooker.book1D(ss1.str(),ss2.str(),500,0.,500.));
    meClChargeOnTrack_diskms.at(i-1)->setAxisTitle("Charge size (in ke)",1);
  }
  //off track
  iBooker.setCurrentFolder(topFolderName_+"/Clusters/OffTrack");
  meClChargeNotOnTrack_all = iBooker.book1D("charge_" + clustersrc_.label(),"Charge (off track)",500,0.,500.);
  meClChargeNotOnTrack_all->setAxisTitle("Charge size (in ke)",1);
  meClChargeNotOnTrack_bpix = iBooker.book1D("charge_" + clustersrc_.label() + "_Barrel","Charge (off track, barrel)",500,0.,500.);
  meClChargeNotOnTrack_bpix->setAxisTitle("Charge size (in ke)",1);
  meClChargeNotOnTrack_fpix = iBooker.book1D("charge_" + clustersrc_.label() + "_Endcap","Charge (off track, endcap)",500,0.,500.);
  meClChargeNotOnTrack_fpix->setAxisTitle("Charge size (in ke)",1);
  for (int i = 1; i <= noOfLayers; i++)
  {
    ss1.str(std::string()); ss1 << "charge_" + clustersrc_.label() + "_Layer_" << i;
    ss2.str(std::string()); ss2 << "Charge (off track, layer" << i << ")";
    meClChargeNotOnTrack_layers.push_back(iBooker.book1D(ss1.str(),ss2.str(),500,0.,500.));
    meClChargeNotOnTrack_layers.at(i-1)->setAxisTitle("Charge size (in ke)",1);
  }
  for (int i = 1; i <= noOfDisks; i++)
  {
    ss1.str(std::string()); ss1 << "charge_" + clustersrc_.label() + "_Disk_p" << i;
    ss2.str(std::string()); ss2 << "Charge (off track, diskp" << i << ")";
    meClChargeNotOnTrack_diskps.push_back(iBooker.book1D(ss1.str(),ss2.str(),500,0.,500.));
    meClChargeNotOnTrack_diskps.at(i-1)->setAxisTitle("Charge size (in ke)",1);
  }
  for (int i = 1; i <= noOfDisks; i++)
  {
    ss1.str(std::string()); ss1 << "charge_" + clustersrc_.label() + "_Disk_m" << i;
    ss2.str(std::string()); ss2 << "Charge (off track, diskm" << i << ")";
    meClChargeNotOnTrack_diskms.push_back(iBooker.book1D(ss1.str(),ss2.str(),500,0.,500.));
    meClChargeNotOnTrack_diskms.at(i-1)->setAxisTitle("Charge size (in ke)",1);
  }

  //size
  //on track
  iBooker.setCurrentFolder(topFolderName_+"/Clusters/OnTrack");
  meClSizeOnTrack_all = iBooker.book1D("size_" + clustersrc_.label(),"Size (on track)",100,0.,100.);
  meClSizeOnTrack_all->setAxisTitle("Cluster size (in pixels)",1);
  meClSizeOnTrack_bpix = iBooker.book1D("size_" + clustersrc_.label() + "_Barrel","Size (on track, barrel)",100,0.,100.);
  meClSizeOnTrack_bpix->setAxisTitle("Cluster size (in pixels)",1);
  meClSizeOnTrack_fpix = iBooker.book1D("size_" + clustersrc_.label() + "_Endcap","Size (on track, endcap)",100,0.,100.);
  meClSizeOnTrack_fpix->setAxisTitle("Cluster size (in pixels)",1);
  for (int i = 1; i <= noOfLayers; i++)
  {
    ss1.str(std::string()); ss1 << "size_" + clustersrc_.label() + "_Layer_" << i;
    ss2.str(std::string()); ss2 << "Size (on track, layer" << i << ")";
    meClSizeOnTrack_layers.push_back(iBooker.book1D(ss1.str(),ss2.str(),500,0.,500.));
    meClSizeOnTrack_layers.at(i-1)->setAxisTitle("Cluster size (in pixels)",1);
  }
  for (int i = 1; i <= noOfDisks; i++)
  {
    ss1.str(std::string()); ss1 << "size_" + clustersrc_.label() + "_Disk_p" << i;
    ss2.str(std::string()); ss2 << "Size (on track, diskp" << i << ")";
    meClSizeOnTrack_diskps.push_back(iBooker.book1D(ss1.str(),ss2.str(),500,0.,500.));
    meClSizeOnTrack_diskps.at(i-1)->setAxisTitle("Cluster size (in pixels)",1);
  }
  for (int i = 1; i <= noOfDisks; i++)
  {
    ss1.str(std::string()); ss1 << "size_" + clustersrc_.label() + "_Disk_m1" << i;
    ss2.str(std::string()); ss2 << "Size (on track, diskm" << i << ")";
    meClSizeOnTrack_diskms.push_back(iBooker.book1D(ss1.str(),ss2.str(),500,0.,500.));
    meClSizeOnTrack_diskms.at(i-1)->setAxisTitle("Cluster size (in pixels)",1);
  }
  meClSizeXOnTrack_all = iBooker.book1D("sizeX_" + clustersrc_.label(),"SizeX (on track)",100,0.,100.);
  meClSizeXOnTrack_all->setAxisTitle("Cluster sizeX (in pixels)",1);
  meClSizeXOnTrack_bpix = iBooker.book1D("sizeX_" + clustersrc_.label() + "_Barrel","SizeX (on track, barrel)",100,0.,100.);
  meClSizeXOnTrack_bpix->setAxisTitle("Cluster sizeX (in pixels)",1);
  meClSizeXOnTrack_fpix = iBooker.book1D("sizeX_" + clustersrc_.label() + "_Endcap","SizeX (on track, endcap)",100,0.,100.);
  meClSizeXOnTrack_fpix->setAxisTitle("Cluster sizeX (in pixels)",1);
  for (int i = 1; i <= noOfLayers; i++)
  {
    ss1.str(std::string()); ss1 << "sizeX_" + clustersrc_.label() + "_Layer_" << i;
    ss2.str(std::string()); ss2 << "SizeX (on track, layer" << i << ")";
    meClSizeXOnTrack_layers.push_back(iBooker.book1D(ss1.str(),ss2.str(),500,0.,500.));
    meClSizeXOnTrack_layers.at(i-1)->setAxisTitle("Cluster size (in pixels)",1);
  }
  for (int i = 1; i <= noOfDisks; i++)
  {
    ss1.str(std::string()); ss1 << "sizeX_" + clustersrc_.label() + "_Disk_p" << i;
    ss2.str(std::string()); ss2 << "SizeX (on track, diskp" << i << ")";
    meClSizeXOnTrack_diskps.push_back(iBooker.book1D(ss1.str(),ss2.str(),500,0.,500.));
    meClSizeXOnTrack_diskps.at(i-1)->setAxisTitle("Cluster size (in pixels)",1);
  }
  for (int i = 1; i <= noOfDisks; i++)
  {
    ss1.str(std::string()); ss1 << "sizeX_" + clustersrc_.label() + "_Disk_m" << i;
    ss2.str(std::string()); ss2 << "SizeX (on track, diskm" << i << ")";
    meClSizeXOnTrack_diskms.push_back(iBooker.book1D(ss1.str(),ss2.str(),500,0.,500.));
    meClSizeXOnTrack_diskms.at(i-1)->setAxisTitle("Cluster size (in pixels)",1);
  }
  meClSizeYOnTrack_all = iBooker.book1D("sizeY_" + clustersrc_.label(),"SizeY (on track)",100,0.,100.);
  meClSizeYOnTrack_all->setAxisTitle("Cluster sizeY (in pixels)",1);
  meClSizeYOnTrack_bpix = iBooker.book1D("sizeY_" + clustersrc_.label() + "_Barrel","SizeY (on track, barrel)",100,0.,100.);
  meClSizeYOnTrack_bpix->setAxisTitle("Cluster sizeY (in pixels)",1);
  meClSizeYOnTrack_fpix = iBooker.book1D("sizeY_" + clustersrc_.label() + "_Endcap","SizeY (on track, endcap)",100,0.,100.);
  meClSizeYOnTrack_fpix->setAxisTitle("Cluster sizeY (in pixels)",1);
  for (int i = 1; i <= noOfLayers; i++)
  {
    ss1.str(std::string()); ss1 << "sizeY_" + clustersrc_.label() + "_Layer_" << i;
    ss2.str(std::string()); ss2 << "SizeY (on track, layer" << i << ")";
    meClSizeYOnTrack_layers.push_back(iBooker.book1D(ss1.str(),ss2.str(),500,0.,500.));
    meClSizeYOnTrack_layers.at(i-1)->setAxisTitle("Cluster size (in pixels)",1);
  }
  for (int i = 1; i <= noOfDisks; i++)
  {
    ss1.str(std::string()); ss1 << "sizeY_" + clustersrc_.label() + "_Disk_p" << i;
    ss2.str(std::string()); ss2 << "SizeY (on track, diskp" << i << ")";
    meClSizeYOnTrack_diskps.push_back(iBooker.book1D(ss1.str(),ss2.str(),500,0.,500.));
    meClSizeYOnTrack_diskps.at(i-1)->setAxisTitle("Cluster size (in pixels)",1);
  }
  for (int i = 1; i <= noOfDisks; i++)
  {
    ss1.str(std::string()); ss1 << "sizeY_" + clustersrc_.label() + "_Disk_m" << i;
    ss2.str(std::string()); ss2 << "SizeY (on track, diskm" << i << ")";
    meClSizeYOnTrack_diskms.push_back(iBooker.book1D(ss1.str(),ss2.str(),500,0.,500.));
    meClSizeYOnTrack_diskms.at(i-1)->setAxisTitle("Cluster size (in pixels)",1);
  }
  //off track
  iBooker.setCurrentFolder(topFolderName_+"/Clusters/OffTrack");
  meClSizeNotOnTrack_all = iBooker.book1D("size_" + clustersrc_.label(),"Size (off track)",100,0.,100.);
  meClSizeNotOnTrack_all->setAxisTitle("Cluster size (in pixels)",1); 
  meClSizeNotOnTrack_bpix = iBooker.book1D("size_" + clustersrc_.label() + "_Barrel","Size (off track, barrel)",100,0.,100.);
  meClSizeNotOnTrack_bpix->setAxisTitle("Cluster size (in pixels)",1);
  meClSizeNotOnTrack_fpix = iBooker.book1D("size_" + clustersrc_.label() + "_Endcap","Size (off track, endcap)",100,0.,100.);
  meClSizeNotOnTrack_fpix->setAxisTitle("Cluster size (in pixels)",1);
  for (int i = 1; i <= noOfLayers; i++)
  {
    ss1.str(std::string()); ss1 << "size_" + clustersrc_.label() + "_Layer_" << i;
    ss2.str(std::string()); ss2 << "Size (off track, layer" << i << ")";
    meClSizeNotOnTrack_layers.push_back(iBooker.book1D(ss1.str(),ss2.str(),500,0.,500.));
    meClSizeNotOnTrack_layers.at(i-1)->setAxisTitle("Cluster size (in pixels)",1);
  }
  for (int i = 1; i <= noOfDisks; i++)
  {
    ss1.str(std::string()); ss1 << "size_" + clustersrc_.label() + "_Disk_p" << i;
    ss2.str(std::string()); ss2 << "Size (off track, diskp" << i << ")";
    meClSizeNotOnTrack_diskps.push_back(iBooker.book1D(ss1.str(),ss2.str(),500,0.,500.));
    meClSizeNotOnTrack_diskps.at(i-1)->setAxisTitle("Cluster size (in pixels)",1);
  }
  for (int i = 1; i <= noOfDisks; i++)
  {
    ss1.str(std::string()); ss1 << "size_" + clustersrc_.label() + "_Disk_m" << i;
    ss2.str(std::string()); ss2 << "Size (off track, diskm" << i << ")";
    meClSizeNotOnTrack_diskms.push_back(iBooker.book1D(ss1.str(),ss2.str(),500,0.,500.));
    meClSizeNotOnTrack_diskms.at(i-1)->setAxisTitle("Cluster size (in pixels)",1);
  }
  meClSizeXNotOnTrack_all = iBooker.book1D("sizeX_" + clustersrc_.label(),"SizeX (off track)",100,0.,100.);
  meClSizeXNotOnTrack_all->setAxisTitle("Cluster sizeX (in pixels)",1);
  meClSizeXNotOnTrack_bpix = iBooker.book1D("sizeX_" + clustersrc_.label() + "_Barrel","SizeX (off track, barrel)",100,0.,100.);
  meClSizeXNotOnTrack_bpix->setAxisTitle("Cluster sizeX (in pixels)",1);
  meClSizeXNotOnTrack_fpix = iBooker.book1D("sizeX_" + clustersrc_.label() + "_Endcap","SizeX (off track, endcap)",100,0.,100.);
  meClSizeXNotOnTrack_fpix->setAxisTitle("Cluster sizeX (in pixels)",1);
  for (int i = 1; i <= noOfLayers; i++)
  {
    ss1.str(std::string()); ss1 << "sizeX_" + clustersrc_.label() + "_Layer_" << i;
    ss2.str(std::string()); ss2 << "SizeX (off track, layer" << i << ")";
    meClSizeXNotOnTrack_layers.push_back(iBooker.book1D(ss1.str(),ss2.str(),500,0.,500.));
    meClSizeXNotOnTrack_layers.at(i-1)->setAxisTitle("Cluster size (in pixels)",1);
  }
  for (int i = 1; i <= noOfDisks; i++)
  {
    ss1.str(std::string()); ss1 << "sizeX_" + clustersrc_.label() + "_Disk_p" << i;
    ss2.str(std::string()); ss2 << "SizeX (off track, diskp" << i << ")";
    meClSizeXNotOnTrack_diskps.push_back(iBooker.book1D(ss1.str(),ss2.str(),500,0.,500.));
    meClSizeXNotOnTrack_diskps.at(i-1)->setAxisTitle("Cluster size (in pixels)",1);
  }
  for (int i = 1; i <= noOfDisks; i++)
  {
    ss1.str(std::string()); ss1 << "sizeX_" + clustersrc_.label() + "_Disk_m" << i;
    ss2.str(std::string()); ss2 << "SizeX (off track, diskm" << i << ")";
    meClSizeXNotOnTrack_diskms.push_back(iBooker.book1D(ss1.str(),ss2.str(),500,0.,500.));
    meClSizeXNotOnTrack_diskms.at(i-1)->setAxisTitle("Cluster size (in pixels)",1);
  }
  meClSizeYNotOnTrack_all = iBooker.book1D("sizeY_" + clustersrc_.label(),"SizeY (off track)",100,0.,100.);
  meClSizeYNotOnTrack_all->setAxisTitle("Cluster sizeY (in pixels)",1);
  meClSizeYNotOnTrack_bpix = iBooker.book1D("sizeY_" + clustersrc_.label() + "_Barrel","SizeY (off track, barrel)",100,0.,100.);
  meClSizeYNotOnTrack_bpix->setAxisTitle("Cluster sizeY (in pixels)",1);
  meClSizeYNotOnTrack_fpix = iBooker.book1D("sizeY_" + clustersrc_.label() + "_Endcap","SizeY (off track, endcap)",100,0.,100.);
  meClSizeYNotOnTrack_fpix->setAxisTitle("Cluster sizeY (in pixels)",1);
  for (int i = 1; i <= noOfLayers; i++)
  {
    ss1.str(std::string()); ss1 << "sizeY_" + clustersrc_.label() + "_Layer_" << i;
    ss2.str(std::string()); ss2 << "SizeY (off track, layer" << i << ")";
    meClSizeYNotOnTrack_layers.push_back(iBooker.book1D(ss1.str(),ss2.str(),500,0.,500.));
    meClSizeYNotOnTrack_layers.at(i-1)->setAxisTitle("Cluster size (in pixels)",1);
  }
  for (int i = 1; i <= noOfDisks; i++)
  {
    ss1.str(std::string()); ss1 << "sizeY_" + clustersrc_.label() + "_Disk_p" << i;
    ss2.str(std::string()); ss2 << "SizeY (off track, diskp" << i << ")";
    meClSizeYNotOnTrack_diskps.push_back(iBooker.book1D(ss1.str(),ss2.str(),500,0.,500.));
    meClSizeYNotOnTrack_diskps.at(i-1)->setAxisTitle("Cluster size (in pixels)",1);
  }
  for (int i = 1; i <= noOfDisks; i++)
  {
    ss1.str(std::string()); ss1 << "sizeY_" + clustersrc_.label() + "_Disk_m" << i;
    ss2.str(std::string()); ss2 << "SizeY (off track, diskm" << i << ")";
    meClSizeYNotOnTrack_diskms.push_back(iBooker.book1D(ss1.str(),ss2.str(),500,0.,500.));
    meClSizeYNotOnTrack_diskms.at(i-1)->setAxisTitle("Cluster size (in pixels)",1);
  }

  //cluster global position
  //on track
  iBooker.setCurrentFolder(topFolderName_+"/Clusters/OnTrack");
  //bpix
  for (int i = 1; i <= noOfLayers; i++)
  {
    ss1.str(std::string()); ss1 << "position_" + clustersrc_.label() + "_Layer_" << i;
    ss2.str(std::string()); ss2 << "Clusters Layer" << i << " (on track)";
    meClPosLayersOnTrack.push_back(iBooker.book2D(ss1.str(),ss2.str(),200,-30.,30.,128,-3.2,3.2));
    meClPosLayersOnTrack.at(i-1)->setAxisTitle("Global Z (cm)",1);
    meClPosLayersOnTrack.at(i-1)->setAxisTitle("Global #phi",2);
  }
  //fpix
  for (int i = 1; i <= noOfDisks; i++)
  {
    ss1.str(std::string()); ss1 << "position_" + clustersrc_.label() + "_pz_Disk_" << i;
    ss2.str(std::string()); ss2 << "Clusters +Z Disk" << i << " (on track)";
    meClPosDiskspzOnTrack.push_back(iBooker.book2D(ss1.str(),ss2.str(),80,-20.,20.,80,-20.,20.));
    meClPosDiskspzOnTrack.at(i-1)->setAxisTitle("Global X (cm)",1);
    meClPosDiskspzOnTrack.at(i-1)->setAxisTitle("Global Y (cm)",2);
  }
  for (int i = 1; i <= noOfDisks; i++)
  {
    ss1.str(std::string()); ss1 << "position_" + clustersrc_.label() + "_mz_Disk_" << i;
    ss2.str(std::string()); ss2 << "Clusters -Z Disk" << i << " (on track)";
    meClPosDisksmzOnTrack.push_back(iBooker.book2D(ss1.str(),ss2.str(),80,-20.,20.,80,-20.,20.));
    meClPosDisksmzOnTrack.at(i-1)->setAxisTitle("Global X (cm)",1);
    meClPosDisksmzOnTrack.at(i-1)->setAxisTitle("Global Y (cm)",2);
  }
  meNClustersOnTrack_all = iBooker.book1D("nclusters_" + clustersrc_.label(),"Number of Clusters (on Track)",50,0.,50.);
  meNClustersOnTrack_all->setAxisTitle("Number of Clusters",1);
  meNClustersOnTrack_bpix = iBooker.book1D("nclusters_" + clustersrc_.label() + "_Barrel","Number of Clusters (on track, barrel)",50,0.,50.);
  meNClustersOnTrack_bpix->setAxisTitle("Number of Clusters",1);
  meNClustersOnTrack_fpix = iBooker.book1D("nclusters_" + clustersrc_.label() + "_Endcap","Number of Clusters (on track, endcap)",50,0.,50.);
  meNClustersOnTrack_fpix->setAxisTitle("Number of Clusters",1);
  for (int i = 1; i <= noOfLayers; i++)
  {
    ss1.str(std::string()); ss1 << "nclusters_" + clustersrc_.label() + "_Layer_" << i;
    ss2.str(std::string()); ss2 << "Number of Clusters (on track, layer" << i << ")";
    meNClustersOnTrack_layers.push_back(iBooker.book1D(ss1.str(),ss2.str(),500,0.,500.));
    meNClustersOnTrack_layers.at(i-1)->setAxisTitle("Number of Clusters",1);
  }
  for (int i = 1; i <= noOfDisks; i++)
  {
    ss1.str(std::string()); ss1 << "nclusters_" + clustersrc_.label() + "_Disk_p" << i;
    ss2.str(std::string()); ss2 << "Number of Clusters (on track, diskp" << i << ")";
    meNClustersOnTrack_diskps.push_back(iBooker.book1D(ss1.str(),ss2.str(),50,0.,50.));
    meNClustersOnTrack_diskps.at(i-1)->setAxisTitle("Number of Clusters",1);
  }
  for (int i = 1; i <= noOfDisks; i++)
  {
    ss1.str(std::string()); ss1 << "nclusters_" + clustersrc_.label() + "_Disk_m" << i;
    ss2.str(std::string()); ss2 << "Number of Clusters (on track, diskm" << i << ")";
    meNClustersOnTrack_diskms.push_back(iBooker.book1D(ss1.str(),ss2.str(),500,0.,500.));
    meNClustersOnTrack_diskms.at(i-1)->setAxisTitle("Number of Clusters",1);
  }

  //not on track
  iBooker.setCurrentFolder(topFolderName_+"/Clusters/OffTrack");
  //bpix
  for (int i = 1; i <= noOfLayers; i++)
  {
    ss1.str(std::string()); ss1 << "position_" + clustersrc_.label() + "_Layer_" << i;
    ss2.str(std::string()); ss2 << "Clusters Layer" << i << " (off track)";
    meClPosLayersNotOnTrack.push_back(iBooker.book2D(ss1.str(),ss2.str(),200,-30.,30.,128,-3.2,3.2));
    meClPosLayersNotOnTrack.at(i-1)->setAxisTitle("Global Z (cm)",1);
    meClPosLayersNotOnTrack.at(i-1)->setAxisTitle("Global #phi",2);
  }
  //fpix
  for (int i = 1; i <= noOfDisks; i++)
  {
    ss1.str(std::string()); ss1 << "position_" + clustersrc_.label() + "_pz_Disk_" << i;
    ss2.str(std::string()); ss2 << "Clusters +Z Disk" << i << " (off track)";
    meClPosDiskspzNotOnTrack.push_back(iBooker.book2D(ss1.str(),ss2.str(),80,-20.,20.,80,-20.,20.));
    meClPosDiskspzNotOnTrack.at(i-1)->setAxisTitle("Global X (cm)",1);
    meClPosDiskspzNotOnTrack.at(i-1)->setAxisTitle("Global Y (cm)",2);
  }
  for (int i = 1; i <= noOfDisks; i++)
  {
    ss1.str(std::string()); ss1 << "position_" + clustersrc_.label() + "_mz_Disk_" << i;
    ss2.str(std::string()); ss2 << "Clusters -Z Disk" << i << " (off track)";
    meClPosDisksmzNotOnTrack.push_back(iBooker.book2D(ss1.str(),ss2.str(),80,-20.,20.,80,-20.,20.));
    meClPosDisksmzNotOnTrack.at(i-1)->setAxisTitle("Global X (cm)",1);
    meClPosDisksmzNotOnTrack.at(i-1)->setAxisTitle("Global Y (cm)",2);
  }
  meNClustersNotOnTrack_all = iBooker.book1D("nclusters_" + clustersrc_.label(),"Number of Clusters (off Track)",50,0.,50.);
  meNClustersNotOnTrack_all->setAxisTitle("Number of Clusters",1);
  meNClustersNotOnTrack_bpix = iBooker.book1D("nclusters_" + clustersrc_.label() + "_Barrel","Number of Clusters (off track, barrel)",50,0.,50.);
  meNClustersNotOnTrack_bpix->setAxisTitle("Number of Clusters",1);
  meNClustersNotOnTrack_fpix = iBooker.book1D("nclusters_" + clustersrc_.label() + "_Endcap","Number of Clusters (off track, endcap)",50,0.,50.);
  meNClustersNotOnTrack_fpix->setAxisTitle("Number of Clusters",1);
  for (int i = 1; i <= noOfLayers; i++)
  {
    ss1.str(std::string()); ss1 << "nclusters_" + clustersrc_.label() + "_Layer_" << i;
    ss2.str(std::string()); ss2 << "Number of Clusters (off track, layer" << i << ")";
    meNClustersNotOnTrack_layers.push_back(iBooker.book1D(ss1.str(),ss2.str(),500,0.,500.));
    meNClustersNotOnTrack_layers.at(i-1)->setAxisTitle("Number of Clusters",1);
  }
  for (int i = 1; i <= noOfDisks; i++)
  {
    ss1.str(std::string()); ss1 << "nclusters_" + clustersrc_.label() + "_Disk_p" << i;
    ss2.str(std::string()); ss2 << "Number of Clusters (off track, diskp" << i << ")";
    meNClustersNotOnTrack_diskps.push_back(iBooker.book1D(ss1.str(),ss2.str(),500,0.,500.));
    meNClustersNotOnTrack_diskps.at(i-1)->setAxisTitle("Number of Clusters",1);
  }
  for (int i = 1; i <= noOfDisks; i++)
  {
    ss1.str(std::string()); ss1 << "nclusters_" + clustersrc_.label() + "_Disk_m" << i;
    ss2.str(std::string()); ss2 << "Number of Clusters (off track, diskm" << i << ")";
    meNClustersNotOnTrack_diskms.push_back(iBooker.book1D(ss1.str(),ss2.str(),500,0.,500.));
    meNClustersNotOnTrack_diskms.at(i-1)->setAxisTitle("Number of Clusters",1);
  
  }
  //HitProbability
  //on track
  iBooker.setCurrentFolder(topFolderName_+"/Clusters/OnTrack");
  meHitProbability = iBooker.book1D("FractionLowProb","Fraction of hits with low probability;FractionLowProb;#HitsOnTrack",100,0.,1.);

  if (debug_) {
    // book summary residual histograms in a debugging folder - one (x,y) pair of histograms per subdetector 
    iBooker.setCurrentFolder("debugging"); 
    char hisID[80]; 
    for (int s=0; s<3; s++) {
      sprintf(hisID,"residual_x_subdet_%i",s); 
      meSubdetResidualX[s] = iBooker.book1D(hisID,"Pixel Hit-to-Track Residual in X",500,-5.,5.);
      
      sprintf(hisID,"residual_y_subdet_%i",s);
      meSubdetResidualY[s] = iBooker.book1D(hisID,"Pixel Hit-to-Track Residual in Y",500,-5.,5.);  
    }
  }
  
  firstRun = false;
}


void SiPixelTrackResidualSource::analyze(const edm::Event& iEvent, const edm::EventSetup& iSetup) {
  //Retrieve tracker topology from geometry
  edm::ESHandle<TrackerTopology> tTopoHandle;
  iSetup.get<IdealGeometryRecord>().get(tTopoHandle);
  const TrackerTopology* const tTopo = tTopoHandle.product();
  
  // retrieve TrackerGeometry again and MagneticField for use in transforming 
  // a TrackCandidate's P(ersistent)TrajectoryStateoOnDet (PTSoD) to a TrajectoryStateOnSurface (TSoS)
  ESHandle<TrackerGeometry> TG;
  iSetup.get<TrackerDigiGeometryRecord>().get(TG);
  const TrackerGeometry* theTrackerGeometry = TG.product();
  
  //analytic triplet method to calculate the track residuals in the pixe barrel detector    
  
  //--------------------------------------------------------------------
  // beam spot:
  //
  edm::Handle<reco::BeamSpot> rbs;
  //iEvent.getByLabel( "offlineBeamSpot", rbs );
  iEvent.getByToken( beamSpotToken_, rbs );
  math::XYZPoint bsP = math::XYZPoint(0,0,0);
  if( !rbs.failedToGet() && rbs.isValid() )
    {
      bsP = math::XYZPoint( rbs->x0(), rbs->y0(), rbs->z0() );
    }
  
  //--------------------------------------------------------------------
  // primary vertices:
  //
  edm::Handle<reco::VertexCollection> vertices;
  //iEvent.getByLabel("offlinePrimaryVertices", vertices );
  iEvent.getByToken(  offlinePrimaryVerticesToken_, vertices );
  
  if( vertices.failedToGet() ) return;
  if( !vertices.isValid() ) return;
  
  math::XYZPoint vtxN = math::XYZPoint(0,0,0);
  math::XYZPoint vtxP = math::XYZPoint(0,0,0);
  
  double bestNdof = 0;
  double maxSumPt = 0;
  reco::Vertex bestPvx;
  for(reco::VertexCollection::const_iterator iVertex = vertices->begin();
      iVertex != vertices->end(); ++iVertex ) {
    if( iVertex->ndof() > bestNdof ) {
      bestNdof = iVertex->ndof();
      vtxN = math::XYZPoint( iVertex->x(), iVertex->y(), iVertex->z() );
    }//ndof
    if( iVertex->p4().pt() > maxSumPt ) {
      maxSumPt = iVertex->p4().pt();
      vtxP = math::XYZPoint( iVertex->x(), iVertex->y(), iVertex->z() );
      bestPvx = *iVertex;
    }//sumpt
    
  }//vertex
  
  if( maxSumPt < 1 ) return;
  
  if( maxSumPt < 1 ) vtxP = vtxN;
  
  //---------------------------------------------
  //get Tracks
  //
  edm:: Handle<reco::TrackCollection> TracksForRes;
  //iEvent.getByLabel( "generalTracks", TracksForRes );
  iEvent.getByToken(  generalTracksToken_, TracksForRes );

  //
  // transient track builder, needs B-field from data base (global tag in .py)
  //
  edm::ESHandle<TransientTrackBuilder> theB;
  iSetup.get<TransientTrackRecord>().get( "TransientTrackBuilder", theB );

  //get the TransienTrackingRecHitBuilder needed for extracting the global position of the hits in the pixel
  edm::ESHandle<TransientTrackingRecHitBuilder> theTrackerRecHitBuilder;
  iSetup.get<TransientRecHitRecord>().get(ttrhbuilder_,theTrackerRecHitBuilder);

  //check that tracks are valid
  if( TracksForRes.failedToGet() ) return;
  if( !TracksForRes.isValid() ) return;

  //get tracker geometry
  edm::ESHandle<TrackerGeometry> pDD;
  iSetup.get<TrackerDigiGeometryRecord>().get(pDD);
  
  if( !pDD.isValid() ) {
    cout << "Unable to find TrackerDigiGeometry. Return\n";
    return;
  }
 
  int kk = -1;
  //----------------------------------------------------------------------------
  // Residuals:
  //
  for( reco::TrackCollection::const_iterator iTrack = TracksForRes->begin();
       iTrack != TracksForRes->end(); ++iTrack ) {
    //count
    kk++;
    //Calculate minimal track pt before curling
    // cpt = cqRB = 0.3*R[m]*B[T] = 1.14*R[m] for B=3.8T
    // D = 2R = 2*pt/1.14
    // calo: D = 1.3 m => pt = 0.74 GeV/c
    double pt = iTrack->pt();
    if( pt < 0.75 ) continue;// curls up
    if( abs( iTrack->dxy(vtxP) ) > 5*iTrack->dxyError() ) continue; // not prompt
    
    double charge = iTrack->charge();
       
    reco::TransientTrack tTrack = theB->build(*iTrack);
    //get curvature of the track, needed for the residuals
    double kap = tTrack.initialFreeState().transverseCurvature();
    //needed for the TransienTrackingRecHitBuilder
    TrajectoryStateOnSurface initialTSOS = tTrack.innermostMeasurementState();
    if( iTrack->extra().isNonnull() &&iTrack->extra().isAvailable() ){
      
      double x1 = 0;
      double y1 = 0;
      double z1 = 0;
      double x2 = 0;
      double y2 = 0;
      double z2 = 0;
      double x3 = 0;
      double y3 = 0;
      double z3 = 0;
      int n1 = 0;
      int n2 = 0;
      int n3 = 0;
      
      //for saving the pixel barrel hits
      vector<TransientTrackingRecHit::RecHitPointer> GoodPixBarrelHits;
      //looping through the RecHits of the track
      for( trackingRecHit_iterator irecHit = iTrack->recHitsBegin();
	   irecHit != iTrack->recHitsEnd(); ++irecHit){
	
	if( (*irecHit)->isValid() ){
	  DetId detId = (*irecHit)->geographicalId();
	  // enum Detector { Tracker=1, Muon=2, Ecal=3, Hcal=4, Calo=5 };
	  if( detId.det() != 1 ){
	    if(debug_){
	      cout << "rec hit ID = " << detId.det() << " not in tracker!?!?\n";
	    }
	    continue;
	  }
	  uint32_t subDet = detId.subdetId();
	  
	  // enum SubDetector{ PixelBarrel=1, PixelEndcap=2 };
	  // enum SubDetector{ TIB=3, TID=4, TOB=5, TEC=6 };
	  
	  TransientTrackingRecHit::RecHitPointer trecHit = theTrackerRecHitBuilder->build(  &*(*irecHit), initialTSOS);
	  
	  
	  double gX = trecHit->globalPosition().x();
	  double gY = trecHit->globalPosition().y();
	  double gZ = trecHit->globalPosition().z();
	      
	      
	      if( subDet == PixelSubdetector::PixelBarrel ) {

		int ilay = tTopo->pxbLayer(detId);
		
		if( ilay == 1 ){
		  n1++;
		  x1 = gX;
		  y1 = gY;
		  z1 = gZ;
		  
		  GoodPixBarrelHits.push_back((trecHit));
		}//PXB1
		if( ilay == 2 ){
		  
		  n2++;
		  x2 = gX;
		  y2 = gY;
		  z2 = gZ;
		  
		  GoodPixBarrelHits.push_back((trecHit));
		  
		}//PXB2
		if( ilay == 3 ){
		  
		  n3++;
		  x3 = gX;
		  y3 = gY;
		  z3 = gZ;
		  GoodPixBarrelHits.push_back((trecHit));
		}
	      }//PXB
	      
	      
	    }//valid
	  }//loop rechits
	  
	  //CS extra plots    
	  
	 	  
	  if( n1+n2+n3 == 3 && n1*n2*n3 > 0) {      
	    for( unsigned int i = 0; i < GoodPixBarrelHits.size(); i++){
	      
	      if( GoodPixBarrelHits[i]->isValid() ){
		DetId detId = GoodPixBarrelHits[i]->geographicalId().rawId();
		int ilay = tTopo->pxbLayer(detId);
		if(pt > ptminres_){   
		  
		  double dca2 = 0.0, dz2=0.0;
		  double ptsig = pt;
		  if(charge<0.) ptsig = -pt;
		  //Filling the histograms in modules
		  
		  MeasurementPoint Test;
		  MeasurementPoint Test2;
		  Test=MeasurementPoint(0,0);
		  Test2=MeasurementPoint(0,0);
		  Measurement2DVector residual;
		 
		  if( ilay == 1 ){
		    
		    triplets(x2,y2,z2,x1,y1,z1,x3,y3,z3,ptsig,dca2,dz2, kap);	
		    		
		    Test=MeasurementPoint(dca2*1E4,dz2*1E4);
		    residual=Test-Test2;
		  }
		  
		  if( ilay == 2 ){
		    
		    triplets(x1,y1,z1,x2,y2,z2,x3,y3,z3,ptsig,dca2,dz2, kap);
		    
		    Test=MeasurementPoint(dca2*1E4,dz2*1E4);
		    residual=Test-Test2;
	      
		  }
		  
		  if( ilay == 3 ){
		    
		    triplets(x1,y1,z1,x3,y3,z3,x2,y2,z2,ptsig,dca2,dz2, kap);
		    
		    Test=MeasurementPoint(dca2*1E4,dz2*1E4);
		    residual=Test-Test2;
	    }
		  // fill the residual histograms 

		  std::map<uint32_t, SiPixelTrackResidualModule*>::iterator pxd = theSiPixelStructure.find(detId);
		  if (pxd!=theSiPixelStructure.end()) (*pxd).second->fill(residual, reducedSet, modOn, ladOn, layOn, phiOn, bladeOn, diskOn, ringOn);		
		}//three hits
	      }//is valid
	    }//rechits loop
	  }//pt 4
	}
	
	
 }//-----Tracks
  ////////////////////////////
  //get trajectories
  edm::Handle<std::vector<Trajectory> > trajCollectionHandle;
  //iEvent.getByLabel(tracksrc_,trajCollectionHandle);
  iEvent.getByToken ( tracksrcToken_, trajCollectionHandle );
  const std::vector<Trajectory> trajColl = *(trajCollectionHandle.product());
   
  //get tracks
  edm::Handle<std::vector<reco::Track> > trackCollectionHandle;
  //iEvent.getByLabel(tracksrc_,trackCollectionHandle);
  iEvent.getByToken( trackToken_, trackCollectionHandle );

  const std::vector<reco::Track> trackColl = *(trackCollectionHandle.product());

  //get the map
  edm::Handle<TrajTrackAssociationCollection> match;
  //iEvent.getByLabel(tracksrc_,match);
  iEvent.getByToken( trackAssociationToken_, match);
  const TrajTrackAssociationCollection ttac = *(match.product());

  // get clusters
  edm::Handle< edmNew::DetSetVector<SiPixelCluster> >  clusterColl;
  //iEvent.getByLabel( clustersrc_, clusterColl );
  iEvent.getByToken( clustersrcToken_, clusterColl );
  const edmNew::DetSetVector<SiPixelCluster> clustColl = *(clusterColl.product());

  if(debug_){
    std::cout << "Trajectories\t : " << trajColl.size() << std::endl;
    std::cout << "recoTracks  \t : " << trackColl.size() << std::endl;
    std::cout << "Map entries \t : " << ttac.size() << std::endl;
  }

  std::set<SiPixelCluster> clusterSet;
  TrajectoryStateCombiner tsoscomb;
  int tracks=0, pixeltracks=0, bpixtracks=0, fpixtracks=0; 
  int trackclusters=0, barreltrackclusters=0, endcaptrackclusters=0;
  int otherclusters=0, barrelotherclusters=0, endcapotherclusters=0;

  //Loop over map entries
  for(TrajTrackAssociationCollection::const_iterator it =  ttac.begin();it !=  ttac.end(); ++it){
    const edm::Ref<std::vector<Trajectory> > traj_iterator = it->key;  
    // Trajectory Map, extract Trajectory for this track
    reco::TrackRef trackref = it->val;
    tracks++;

    bool isBpixtrack = false, isFpixtrack = false, crossesPixVol=false;
    
    //find out whether track crosses pixel fiducial volume (for cosmic tracks)
    
    double d0 = (*trackref).d0(), dz = (*trackref).dz(); 
    
    if(abs(d0)<15 && abs(dz)<50) crossesPixVol = true;

    std::vector<TrajectoryMeasurement> tmeasColl =traj_iterator->measurements();
    std::vector<TrajectoryMeasurement>::const_iterator tmeasIt;
    //loop on measurements to find out whether there are bpix and/or fpix hits
    for(tmeasIt = tmeasColl.begin();tmeasIt!=tmeasColl.end();tmeasIt++){
      if(! tmeasIt->updatedState().isValid()) continue; 
      TransientTrackingRecHit::ConstRecHitPointer testhit = tmeasIt->recHit();
      if(! testhit->isValid() || testhit->geographicalId().det() != DetId::Tracker) continue; 
      uint testSubDetID = (testhit->geographicalId().subdetId()); 
      if(testSubDetID==PixelSubdetector::PixelBarrel) isBpixtrack = true;
      if(testSubDetID==PixelSubdetector::PixelEndcap) isFpixtrack = true;
    }//end loop on measurements
    if(isBpixtrack) {
      bpixtracks++; 
      if(debug_) std::cout << "bpixtrack\n";
    }
    if(isFpixtrack) {
      fpixtracks++; 
      if(debug_) std::cout << "fpixtrack\n";
    }
    if(isBpixtrack || isFpixtrack){
      pixeltracks++;
      
      if(crossesPixVol) meNofTracksInPixVol_->Fill(0,1);

      std::vector<TrajectoryMeasurement> tmeasColl = traj_iterator->measurements();
      for(std::vector<TrajectoryMeasurement>::const_iterator tmeasIt = tmeasColl.begin(); tmeasIt!=tmeasColl.end(); tmeasIt++){   
	if(! tmeasIt->updatedState().isValid()) continue; 
	
	TrajectoryStateOnSurface tsos = tsoscomb( tmeasIt->forwardPredictedState(), tmeasIt->backwardPredictedState() );
	TransientTrackingRecHit::ConstRecHitPointer hit = tmeasIt->recHit();
	if(! hit->isValid() || hit->geographicalId().det() != DetId::Tracker ) {
	  continue; 
	} else {
	  
// 	  //residual
      	  const DetId & hit_detId = hit->geographicalId();
	  //uint IntRawDetID = (hit_detId.rawId());
	  uint IntSubDetID = (hit_detId.subdetId());
	  
 	  if(IntSubDetID == 0 ) continue; // don't look at SiStrip hits!	    
	  
	  // get the enclosed persistent hit
	  const TrackingRecHit *persistentHit = hit->hit();
	  // check if it's not null, and if it's a valid pixel hit
	  if ((persistentHit != 0) && (typeid(*persistentHit) == typeid(SiPixelRecHit))) {
	    // tell the C++ compiler that the hit is a pixel hit
	    const SiPixelRecHit* pixhit = static_cast<const SiPixelRecHit*>( hit->hit() );
	    //Hit probability:
	    float hit_prob = -1.;
	    if(pixhit->hasFilledProb()){
	      hit_prob = pixhit->clusterProbability(0);
	      //std::cout<<"HITPROB= "<<hit_prob<<std::endl;
	      if(hit_prob<pow(10.,-15.)) NLowProb++;
	      NTotal++;
	      if(NTotal>0) meHitProbability->Fill(float(NLowProb/NTotal));
	    }
	    
	    // get the edm::Ref to the cluster
 	    edm::Ref<edmNew::DetSetVector<SiPixelCluster>, SiPixelCluster> const& clust = (*pixhit).cluster();
	    
	    //  check if the ref is not null
	    if (clust.isNonnull()) {
	      
	      //define tracker and pixel geometry and topology
	      const TrackerGeometry& theTracker(*theTrackerGeometry);
	      const PixelGeomDetUnit* theGeomDet = static_cast<const PixelGeomDetUnit*> (theTracker.idToDet(hit_detId) );
	      
	      //test if PixelGeomDetUnit exists
	      if(theGeomDet == 0) {
		if(debug_) std::cout << "NO THEGEOMDET\n";
		continue;
	      }
	     
	      const PixelTopology * topol = &(theGeomDet->specificTopology());
	      //fill histograms for clusters on tracks
	      //correct SiPixelTrackResidualModule
	      std::map<uint32_t, SiPixelTrackResidualModule*>::iterator pxd = theSiPixelStructure.find((*hit).geographicalId().rawId());

	      //CHARGE CORRECTION (for track impact angle)
	      // calculate alpha and beta from cluster position
	      LocalTrajectoryParameters ltp = tsos.localParameters();
	      LocalVector localDir = ltp.momentum()/ltp.momentum().mag();
	     
	      float clust_alpha = atan2(localDir.z(), localDir.x());
	      float clust_beta = atan2(localDir.z(), localDir.y());
	      double corrCharge = clust->charge() * sqrt( 1.0 / ( 1.0/pow( tan(clust_alpha), 2 ) + 
								  1.0/pow( tan(clust_beta ), 2 ) + 
								  1.0 )
							  )/1000.;
	      
	      if (pxd!=theSiPixelStructure.end()) (*pxd).second->fill((*clust), true, corrCharge, reducedSet, modOn, ladOn, layOn, phiOn, bladeOn, diskOn, ringOn); 	


	      trackclusters++;
	      //CORR CHARGE
	      meClChargeOnTrack_all->Fill(corrCharge);
	      meClSizeOnTrack_all->Fill((*clust).size());
	      meClSizeXOnTrack_all->Fill((*clust).sizeX());
	      meClSizeYOnTrack_all->Fill((*clust).sizeY());
	      clusterSet.insert(*clust);
	      
	      //find cluster global position (rphi, z)
	      // get cluster center of gravity (of charge)
	      float xcenter = clust->x();
	      float ycenter = clust->y();
	      // get the cluster position in local coordinates (cm) 
	      LocalPoint clustlp = topol->localPosition( MeasurementPoint(xcenter, ycenter) );
	      // get the cluster position in global coordinates (cm)
	      GlobalPoint clustgp = theGeomDet->surface().toGlobal( clustlp );
	      
	      //find location of hit (barrel or endcap, same for cluster)
	      bool barrel = DetId((*hit).geographicalId()).subdetId() == static_cast<int>(PixelSubdetector::PixelBarrel);
	      bool endcap = DetId((*hit).geographicalId()).subdetId() == static_cast<int>(PixelSubdetector::PixelEndcap);
	      if(barrel) {
		barreltrackclusters++;
		//CORR CHARGE
		meClChargeOnTrack_bpix->Fill(corrCharge);
		meClSizeOnTrack_bpix->Fill((*clust).size());
		meClSizeXOnTrack_bpix->Fill((*clust).sizeX());
		meClSizeYOnTrack_bpix->Fill((*clust).sizeY());
		float phi = clustgp.phi(); 
		float z = clustgp.z();
		for (int i = 0; i < noOfLayers; i++)
		  {
		    meClPosLayersOnTrack.at(i)->Fill(z,phi);
		    meClChargeOnTrack_layers.at(i)->Fill(corrCharge);
		    meClSizeOnTrack_layers.at(i)->Fill((*clust).size());
		    meClSizeXOnTrack_layers.at(i)->Fill((*clust).sizeX());
		    meClSizeYOnTrack_layers.at(i)->Fill((*clust).sizeY());
		  }
	      }
	      if(endcap) {
		endcaptrackclusters++;
		//CORR CHARGE
		meClChargeOnTrack_fpix->Fill(corrCharge);
		meClSizeOnTrack_fpix->Fill((*clust).size());
		meClSizeXOnTrack_fpix->Fill((*clust).sizeX());
		meClSizeYOnTrack_fpix->Fill((*clust).sizeY());
		float x = clustgp.x(); 
		float y = clustgp.y(); 
		float z = clustgp.z();
		if(z>0){
        for (int i = 0; i < noOfDisks; i++)
        {
            meClPosDiskspzOnTrack.at(i)->Fill(x,y);
            meClChargeOnTrack_diskps.at(i)->Fill(corrCharge);
            meClSizeOnTrack_diskps.at(i)->Fill((*clust).size());
            meClSizeXOnTrack_diskps.at(i)->Fill((*clust).sizeX());
            meClSizeYOnTrack_diskps.at(i)->Fill((*clust).sizeY());
        }
		}
		else{
        for (int i = 0; i < noOfDisks; i++)
        {
          meClPosDisksmzOnTrack.at(i)->Fill(x,y);
          meClChargeOnTrack_diskms.at(i)->Fill(corrCharge);
          meClSizeOnTrack_diskms.at(i)->Fill((*clust).size());
          meClSizeXOnTrack_diskms.at(i)->Fill((*clust).sizeX());
          meClSizeYOnTrack_diskms.at(i)->Fill((*clust).sizeY());
        }
		} 
	      }
	      
	    }//end if (cluster exists)

	  }//end if (persistent hit exists and is pixel hit)
	  
	}//end of else 
	
	
      }//end for (all traj measurements of pixeltrack)
    }//end if (is pixeltrack)
    else {
      if(debug_) std::cout << "no pixeltrack:\n";
      if(crossesPixVol) meNofTracksInPixVol_->Fill(1,1);
    }
    
  }//end loop on map entries

  //find clusters that are NOT on track
  //edmNew::DetSet<SiPixelCluster>::const_iterator  di;
  if(debug_) std::cout << "clusters not on track: (size " << clustColl.size() << ") ";

  for(TrackerGeometry::DetContainer::const_iterator it = TG->dets().begin(); it != TG->dets().end(); it++){
    //if(dynamic_cast<PixelGeomDetUnit const *>((*it))!=0){
    DetId detId = (*it)->geographicalId();
    if(detId>=302055684 && detId<=352477708){ // make sure it's a Pixel module WITHOUT using dynamic_cast!  
      int nofclOnTrack = 0, nofclOffTrack=0; 
      float z=0.; 
      edmNew::DetSetVector<SiPixelCluster>::const_iterator isearch = clustColl.find(detId);
      if( isearch != clustColl.end() ) {  // Not an empty iterator
	edmNew::DetSet<SiPixelCluster>::const_iterator  di;
	for(di=isearch->begin(); di!=isearch->end(); di++){
	  unsigned int temp = clusterSet.size();
	  clusterSet.insert(*di);
	  //check if cluster is off track
	  if(clusterSet.size()>temp) {
	    otherclusters++;
	    nofclOffTrack++; 
	    //fill histograms for clusters off tracks
	    //correct SiPixelTrackResidualModule
	    std::map<uint32_t, SiPixelTrackResidualModule*>::iterator pxd = theSiPixelStructure.find((*it)->geographicalId().rawId());

	    if (pxd!=theSiPixelStructure.end()) (*pxd).second->fill((*di), false, -1., reducedSet, modOn, ladOn, layOn, phiOn, bladeOn, diskOn, ringOn); 
	    


	    meClSizeNotOnTrack_all->Fill((*di).size());
	    meClSizeXNotOnTrack_all->Fill((*di).sizeX());
	    meClSizeYNotOnTrack_all->Fill((*di).sizeY());
	    meClChargeNotOnTrack_all->Fill((*di).charge()/1000);

	    /////////////////////////////////////////////////
	    //find cluster global position (rphi, z) get cluster
	    //define tracker and pixel geometry and topology
	    const TrackerGeometry& theTracker(*theTrackerGeometry);
	    const PixelGeomDetUnit* theGeomDet = static_cast<const PixelGeomDetUnit*> (theTracker.idToDet(detId) );
	    //test if PixelGeomDetUnit exists
	    if(theGeomDet == 0) {
	      if(debug_) std::cout << "NO THEGEOMDET\n";
	      continue;
	    }
	    const PixelTopology * topol = &(theGeomDet->specificTopology());
	   
	    //center of gravity (of charge)
	    float xcenter = di->x();
	    float ycenter = di->y();
	    // get the cluster position in local coordinates (cm) 
	    LocalPoint clustlp = topol->localPosition( MeasurementPoint(xcenter, ycenter) );
	    // get the cluster position in global coordinates (cm)
	    GlobalPoint clustgp = theGeomDet->surface().toGlobal( clustlp );

	    /////////////////////////////////////////////////

	    //barrel
	    if(DetId(detId).subdetId() == 1) {
	      meClSizeNotOnTrack_bpix->Fill((*di).size());
	      meClSizeXNotOnTrack_bpix->Fill((*di).sizeX());
	      meClSizeYNotOnTrack_bpix->Fill((*di).sizeY());
	      meClChargeNotOnTrack_bpix->Fill((*di).charge()/1000);
	      barrelotherclusters++;
	      //DBlayer = PixelBarrelName(DetId(detId)).layerName();
	      float phi = clustgp.phi(); 
	      //float r = clustgp.perp();
	      z = clustgp.z();
         for (int i = 0; i < noOfLayers; i++)
         {
           meClPosLayersNotOnTrack.at(i)->Fill(z,phi);
           meClSizeNotOnTrack_layers.at(i)->Fill((*di).size());
           meClSizeXNotOnTrack_layers.at(i)->Fill((*di).sizeX());
           meClSizeYNotOnTrack_layers.at(i)->Fill((*di).sizeY());
           meClChargeNotOnTrack_layers.at(i)->Fill((*di).charge()/1000);
         }
	    }
	    //endcap
	    if(DetId(detId).subdetId() == 2) {
	      meClSizeNotOnTrack_fpix->Fill((*di).size());
	      meClSizeXNotOnTrack_fpix->Fill((*di).sizeX());
	      meClSizeYNotOnTrack_fpix->Fill((*di).sizeY());
	      meClChargeNotOnTrack_fpix->Fill((*di).charge()/1000);
	      endcapotherclusters++;
	      //DBdisk = PixelEndcapName(DetId(detId )).diskName();
	      float x = clustgp.x(); 
	      float y = clustgp.y(); 
	      z = clustgp.z();
	      if(z>0){
           for (int i = 0; i < noOfDisks; i++)
           {
             meClPosDiskspzNotOnTrack.at(i)->Fill(x,y);
             meClSizeNotOnTrack_diskps.at(i)->Fill((*di).size());
             meClSizeXNotOnTrack_diskps.at(i)->Fill((*di).sizeX());
             meClSizeYNotOnTrack_diskps.at(i)->Fill((*di).sizeY());
             meClChargeNotOnTrack_diskps.at(i)->Fill((*di).charge()/1000);
           }
	      }
	      else{
           for (int i = 0; i < noOfDisks; i++)
           {
             meClPosDisksmzNotOnTrack.at(i)->Fill(x,y);
             meClSizeNotOnTrack_diskms.at(i)->Fill((*di).size());
             meClSizeXNotOnTrack_diskms.at(i)->Fill((*di).sizeX());
             meClSizeYNotOnTrack_diskms.at(i)->Fill((*di).sizeY());
             meClChargeNotOnTrack_diskms.at(i)->Fill((*di).charge()/1000);
           }
	      } 

	    }
	  }// end "if cluster off track"
	  else {
	    nofclOnTrack++; 
	    if(z == 0){
	      //find cluster global position (rphi, z) get cluster
	      //define tracker and pixel geometry and topology
	      const TrackerGeometry& theTracker(*theTrackerGeometry);
	      const PixelGeomDetUnit* theGeomDet = static_cast<const PixelGeomDetUnit*> (theTracker.idToDet(detId) );
	      //test if PixelGeomDetUnit exists
	      if(theGeomDet == 0) {
		if(debug_) std::cout << "NO THEGEOMDET\n";
		continue;
	      }
	      const PixelTopology * topol = &(theGeomDet->specificTopology());
	      //center of gravity (of charge)
	      float xcenter = di->x();
	      float ycenter = di->y();
	      // get the cluster position in local coordinates (cm) 
	      LocalPoint clustlp = topol->localPosition( MeasurementPoint(xcenter, ycenter) );
	      // get the cluster position in global coordinates (cm)
	      GlobalPoint clustgp = theGeomDet->surface().toGlobal( clustlp );  
	      z = clustgp.z();
	    }
	  }
	}
      }
      //++ fill the number of clusters on a module
      std::map<uint32_t, SiPixelTrackResidualModule*>::iterator pxd = theSiPixelStructure.find((*it)->geographicalId().rawId());
      if (pxd!=theSiPixelStructure.end()) (*pxd).second->nfill(nofclOnTrack, nofclOffTrack, reducedSet, modOn, ladOn, layOn, phiOn, bladeOn, diskOn, ringOn); 
      if(nofclOnTrack!=0) meNClustersOnTrack_all->Fill(nofclOnTrack); 
      if(nofclOffTrack!=0) meNClustersNotOnTrack_all->Fill(nofclOffTrack); 
      //barrel
      if(DetId(detId).subdetId() == 1){
	if(nofclOnTrack!=0) meNClustersOnTrack_bpix->Fill(nofclOnTrack); 
	if(nofclOffTrack!=0) meNClustersNotOnTrack_bpix->Fill(nofclOffTrack); 
	//DBlayer = PixelBarrelName(DetId(detId)).layerName();
        for (int i = 0; i < noOfLayers; i++)
        {
          if(nofclOnTrack!=0) meNClustersOnTrack_layers.at(i)->Fill(nofclOnTrack);
          if(nofclOffTrack!=0) meNClustersNotOnTrack_layers.at(i)->Fill(nofclOffTrack);
        }
      }//end barrel
      //endcap
      if(DetId(detId).subdetId() == 2) {
	//DBdisk = PixelEndcapName(DetId(detId )).diskName();
	//z = clustgp.z();
	if(nofclOnTrack!=0) meNClustersOnTrack_fpix->Fill(nofclOnTrack); 
	if(nofclOffTrack!=0) meNClustersNotOnTrack_fpix->Fill(nofclOffTrack);
	if(z>0){
     for (int i = 0; i < noOfDisks; i++)
     {
       if(nofclOnTrack!=0) meNClustersOnTrack_diskps.at(i)->Fill(nofclOnTrack);
       if(nofclOffTrack!=0) meNClustersNotOnTrack_diskps.at(i)->Fill(nofclOffTrack);
     }
	}
	if(z<0){
     for (int i = 0; i < noOfDisks; i++)
     {
       if(nofclOnTrack!=0) meNClustersOnTrack_diskms.at(i)->Fill(nofclOnTrack);
       if(nofclOffTrack!=0) meNClustersNotOnTrack_diskms.at(i)->Fill(nofclOffTrack);
     }
	}
      }

    }//end if it's a Pixel module
  }//end for loop over tracker detector geometry modules

  if(trackclusters>0) (meNofClustersOnTrack_)->Fill(0,trackclusters);
  if(barreltrackclusters>0)(meNofClustersOnTrack_)->Fill(1,barreltrackclusters);
  if(endcaptrackclusters>0)(meNofClustersOnTrack_)->Fill(2,endcaptrackclusters);
  if(otherclusters>0)(meNofClustersNotOnTrack_)->Fill(0,otherclusters);
  if(barrelotherclusters>0)(meNofClustersNotOnTrack_)->Fill(1,barrelotherclusters);
  if(endcapotherclusters>0)(meNofClustersNotOnTrack_)->Fill(2,endcapotherclusters);
  if(tracks>0)(meNofTracks_)->Fill(0,tracks);
  if(pixeltracks>0)(meNofTracks_)->Fill(1,pixeltracks);
  if(bpixtracks>0)(meNofTracks_)->Fill(2,bpixtracks);
  if(fpixtracks>0)(meNofTracks_)->Fill(3,fpixtracks);
}
void SiPixelTrackResidualSource::triplets(double x1,double y1,double z1,double x2,double y2,double z2,double x3,double y3,double z3,
					  double ptsig, double & dca2,double & dz2, double kap) {
  
  //Define some constants
  using namespace std;

  //Curvature kap from global Track

 //inverse of the curvature is the radius in the transverse plane
  double rho = 1/kap;
  //Check that the hits are in the correct layers
  double r1 = sqrt( x1*x1 + y1*y1 );
  double r3 = sqrt( x3*x3 + y3*y3 );

  if( r3-r1 < 2.0 ) cout << "warn r1 = " << r1 << ", r3 = " << r3 << endl;
  
  // Calculate the centre of the helix in xy-projection with radius rho from the track.
  //start with a line (sekante) connecting the two points (x1,y1) and (x3,y3) vec_L = vec_x3-vec_x1
  //with L being the length of that vector.
  double L=sqrt((x3-x1)*(x3-x1)+(y3-y1)*(y3-y1));
  //lam is the line from the middel point of vec_q towards the center of the circle X0,Y0
  // we already have kap and rho = 1/kap
  double lam = sqrt(rho*rho - L*L/4);
  
  // There are two solutions, the sign of kap gives the information
  // which of them is correct.
  //
  if( kap > 0 ) lam = -lam;

  //
  // ( X0, Y0 ) is the centre of the circle that describes the helix in xy-projection.
  //
  double x0 =  0.5*( x1 + x3 ) + lam/L * ( -y1 + y3 );
  double y0 =  0.5*( y1 + y3 ) + lam/L * (  x1 - x3 );

  // Calculate the dipangle in z direction (needed later for z residual) :
  //Starting from the heliz equation whihc has to hold for both points z1,z3
  double num = ( y3 - y0 ) * ( x1 - x0 ) - ( x3 - x0 ) * ( y1 - y0 );
  double den = ( x1 - x0 ) * ( x3 - x0 ) + ( y1 - y0 ) * ( y3 - y0 );
  double tandip = kap * ( z3 - z1 ) / atan( num / den );

 
  // angle from first hit to dca point:
  //
  double dphi = atan( ( ( x1 - x0 ) * y0 - ( y1 - y0 ) * x0 )
                      / ( ( x1 - x0 ) * x0 + ( y1 - y0 ) * y0 ) );
  //z position of the track based on the middle of the circle
  //track equation for the z component
  double uz0 = z1 + tandip * dphi * rho;

  /////////////////////////
  //RESIDUAL IN R-PHI
  ////////////////////////////////
  //Calculate distance dca2 from point (x2,y2) to the circle which is given by
  //the distance of the point to the middlepoint dcM = sqrt((x0-x2)^2+(y0-y2)) and rho
  //dca = rho +- dcM
  if(kap>0) dca2=rho-sqrt((x0-x2)*(x0-x2)+(y0-y2)*(y0-y2));
  else dca2=rho+sqrt((-x0+x2)*(-x0+x2)+(-y0+y2)*(-y0+y2));

  /////////////////////////
  //RESIDUAL IN Z
  /////////////////////////
  double xx =0 ;
  double yy =0 ;
  //sign of kappa determines the calculation
  //xx and yy are the new coordinates starting from x2, y2 that are on the track itself
  //vec_X2+-dca2*vec(X0-X2)/|(X0-X2)|
  if(kap<0){
    xx =   x2+(dca2*((x0-x2))/sqrt((x0-x2)*(x0-x2)+(y0-y2)*(y0-y2)));
    yy = y2+(dca2*((y0-y2))/sqrt((x0-x2)*(x0-x2)+(y0-y2)*(y0-y2)));
  }
  else if(kap>=0){
    xx =   x2-(dca2*((x0-x2))/sqrt((x0-x2)*(x0-x2)+(y0-y2)*(y0-y2)));
    yy = y2-(dca2*((y0-y2))/sqrt((x0-x2)*(x0-x2)+(y0-y2)*(y0-y2)));
  }

  //to get residual in z start with calculating the new uz2 position if one has moved to xx, yy
  //on the track. First calculate the change in phi2 with respect to the center X0, Y0
  double dphi2 = atan( ( ( xx - x0 ) * y0 - ( yy - y0 ) * x0 )
		       / ( ( xx - x0 ) * x0 + ( yy - y0 ) * y0 ) );
  //Solve track equation for this new z depending on the dip angle of the track (see above
  //calculated based on X1, X3 and X0, use uz0 as reference point again.
  double  uz2= uz0 - dphi2*tandip*rho;
  
  //subtract new z position from the old one
  dz2=z2-uz2;
  
  //if we are interested in the arclength this is unsigned though
  //  double cosphi2 = (x2*xx+y2*yy)/(sqrt(x2*x2+y2*y2)*sqrt(xx*xx+yy*yy));
  //double arcdca2=sqrt(x2*x2+y2*y2)*acos(cosphi2);
  
}


DEFINE_FWK_MODULE(SiPixelTrackResidualSource); // define this as a plug-in <|MERGE_RESOLUTION|>--- conflicted
+++ resolved
@@ -227,12 +227,8 @@
   //cluster charge and size
   //charge
   //on track
-<<<<<<< HEAD
   iBooker.setCurrentFolder(topFolderName_+"/Clusters/OnTrack");
-=======
-  iBooker.setCurrentFolder("Pixel/Clusters/OnTrack");
   std::stringstream ss1, ss2;
->>>>>>> 19194cb4
   meClChargeOnTrack_all = iBooker.book1D("charge_" + clustersrc_.label(),"Charge (on track)",500,0.,500.);
   meClChargeOnTrack_all->setAxisTitle("Charge size (in ke)",1);
   meClChargeOnTrack_bpix = iBooker.book1D("charge_" + clustersrc_.label() + "_Barrel","Charge (on track, barrel)",500,0.,500.);
