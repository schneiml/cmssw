--- conflicted
+++ resolved
@@ -1,8 +1,5 @@
 <use   name="root"/>
-<<<<<<< HEAD
 
-=======
->>>>>>> 6c2e763b
 <use   name="rootgraphics"/>
 <bin   name="check_runcomplete" file="check_runcomplete.cc"></bin>
 <bin   name="listbadmodule" file="listbadmodule.cc"></bin>
