--- conflicted
+++ resolved
@@ -375,11 +375,7 @@
   }
 
   // Check for NULL pointer to digi container
-<<<<<<< HEAD
-  if (raw.product() == nullptr ) {
-=======
   if ( not raw.isValid() ) {
->>>>>>> b4065565
     std::stringstream ss;
     ss << "[SiStripCommissioningSource::" << __func__ << "]" << std::endl
        << " NULL pointer to DetSetVector!" << std::endl
@@ -388,8 +384,7 @@
     return;
   }
 
-<<<<<<< HEAD
-  if(isSpy_ and !inputModuleLabelAlt_.empty() and rawAlt.product() == nullptr){
+  if(isSpy_ and not inputModuleLabelAlt_.empty() and not rawAlt.isValid()){
     std::stringstream ss;
     ss << "[SiStripCommissioningSource::" << __func__ << "]" << std::endl
        << " NULL pointer to DetSetVector!" << std::endl
@@ -398,10 +393,7 @@
     return;
   }
 
-  if(isSpy_ and !inputClusterLabel_.empty() and cluster.product() == nullptr){
-=======
-  if(isSpy_ and  (not rawAlt.isValid())){
->>>>>>> b4065565
+  if(isSpy_ and not inputClusterLabel_.empty() and not cluster.isValid()){
     std::stringstream ss;
     ss << "[SiStripCommissioningSource::" << __func__ << "]" << std::endl
        << " NULL pointer to DetSetVector!" << std::endl
