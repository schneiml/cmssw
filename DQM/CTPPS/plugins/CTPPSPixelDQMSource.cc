/******************************************
 *
 * This is a part of CTPPSDQM software.
 * Authors:
 *   F.Ferro INFN Genova
 *   Vladimir Popov (vladimir.popov@cern.ch)
 *
 *******************************************/

#include "FWCore/Framework/interface/ESHandle.h"
#include "FWCore/Framework/interface/Event.h"
#include "FWCore/Framework/interface/EventSetup.h"
#include "FWCore/Framework/interface/MakerMacros.h"
#include "FWCore/ParameterSet/interface/ParameterSet.h"
#include "FWCore/Utilities/interface/InputTag.h"

#include "DQMServices/Core/interface/DQMEDAnalyzer.h"
#include "DQMServices/Core/interface/DQMStore.h"

#include "DataFormats/Common/interface/DetSetVector.h"

#include "CondFormats/CTPPSReadoutObjects/interface/CTPPSPixelIndices.h"
#include "DataFormats/CTPPSDetId/interface/CTPPSDetId.h"
#include "DataFormats/CTPPSDigi/interface/CTPPSPixelDigi.h"
#include "DataFormats/CTPPSReco/interface/CTPPSPixelCluster.h"
#include "DataFormats/CTPPSReco/interface/CTPPSPixelLocalTrack.h"

#include <string>

//-----------------------------------------------------------------------------

class CTPPSPixelDQMSource : public DQMEDAnalyzer {
public:
  CTPPSPixelDQMSource(const edm::ParameterSet &ps);
  ~CTPPSPixelDQMSource() override;

protected:
  void dqmBeginRun(edm::Run const &, edm::EventSetup const &) override;
<<<<<<< HEAD
  void bookHistograms(DQMStore::IBooker &, edm::Run const &, edm::EventSetup const &) override;
  void analyze(edm::Event const &e, edm::EventSetup const &eSetup) override;
  void dqmEndRun(edm::Run const &run, edm::EventSetup const &eSetup) override;
=======
  void bookHistograms(DQMStore::IBooker &, edm::Run const &,
                      edm::EventSetup const &) override;
  void analyze(edm::Event const &e, edm::EventSetup const &eSetup) override;
  void endRun(edm::Run const &run, edm::EventSetup const &eSetup) override;
>>>>>>> 0413d44a

private:
  unsigned int verbosity;
  long int nEvents = 0;
  edm::EDGetTokenT<edm::DetSetVector<CTPPSPixelDigi>> tokenDigi;
  edm::EDGetTokenT<edm::DetSetVector<CTPPSPixelCluster>> tokenCluster;
  edm::EDGetTokenT<edm::DetSetVector<CTPPSPixelLocalTrack>> tokenTrack;

  static constexpr int NArms = 2;
<<<<<<< HEAD
  static constexpr int NStationMAX = 3;  // in an arm
  static constexpr int NRPotsMAX = 6;    // per station
  static constexpr int NplaneMAX = 6;    // per RPot
  static constexpr int NROCsMAX = 6;     // per plane
  static constexpr int RPn_first = 3, RPn_last = 4;
  static constexpr int ADCMax = 256;
  static constexpr int StationIDMAX = 4;  // possible range of ID
  static constexpr int RPotsIDMAX = 8;    // possible range of ID
  static constexpr int NLocalTracksMAX = 20;
  static constexpr int hitMultMAX = 50;   // tuned
  static constexpr int ClusMultMAX = 10;  // tuned
  static constexpr int ClusterSizeMax = 9;

  CTPPSPixelIndices thePixIndices;
  int pixRowMAX = 160;             // defaultDetSizeInX, CMS Y-axis
  int pixColMAX = 156;             // defaultDetSizeInY, CMS X-axis
  int ROCSizeInX = pixRowMAX / 2;  // ROC row size in pixels = 80
  int ROCSizeInY = pixColMAX / 3;  // ROC col size in pixels = 52
=======
  static constexpr int NStationMAX = 3; // in an arm
  static constexpr int NRPotsMAX = 6;   // per station
  static constexpr int NplaneMAX = 6;   // per RPot
  static constexpr int NROCsMAX = 6;    // per plane
  static constexpr int RPn_first = 3, RPn_last = 4;
  static constexpr int ADCMax = 256;
  static constexpr int StationIDMAX = 4; // possible range of ID
  static constexpr int RPotsIDMAX = 8;   // possible range of ID
  static constexpr int NLocalTracksMAX = 20;
  static constexpr int hitMultMAX = 50;  // tuned
  static constexpr int ClusMultMAX = 10; // tuned
  static constexpr int ClusterSizeMax = 9;

  static constexpr int mapXbins = 200;
  static constexpr int mapYbins = 240;
  static constexpr float mapYmin = -16.;
  static constexpr float mapYmax = 8.;
  const float mapXmin = 0. * TMath::Cos(18.4 / 180. * TMath::Pi());
  const float mapXmax = 30. * TMath::Cos(18.4 / 180. * TMath::Pi());

  CTPPSPixelIndices thePixIndices;
  int pixRowMAX = 160;            // defaultDetSizeInX, CMS Y-axis
  int pixColMAX = 156;            // defaultDetSizeInY, CMS X-axis
  int ROCSizeInX = pixRowMAX / 2; // ROC row size in pixels = 80
  int ROCSizeInY = pixColMAX / 3; // ROC col size in pixels = 52
>>>>>>> 0413d44a

  int TrackFitDimension = 4;

  static constexpr int NRPotBinsInStation = RPn_last - RPn_first;
  static constexpr int NPlaneBins = NplaneMAX * NRPotBinsInStation;

  MonitorElement *hBX, *hBXshort, *h2AllPlanesActive, *hpixLTrack;
  MonitorElement *hpRPactive;

  MonitorElement *h2HitsMultipl[NArms][NStationMAX];
  MonitorElement *h2CluSize[NArms][NStationMAX];

  static constexpr int RPotsTotalNumber = NArms * NStationMAX * NRPotsMAX;

  int RPindexValid[RPotsTotalNumber];
  MonitorElement *h2trackXY0[RPotsTotalNumber];
  MonitorElement *htrackMult[RPotsTotalNumber];
  MonitorElement *htrackHits[RPotsTotalNumber];
  MonitorElement *hRPotActivPlanes[RPotsTotalNumber];
  MonitorElement *hRPotActivBX[RPotsTotalNumber];
  MonitorElement *hRPotActivBXroc[RPotsTotalNumber];
  MonitorElement *h2HitsMultROC[RPotsTotalNumber];
  MonitorElement *hp2HitsMultROC_LS[RPotsTotalNumber];
  MonitorElement *hHitsMult[RPotsTotalNumber][NplaneMAX];
  MonitorElement *h2xyHits[RPotsTotalNumber][NplaneMAX];
  MonitorElement *hp2xyADC[RPotsTotalNumber][NplaneMAX];
<<<<<<< HEAD
=======
  MonitorElement *h2Efficiency[RPotsTotalNumber][NplaneMAX];
>>>>>>> 0413d44a
  MonitorElement *h2xyROCHits[RPotsTotalNumber * NplaneMAX][NROCsMAX];
  MonitorElement *hROCadc[RPotsTotalNumber * NplaneMAX][NROCsMAX];
  MonitorElement *hRPotActivBXall[RPotsTotalNumber];
  int HitsMultROC[RPotsTotalNumber * NplaneMAX][NROCsMAX];
  int HitsMultPlane[RPotsTotalNumber][NplaneMAX];
  int ClusMultPlane[RPotsTotalNumber][NplaneMAX];
<<<<<<< HEAD

  unsigned int rpStatusWord = 0x8008;      //220_fr_hr(stn2rp3)+ 210_fr_hr
  int RPstatus[StationIDMAX][RPotsIDMAX];  // symmetric in both arms
  int StationStatus[StationIDMAX];         // symmetric in both arms
=======

  // Flags for disabling set of plots
  bool offlinePlots = true;
  bool onlinePlots = true;

  // Flags for disabling plots of a plane
  bool isPlanePlotsTurnedOff[NArms][NStationMAX][NRPotsMAX][NplaneMAX] = {};

  unsigned int rpStatusWord = 0x8008;     // 220_fr_hr(stn2rp3)+ 210_fr_hr
  int RPstatus[StationIDMAX][RPotsIDMAX]; // symmetric in both arms
  int StationStatus[StationIDMAX];        // symmetric in both arms
>>>>>>> 0413d44a
  const int IndexNotValid = 0;

  int getRPindex(int arm, int station, int rp) {
    if (arm < 0 || station < 0 || rp < 0)
      return (IndexNotValid);
    if (arm > 1 || station >= NStationMAX || rp >= NRPotsMAX)
      return (IndexNotValid);
    int rc = (arm * NStationMAX + station) * NRPotsMAX + rp;
    return (rc);
  }

  int getPlaneIndex(int arm, int station, int rp, int plane) {
    if (plane < 0 || plane >= NplaneMAX)
      return (IndexNotValid);
    int rc = getRPindex(arm, station, rp);
    if (rc == IndexNotValid)
      return (IndexNotValid);
    return (rc * NplaneMAX + plane);
  }

  int getRPInStationBin(int rp) { return (rp - RPn_first + 1); }

<<<<<<< HEAD
  static constexpr int NRPglobalBins = 4;  //2 arms w. 2 stations w. 1 RP
=======
  static constexpr int NRPglobalBins = 4; // 2 arms w. 2 stations w. 1 RP
>>>>>>> 0413d44a
  int getRPglobalBin(int arm, int stn) {
    static constexpr int stationBinOrder[NStationMAX] = {0, 4, 1};
    return (arm * 2 + stationBinOrder[stn] + 1);
  }

<<<<<<< HEAD
  int prIndex(int rp, int plane)  // plane index in station
=======
  int prIndex(int rp, int plane) // plane index in station
>>>>>>> 0413d44a
  {
    return ((rp - RPn_first) * NplaneMAX + plane);
  }
  int getDet(int id) { return (id >> DetId::kDetOffset) & 0xF; }
  int getPixPlane(int id) { return ((id >> 16) & 0x7); }
  //  int getSubdet(int id) { return ((id>>kSubdetOffset)&0x7); }

<<<<<<< HEAD
  int multHitsMax, cluSizeMax;  // for tuning
=======
  int multHitsMax, cluSizeMax; // for tuning
>>>>>>> 0413d44a
  float x0_MIN, x0_MAX, y0_MIN, y0_MAX;
};

//----------------------------------------------------------------------------------

using namespace std;
using namespace edm;

//-------------------------------------------------------------------------------

CTPPSPixelDQMSource::CTPPSPixelDQMSource(const edm::ParameterSet &ps)
    : verbosity(ps.getUntrackedParameter<unsigned int>("verbosity", 0)),
<<<<<<< HEAD
      rpStatusWord(ps.getUntrackedParameter<unsigned int>("RPStatusWord", 0x8008)) {
  tokenDigi = consumes<DetSetVector<CTPPSPixelDigi>>(ps.getParameter<edm::InputTag>("tagRPixDigi"));
  tokenCluster = consumes<DetSetVector<CTPPSPixelCluster>>(ps.getParameter<edm::InputTag>("tagRPixCluster"));
  tokenTrack = consumes<DetSetVector<CTPPSPixelLocalTrack>>(ps.getParameter<edm::InputTag>("tagRPixLTrack"));
=======
      rpStatusWord(
          ps.getUntrackedParameter<unsigned int>("RPStatusWord", 0x8008)) {
  tokenDigi = consumes<DetSetVector<CTPPSPixelDigi>>(
      ps.getParameter<edm::InputTag>("tagRPixDigi"));
  tokenCluster = consumes<DetSetVector<CTPPSPixelCluster>>(
      ps.getParameter<edm::InputTag>("tagRPixCluster"));
  tokenTrack = consumes<DetSetVector<CTPPSPixelLocalTrack>>(
      ps.getParameter<edm::InputTag>("tagRPixLTrack"));
  offlinePlots = ps.getUntrackedParameter<bool>("offlinePlots", true);
  onlinePlots = ps.getUntrackedParameter<bool>("onlinePlots", true);

  vector<string> disabledPlanePlotsVec =
      ps.getUntrackedParameter<vector<string>>("turnOffPlanePlots",
                                               vector<string>());

  // Parse the strings in disabledPlanePlotsVec and set the flags in
  // isPlanePlotsTurnedOff
  for (auto s : disabledPlanePlotsVec) {
    // Check that the format is <arm>_<station>_<RP>_<Plane>
    if (count(s.begin(), s.end(), '_') != 3)
      throw cms::Exception("RPixPlaneCombinatoryTracking")
          << "Invalid string in turnOffPlanePlots: " << s;
    else {
      vector<string> armStationRpPlane;
      size_t pos = 0;
      while ((pos = s.find('_')) != string::npos) {
        armStationRpPlane.push_back(s.substr(0, pos));
        s.erase(0, pos + 1);
      }
      armStationRpPlane.push_back(s);

      int arm = stoi(armStationRpPlane.at(0));
      int station = stoi(armStationRpPlane.at(1));
      int rp = stoi(armStationRpPlane.at(2));
      int plane = stoi(armStationRpPlane.at(3));

      if (arm < NArms && station < NStationMAX && rp < NRPotsMAX &&
          plane < NplaneMAX) {
        if (verbosity)
          LogPrint("CTPPSPixelDQMSource")
              << "Shutting off plots for: Arm " << arm << " Station " << station
              << " Rp " << rp << " Plane " << plane;
        isPlanePlotsTurnedOff[arm][station][rp][plane] = true;
      } else {
        throw cms::Exception("RPixPlaneCombinatoryTracking")
            << "Invalid string in turnOffPlanePlots: " << s;
      }
    }
  }
>>>>>>> 0413d44a
}

//----------------------------------------------------------------------------------

CTPPSPixelDQMSource::~CTPPSPixelDQMSource() {}

//--------------------------------------------------------------------------

<<<<<<< HEAD
void CTPPSPixelDQMSource::dqmBeginRun(edm::Run const &run, edm::EventSetup const &) {
=======
void CTPPSPixelDQMSource::dqmBeginRun(edm::Run const &run,
                                      edm::EventSetup const &) {
>>>>>>> 0413d44a
  if (verbosity)
    LogPrint("CTPPSPixelDQMSource") << "RPstatusWord= " << rpStatusWord;
  nEvents = 0;

  CTPPSPixelLocalTrack thePixelLocalTrack;
  TrackFitDimension = thePixelLocalTrack.dimension;

  pixRowMAX = thePixIndices.getDefaultRowDetSize();
  pixColMAX = thePixIndices.getDefaultColDetSize();
<<<<<<< HEAD
  ROCSizeInX = pixRowMAX / 2;  // ROC row size in pixels = 80
=======
  ROCSizeInX = pixRowMAX / 2; // ROC row size in pixels = 80
>>>>>>> 0413d44a
  ROCSizeInY = pixColMAX / 3;

  for (int stn = 0; stn < StationIDMAX; stn++) {
    StationStatus[stn] = 0;
    for (int rp = 0; rp < RPotsIDMAX; rp++)
      RPstatus[stn][rp] = 0;
  }

  unsigned int rpSts = rpStatusWord << 1;
  for (int stn = 0; stn < NStationMAX; stn++) {
    int stns = 0;
    for (int rp = 0; rp < NRPotsMAX; rp++) {
      rpSts = (rpSts >> 1);
      RPstatus[stn][rp] = rpSts & 1;
      if (RPstatus[stn][rp] > 0)
        stns = 1;
    }
    StationStatus[stn] = stns;
  }

  for (int ind = 0; ind < 2 * 3 * NRPotsMAX; ind++)
    RPindexValid[ind] = 0;

  multHitsMax = cluSizeMax = -1;
  x0_MIN = y0_MIN = 1.0e06;
  x0_MAX = y0_MAX = -1.0e06;
}

//-------------------------------------------------------------------------------------

<<<<<<< HEAD
void CTPPSPixelDQMSource::bookHistograms(DQMStore::IBooker &ibooker, edm::Run const &, edm::EventSetup const &) {
=======
void CTPPSPixelDQMSource::bookHistograms(DQMStore::IBooker &ibooker,
                                         edm::Run const &,
                                         edm::EventSetup const &) {
>>>>>>> 0413d44a
  ibooker.cd();
  ibooker.setCurrentFolder("CTPPS/TrackingPixel");
  char s[50];
  string armTitleShort, stnTitleShort;
<<<<<<< HEAD
  hBX = ibooker.book1D("events per BX", "ctpps_pixel;Event.BX", 4002, -1.5, 4000. + 0.5);
  hBXshort = ibooker.book1D("events per BX(short)", "ctpps_pixel;Event.BX", 102, -1.5, 100. + 0.5);

  string str1st = "Pixel planes activity";
  h2AllPlanesActive = ibooker.book2DD(
      str1st, str1st + "(digi task);Plane #", NplaneMAX, 0, NplaneMAX, NRPglobalBins, 0.5, NRPglobalBins + 0.5);
  TH2D *h1st = h2AllPlanesActive->getTH2D();
  h1st->SetOption("colz");
  TAxis *yah1st = h1st->GetYaxis();

  string str2 = "Pixel RP active";
  hpRPactive =
      ibooker.bookProfile(str2, str2 + " per event(digi task)", NRPglobalBins, 0.5, NRPglobalBins + 0.5, -0.1, 1.1, "");
  TAxis *xaRPact = hpRPactive->getTProfile()->GetXaxis();
  hpRPactive->getTProfile()->SetOption("hist");
  hpRPactive->getTProfile()->SetMinimum(0.);
  hpRPactive->getTProfile()->SetMaximum(1.1);

  str2 = "Pixel Local Tracks";
  hpixLTrack = ibooker.bookProfile(
      str2, str2 + " per event", NRPglobalBins, 0.5, NRPglobalBins + 0.5, -0.1, NLocalTracksMAX, "");

  TAxis *xah1trk = hpixLTrack->getTProfile()->GetXaxis();
  hpixLTrack->getTProfile()->GetYaxis()->SetTitle("average number of tracks per event");
  hpixLTrack->getTProfile()->SetOption("hist");
=======

  TAxis *yah1st = NULL;
  TAxis *xaRPact = NULL;
  TAxis *xah1trk = NULL;
  if (onlinePlots) {
    hBX = ibooker.book1D("events per BX", "ctpps_pixel;Event.BX", 4002, -1.5,
                         4000. + 0.5);
    hBXshort = ibooker.book1D("events per BX(short)", "ctpps_pixel;Event.BX",
                              102, -1.5, 100. + 0.5);

    string str1st = "Pixel planes activity";
    h2AllPlanesActive =
        ibooker.book2DD(str1st, str1st + "(digi task);Plane #", NplaneMAX, 0,
                        NplaneMAX, NRPglobalBins, 0.5, NRPglobalBins + 0.5);
    TH2D *h1st = h2AllPlanesActive->getTH2D();
    h1st->SetOption("colz");
    yah1st = h1st->GetYaxis();

    string str2 = "Pixel RP active";
    hpRPactive =
        ibooker.bookProfile(str2, str2 + " per event(digi task)", NRPglobalBins,
                            0.5, NRPglobalBins + 0.5, -0.1, 1.1, "");
    xaRPact = hpRPactive->getTProfile()->GetXaxis();
    hpRPactive->getTProfile()->SetOption("hist");
    hpRPactive->getTProfile()->SetMinimum(0.);
    hpRPactive->getTProfile()->SetMaximum(1.1);

    str2 = "Pixel Local Tracks";
    hpixLTrack =
        ibooker.bookProfile(str2, str2 + " per event", NRPglobalBins, 0.5,
                            NRPglobalBins + 0.5, -0.1, NLocalTracksMAX, "");

    xah1trk = hpixLTrack->getTProfile()->GetXaxis();
    hpixLTrack->getTProfile()->GetYaxis()->SetTitle(
        "average number of tracks per event");
    hpixLTrack->getTProfile()->SetOption("hist");
  }
>>>>>>> 0413d44a

  for (int arm = 0; arm < 2; arm++) {
    CTPPSDetId ID(CTPPSDetId::sdTrackingPixel, arm, 0);
    string sd, armTitle;
    ID.armName(sd, CTPPSDetId::nPath);
    ID.armName(armTitle, CTPPSDetId::nFull);
    ID.armName(armTitleShort, CTPPSDetId::nShort);

    ibooker.setCurrentFolder(sd);

    for (int stn = 0; stn < NStationMAX; stn++) {
      if (StationStatus[stn] == 0)
        continue;
      ID.setStation(stn);
      string stnd, stnTitle;

<<<<<<< HEAD
      CTPPSDetId(ID.stationId()).stationName(stnd, CTPPSDetId::nPath);
      CTPPSDetId(ID.stationId()).stationName(stnTitle, CTPPSDetId::nFull);
      CTPPSDetId(ID.stationId()).stationName(stnTitleShort, CTPPSDetId::nShort);
=======
      CTPPSDetId(ID.getStationId()).stationName(stnd, CTPPSDetId::nPath);
      CTPPSDetId(ID.getStationId()).stationName(stnTitle, CTPPSDetId::nFull);
      CTPPSDetId(ID.getStationId())
          .stationName(stnTitleShort, CTPPSDetId::nShort);
>>>>>>> 0413d44a

      ibooker.setCurrentFolder(stnd);
      //--------- RPots ---
      int pixBinW = 4;
<<<<<<< HEAD
      for (int rp = RPn_first; rp < RPn_last; rp++) {  // only installed pixel pots
        ID.setRP(rp);
        string rpd, rpTitle;
        CTPPSDetId(ID.rpId()).rpName(rpTitle, CTPPSDetId::nShort);
        string rpBinName = armTitleShort + "_" + stnTitleShort + "_" + rpTitle;
        yah1st->SetBinLabel(getRPglobalBin(arm, stn), rpBinName.c_str());
        xah1trk->SetBinLabel(getRPglobalBin(arm, stn), rpBinName.c_str());
        xaRPact->SetBinLabel(getRPglobalBin(arm, stn), rpBinName.c_str());

=======
      for (int rp = RPn_first; rp < RPn_last;
           rp++) { // only installed pixel pots
        ID.setRP(rp);
        string rpd, rpTitle;
        CTPPSDetId(ID.getRPId()).rpName(rpTitle, CTPPSDetId::nShort);
        string rpBinName = armTitleShort + "_" + stnTitleShort + "_" + rpTitle;
        if (onlinePlots) {
          yah1st->SetBinLabel(getRPglobalBin(arm, stn), rpBinName.c_str());
          xah1trk->SetBinLabel(getRPglobalBin(arm, stn), rpBinName.c_str());
          xaRPact->SetBinLabel(getRPglobalBin(arm, stn), rpBinName.c_str());
        }
>>>>>>> 0413d44a
        if (RPstatus[stn][rp] == 0)
          continue;
        int indexP = getRPindex(arm, stn, rp);
        RPindexValid[indexP] = 1;

<<<<<<< HEAD
        CTPPSDetId(ID.rpId()).rpName(rpTitle, CTPPSDetId::nFull);
        CTPPSDetId(ID.rpId()).rpName(rpd, CTPPSDetId::nPath);

        ibooker.setCurrentFolder(rpd);

        string st2 = ": " + stnTitle;

        string st = "hit multiplicity in planes";
        string st3 = ";PlaneIndex(=pixelPot*PlaneMAX + plane)";
        h2HitsMultipl[arm][stn] =
            ibooker.book2DD(st, st + st2 + st3 + ";multiplicity", NPlaneBins, 0, NPlaneBins, hitMultMAX, 0, hitMultMAX);
        h2HitsMultipl[arm][stn]->setOption("colz");

        st = "cluster size in planes";
        h2CluSize[arm][stn] = ibooker.book2D(
            st, st + st2 + st3 + ";Cluster size", NPlaneBins, 0, NPlaneBins, ClusterSizeMax + 1, 0, ClusterSizeMax + 1);
        h2CluSize[arm][stn]->setOption("colz");

        const float x0Maximum = 70.;
        const float y0Maximum = 15.;
        st = "track intercept point";
        h2trackXY0[indexP] = ibooker.book2D(
            st, st + st2 + ";x0;y0", int(x0Maximum) * 2, 0., x0Maximum, int(y0Maximum) * 4, -y0Maximum, y0Maximum);
        h2trackXY0[indexP]->setOption("colz");

        st = "number of tracks per event";
        htrackMult[indexP] = ibooker.bookProfile(st,
                                                 rpTitle + ";number of tracks",
                                                 NLocalTracksMAX + 1,
                                                 -0.5,
                                                 NLocalTracksMAX + 0.5,
                                                 -0.5,
                                                 NLocalTracksMAX + 0.5,
                                                 "");
        htrackMult[indexP]->getTProfile()->SetOption("hist");

        st = "number of hits per track";
        htrackHits[indexP] = ibooker.bookProfile(st, rpTitle + ";number of hits", 5, 1.5, 6.5, -0.1, 1.1, "");
        htrackHits[indexP]->getTProfile()->SetOption("hist");

        hRPotActivPlanes[indexP] = ibooker.bookProfile("number of fired planes per event",
                                                       rpTitle + ";nPlanes;Probability",
                                                       NplaneMAX + 1,
                                                       -0.5,
                                                       NplaneMAX + 0.5,
                                                       -0.5,
                                                       NplaneMAX + 0.5,
                                                       "");
        hRPotActivPlanes[indexP]->getTProfile()->SetOption("hist");

        h2HitsMultROC[indexP] = ibooker.bookProfile2D("ROCs hits multiplicity per event",
                                                      rpTitle + ";plane # ;ROC #",
                                                      NplaneMAX,
                                                      -0.5,
                                                      NplaneMAX - 0.5,
                                                      NROCsMAX,
                                                      -0.5,
                                                      NROCsMAX - 0.5,
                                                      0.,
                                                      ROCSizeInX * ROCSizeInY,
                                                      "");
        h2HitsMultROC[indexP]->getTProfile2D()->SetOption("colztext");
        h2HitsMultROC[indexP]->getTProfile2D()->SetMinimum(1.e-10);

        hp2HitsMultROC_LS[indexP] = ibooker.bookProfile2D("ROCs_hits_multiplicity_per_event vs LS",
                                                          rpTitle + ";LumiSection;Plane#___ROC#",
                                                          1000,
                                                          0.,
                                                          1000.,
                                                          NplaneMAX * NROCsMAX,
                                                          0.,
                                                          double(NplaneMAX * NROCsMAX),
                                                          0.,
                                                          ROCSizeInX *ROCSizeInY,
                                                          "");
        hp2HitsMultROC_LS[indexP]->getTProfile2D()->SetOption("colz");
        hp2HitsMultROC_LS[indexP]->getTProfile2D()->SetMinimum(1.0e-10);
        hp2HitsMultROC_LS[indexP]->getTProfile2D()->SetCanExtend(TProfile2D::kXaxis);
=======
        CTPPSDetId(ID.getRPId()).rpName(rpTitle, CTPPSDetId::nFull);
        CTPPSDetId(ID.getRPId()).rpName(rpd, CTPPSDetId::nPath);

        ibooker.setCurrentFolder(rpd);

        const float x0Maximum = 70.;
        const float y0Maximum = 15.;
        string st = "track intercept point";
        string st2 = ": " + stnTitle;
        h2trackXY0[indexP] = ibooker.book2D(
            st, st + st2 + ";x0;y0", int(x0Maximum) * 2, 0., x0Maximum,
            int(y0Maximum) * 4, -y0Maximum, y0Maximum);
        h2trackXY0[indexP]->getTH2F()->SetOption("colz");

        st = "number of tracks per event";
        htrackMult[indexP] = ibooker.bookProfile(
            st, rpTitle + ";number of tracks", NLocalTracksMAX + 1, -0.5,
            NLocalTracksMAX + 0.5, -0.5, NLocalTracksMAX + 0.5, "");
        htrackMult[indexP]->getTProfile()->SetOption("hist");

        hRPotActivPlanes[indexP] = ibooker.bookProfile(
            "number of fired planes per event",
            rpTitle + ";nPlanes;Probability", NplaneMAX + 1, -0.5,
            NplaneMAX + 0.5, -0.5, NplaneMAX + 0.5, "");
        hRPotActivPlanes[indexP]->getTProfile()->SetOption("hist");

        hp2HitsMultROC_LS[indexP] = ibooker.bookProfile2D(
            "ROCs hits multiplicity per event vs LS",
            rpTitle + ";LumiSection;Plane#___ROC#", 1000, 0., 1000.,
            NplaneMAX * NROCsMAX, 0., double(NplaneMAX * NROCsMAX), 0.,
            ROCSizeInX *ROCSizeInY, "");
        hp2HitsMultROC_LS[indexP]->getTProfile2D()->SetOption("colz");
        hp2HitsMultROC_LS[indexP]->getTProfile2D()->SetMinimum(1.0e-10);
        hp2HitsMultROC_LS[indexP]->getTProfile2D()->SetCanExtend(
            TProfile2D::kXaxis);
>>>>>>> 0413d44a
        TAxis *yahp2 = hp2HitsMultROC_LS[indexP]->getTProfile2D()->GetYaxis();
        for (int p = 0; p < NplaneMAX; p++) {
          sprintf(s, "plane%d_0", p);
          yahp2->SetBinLabel(p * NplaneMAX + 1, s);
          for (int r = 1; r < NROCsMAX; r++) {
            sprintf(s, "   %d_%d", p, r);
            yahp2->SetBinLabel(p * NplaneMAX + r + 1, s);
          }
        }

<<<<<<< HEAD
        ibooker.setCurrentFolder(rpd + "/latency");
        hRPotActivBX[indexP] = ibooker.book1D("5 fired planes per BX", rpTitle + ";Event.BX", 4002, -1.5, 4000. + 0.5);

        hRPotActivBXroc[indexP] = ibooker.book1D("4 fired ROCs per BX", rpTitle + ";Event.BX", 4002, -1.5, 4000. + 0.5);

        hRPotActivBXall[indexP] = ibooker.book1D("hits per BX", rpTitle + ";Event.BX", 4002, -1.5, 4000. + 0.5);

        int nbins = pixRowMAX / pixBinW;

        for (int p = 0; p < NplaneMAX; p++) {
=======
        if (onlinePlots) {
          string st3 = ";PlaneIndex(=pixelPot*PlaneMAX + plane)";

          st = "hit multiplicity in planes";
          h2HitsMultipl[arm][stn] =
              ibooker.book2DD(st, st + st2 + st3 + ";multiplicity", NPlaneBins,
                              0, NPlaneBins, hitMultMAX, 0, hitMultMAX);
          h2HitsMultipl[arm][stn]->getTH2D()->SetOption("colz");

          st = "cluster size in planes";
          h2CluSize[arm][stn] = ibooker.book2D(
              st, st + st2 + st3 + ";Cluster size", NPlaneBins, 0, NPlaneBins,
              ClusterSizeMax + 1, 0, ClusterSizeMax + 1);
          h2CluSize[arm][stn]->getTH2F()->SetOption("colz");

          st = "number of hits per track";
          htrackHits[indexP] = ibooker.bookProfile(
              st, rpTitle + ";number of hits", 5, 1.5, 6.5, -0.1, 1.1, "");
          htrackHits[indexP]->getTProfile()->SetOption("hist");

          h2HitsMultROC[indexP] = ibooker.bookProfile2D(
              "ROCs hits multiplicity per event", rpTitle + ";plane # ;ROC #",
              NplaneMAX, -0.5, NplaneMAX - 0.5, NROCsMAX, -0.5, NROCsMAX - 0.5,
              0., ROCSizeInX * ROCSizeInY, "");
          h2HitsMultROC[indexP]->getTProfile2D()->SetOption("colztext");
          h2HitsMultROC[indexP]->getTProfile2D()->SetMinimum(1.e-10);

          ibooker.setCurrentFolder(rpd + "/latency");
          hRPotActivBX[indexP] =
              ibooker.book1D("5 fired planes per BX", rpTitle + ";Event.BX",
                             4002, -1.5, 4000. + 0.5);

          hRPotActivBXroc[indexP] =
              ibooker.book1D("4 fired ROCs per BX", rpTitle + ";Event.BX", 4002,
                             -1.5, 4000. + 0.5);

          hRPotActivBXall[indexP] = ibooker.book1D(
              "hits per BX", rpTitle + ";Event.BX", 4002, -1.5, 4000. + 0.5);
        }
        int nbins = pixRowMAX / pixBinW;

        for (int p = 0; p < NplaneMAX; p++) {
          if (isPlanePlotsTurnedOff[arm][stn][rp][p])
            continue;
>>>>>>> 0413d44a
          sprintf(s, "plane_%d", p);
          string pd = rpd + "/" + string(s);
          ibooker.setCurrentFolder(pd);
          string st1 = ": " + rpTitle + "_" + string(s);

<<<<<<< HEAD
          st = "hits position";
          h2xyHits[indexP][p] =
              ibooker.book2DD(st, st1 + ";pix col;pix row", pixRowMAX, 0, pixRowMAX, pixRowMAX, 0, pixRowMAX);
          h2xyHits[indexP][p]->setOption("colz");

          st = "adc average value";
          hp2xyADC[indexP][p] = ibooker.bookProfile2D(
              st, st1 + ";pix col;pix row", nbins, 0, pixRowMAX, nbins, 0, pixRowMAX, 0., 512., "");
          hp2xyADC[indexP][p]->getTProfile2D()->SetOption("colz");

          st = "hits multiplicity";
          hHitsMult[indexP][p] =
              ibooker.book1DD(st, st1 + ";number of hits;N / 1 hit", hitMultMAX + 1, -0.5, hitMultMAX + 0.5);
        }  // end of for(int p=0; p<NplaneMAX;..

      }  // end for(int rp=0; rp<NRPotsMAX;...
    }    // end of for(int stn=0; stn<
  }      //end of for(int arm=0; arm<2;...
=======
          st = "adc average value";
          hp2xyADC[indexP][p] = ibooker.bookProfile2D(
              st, st1 + ";pix col;pix row", nbins, 0, pixRowMAX, nbins, 0,
              pixRowMAX, 0., 512., "");
          hp2xyADC[indexP][p]->getTProfile2D()->SetOption("colz");

          if (onlinePlots) {
            st = "hits position";
            h2xyHits[indexP][p] =
                ibooker.book2DD(st, st1 + ";pix col;pix row", pixRowMAX, 0,
                                pixRowMAX, pixRowMAX, 0, pixRowMAX);
            h2xyHits[indexP][p]->getTH2D()->SetOption("colz");

            st = "hits multiplicity";
            hHitsMult[indexP][p] =
                ibooker.book1DD(st, st1 + ";number of hits;N / 1 hit",
                                hitMultMAX + 1, -0.5, hitMultMAX + 0.5);
          }

          if (offlinePlots) {
            st = "plane efficiency";
            h2Efficiency[indexP][p] = ibooker.bookProfile2D(
                st, st1 + ";x0;y0", mapXbins, mapXmin, mapXmax, mapYbins,
                mapYmin, mapYmax, 0, 1, "");
            h2Efficiency[indexP][p]->getTProfile2D()->SetOption("colz");
          }
        } // end of for(int p=0; p<NplaneMAX;..

      } // end for(int rp=0; rp<NRPotsMAX;...
    }   // end of for(int stn=0; stn<
  }     // end of for(int arm=0; arm<2;...
>>>>>>> 0413d44a

  return;
}

//-------------------------------------------------------------------------------

<<<<<<< HEAD
void CTPPSPixelDQMSource::analyze(edm::Event const &event, edm::EventSetup const &eventSetup) {
=======
void CTPPSPixelDQMSource::analyze(edm::Event const &event,
                                  edm::EventSetup const &eventSetup) {
>>>>>>> 0413d44a
  ++nEvents;
  int lumiId = event.getLuminosityBlock().id().luminosityBlock();
  if (lumiId < 0)
    lumiId = 0;

  int RPactivity[RPotsTotalNumber], RPdigiSize[RPotsTotalNumber];
  int pixRPTracks[RPotsTotalNumber];

  for (int rp = 0; rp < RPotsTotalNumber; rp++) {
    RPactivity[rp] = RPdigiSize[rp] = pixRPTracks[rp] = 0;
  }

  for (int ind = 0; ind < RPotsTotalNumber; ind++) {
    for (int p = 0; p < NplaneMAX; p++) {
      HitsMultPlane[ind][p] = 0;
      ClusMultPlane[ind][p] = 0;
    }
  }
  for (int ind = 0; ind < RPotsTotalNumber * NplaneMAX; ind++) {
    for (int roc = 0; roc < NROCsMAX; roc++) {
      HitsMultROC[ind][roc] = 0;
    }
  }
  Handle<DetSetVector<CTPPSPixelDigi>> pixDigi;
  event.getByToken(tokenDigi, pixDigi);

  Handle<DetSetVector<CTPPSPixelCluster>> pixClus;
  event.getByToken(tokenCluster, pixClus);

  Handle<DetSetVector<CTPPSPixelLocalTrack>> pixTrack;
  event.getByToken(tokenTrack, pixTrack);

<<<<<<< HEAD
  hBX->Fill(event.bunchCrossing());
  hBXshort->Fill(event.bunchCrossing());
=======
  if (onlinePlots) {
    hBX->Fill(event.bunchCrossing());
    hBXshort->Fill(event.bunchCrossing());
  }
>>>>>>> 0413d44a

  if (pixTrack.isValid()) {
    for (const auto &ds_tr : *pixTrack) {
      int idet = getDet(ds_tr.id);
      if (idet != DetId::VeryForward) {
        if (verbosity > 1)
          LogPrint("CTPPSPixelDQMSource") << "not CTPPS: ds_tr.id" << ds_tr.id;
        continue;
      }
      CTPPSDetId theId(ds_tr.id);
      int arm = theId.arm() & 0x1;
      int station = theId.station() & 0x3;
      int rpot = theId.rp() & 0x7;
      int rpInd = getRPindex(arm, station, rpot);

<<<<<<< HEAD
      for (DetSet<CTPPSPixelLocalTrack>::const_iterator dit = ds_tr.begin(); dit != ds_tr.end(); ++dit) {
        ++pixRPTracks[rpInd];
        int nh_tr = (dit->ndf() + TrackFitDimension) / 2;
        for (int i = 0; i <= NplaneMAX; i++) {
          if (i == nh_tr)
            htrackHits[rpInd]->Fill(nh_tr, 1.);
          else
            htrackHits[rpInd]->Fill(i, 0.);
        }
        float x0 = dit->x0();
        float y0 = dit->y0();
        h2trackXY0[rpInd]->Fill(x0, y0);
=======
      for (DetSet<CTPPSPixelLocalTrack>::const_iterator dit = ds_tr.begin();
           dit != ds_tr.end(); ++dit) {
        ++pixRPTracks[rpInd];
        int nh_tr = (dit->getNDF() + TrackFitDimension) / 2;
        if (onlinePlots) {
          for (int i = 0; i <= NplaneMAX; i++) {
            if (i == nh_tr)
              htrackHits[rpInd]->Fill(nh_tr, 1.);
            else
              htrackHits[rpInd]->Fill(i, 0.);
          }
        }
        float x0 = dit->getX0();
        float y0 = dit->getY0();
        h2trackXY0[rpInd]->Fill(x0, y0);

>>>>>>> 0413d44a
        if (x0_MAX < x0)
          x0_MAX = x0;
        if (y0_MAX < y0)
          y0_MAX = y0;
        if (x0_MIN > x0)
          x0_MIN = x0;
        if (y0_MIN > y0)
          y0_MIN = y0;
<<<<<<< HEAD
      }
    }
  }  // end  if(pixTrack.isValid())
=======

        if (offlinePlots) {
          edm::DetSetVector<CTPPSPixelFittedRecHit> fittedHits = dit->getHits();

          std::map<int, int> numberOfPointPerPlaneEff;
          for (const auto &ds_frh : fittedHits) {
            int plane = getPixPlane(ds_frh.id);
            for (DetSet<CTPPSPixelFittedRecHit>::const_iterator frh_it =
                     ds_frh.begin();
                 frh_it != ds_frh.end();
                 ++frh_it) { // there should always be only one hit in each
                             // vector
              if (frh_it != ds_frh.begin())
                if (verbosity > 1)
                  LogPrint("CTPPSPixelDQMSource")
                      << "More than one FittedRecHit found in plane " << plane;
              if (frh_it->getIsRealHit())
                for (int p = 0; p < NplaneMAX; p++) {
                  if (p != plane)
                    numberOfPointPerPlaneEff[p]++;
                }
            }
          }

          if (verbosity > 1)
            for (auto planeAndHitsOnOthers : numberOfPointPerPlaneEff) {
              LogPrint("CTPPSPixelDQMSource")
                  << "For plane " << planeAndHitsOnOthers.first << ", "
                  << planeAndHitsOnOthers.second
                  << " hits on other planes were found" << endl;
            }

          for (const auto &ds_frh : fittedHits) {
            int plane = getPixPlane(ds_frh.id);
            if (isPlanePlotsTurnedOff[arm][station][rpot][plane])
              continue;
            for (DetSet<CTPPSPixelFittedRecHit>::const_iterator frh_it =
                     ds_frh.begin();
                 frh_it != ds_frh.end(); ++frh_it) {
              float frhX0 =
                  frh_it->getGlobalCoordinates().x() + frh_it->getXResidual();
              float frhY0 =
                  frh_it->getGlobalCoordinates().y() + frh_it->getYResidual();
              if (numberOfPointPerPlaneEff[plane] >= 3) {
                if (frh_it->getIsRealHit())
                  h2Efficiency[rpInd][plane]->Fill(frhX0, frhY0, 1);
                else
                  h2Efficiency[rpInd][plane]->Fill(frhX0, frhY0, 0);
              }
            }
          }
        }
      }
    }
  } // end  if(pixTrack.isValid())
>>>>>>> 0413d44a

  bool valid = false;
  valid |= pixDigi.isValid();
  //  valid |= Clus.isValid();

  if (!valid && verbosity)
    LogPrint("CTPPSPixelDQMSource") << "No valid data in Event " << nEvents;

  if (pixDigi.isValid()) {
    for (const auto &ds_digi : *pixDigi) {
      int idet = getDet(ds_digi.id);
      if (idet != DetId::VeryForward) {
        if (verbosity > 1)
<<<<<<< HEAD
          LogPrint("CTPPSPixelDQMSource") << "not CTPPS: ds_digi.id" << ds_digi.id;
=======
          LogPrint("CTPPSPixelDQMSource")
              << "not CTPPS: ds_digi.id" << ds_digi.id;
>>>>>>> 0413d44a
        continue;
      }
      //   int subdet = getSubdet(ds_digi.id);

      int plane = getPixPlane(ds_digi.id);

      CTPPSDetId theId(ds_digi.id);
      int arm = theId.arm() & 0x1;
      int station = theId.station() & 0x3;
      int rpot = theId.rp() & 0x7;
      int rpInd = getRPindex(arm, station, rpot);
      RPactivity[rpInd] = 1;
      ++RPdigiSize[rpInd];

      if (StationStatus[station] && RPstatus[station][rpot]) {
<<<<<<< HEAD
        h2HitsMultipl[arm][station]->Fill(prIndex(rpot, plane), ds_digi.data.size());
        h2AllPlanesActive->Fill(plane, getRPglobalBin(arm, station));

=======

        if (onlinePlots)
          h2HitsMultipl[arm][station]->Fill(prIndex(rpot, plane),
                                            ds_digi.data.size());

        if (onlinePlots)
          h2AllPlanesActive->Fill(plane, getRPglobalBin(arm, station));

>>>>>>> 0413d44a
        int index = getRPindex(arm, station, rpot);
        HitsMultPlane[index][plane] += ds_digi.data.size();
        if (RPindexValid[index]) {
          int nh = ds_digi.data.size();
          if (nh > hitMultMAX)
            nh = hitMultMAX;
<<<<<<< HEAD
          hHitsMult[index][plane]->Fill(nh);
        }
        int rocHistIndex = getPlaneIndex(arm, station, rpot, plane);

        for (DetSet<CTPPSPixelDigi>::const_iterator dit = ds_digi.begin(); dit != ds_digi.end(); ++dit) {
=======
          if (isPlanePlotsTurnedOff[arm][station][rpot][plane])
            if (onlinePlots)
              hHitsMult[index][plane]->Fill(nh);
        }
        int rocHistIndex = getPlaneIndex(arm, station, rpot, plane);

        for (DetSet<CTPPSPixelDigi>::const_iterator dit = ds_digi.begin();
             dit != ds_digi.end(); ++dit) {
>>>>>>> 0413d44a
          int row = dit->row();
          int col = dit->column();
          int adc = dit->adc();

          if (RPindexValid[index]) {
<<<<<<< HEAD
            h2xyHits[index][plane]->Fill(col, row);
            hp2xyADC[index][plane]->Fill(col, row, adc);
            int colROC, rowROC;
            int trocId;
            if (!thePixIndices.transformToROC(col, row, trocId, colROC, rowROC)) {
=======
            if (isPlanePlotsTurnedOff[arm][station][rpot][plane]) {
              if (onlinePlots)
                h2xyHits[index][plane]->Fill(col, row);

              hp2xyADC[index][plane]->Fill(col, row, adc);
            }
            int colROC, rowROC;
            int trocId;
            if (!thePixIndices.transformToROC(col, row, trocId, colROC,
                                              rowROC)) {
>>>>>>> 0413d44a
              if (trocId >= 0 && trocId < NROCsMAX) {
                ++HitsMultROC[rocHistIndex][trocId];
              }
            }
<<<<<<< HEAD
          }  //end if(RPindexValid[index]) {
=======
          } // end if(RPindexValid[index]) {
>>>>>>> 0413d44a
        }
        if (int(ds_digi.data.size()) > multHitsMax)
          multHitsMax = ds_digi.data.size();

<<<<<<< HEAD
      }  // end  if(StationStatus[station]) {
    }    // end for(const auto &ds_digi : *pixDigi)
  }      //if(pixDigi.isValid()) {
=======
      } // end  if(StationStatus[station]) {
    }   // end for(const auto &ds_digi : *pixDigi)
  }     // if(pixDigi.isValid()) {
>>>>>>> 0413d44a

  if (pixClus.isValid())
    for (const auto &ds : *pixClus) {
      int idet = getDet(ds.id);
      if (idet != DetId::VeryForward) {
        if (verbosity > 1)
          LogPrint("CTPPSPixelDQMSource") << "not CTPPS: cluster.id" << ds.id;
        continue;
      }
      //   int subdet = getSubdet(ds.id);

      int plane = getPixPlane(ds.id);

      CTPPSDetId theId(ds.id);
      int arm = theId.arm() & 0x1;
      int station = theId.station() & 0x3;
      int rpot = theId.rp() & 0x7;

      if ((StationStatus[station] == 0) || (RPstatus[station][rpot] == 0))
        continue;

      int index = getRPindex(arm, station, rpot);
      ++ClusMultPlane[index][plane];

      for (const auto &p : ds) {
        int clusize = p.size();
<<<<<<< HEAD
        h2CluSize[arm][station]->Fill(prIndex(rpot, plane), clusize);
=======
        if (onlinePlots)
          h2CluSize[arm][station]->Fill(prIndex(rpot, plane), clusize);
>>>>>>> 0413d44a
        if (cluSizeMax < clusize)
          cluSizeMax = clusize;
        if (clusize > ClusterSizeMax)
          clusize = ClusterSizeMax;
      }
<<<<<<< HEAD
    }  // end if(pixClus.isValid()) for(const auto &ds : *pixClus)
=======
    } // end if(pixClus.isValid()) for(const auto &ds : *pixClus)
>>>>>>> 0413d44a

  bool allRPactivity = false;
  for (int rp = 0; rp < RPotsTotalNumber; rp++)
    if (RPactivity[rp] > 0)
      allRPactivity = true;
  for (int arm = 0; arm < 2; arm++) {
    for (int stn = 0; stn < NStationMAX; stn++) {
      for (int rp = 0; rp < NRPotsMAX; rp++) {
        int index = getRPindex(arm, stn, rp);
        if (RPindexValid[index] == 0)
          continue;
<<<<<<< HEAD
        hpRPactive->Fill(getRPglobalBin(arm, stn), RPactivity[index]);
        //        if(RPactivity[index]==0) continue;
        if (!allRPactivity)
          continue;
        hpixLTrack->Fill(getRPglobalBin(arm, stn), pixRPTracks[index]);
=======
        if (onlinePlots)
          hpRPactive->Fill(getRPglobalBin(arm, stn), RPactivity[index]);
        //        if(RPactivity[index]==0) continue;
        if (!allRPactivity)
          continue;
        if (onlinePlots)
          hpixLTrack->Fill(getRPglobalBin(arm, stn), pixRPTracks[index]);
>>>>>>> 0413d44a
        int ntr = pixRPTracks[index];
        if (ntr > NLocalTracksMAX)
          ntr = NLocalTracksMAX;
        for (int i = 0; i <= NLocalTracksMAX; i++) {
          if (i == ntr)
            htrackMult[index]->Fill(ntr, 1.);
          else
            htrackMult[index]->Fill(i, 0.);
        }
<<<<<<< HEAD

        int np = 0;
        for (int p = 0; p < NplaneMAX; p++)
          if (HitsMultPlane[index][p] > 0)
            np++;
        for (int p = 0; p <= NplaneMAX; p++) {
          if (p == np)
            hRPotActivPlanes[index]->Fill(p, 1.);
          else
            hRPotActivPlanes[index]->Fill(p, 0.);
        }
        if (np >= 5)
          hRPotActivBX[index]->Fill(event.bunchCrossing());
        hRPotActivBXall[index]->Fill(event.bunchCrossing(), float(RPdigiSize[index]));
=======
>>>>>>> 0413d44a

        int np = 0;
        for (int p = 0; p < NplaneMAX; p++)
          if (HitsMultPlane[index][p] > 0)
            np++;
        for (int p = 0; p <= NplaneMAX; p++) {
          if (p == np)
            hRPotActivPlanes[index]->Fill(p, 1.);
          else
            hRPotActivPlanes[index]->Fill(p, 0.);
        }
        if (onlinePlots) {
          if (np >= 5)
            hRPotActivBX[index]->Fill(event.bunchCrossing());
          hRPotActivBXall[index]->Fill(event.bunchCrossing(),
                                       float(RPdigiSize[index]));
        }
        int rocf[NplaneMAX];
        for (int r = 0; r < NROCsMAX; r++)
          rocf[r] = 0;
        for (int p = 0; p < NplaneMAX; p++) {
          int indp = getPlaneIndex(arm, stn, rp, p);
          for (int r = 0; r < NROCsMAX; r++)
            if (HitsMultROC[indp][r] > 0)
              ++rocf[r];
          for (int r = 0; r < NROCsMAX; r++) {
<<<<<<< HEAD
            h2HitsMultROC[index]->Fill(p, r, HitsMultROC[indp][r]);
            hp2HitsMultROC_LS[index]->Fill(lumiId, p * NROCsMAX + r, HitsMultROC[indp][r]);
=======
            if (onlinePlots)
              h2HitsMultROC[index]->Fill(p, r, HitsMultROC[indp][r]);
            hp2HitsMultROC_LS[index]->Fill(lumiId, p * NROCsMAX + r,
                                           HitsMultROC[indp][r]);
>>>>>>> 0413d44a
          }
        }
        int max = 0;
        for (int r = 0; r < NROCsMAX; r++)
          if (max < rocf[r]) {
            max = rocf[r];
          }
<<<<<<< HEAD
        if (max >= 4)
          hRPotActivBXroc[index]->Fill(event.bunchCrossing());
      }  //end for(int rp=0; rp<NRPotsMAX; rp++) {
    }
  }  //end for(int arm=0; arm<2; arm++) {
=======
        if (max >= 4 && onlinePlots)
          hRPotActivBXroc[index]->Fill(event.bunchCrossing());
      } // end for(int rp=0; rp<NRPotsMAX; rp++) {
    }
  } // end for(int arm=0; arm<2; arm++) {
>>>>>>> 0413d44a

  if ((nEvents % 100))
    return;
  if (verbosity)
    LogPrint("CTPPSPixelDQMSource") << "analyze event " << nEvents;
}

//-----------------------------------------------------------------------------
<<<<<<< HEAD
void CTPPSPixelDQMSource::dqmEndRun(edm::Run const &run, edm::EventSetup const &eSetup) {
  if (!verbosity)
    return;
  LogPrint("CTPPSPixelDQMSource") << "end of Run " << run.run() << ": " << nEvents << " events\n"
                                  << "multHitsMax= " << multHitsMax << "   cluSizeMax= " << cluSizeMax
                                  << "\nx0: " << x0_MIN << "/" << x0_MAX << "y0: " << y0_MIN << "/" << y0_MAX << "\n";
=======
void CTPPSPixelDQMSource::endRun(edm::Run const &run,
                                 edm::EventSetup const &eSetup) {
  if (!verbosity)
    return;
  LogPrint("CTPPSPixelDQMSource")
      << "end of Run " << run.run() << ": " << nEvents << " events\n"
      << "multHitsMax= " << multHitsMax << "   cluSizeMax= " << cluSizeMax
      << "\nx0: " << x0_MIN << "/" << x0_MAX << "y0: " << y0_MIN << "/"
      << y0_MAX << "\n";
>>>>>>> 0413d44a
}

//---------------------------------------------------------------------------
DEFINE_FWK_MODULE(CTPPSPixelDQMSource);<|MERGE_RESOLUTION|>--- conflicted
+++ resolved
@@ -36,16 +36,9 @@
 
 protected:
   void dqmBeginRun(edm::Run const &, edm::EventSetup const &) override;
-<<<<<<< HEAD
   void bookHistograms(DQMStore::IBooker &, edm::Run const &, edm::EventSetup const &) override;
   void analyze(edm::Event const &e, edm::EventSetup const &eSetup) override;
   void dqmEndRun(edm::Run const &run, edm::EventSetup const &eSetup) override;
-=======
-  void bookHistograms(DQMStore::IBooker &, edm::Run const &,
-                      edm::EventSetup const &) override;
-  void analyze(edm::Event const &e, edm::EventSetup const &eSetup) override;
-  void endRun(edm::Run const &run, edm::EventSetup const &eSetup) override;
->>>>>>> 0413d44a
 
 private:
   unsigned int verbosity;
@@ -55,26 +48,6 @@
   edm::EDGetTokenT<edm::DetSetVector<CTPPSPixelLocalTrack>> tokenTrack;
 
   static constexpr int NArms = 2;
-<<<<<<< HEAD
-  static constexpr int NStationMAX = 3;  // in an arm
-  static constexpr int NRPotsMAX = 6;    // per station
-  static constexpr int NplaneMAX = 6;    // per RPot
-  static constexpr int NROCsMAX = 6;     // per plane
-  static constexpr int RPn_first = 3, RPn_last = 4;
-  static constexpr int ADCMax = 256;
-  static constexpr int StationIDMAX = 4;  // possible range of ID
-  static constexpr int RPotsIDMAX = 8;    // possible range of ID
-  static constexpr int NLocalTracksMAX = 20;
-  static constexpr int hitMultMAX = 50;   // tuned
-  static constexpr int ClusMultMAX = 10;  // tuned
-  static constexpr int ClusterSizeMax = 9;
-
-  CTPPSPixelIndices thePixIndices;
-  int pixRowMAX = 160;             // defaultDetSizeInX, CMS Y-axis
-  int pixColMAX = 156;             // defaultDetSizeInY, CMS X-axis
-  int ROCSizeInX = pixRowMAX / 2;  // ROC row size in pixels = 80
-  int ROCSizeInY = pixColMAX / 3;  // ROC col size in pixels = 52
-=======
   static constexpr int NStationMAX = 3; // in an arm
   static constexpr int NRPotsMAX = 6;   // per station
   static constexpr int NplaneMAX = 6;   // per RPot
@@ -100,7 +73,6 @@
   int pixColMAX = 156;            // defaultDetSizeInY, CMS X-axis
   int ROCSizeInX = pixRowMAX / 2; // ROC row size in pixels = 80
   int ROCSizeInY = pixColMAX / 3; // ROC col size in pixels = 52
->>>>>>> 0413d44a
 
   int TrackFitDimension = 4;
 
@@ -127,22 +99,13 @@
   MonitorElement *hHitsMult[RPotsTotalNumber][NplaneMAX];
   MonitorElement *h2xyHits[RPotsTotalNumber][NplaneMAX];
   MonitorElement *hp2xyADC[RPotsTotalNumber][NplaneMAX];
-<<<<<<< HEAD
-=======
   MonitorElement *h2Efficiency[RPotsTotalNumber][NplaneMAX];
->>>>>>> 0413d44a
   MonitorElement *h2xyROCHits[RPotsTotalNumber * NplaneMAX][NROCsMAX];
   MonitorElement *hROCadc[RPotsTotalNumber * NplaneMAX][NROCsMAX];
   MonitorElement *hRPotActivBXall[RPotsTotalNumber];
   int HitsMultROC[RPotsTotalNumber * NplaneMAX][NROCsMAX];
   int HitsMultPlane[RPotsTotalNumber][NplaneMAX];
   int ClusMultPlane[RPotsTotalNumber][NplaneMAX];
-<<<<<<< HEAD
-
-  unsigned int rpStatusWord = 0x8008;      //220_fr_hr(stn2rp3)+ 210_fr_hr
-  int RPstatus[StationIDMAX][RPotsIDMAX];  // symmetric in both arms
-  int StationStatus[StationIDMAX];         // symmetric in both arms
-=======
 
   // Flags for disabling set of plots
   bool offlinePlots = true;
@@ -154,7 +117,6 @@
   unsigned int rpStatusWord = 0x8008;     // 220_fr_hr(stn2rp3)+ 210_fr_hr
   int RPstatus[StationIDMAX][RPotsIDMAX]; // symmetric in both arms
   int StationStatus[StationIDMAX];        // symmetric in both arms
->>>>>>> 0413d44a
   const int IndexNotValid = 0;
 
   int getRPindex(int arm, int station, int rp) {
@@ -177,21 +139,15 @@
 
   int getRPInStationBin(int rp) { return (rp - RPn_first + 1); }
 
-<<<<<<< HEAD
   static constexpr int NRPglobalBins = 4;  //2 arms w. 2 stations w. 1 RP
-=======
-  static constexpr int NRPglobalBins = 4; // 2 arms w. 2 stations w. 1 RP
->>>>>>> 0413d44a
+
   int getRPglobalBin(int arm, int stn) {
     static constexpr int stationBinOrder[NStationMAX] = {0, 4, 1};
     return (arm * 2 + stationBinOrder[stn] + 1);
   }
 
-<<<<<<< HEAD
   int prIndex(int rp, int plane)  // plane index in station
-=======
-  int prIndex(int rp, int plane) // plane index in station
->>>>>>> 0413d44a
+
   {
     return ((rp - RPn_first) * NplaneMAX + plane);
   }
@@ -199,11 +155,7 @@
   int getPixPlane(int id) { return ((id >> 16) & 0x7); }
   //  int getSubdet(int id) { return ((id>>kSubdetOffset)&0x7); }
 
-<<<<<<< HEAD
-  int multHitsMax, cluSizeMax;  // for tuning
-=======
   int multHitsMax, cluSizeMax; // for tuning
->>>>>>> 0413d44a
   float x0_MIN, x0_MAX, y0_MIN, y0_MAX;
 };
 
@@ -216,12 +168,6 @@
 
 CTPPSPixelDQMSource::CTPPSPixelDQMSource(const edm::ParameterSet &ps)
     : verbosity(ps.getUntrackedParameter<unsigned int>("verbosity", 0)),
-<<<<<<< HEAD
-      rpStatusWord(ps.getUntrackedParameter<unsigned int>("RPStatusWord", 0x8008)) {
-  tokenDigi = consumes<DetSetVector<CTPPSPixelDigi>>(ps.getParameter<edm::InputTag>("tagRPixDigi"));
-  tokenCluster = consumes<DetSetVector<CTPPSPixelCluster>>(ps.getParameter<edm::InputTag>("tagRPixCluster"));
-  tokenTrack = consumes<DetSetVector<CTPPSPixelLocalTrack>>(ps.getParameter<edm::InputTag>("tagRPixLTrack"));
-=======
       rpStatusWord(
           ps.getUntrackedParameter<unsigned int>("RPStatusWord", 0x8008)) {
   tokenDigi = consumes<DetSetVector<CTPPSPixelDigi>>(
@@ -271,7 +217,6 @@
       }
     }
   }
->>>>>>> 0413d44a
 }
 
 //----------------------------------------------------------------------------------
@@ -280,12 +225,9 @@
 
 //--------------------------------------------------------------------------
 
-<<<<<<< HEAD
-void CTPPSPixelDQMSource::dqmBeginRun(edm::Run const &run, edm::EventSetup const &) {
-=======
+
 void CTPPSPixelDQMSource::dqmBeginRun(edm::Run const &run,
                                       edm::EventSetup const &) {
->>>>>>> 0413d44a
   if (verbosity)
     LogPrint("CTPPSPixelDQMSource") << "RPstatusWord= " << rpStatusWord;
   nEvents = 0;
@@ -295,11 +237,7 @@
 
   pixRowMAX = thePixIndices.getDefaultRowDetSize();
   pixColMAX = thePixIndices.getDefaultColDetSize();
-<<<<<<< HEAD
-  ROCSizeInX = pixRowMAX / 2;  // ROC row size in pixels = 80
-=======
   ROCSizeInX = pixRowMAX / 2; // ROC row size in pixels = 80
->>>>>>> 0413d44a
   ROCSizeInY = pixColMAX / 3;
 
   for (int stn = 0; stn < StationIDMAX; stn++) {
@@ -330,44 +268,13 @@
 
 //-------------------------------------------------------------------------------------
 
-<<<<<<< HEAD
-void CTPPSPixelDQMSource::bookHistograms(DQMStore::IBooker &ibooker, edm::Run const &, edm::EventSetup const &) {
-=======
 void CTPPSPixelDQMSource::bookHistograms(DQMStore::IBooker &ibooker,
                                          edm::Run const &,
                                          edm::EventSetup const &) {
->>>>>>> 0413d44a
   ibooker.cd();
   ibooker.setCurrentFolder("CTPPS/TrackingPixel");
   char s[50];
   string armTitleShort, stnTitleShort;
-<<<<<<< HEAD
-  hBX = ibooker.book1D("events per BX", "ctpps_pixel;Event.BX", 4002, -1.5, 4000. + 0.5);
-  hBXshort = ibooker.book1D("events per BX(short)", "ctpps_pixel;Event.BX", 102, -1.5, 100. + 0.5);
-
-  string str1st = "Pixel planes activity";
-  h2AllPlanesActive = ibooker.book2DD(
-      str1st, str1st + "(digi task);Plane #", NplaneMAX, 0, NplaneMAX, NRPglobalBins, 0.5, NRPglobalBins + 0.5);
-  TH2D *h1st = h2AllPlanesActive->getTH2D();
-  h1st->SetOption("colz");
-  TAxis *yah1st = h1st->GetYaxis();
-
-  string str2 = "Pixel RP active";
-  hpRPactive =
-      ibooker.bookProfile(str2, str2 + " per event(digi task)", NRPglobalBins, 0.5, NRPglobalBins + 0.5, -0.1, 1.1, "");
-  TAxis *xaRPact = hpRPactive->getTProfile()->GetXaxis();
-  hpRPactive->getTProfile()->SetOption("hist");
-  hpRPactive->getTProfile()->SetMinimum(0.);
-  hpRPactive->getTProfile()->SetMaximum(1.1);
-
-  str2 = "Pixel Local Tracks";
-  hpixLTrack = ibooker.bookProfile(
-      str2, str2 + " per event", NRPglobalBins, 0.5, NRPglobalBins + 0.5, -0.1, NLocalTracksMAX, "");
-
-  TAxis *xah1trk = hpixLTrack->getTProfile()->GetXaxis();
-  hpixLTrack->getTProfile()->GetYaxis()->SetTitle("average number of tracks per event");
-  hpixLTrack->getTProfile()->SetOption("hist");
-=======
 
   TAxis *yah1st = NULL;
   TAxis *xaRPact = NULL;
@@ -405,7 +312,6 @@
         "average number of tracks per event");
     hpixLTrack->getTProfile()->SetOption("hist");
   }
->>>>>>> 0413d44a
 
   for (int arm = 0; arm < 2; arm++) {
     CTPPSDetId ID(CTPPSDetId::sdTrackingPixel, arm, 0);
@@ -422,130 +328,32 @@
       ID.setStation(stn);
       string stnd, stnTitle;
 
-<<<<<<< HEAD
       CTPPSDetId(ID.stationId()).stationName(stnd, CTPPSDetId::nPath);
       CTPPSDetId(ID.stationId()).stationName(stnTitle, CTPPSDetId::nFull);
-      CTPPSDetId(ID.stationId()).stationName(stnTitleShort, CTPPSDetId::nShort);
-=======
-      CTPPSDetId(ID.getStationId()).stationName(stnd, CTPPSDetId::nPath);
-      CTPPSDetId(ID.getStationId()).stationName(stnTitle, CTPPSDetId::nFull);
-      CTPPSDetId(ID.getStationId())
+      CTPPSDetId(ID.stationId())
           .stationName(stnTitleShort, CTPPSDetId::nShort);
->>>>>>> 0413d44a
 
       ibooker.setCurrentFolder(stnd);
       //--------- RPots ---
       int pixBinW = 4;
-<<<<<<< HEAD
-      for (int rp = RPn_first; rp < RPn_last; rp++) {  // only installed pixel pots
-        ID.setRP(rp);
-        string rpd, rpTitle;
-        CTPPSDetId(ID.rpId()).rpName(rpTitle, CTPPSDetId::nShort);
-        string rpBinName = armTitleShort + "_" + stnTitleShort + "_" + rpTitle;
-        yah1st->SetBinLabel(getRPglobalBin(arm, stn), rpBinName.c_str());
-        xah1trk->SetBinLabel(getRPglobalBin(arm, stn), rpBinName.c_str());
-        xaRPact->SetBinLabel(getRPglobalBin(arm, stn), rpBinName.c_str());
-
-=======
       for (int rp = RPn_first; rp < RPn_last;
            rp++) { // only installed pixel pots
         ID.setRP(rp);
         string rpd, rpTitle;
-        CTPPSDetId(ID.getRPId()).rpName(rpTitle, CTPPSDetId::nShort);
+        CTPPSDetId(ID.rpId()).rpName(rpTitle, CTPPSDetId::nShort);
         string rpBinName = armTitleShort + "_" + stnTitleShort + "_" + rpTitle;
         if (onlinePlots) {
           yah1st->SetBinLabel(getRPglobalBin(arm, stn), rpBinName.c_str());
           xah1trk->SetBinLabel(getRPglobalBin(arm, stn), rpBinName.c_str());
           xaRPact->SetBinLabel(getRPglobalBin(arm, stn), rpBinName.c_str());
         }
->>>>>>> 0413d44a
         if (RPstatus[stn][rp] == 0)
           continue;
         int indexP = getRPindex(arm, stn, rp);
         RPindexValid[indexP] = 1;
 
-<<<<<<< HEAD
         CTPPSDetId(ID.rpId()).rpName(rpTitle, CTPPSDetId::nFull);
         CTPPSDetId(ID.rpId()).rpName(rpd, CTPPSDetId::nPath);
-
-        ibooker.setCurrentFolder(rpd);
-
-        string st2 = ": " + stnTitle;
-
-        string st = "hit multiplicity in planes";
-        string st3 = ";PlaneIndex(=pixelPot*PlaneMAX + plane)";
-        h2HitsMultipl[arm][stn] =
-            ibooker.book2DD(st, st + st2 + st3 + ";multiplicity", NPlaneBins, 0, NPlaneBins, hitMultMAX, 0, hitMultMAX);
-        h2HitsMultipl[arm][stn]->setOption("colz");
-
-        st = "cluster size in planes";
-        h2CluSize[arm][stn] = ibooker.book2D(
-            st, st + st2 + st3 + ";Cluster size", NPlaneBins, 0, NPlaneBins, ClusterSizeMax + 1, 0, ClusterSizeMax + 1);
-        h2CluSize[arm][stn]->setOption("colz");
-
-        const float x0Maximum = 70.;
-        const float y0Maximum = 15.;
-        st = "track intercept point";
-        h2trackXY0[indexP] = ibooker.book2D(
-            st, st + st2 + ";x0;y0", int(x0Maximum) * 2, 0., x0Maximum, int(y0Maximum) * 4, -y0Maximum, y0Maximum);
-        h2trackXY0[indexP]->setOption("colz");
-
-        st = "number of tracks per event";
-        htrackMult[indexP] = ibooker.bookProfile(st,
-                                                 rpTitle + ";number of tracks",
-                                                 NLocalTracksMAX + 1,
-                                                 -0.5,
-                                                 NLocalTracksMAX + 0.5,
-                                                 -0.5,
-                                                 NLocalTracksMAX + 0.5,
-                                                 "");
-        htrackMult[indexP]->getTProfile()->SetOption("hist");
-
-        st = "number of hits per track";
-        htrackHits[indexP] = ibooker.bookProfile(st, rpTitle + ";number of hits", 5, 1.5, 6.5, -0.1, 1.1, "");
-        htrackHits[indexP]->getTProfile()->SetOption("hist");
-
-        hRPotActivPlanes[indexP] = ibooker.bookProfile("number of fired planes per event",
-                                                       rpTitle + ";nPlanes;Probability",
-                                                       NplaneMAX + 1,
-                                                       -0.5,
-                                                       NplaneMAX + 0.5,
-                                                       -0.5,
-                                                       NplaneMAX + 0.5,
-                                                       "");
-        hRPotActivPlanes[indexP]->getTProfile()->SetOption("hist");
-
-        h2HitsMultROC[indexP] = ibooker.bookProfile2D("ROCs hits multiplicity per event",
-                                                      rpTitle + ";plane # ;ROC #",
-                                                      NplaneMAX,
-                                                      -0.5,
-                                                      NplaneMAX - 0.5,
-                                                      NROCsMAX,
-                                                      -0.5,
-                                                      NROCsMAX - 0.5,
-                                                      0.,
-                                                      ROCSizeInX * ROCSizeInY,
-                                                      "");
-        h2HitsMultROC[indexP]->getTProfile2D()->SetOption("colztext");
-        h2HitsMultROC[indexP]->getTProfile2D()->SetMinimum(1.e-10);
-
-        hp2HitsMultROC_LS[indexP] = ibooker.bookProfile2D("ROCs_hits_multiplicity_per_event vs LS",
-                                                          rpTitle + ";LumiSection;Plane#___ROC#",
-                                                          1000,
-                                                          0.,
-                                                          1000.,
-                                                          NplaneMAX * NROCsMAX,
-                                                          0.,
-                                                          double(NplaneMAX * NROCsMAX),
-                                                          0.,
-                                                          ROCSizeInX *ROCSizeInY,
-                                                          "");
-        hp2HitsMultROC_LS[indexP]->getTProfile2D()->SetOption("colz");
-        hp2HitsMultROC_LS[indexP]->getTProfile2D()->SetMinimum(1.0e-10);
-        hp2HitsMultROC_LS[indexP]->getTProfile2D()->SetCanExtend(TProfile2D::kXaxis);
-=======
-        CTPPSDetId(ID.getRPId()).rpName(rpTitle, CTPPSDetId::nFull);
-        CTPPSDetId(ID.getRPId()).rpName(rpd, CTPPSDetId::nPath);
 
         ibooker.setCurrentFolder(rpd);
 
@@ -579,7 +387,6 @@
         hp2HitsMultROC_LS[indexP]->getTProfile2D()->SetMinimum(1.0e-10);
         hp2HitsMultROC_LS[indexP]->getTProfile2D()->SetCanExtend(
             TProfile2D::kXaxis);
->>>>>>> 0413d44a
         TAxis *yahp2 = hp2HitsMultROC_LS[indexP]->getTProfile2D()->GetYaxis();
         for (int p = 0; p < NplaneMAX; p++) {
           sprintf(s, "plane%d_0", p);
@@ -590,18 +397,6 @@
           }
         }
 
-<<<<<<< HEAD
-        ibooker.setCurrentFolder(rpd + "/latency");
-        hRPotActivBX[indexP] = ibooker.book1D("5 fired planes per BX", rpTitle + ";Event.BX", 4002, -1.5, 4000. + 0.5);
-
-        hRPotActivBXroc[indexP] = ibooker.book1D("4 fired ROCs per BX", rpTitle + ";Event.BX", 4002, -1.5, 4000. + 0.5);
-
-        hRPotActivBXall[indexP] = ibooker.book1D("hits per BX", rpTitle + ";Event.BX", 4002, -1.5, 4000. + 0.5);
-
-        int nbins = pixRowMAX / pixBinW;
-
-        for (int p = 0; p < NplaneMAX; p++) {
-=======
         if (onlinePlots) {
           string st3 = ";PlaneIndex(=pixelPot*PlaneMAX + plane)";
 
@@ -646,32 +441,11 @@
         for (int p = 0; p < NplaneMAX; p++) {
           if (isPlanePlotsTurnedOff[arm][stn][rp][p])
             continue;
->>>>>>> 0413d44a
           sprintf(s, "plane_%d", p);
           string pd = rpd + "/" + string(s);
           ibooker.setCurrentFolder(pd);
           string st1 = ": " + rpTitle + "_" + string(s);
 
-<<<<<<< HEAD
-          st = "hits position";
-          h2xyHits[indexP][p] =
-              ibooker.book2DD(st, st1 + ";pix col;pix row", pixRowMAX, 0, pixRowMAX, pixRowMAX, 0, pixRowMAX);
-          h2xyHits[indexP][p]->setOption("colz");
-
-          st = "adc average value";
-          hp2xyADC[indexP][p] = ibooker.bookProfile2D(
-              st, st1 + ";pix col;pix row", nbins, 0, pixRowMAX, nbins, 0, pixRowMAX, 0., 512., "");
-          hp2xyADC[indexP][p]->getTProfile2D()->SetOption("colz");
-
-          st = "hits multiplicity";
-          hHitsMult[indexP][p] =
-              ibooker.book1DD(st, st1 + ";number of hits;N / 1 hit", hitMultMAX + 1, -0.5, hitMultMAX + 0.5);
-        }  // end of for(int p=0; p<NplaneMAX;..
-
-      }  // end for(int rp=0; rp<NRPotsMAX;...
-    }    // end of for(int stn=0; stn<
-  }      //end of for(int arm=0; arm<2;...
-=======
           st = "adc average value";
           hp2xyADC[indexP][p] = ibooker.bookProfile2D(
               st, st1 + ";pix col;pix row", nbins, 0, pixRowMAX, nbins, 0,
@@ -703,19 +477,15 @@
       } // end for(int rp=0; rp<NRPotsMAX;...
     }   // end of for(int stn=0; stn<
   }     // end of for(int arm=0; arm<2;...
->>>>>>> 0413d44a
 
   return;
 }
 
 //-------------------------------------------------------------------------------
 
-<<<<<<< HEAD
-void CTPPSPixelDQMSource::analyze(edm::Event const &event, edm::EventSetup const &eventSetup) {
-=======
+
 void CTPPSPixelDQMSource::analyze(edm::Event const &event,
                                   edm::EventSetup const &eventSetup) {
->>>>>>> 0413d44a
   ++nEvents;
   int lumiId = event.getLuminosityBlock().id().luminosityBlock();
   if (lumiId < 0)
@@ -748,15 +518,10 @@
   Handle<DetSetVector<CTPPSPixelLocalTrack>> pixTrack;
   event.getByToken(tokenTrack, pixTrack);
 
-<<<<<<< HEAD
-  hBX->Fill(event.bunchCrossing());
-  hBXshort->Fill(event.bunchCrossing());
-=======
   if (onlinePlots) {
     hBX->Fill(event.bunchCrossing());
     hBXshort->Fill(event.bunchCrossing());
   }
->>>>>>> 0413d44a
 
   if (pixTrack.isValid()) {
     for (const auto &ds_tr : *pixTrack) {
@@ -772,24 +537,10 @@
       int rpot = theId.rp() & 0x7;
       int rpInd = getRPindex(arm, station, rpot);
 
-<<<<<<< HEAD
-      for (DetSet<CTPPSPixelLocalTrack>::const_iterator dit = ds_tr.begin(); dit != ds_tr.end(); ++dit) {
-        ++pixRPTracks[rpInd];
-        int nh_tr = (dit->ndf() + TrackFitDimension) / 2;
-        for (int i = 0; i <= NplaneMAX; i++) {
-          if (i == nh_tr)
-            htrackHits[rpInd]->Fill(nh_tr, 1.);
-          else
-            htrackHits[rpInd]->Fill(i, 0.);
-        }
-        float x0 = dit->x0();
-        float y0 = dit->y0();
-        h2trackXY0[rpInd]->Fill(x0, y0);
-=======
       for (DetSet<CTPPSPixelLocalTrack>::const_iterator dit = ds_tr.begin();
            dit != ds_tr.end(); ++dit) {
         ++pixRPTracks[rpInd];
-        int nh_tr = (dit->getNDF() + TrackFitDimension) / 2;
+        int nh_tr = (dit->ndf() + TrackFitDimension) / 2;
         if (onlinePlots) {
           for (int i = 0; i <= NplaneMAX; i++) {
             if (i == nh_tr)
@@ -798,11 +549,10 @@
               htrackHits[rpInd]->Fill(i, 0.);
           }
         }
-        float x0 = dit->getX0();
-        float y0 = dit->getY0();
+        float x0 = dit->x0();
+        float y0 = dit->y0();
         h2trackXY0[rpInd]->Fill(x0, y0);
 
->>>>>>> 0413d44a
         if (x0_MAX < x0)
           x0_MAX = x0;
         if (y0_MAX < y0)
@@ -811,14 +561,9 @@
           x0_MIN = x0;
         if (y0_MIN > y0)
           y0_MIN = y0;
-<<<<<<< HEAD
-      }
-    }
-  }  // end  if(pixTrack.isValid())
-=======
 
         if (offlinePlots) {
-          edm::DetSetVector<CTPPSPixelFittedRecHit> fittedHits = dit->getHits();
+          edm::DetSetVector<CTPPSPixelFittedRecHit> fittedHits = dit->hits();
 
           std::map<int, int> numberOfPointPerPlaneEff;
           for (const auto &ds_frh : fittedHits) {
@@ -832,7 +577,7 @@
                 if (verbosity > 1)
                   LogPrint("CTPPSPixelDQMSource")
                       << "More than one FittedRecHit found in plane " << plane;
-              if (frh_it->getIsRealHit())
+              if (frh_it->isRealHit())
                 for (int p = 0; p < NplaneMAX; p++) {
                   if (p != plane)
                     numberOfPointPerPlaneEff[p]++;
@@ -856,11 +601,11 @@
                      ds_frh.begin();
                  frh_it != ds_frh.end(); ++frh_it) {
               float frhX0 =
-                  frh_it->getGlobalCoordinates().x() + frh_it->getXResidual();
+                  frh_it->globalCoordinates().x() + frh_it->xResidual();
               float frhY0 =
-                  frh_it->getGlobalCoordinates().y() + frh_it->getYResidual();
+                  frh_it->globalCoordinates().y() + frh_it->yResidual();
               if (numberOfPointPerPlaneEff[plane] >= 3) {
-                if (frh_it->getIsRealHit())
+                if (frh_it->isRealHit())
                   h2Efficiency[rpInd][plane]->Fill(frhX0, frhY0, 1);
                 else
                   h2Efficiency[rpInd][plane]->Fill(frhX0, frhY0, 0);
@@ -871,7 +616,6 @@
       }
     }
   } // end  if(pixTrack.isValid())
->>>>>>> 0413d44a
 
   bool valid = false;
   valid |= pixDigi.isValid();
@@ -885,12 +629,8 @@
       int idet = getDet(ds_digi.id);
       if (idet != DetId::VeryForward) {
         if (verbosity > 1)
-<<<<<<< HEAD
-          LogPrint("CTPPSPixelDQMSource") << "not CTPPS: ds_digi.id" << ds_digi.id;
-=======
           LogPrint("CTPPSPixelDQMSource")
               << "not CTPPS: ds_digi.id" << ds_digi.id;
->>>>>>> 0413d44a
         continue;
       }
       //   int subdet = getSubdet(ds_digi.id);
@@ -906,11 +646,6 @@
       ++RPdigiSize[rpInd];
 
       if (StationStatus[station] && RPstatus[station][rpot]) {
-<<<<<<< HEAD
-        h2HitsMultipl[arm][station]->Fill(prIndex(rpot, plane), ds_digi.data.size());
-        h2AllPlanesActive->Fill(plane, getRPglobalBin(arm, station));
-
-=======
 
         if (onlinePlots)
           h2HitsMultipl[arm][station]->Fill(prIndex(rpot, plane),
@@ -919,20 +654,12 @@
         if (onlinePlots)
           h2AllPlanesActive->Fill(plane, getRPglobalBin(arm, station));
 
->>>>>>> 0413d44a
         int index = getRPindex(arm, station, rpot);
         HitsMultPlane[index][plane] += ds_digi.data.size();
         if (RPindexValid[index]) {
           int nh = ds_digi.data.size();
           if (nh > hitMultMAX)
             nh = hitMultMAX;
-<<<<<<< HEAD
-          hHitsMult[index][plane]->Fill(nh);
-        }
-        int rocHistIndex = getPlaneIndex(arm, station, rpot, plane);
-
-        for (DetSet<CTPPSPixelDigi>::const_iterator dit = ds_digi.begin(); dit != ds_digi.end(); ++dit) {
-=======
           if (isPlanePlotsTurnedOff[arm][station][rpot][plane])
             if (onlinePlots)
               hHitsMult[index][plane]->Fill(nh);
@@ -941,19 +668,11 @@
 
         for (DetSet<CTPPSPixelDigi>::const_iterator dit = ds_digi.begin();
              dit != ds_digi.end(); ++dit) {
->>>>>>> 0413d44a
           int row = dit->row();
           int col = dit->column();
           int adc = dit->adc();
 
           if (RPindexValid[index]) {
-<<<<<<< HEAD
-            h2xyHits[index][plane]->Fill(col, row);
-            hp2xyADC[index][plane]->Fill(col, row, adc);
-            int colROC, rowROC;
-            int trocId;
-            if (!thePixIndices.transformToROC(col, row, trocId, colROC, rowROC)) {
-=======
             if (isPlanePlotsTurnedOff[arm][station][rpot][plane]) {
               if (onlinePlots)
                 h2xyHits[index][plane]->Fill(col, row);
@@ -964,29 +683,20 @@
             int trocId;
             if (!thePixIndices.transformToROC(col, row, trocId, colROC,
                                               rowROC)) {
->>>>>>> 0413d44a
               if (trocId >= 0 && trocId < NROCsMAX) {
                 ++HitsMultROC[rocHistIndex][trocId];
               }
             }
-<<<<<<< HEAD
-          }  //end if(RPindexValid[index]) {
-=======
+
           } // end if(RPindexValid[index]) {
->>>>>>> 0413d44a
         }
         if (int(ds_digi.data.size()) > multHitsMax)
           multHitsMax = ds_digi.data.size();
 
-<<<<<<< HEAD
-      }  // end  if(StationStatus[station]) {
-    }    // end for(const auto &ds_digi : *pixDigi)
-  }      //if(pixDigi.isValid()) {
-=======
+
       } // end  if(StationStatus[station]) {
     }   // end for(const auto &ds_digi : *pixDigi)
   }     // if(pixDigi.isValid()) {
->>>>>>> 0413d44a
 
   if (pixClus.isValid())
     for (const auto &ds : *pixClus) {
@@ -1013,22 +723,16 @@
 
       for (const auto &p : ds) {
         int clusize = p.size();
-<<<<<<< HEAD
-        h2CluSize[arm][station]->Fill(prIndex(rpot, plane), clusize);
-=======
+
         if (onlinePlots)
           h2CluSize[arm][station]->Fill(prIndex(rpot, plane), clusize);
->>>>>>> 0413d44a
         if (cluSizeMax < clusize)
           cluSizeMax = clusize;
         if (clusize > ClusterSizeMax)
           clusize = ClusterSizeMax;
       }
-<<<<<<< HEAD
-    }  // end if(pixClus.isValid()) for(const auto &ds : *pixClus)
-=======
+
     } // end if(pixClus.isValid()) for(const auto &ds : *pixClus)
->>>>>>> 0413d44a
 
   bool allRPactivity = false;
   for (int rp = 0; rp < RPotsTotalNumber; rp++)
@@ -1040,13 +744,7 @@
         int index = getRPindex(arm, stn, rp);
         if (RPindexValid[index] == 0)
           continue;
-<<<<<<< HEAD
-        hpRPactive->Fill(getRPglobalBin(arm, stn), RPactivity[index]);
-        //        if(RPactivity[index]==0) continue;
-        if (!allRPactivity)
-          continue;
-        hpixLTrack->Fill(getRPglobalBin(arm, stn), pixRPTracks[index]);
-=======
+
         if (onlinePlots)
           hpRPactive->Fill(getRPglobalBin(arm, stn), RPactivity[index]);
         //        if(RPactivity[index]==0) continue;
@@ -1054,7 +752,6 @@
           continue;
         if (onlinePlots)
           hpixLTrack->Fill(getRPglobalBin(arm, stn), pixRPTracks[index]);
->>>>>>> 0413d44a
         int ntr = pixRPTracks[index];
         if (ntr > NLocalTracksMAX)
           ntr = NLocalTracksMAX;
@@ -1064,7 +761,6 @@
           else
             htrackMult[index]->Fill(i, 0.);
         }
-<<<<<<< HEAD
 
         int np = 0;
         for (int p = 0; p < NplaneMAX; p++)
@@ -1076,22 +772,6 @@
           else
             hRPotActivPlanes[index]->Fill(p, 0.);
         }
-        if (np >= 5)
-          hRPotActivBX[index]->Fill(event.bunchCrossing());
-        hRPotActivBXall[index]->Fill(event.bunchCrossing(), float(RPdigiSize[index]));
-=======
->>>>>>> 0413d44a
-
-        int np = 0;
-        for (int p = 0; p < NplaneMAX; p++)
-          if (HitsMultPlane[index][p] > 0)
-            np++;
-        for (int p = 0; p <= NplaneMAX; p++) {
-          if (p == np)
-            hRPotActivPlanes[index]->Fill(p, 1.);
-          else
-            hRPotActivPlanes[index]->Fill(p, 0.);
-        }
         if (onlinePlots) {
           if (np >= 5)
             hRPotActivBX[index]->Fill(event.bunchCrossing());
@@ -1107,15 +787,10 @@
             if (HitsMultROC[indp][r] > 0)
               ++rocf[r];
           for (int r = 0; r < NROCsMAX; r++) {
-<<<<<<< HEAD
-            h2HitsMultROC[index]->Fill(p, r, HitsMultROC[indp][r]);
-            hp2HitsMultROC_LS[index]->Fill(lumiId, p * NROCsMAX + r, HitsMultROC[indp][r]);
-=======
             if (onlinePlots)
               h2HitsMultROC[index]->Fill(p, r, HitsMultROC[indp][r]);
             hp2HitsMultROC_LS[index]->Fill(lumiId, p * NROCsMAX + r,
                                            HitsMultROC[indp][r]);
->>>>>>> 0413d44a
           }
         }
         int max = 0;
@@ -1123,19 +798,11 @@
           if (max < rocf[r]) {
             max = rocf[r];
           }
-<<<<<<< HEAD
-        if (max >= 4)
-          hRPotActivBXroc[index]->Fill(event.bunchCrossing());
-      }  //end for(int rp=0; rp<NRPotsMAX; rp++) {
-    }
-  }  //end for(int arm=0; arm<2; arm++) {
-=======
         if (max >= 4 && onlinePlots)
           hRPotActivBXroc[index]->Fill(event.bunchCrossing());
       } // end for(int rp=0; rp<NRPotsMAX; rp++) {
     }
   } // end for(int arm=0; arm<2; arm++) {
->>>>>>> 0413d44a
 
   if ((nEvents % 100))
     return;
@@ -1144,24 +811,12 @@
 }
 
 //-----------------------------------------------------------------------------
-<<<<<<< HEAD
 void CTPPSPixelDQMSource::dqmEndRun(edm::Run const &run, edm::EventSetup const &eSetup) {
   if (!verbosity)
     return;
   LogPrint("CTPPSPixelDQMSource") << "end of Run " << run.run() << ": " << nEvents << " events\n"
                                   << "multHitsMax= " << multHitsMax << "   cluSizeMax= " << cluSizeMax
                                   << "\nx0: " << x0_MIN << "/" << x0_MAX << "y0: " << y0_MIN << "/" << y0_MAX << "\n";
-=======
-void CTPPSPixelDQMSource::endRun(edm::Run const &run,
-                                 edm::EventSetup const &eSetup) {
-  if (!verbosity)
-    return;
-  LogPrint("CTPPSPixelDQMSource")
-      << "end of Run " << run.run() << ": " << nEvents << " events\n"
-      << "multHitsMax= " << multHitsMax << "   cluSizeMax= " << cluSizeMax
-      << "\nx0: " << x0_MIN << "/" << x0_MAX << "y0: " << y0_MIN << "/"
-      << y0_MAX << "\n";
->>>>>>> 0413d44a
 }
 
 //---------------------------------------------------------------------------
