--- conflicted
+++ resolved
@@ -42,23 +42,13 @@
       // select is optional; in case it's not found no
       // selection will be applied
       if( elecExtras.existsAs<std::string>("select") ){
-<<<<<<< HEAD
 	elecSelect_= new StringCutObjectSelector<reco::PFCandidate,true>(elecExtras.getParameter<std::string>("select"));
-=======
-	//	elecSelect_= new StringCutObjectSelector<reco::GsfElectron>(elecExtras.getParameter<std::string>("select"));
-	elecSelect_ = vcfg[1].getParameter<std::string>("select");
->>>>>>> 27a7abcd
       }
       // isolation is optional; in case it's not found no
       // isolation will be applied
       if( elecExtras.existsAs<std::string>("isolation") ){
-<<<<<<< HEAD
 	elecIso_= new StringCutObjectSelector<reco::PFCandidate,true>(elecExtras.getParameter<std::string>("isolation"));
 	//elecIso_= elecExtras.getParameter<std::string>("isolation");
-=======
-	//elecIso_= new StringCutObjectSelector<reco::GsfElectron>(elecExtras.getParameter<std::string>("isolation"));
-	elecIso_= elecExtras.getParameter<std::string>("isolation");
->>>>>>> 27a7abcd
       }
       // electronId is optional; in case it's not found the 
       // InputTag will remain empty
@@ -84,23 +74,15 @@
       if( muonExtras.existsAs<std::string>("select") ){
 	//	muonSelect_= new StringCutObjectSelector<reco::Muon>(muonExtras.getParameter<std::string>("select"));
 	//	muonSelect_= muonExtras.getParameter<std::string>("select");
-<<<<<<< HEAD
 	
 	muonSelect_ = new StringCutObjectSelector<reco::PFCandidate, true>(vcfg[1].getParameter<std::string>("select")); 
-=======
-	muonSelect_ = vcfg[1].getParameter<std::string>("select");
->>>>>>> 27a7abcd
       }
       // isolation is optional; in case it's not found no
       // isolation will be applied
       if( muonExtras.existsAs<std::string>("isolation") ){
 	//	muonIso_= new StringCutObjectSelector<reco::Muon>(muonExtras.getParameter<std::string>("isolation"));
-<<<<<<< HEAD
 	muonIso_ = new StringCutObjectSelector<reco::PFCandidate, true>(muonExtras.getParameter<std::string>("isolation"));
 
-=======
-	muonIso_= muonExtras.getParameter<std::string>("isolation");
->>>>>>> 27a7abcd
       }
     }
     
@@ -438,11 +420,7 @@
 
       if( electronId_.isUninitialized()  ? true : ( (eID  & eidPattern_) && (eID >=5)) ){ 
 
-<<<<<<< HEAD
 	if(!elecSelect_ || (*elecSelect_)(*elec_it)){
-=======
-	if( elecSelect(*elec_it)){
->>>>>>> 27a7abcd
 	  double isolationRel = (elec->dr03TkSumPt()+elec->dr03EcalRecHitSumEt()+elec->dr03HcalTowerSumEt())/elec->pt();
 
 	  double isolationChHad = elec->pt()/(elec->pt()+elec->pfIsolationVariables().sumChargedHadronPt);
