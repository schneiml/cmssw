#ifndef SINGLETOPTCHANNELLEPTONDQM
#define SINGLETOPTCHANNELLEPTONDQM

#include <string>
#include <vector>

#include "FWCore/Framework/interface/Event.h"
#include "DQMServices/Core/interface/DQMStore.h"
#include "DQMServices/Core/interface/MonitorElement.h"

#include "DataFormats/JetReco/interface/Jet.h"
#include "DQM/Physics/interface/TopDQMHelpers.h"
#include "DataFormats/MuonReco/interface/Muon.h"
#include "DataFormats/Common/interface/ValueMap.h"
#include "DataFormats/METReco/interface/CaloMET.h"
#include "JetMETCorrections/Objects/interface/JetCorrector.h"
#include "DataFormats/EgammaCandidates/interface/GsfElectron.h"
#include "DataFormats/VertexReco/interface/Vertex.h"
#include "FWCore/Framework/interface/ConsumesCollector.h"
#include "FWCore/Framework/interface/EDConsumerBase.h"
#include "FWCore/Utilities/interface/EDGetToken.h"

/**
   \class   MonitorEnsemble TopDQMHelpers.h "DQM/Physics/interface/TopDQMHelpers.h"

   \brief   Helper class to define histograms for monitoring of muon/electron/jet/met quantities.

   Helper class to contain histograms for the monitoring of muon/electron/jet/met quantities. 
   This class can be instantiated several times after several event selection steps. It can 
   be used to fill histograms in three different granularity levels according to STANDARD 
   (<10 histograms), VERBOSE(<20 histograms), DEBUG(<30 histgorams). Note that for the sake 
   of simplicity and to force the analyst to keep the number of histograms to be monitored 
   small the MonitorEnsemble class contains the histograms for all objects at once. It should 
   not contain much more than 10 histograms though in the STANDARD configuration, as these 
   histograms will be monitored at each SelectionStep. Monitoring of histograms after selec-
   tion steps within the same object collection needs to be implemented within the Monitor-
   Ensemble. It will not be covered by the SelectionStep class.
*/

namespace SingleTopTChannelLepton {

  class MonitorEnsemble {
  public:
    /// different verbosity levels
    enum Level{ STANDARD, VERBOSE, DEBUG };
    
  public:
    /// default contructor
    MonitorEnsemble(const char* label, const edm::ParameterSet& cfg, const edm::VParameterSet& vcfg, edm::ConsumesCollector && iC );
    /// default destructor
    ~MonitorEnsemble(){ delete pvSelect_; pvSelect_=0; delete jetSelectCalo_; jetSelectCalo_=0; delete jetSelectReco_; jetSelectReco_=0; delete jetSelectPF_; jetSelectPF_=0; delete elecSelect_; elecSelect_=0; delete elecIso_; elecIso_=0; delete muonSelect_; muonSelect_=0; delete muonIso_; muonIso_=0;};
    
    /// book histograms in subdirectory _directory_
    void book(std::string directory);
    /// fill monitor histograms with electronId and jetCorrections
    void fill(const edm::Event& event, const edm::EventSetup& setup);

  private:
    /// deduce monitorPath from label, the label is expected
    /// to be of type 'selectionPath:monitorPath'
    std::string monitorPath(const std::string& label) const { return label.substr(label.find(':')+1); };  
    /// deduce selectionPath from label, the label is 
    /// expected to be of type 'selectionPath:monitorPath' 
    std::string selectionPath(const std::string& label) const { return label.substr(0, label.find(':')); };  

    /// set configurable labels for trigger monitoring histograms
    void triggerBinLabels(std::string channel, const std::vector<std::string> labels);
    /// fill trigger monitoring histograms
    void fill(const edm::Event& event, const edm::TriggerResults& triggerTable, std::string channel, const std::vector<std::string> labels) const;

    /// check if histogram was booked
    bool booked(const std::string histName) const { return hists_.find(histName.c_str())!=hists_.end(); };
    /// fill histogram if it had been booked before
    void fill(const std::string histName, double value) const { if(booked(histName.c_str())) hists_.find(histName.c_str())->second->Fill(value); };
    /// fill histogram if it had been booked before (2-dim version)
    void fill(const std::string histName, double xValue, double yValue) const { if(booked(histName.c_str())) hists_.find(histName.c_str())->second->Fill(xValue, yValue); };
    /// fill histogram if it had been booked before (2-dim version)
    void fill(const std::string histName, double xValue, double yValue, double zValue) const { if(booked(histName.c_str())) hists_.find(histName.c_str())->second->Fill(xValue, yValue, zValue); };

  private:
    /// verbosity level for booking
    Level verbosity_;
    /// instance label 
    std::string label_;
    /// considers a vector of METs
    std::vector<edm::EDGetTokenT<edm::View<reco::MET> > > mets_;
    //    std::vector<edm::InputTag> mets_;
    /// input sources for monitoring
    edm::EDGetTokenT<edm::View<reco::Jet> >  jets_; 
    edm::EDGetTokenT<edm::View<reco::PFCandidate> > muons_;
    edm::EDGetTokenT<edm::View<reco::GsfElectron> > elecs_gsf_;
    edm::EDGetTokenT<edm::View<reco::PFCandidate> > elecs_;
    edm::EDGetTokenT<edm::View<reco::Vertex> > pvs_;

    //    edm::InputTag elecs_, elecs_gsf_, muons_, muons_reco_, jets_, pvs_; 

    /// trigger table
    //    edm::InputTag triggerTable_;
    edm::EDGetTokenT<edm::TriggerResults> triggerTable_;

    /// trigger paths for monitoring, expected 
    /// to be of form signalPath:MonitorPath
    std::vector<std::string> triggerPaths_;

    /// electronId label
    //    edm::InputTag electronId_;
    edm::EDGetTokenT<edm::ValueMap<float> > electronId_;

    /// electronId pattern we expect the following pattern:
    ///  0: fails
    ///  1: passes electron ID only
    ///  2: passes electron Isolation only
    ///  3: passes electron ID and Isolation only
    ///  4: passes conversion rejection
    ///  5: passes conversion rejection and ID
    ///  6: passes conversion rejection and Isolation
    ///  7: passes the whole selection
    /// As described on https://twiki.cern.ch/twiki/bin/view/CMS/SimpleCutBasedEleID
    int eidPattern_;
    /// extra isolation criterion on electron
    //    StringCutObjectSelector<reco::GsfElectron>* elecIso_;
<<<<<<< HEAD
    StringCutObjectSelector<reco::PFCandidate,true>* elecIso_;
    /// extra selection on electrons
    StringCutObjectSelector<reco::PFCandidate,true>* elecSelect_;

    StringCutObjectSelector<reco::PFCandidate, true> *muonSelect_;
    StringCutObjectSelector<reco::PFCandidate, true> *muonIso_; 

    StringCutObjectSelector<reco::CaloJet> *jetSelectCalo_;
    StringCutObjectSelector<reco::PFJet> *jetSelectPF_;
    StringCutObjectSelector<reco::Jet> *jetSelectReco_;

=======
    std::string elecIso_;
    /// extra selection on electrons
    //StringCutObjectSelector<reco::GsfElectron>* elecSelect_;
    std::string elecSelect_;
>>>>>>> 27a7abcd
    
    /// extra selection on primary vertices; meant to investigate the pile-up effect
    StringCutObjectSelector<reco::Vertex>* pvSelect_;
    
<<<<<<< HEAD
=======
    /// extra isolation criterion on muon
    //StringCutObjectSelector<reco::Muon>* muonIso_;
    std::string muonIso_;
    /// extra selection on muons
    //StringCutObjectSelector<reco::Muon>* muonSelect_;
    std::string muonSelect_;

>>>>>>> 27a7abcd
    /// jetCorrector
    std::string jetCorrector_;
    /// jetID as an extra selection type 
    //    edm::InputTag jetIDLabel_;
    edm::EDGetTokenT<reco::JetIDValueMap> jetIDLabel_;

    /// extra jetID selection on calo jets
    StringCutObjectSelector<reco::JetID>* jetIDSelect_;
    /// extra selection on jets (here given as std::string as it depends
    /// on the the jet type, which selections are valid and which not)
    std::string jetSelect_;
    /// include btag information or not
    /// to be determined from the cfg  
    bool includeBTag_;
    /// btag discriminator labels
    //    edm::InputTag btagEff_, btagPur_, btagVtx_, btagCombVtx_;
    edm::EDGetTokenT<reco::JetTagCollection> btagEff_, btagPur_, btagVtx_, btagCombVtx_;

    /// btag working points
    double btagEffWP_, btagPurWP_, btagVtxWP_, btagCombVtxWP_;
    /// mass window upper and lower edge
    double lowerEdge_, upperEdge_;

    /// number of logged interesting events
    int logged_;
    /// storage manager
    DQMStore* store_;
    /// histogram container  
    std::map<std::string,MonitorElement*> hists_;
    edm::EDConsumerBase tmpConsumerBase;
  };

  inline void 
  MonitorEnsemble::triggerBinLabels(std::string channel, const std::vector<std::string> labels)
  {
    for(unsigned int idx=0; idx<labels.size(); ++idx){
      hists_[(channel+"Mon_").c_str()]->setBinLabel( idx+1, "["+monitorPath(labels[idx])+"]", 1);
      hists_[(channel+"Eff_").c_str()]->setBinLabel( idx+1, "["+selectionPath(labels[idx])+"]|["+monitorPath(labels[idx])+"]", 1);
    }
  }

  inline void 
  MonitorEnsemble::fill(const edm::Event& event, const edm::TriggerResults& triggerTable, std::string channel, const std::vector<std::string> labels) const
  {
    for(unsigned int idx=0; idx<labels.size(); ++idx){
      if( accept(event, triggerTable, monitorPath(labels[idx])) ){
	fill((channel+"Mon_").c_str(), idx+0.5 );
	// take care to fill triggerMon_ before evts is being called
	int evts = hists_.find((channel+"Mon_").c_str())->second->getBinContent(idx+1);
	double value = hists_.find((channel+"Eff_").c_str())->second->getBinContent(idx+1);
	fill((channel+"Eff_").c_str(), idx+0.5, 1./evts*(accept(event, triggerTable, selectionPath(labels[idx]))-value));
      }
    }
  }

}

#include <utility>

#include "DQM/Physics/interface/TopDQMHelpers.h"
#include "FWCore/Framework/interface/EDAnalyzer.h"
#include "FWCore/Framework/interface/Frameworkfwd.h"
#include "FWCore/ServiceRegistry/interface/Service.h"
#include "FWCore/ParameterSet/interface/ParameterSet.h"

#include "FWCore/Common/interface/TriggerNames.h"
#include "DataFormats/BeamSpot/interface/BeamSpot.h"
#include "DataFormats/VertexReco/interface/Vertex.h"
#include "DataFormats/Common/interface/TriggerResults.h"
  
/**
   \class   SingleTopTChannelLeptonDQM SingleTopTChannelLeptonDQM.h "DQM/Physics/plugins/SingleTopTChannelLeptonDQM.h"

   \brief   Module to apply a monitored selection of top like events in the semi-leptonic channel

   Plugin to apply a monitored selection of top like events with some minimal flexibility 
   in the number and definition of the selection steps. To achieve this flexibility it 
   employes the SelectionStep class. The MonitorEnsemble class is used to provide a well 
   defined set of histograms to be monitored after each selection step. The SelectionStep 
   class provides a flexible and intuitive selection via the StringCutParser. SelectionStep 
   and MonitorEnsemble classes are interleaved. The monitoring starts after a preselection 
   step (which is not monitored in the context of this module) with an instance of the 
   MonitorEnsemble class. The following objects are supported for selection:

    - jets  : of type reco::Jet (jets), reco::CaloJet (jets/calo) or reco::PFJet (jets/pflow)
    - elecs : of type reco::GsfElectron
    - muons : of type reco::Muon
    - met   : of type reco::MET

   These types have to be present as prefix of the selection step paramter _label_ separated 
   from the rest of the label by a ':' (e.g. in the form "jets:step0"). The class expects 
   selection labels of this type. They will be disentangled by the private helper functions 
   _objectType_ and _seletionStep_ as declared below.
*/

/// define MonitorEnsembple to be used
//using SingleTopTChannelLepton::MonitorEnsemble;

class SingleTopTChannelLeptonDQM : public edm::EDAnalyzer  {
 public: 
  /// default constructor
  SingleTopTChannelLeptonDQM(const edm::ParameterSet& cfg);
  /// default destructor
  ~SingleTopTChannelLeptonDQM(){
    if( vertexSelect_ ) delete vertexSelect_;
    if( beamspotSelect_ ) delete beamspotSelect_;
    if( MuonStep) delete MuonStep;
    if( PFMuonStep) delete PFMuonStep;
    if( ElectronStep) delete ElectronStep;
    if( PFElectronStep) delete PFElectronStep;
    if( PvStep) delete PvStep;
    for(unsigned int i = 0; i < JetSteps.size(); i++)
      if( JetSteps[i]) delete JetSteps[i];
    for(unsigned int i = 0; i < CaloJetSteps.size(); i++)
      if( CaloJetSteps[i]) delete CaloJetSteps[i];
    for(unsigned int i = 0; i < PFJetSteps.size(); i++)
      if( PFJetSteps[i]) delete PFJetSteps[i];
    if( METStep) delete METStep;




  };



  /// do this during the event loop
  virtual void analyze(const edm::Event& event, const edm::EventSetup& setup);
    
 private:
  /// deduce object type from ParameterSet label, the label
  /// is expected to be of type 'objectType:selectionStep'
  std::string objectType(const std::string& label) { return label.substr(0, label.find(':')); };  
  /// deduce selection step from ParameterSet label, the 
  /// label is expected to be of type 'objectType:selectionStep' 
  std::string selectionStep(const std::string& label) { return label.substr(label.find(':')+1); };  

 private:
  /// trigger table
  //  edm::InputTag triggerTable_;
  edm::EDGetTokenT<edm::TriggerResults> triggerTable__;

  /// trigger paths
  std::vector<std::string> triggerPaths_;
  /// primary vertex 
  edm::InputTag vertex_;
  edm::EDGetTokenT<reco::Vertex> vertex__;
  /// string cut selector
  StringCutObjectSelector<reco::Vertex>* vertexSelect_;

  /// beamspot 
  edm::InputTag beamspot_;
  edm::EDGetTokenT<reco::BeamSpot> beamspot__;
  /// string cut selector
  StringCutObjectSelector<reco::BeamSpot>* beamspotSelect_;


  /// needed to guarantee the selection order as defined by the order of
  /// ParameterSets in the _selection_ vector as defined in the config
  std::vector<std::string> selectionOrder_;
  /// this is the heart component of the plugin; std::string keeps a label 
  /// the selection step for later identification, edm::ParameterSet keeps
  /// the configuration of the selection for the SelectionStep class, 
  /// MonitoringEnsemble keeps an instance of the MonitorEnsemble class to 
  /// be filled _after_ each selection step
  std::map<std::string, std::pair<edm::ParameterSet, SingleTopTChannelLepton::MonitorEnsemble*> > selection_;
  SelectionStep<reco::Muon> * MuonStep;
  SelectionStep<reco::PFCandidate> * PFMuonStep;
  SelectionStep<reco::GsfElectron> * ElectronStep;
  SelectionStep<reco::PFCandidate> * PFElectronStep;
  SelectionStep<reco::Vertex> * PvStep;
  std::vector<SelectionStep<reco::Jet> * > JetSteps;
  std::vector<SelectionStep<reco::CaloJet> * > CaloJetSteps;
  std::vector<SelectionStep<reco::PFJet> * > PFJetSteps;
  SelectionStep<reco::MET> * METStep;




};

#endif<|MERGE_RESOLUTION|>--- conflicted
+++ resolved
@@ -119,7 +119,6 @@
     int eidPattern_;
     /// extra isolation criterion on electron
     //    StringCutObjectSelector<reco::GsfElectron>* elecIso_;
-<<<<<<< HEAD
     StringCutObjectSelector<reco::PFCandidate,true>* elecIso_;
     /// extra selection on electrons
     StringCutObjectSelector<reco::PFCandidate,true>* elecSelect_;
@@ -131,26 +130,10 @@
     StringCutObjectSelector<reco::PFJet> *jetSelectPF_;
     StringCutObjectSelector<reco::Jet> *jetSelectReco_;
 
-=======
-    std::string elecIso_;
-    /// extra selection on electrons
-    //StringCutObjectSelector<reco::GsfElectron>* elecSelect_;
-    std::string elecSelect_;
->>>>>>> 27a7abcd
     
     /// extra selection on primary vertices; meant to investigate the pile-up effect
     StringCutObjectSelector<reco::Vertex>* pvSelect_;
     
-<<<<<<< HEAD
-=======
-    /// extra isolation criterion on muon
-    //StringCutObjectSelector<reco::Muon>* muonIso_;
-    std::string muonIso_;
-    /// extra selection on muons
-    //StringCutObjectSelector<reco::Muon>* muonSelect_;
-    std::string muonSelect_;
-
->>>>>>> 27a7abcd
     /// jetCorrector
     std::string jetCorrector_;
     /// jetID as an extra selection type 
