#ifndef TOPDQMHELPERS
#define TOPDQMHELPERS

#include <string>
#include <vector>
#include <iostream>
#include "FWCore/Framework/interface/Event.h"
#include "FWCore/Common/interface/TriggerNames.h"
#include "DataFormats/Common/interface/TriggerResults.h"
#include "DataFormats/VertexReco/interface/Vertex.h"
#include "DataFormats/ParticleFlowCandidate/interface/PFCandidate.h"
#include <DataFormats/METReco/interface/PFMET.h>
#include "FWCore/Framework/interface/ConsumesCollector.h"
#include "FWCore/Framework/interface/EDConsumerBase.h"
using namespace std;
/**
   \fn      accept TopDQMHelpers.h "DQM/Physics/interface/TopDQMHelpers.h"

   \brief   Helper function to determine trigger accepts.

   Helper function to determine trigger accept for given TriggerResults and
   a given TriggerPath(s).
*/

inline bool
accept(const edm::Event& event, const edm::TriggerResults& triggerTable, const std::string& triggerPath)
{
  bool passed=false;
  const edm::TriggerNames& triggerNames = event.triggerNames(triggerTable);
  for(unsigned int i=0; i<triggerNames.triggerNames().size(); ++i){
    if(triggerNames.triggerNames()[i] == triggerPath) {
      if(triggerTable.accept(i)){
	passed=true;
	break;
      }
    }
  }
  return passed;
}

inline bool
accept(const edm::Event& event, const edm::TriggerResults& triggerTable, const std::vector<std::string>& triggerPaths)
{
  bool passed=false;
  for(unsigned int j=0; j<triggerPaths.size(); ++j){
    if(accept(event, triggerTable, triggerPaths[j])){
      passed=true;
      break;
    }
  }
  return passed;
}


#include "DataFormats/JetReco/interface/Jet.h"
#include "FWCore/Framework/interface/EventSetup.h"

/**
   \class   Calculate TopDQMHelpers.h "DQM/Physics/interface/TopDQMHelpers.h"

   \brief   Helper class for the calculation of a top and a W boson mass estime.

   Helper class for the calculation of a top and a W boson mass estimate. The
   core implementation originates from the plugin TtSemiLepHypMaxSumPtWMass
   in TopQuarkAnalysis/TopJetCombination package. It may be extended to include
   b tag information.
*/

class Calculate {
 public:
  /// default constructor
  Calculate(int maxNJets, double wMass);
  /// default destructor
  ~Calculate(){};

  /// calculate W boson mass estimate
  double massWBoson(const std::vector<reco::Jet>& jets);
<<<<<<< HEAD
  /// calculate W boson mass estimate
  double massTopQuark(const std::vector<reco::Jet>& jets);

=======
  /// calculate t-quark mass estimate
  double massTopQuark(const std::vector<reco::Jet>& jets);
  /// calculate b-tagged t-quark mass estimate
  //double massBTopQuark(const std::vector<reco::Jet>& jets, std::vector<bool> bjet);
  double massBTopQuark(const std::vector<reco::Jet>& jets, std::vector<double> VbtagWP, double btagWP_);

  /// calculate W boson transverse mass estimate
  double tmassWBoson(reco::RecoCandidate* lep, const reco::MET& met, const reco::Jet& b);
  /// calculate top quark transverse mass estimate
  double tmassTopQuark(reco::RecoCandidate* lep, const reco::MET& met, const reco::Jet& b);
  
>>>>>>> a61e1a4c
 private:
  /// do the calculation; this is called only once per event by the first
  /// function call to return a mass estimate. The once calculated values
  /// are cached afterwards
  void operator()(const std::vector<reco::Jet>& jets);
  ///do the calculation of the t-quark mass with one b-jet
  void operator2(const std::vector<reco::Jet>& , std::vector<double> , double);
  ///do the calculation of the transverse top and W masses
  void operator()(const reco::Jet& bJet, reco::RecoCandidate* lepton, const reco::MET& met);
  

 private:
  /// indicate failed associations
  bool failed_;
  /// max. number of jets to be considered
  int maxNJets_;
  /// paramater of the w boson mass
  double wMass_;
  /// cache of w boson mass estimate
  double massWBoson_;
  /// cache of top quark mass estimate
  double massTopQuark_;
  /// cache of b-tagged top quark mass estimate
  double massBTopQuark_;
  /// cache of W boson transverse mass estimate
  double tmassWBoson_;
  /// cache of top quark transverse mass estimate
  double tmassTopQuark_;
  


};


#include "DataFormats/JetReco/interface/JetID.h"
#include "DataFormats/JetReco/interface/PFJet.h"
#include "DataFormats/JetReco/interface/CaloJet.h"
#include "DataFormats/BTauReco/interface/JetTag.h"
#include "DataFormats/Common/interface/ValueMap.h"
#include "FWCore/ParameterSet/interface/ParameterSet.h"
#include "JetMETCorrections/Objects/interface/JetCorrector.h"
#include "DataFormats/EgammaCandidates/interface/GsfElectron.h"
#include "CommonTools/Utils/interface/StringCutObjectSelector.h"
#include "JetMETCorrections/Objects/interface/JetCorrectionsRecord.h"

/**
   \class   SelectionStep TopDQMHelpers.h "DQM/Physics/interface/TopDQMHelpers.h"

   \brief   Templated helper class to allow a selection on a certain object collection.

   Templated helper class to allow a selection on a certain object collection, which may
   be monitored by a separate class afterwards. The class wraps and slightly extends the
   features of the StringCutParser to allow also to apply event based selections, according
   to a minimal or maximal number of elements in the collection after the object selection
   has been applied. It takes an edm::ParameterSet in the constructor, which should contain
   the following elements:

    - src          : the input collection (mandatory).
    - select       : the selection string (mandatory).
    - min          : whether there is a min value on which to reject the whole event after
                     the selection (optional).
    - max          : whether there is a max value on which to reject the whole event after
                     the selection (optional).
    - electronId   : input tag of an electronId association map and selection pattern
                     (optional).
    - jetCorrector : label of jet corrector (optional).
    - jetBTagger   : parameters defining the btag algorithm and working point of choice
                     (optional).
    - jetID        : parameters defining the jetID value map and selection (optional).


   The parameters _src_ and _select_ are mandatory. The parameters _min_ and _max_ are
   optional. The parameters _electronId_ and _jetCorrector_ are optional. They are added
   to keep the possibility to apply selections on id'ed electrons or on corrected jets.
   They may be omitted in the PSet for simplification reasons if not needed at any time.
   They are not effiective for other object collections but electrons or jets. If none
   of the two parameters _min_ or _max_ is found in the event the select function returns
   true if at least one object fullfilled the requirements.

   The class has one template value, which is the object collection to apply the selection
   on. This has to be parsed to the StringCutParser class. The function select is overrided
   for jets to circumvent problems with the template specialisation. Note that for MET not
   type1 or muon corrections are supported on reco candidates.
*/

template <typename Object>
class SelectionStep {
public:
  /// default constructor
  SelectionStep(const edm::ParameterSet& cfg, edm::ConsumesCollector && iC);
  /// default destructor
  ~SelectionStep(){};

  /// apply selection
  bool select(const edm::Event& event);
  bool select(const edm::Event& event, const std::string& type );
  /// apply selection override for jets
  bool select(const edm::Event& event, const edm::EventSetup& setup);
  bool selectVertex(const edm::Event& event);
private:
  /// input collection
  edm::EDGetTokenT<edm::View<Object> > src_;
  /// min/max for object multiplicity
  int min_, max_;
  /// electronId label as extra selection type
  edm::EDGetTokenT<edm::ValueMap<float> > electronId_;
  /// electronId pattern we expect the following pattern:
  ///  0: fails
  ///  1: passes electron ID only
  ///  2: passes electron Isolation only
  ///  3: passes electron ID and Isolation only
  ///  4: passes conversion rejection
  ///  5: passes conversion rejection and ID
  ///  6: passes conversion rejection and Isolation
  ///  7: passes the whole selection
  /// As described on https://twiki.cern.ch/twiki/bin/view/CMS/SimpleCutBasedEleID
  int eidPattern_;
  /// jet corrector as extra selection type
  std::string jetCorrector_;
  /// choice for b-tag as extra selection type
  edm::EDGetTokenT<reco::JetTagCollection > btagLabel_;
  /// choice of b-tag working point as extra selection type
  double btagWorkingPoint_;
<<<<<<< HEAD
  /// jetID as an extra selection type
  edm::InputTag jetIDLabel_;

  edm::InputTag pvs_;
=======
  /// jetID as an extra selection type 
  edm::EDGetTokenT<reco::JetIDValueMap> jetIDLabel_;
>>>>>>> a61e1a4c

  edm::EDGetTokenT<edm::View<reco::Vertex> > pvs_; 
  edm::EDGetTokenT<edm::View<reco::GsfElectron> > gsfEs_; 
  /// string cut selector
  StringCutObjectSelector<Object> select_;
  /// selection string on the jetID
  StringCutObjectSelector<reco::JetID>* jetIDSelect_;

};

/// default constructor
<<<<<<< HEAD
template <typename Object>
SelectionStep<Object>::SelectionStep(const edm::ParameterSet& cfg) :
  src_( cfg.getParameter<edm::InputTag>( "src"   )),
  select_( cfg.getParameter<std::string>("select")),
  jetIDSelect_(0)
=======
template <typename Object> 
SelectionStep<Object>::SelectionStep(const edm::ParameterSet& cfg, edm::ConsumesCollector && iC): 
  select_(cfg.getParameter<std::string>("select")),
  jetIDSelect_( 0)
>>>>>>> a61e1a4c
{
  //cout<<"In new constructor"<<endl;
  src_ = iC.consumes<edm::View<Object> >(cfg.getParameter<edm::InputTag>("src"));
  //cout<<"// construct min/max if the corresponding params"<<endl;
  // exist otherwise they are initialized with -1
  cfg.exists("min") ? min_= cfg.getParameter<int>("min") : min_= -1;
  cfg.exists("max") ? max_= cfg.getParameter<int>("max") : max_= -1;
<<<<<<< HEAD
  // read electron extras if they exist
  if(cfg.existsAs<edm::ParameterSet>("electronId")){
=======
  //cout<<"// read electron extras if they exist"<<endl;
  std::string mygSF = "gsfElectrons";
  gsfEs_ = iC.consumes<edm::View<reco::GsfElectron> >(cfg.getUntrackedParameter<edm::InputTag>("myGSF", mygSF));
  if(cfg.existsAs<edm::ParameterSet>("electronId")){ 
>>>>>>> a61e1a4c
    edm::ParameterSet elecId=cfg.getParameter<edm::ParameterSet>("electronId");
    electronId_= iC.consumes<edm::ValueMap<float> >(elecId.getParameter<edm::InputTag>("src"));
    eidPattern_= elecId.getParameter<int>("pattern");
  }
  //cout<<"// read jet corrector label if it exists"<<endl;
  if(cfg.exists("jetCorrector")){ jetCorrector_= cfg.getParameter<std::string>("jetCorrector"); }
  //cout<<"// read btag information if it exists"<<endl;
  if(cfg.existsAs<edm::ParameterSet>("jetBTagger")){
    edm::ParameterSet jetBTagger=cfg.getParameter<edm::ParameterSet>("jetBTagger");
    btagLabel_=iC.consumes<reco::JetTagCollection>(jetBTagger.getParameter<edm::InputTag>("label"));
    btagWorkingPoint_=jetBTagger.getParameter<double>("workingPoint");
  }
  //cout<<"// read jetID information if it exists"<<endl;
  if(cfg.existsAs<edm::ParameterSet>("jetID")){
    edm::ParameterSet jetID=cfg.getParameter<edm::ParameterSet>("jetID");
    jetIDLabel_ =iC.consumes<reco::JetIDValueMap>(jetID.getParameter<edm::InputTag>("label"));
    jetIDSelect_= new StringCutObjectSelector<reco::JetID>(jetID.getParameter<std::string>("select"));
  }
  //cout<<"// end"<<endl;
}

/// apply selection
template <typename Object>
bool SelectionStep<Object>::select(const edm::Event& event)
{
  // fetch input collection
<<<<<<< HEAD
  edm::Handle<edm::View<Object> > src;
  if( !event.getByLabel(src_, src) ) return false;
=======
  edm::Handle<edm::View<Object> > src; 
  if( !event.getByToken(src_, src) ) return false;
>>>>>>> a61e1a4c

  // load electronId value map if configured such
  edm::Handle<edm::ValueMap<float> > electronId;
  if(!electronId_.isUnitialized()){
    if( !event.getByToken(electronId_, electronId) ) return false;
  }

  // determine multiplicity of selected objects
  int n=0;
  for(typename edm::View<Object>::const_iterator obj=src->begin(); obj!=src->end(); ++obj){
    // special treatment for electrons
    if(dynamic_cast<const reco::GsfElectron*>(&*obj)){
      unsigned int idx = obj-src->begin();
<<<<<<< HEAD
      if( electronId_.label().empty() ? true : ((int)(*electronId)[src->refAt(idx)] & eidPattern_) ){
=======
      if( electronId_.isUnitialized() ? true : ((int)(*electronId)[src->refAt(idx)] & eidPattern_) ){   
>>>>>>> a61e1a4c
	if(select_(*obj))++n;
      }
    }
    // normal treatment
    else{
      if(select_(*obj))++n;
    }
  }
  bool accept=(min_>=0 ? n>=min_:true) && (max_>=0 ? n<=max_:true);
  return (min_<0 && max_<0) ? (n>0):accept;
}
<<<<<<< HEAD
template <typename Object>
bool SelectionStep<Object>::selectVertex(const edm::Event& event)
{
  // fetch input collection
  edm::Handle<edm::View<Object> > src;
  if( !event.getByLabel(src_, src) ) return false;
=======


/// apply selection with special treatment for PFCandidates 
template <typename Object>
bool SelectionStep<Object>::select(const edm::Event& event, const std::string& type)
{
  // fetch input collection
  edm::Handle<edm::View<Object> > src;
  if( !event.getByToken(src_, src) ) return false;
  
  // special for gsfElectron
  edm::Handle<edm::View<reco::GsfElectron> > elecs_gsf;
  
  // load electronId value map if configured such
  edm::Handle<edm::ValueMap<float> > electronId;
  if(!electronId_.isUnitialized()){
    if( !event.getByToken(electronId_, electronId) ) return false;
  }
  
  // determine multiplicity of selected objects
  int n=0;
  unsigned int idx_gsf = 0;
  for(typename edm::View<Object>::const_iterator obj=src->begin(); obj!=src->end(); ++obj){
    
    
    // special treatment for PF candidates
    if (dynamic_cast<const reco::PFCandidate*>(&*obj)){
      reco::PFCandidate objtmp = dynamic_cast<const reco::PFCandidate&>(*obj);
      
      if (objtmp.muonRef().isNonnull() && type == "muon") {
        if(select_(*obj)){++n;
        }
      }
      
      else if (objtmp.gsfElectronRef().isNonnull() && type == "electron") {
        if( !event.getByToken(gsfEs_, elecs_gsf) ) continue;
        if(select_(*obj)){
          if(elecs_gsf->refAt(idx_gsf).isNonnull()){
            int eID = (int)(*electronId)[elecs_gsf->refAt(idx_gsf)];
            if( electronId_.isUnitialized() ? true : ( (eID & eidPattern_)  && (eID >= 5) ) )
              ++n;
	    
          }
        }
        idx_gsf++;
      }
    }
    
    // special treatment for electrons
    else if(dynamic_cast<const reco::GsfElectron*>(&*obj)){
      unsigned int idx = obj-src->begin();
      int eID = (int)(*electronId)[src->refAt(idx)];
      if( electronId_.isUnitialized() ? true : ( (eID & eidPattern_)  && (eID >= 5) ) ){
        if(select_(*obj))++n;
      }
    }
    
    
    // normal treatment
    else{
      if(select_(*obj))++n;
    }
  }
  bool accept=(min_>=0 ? n>=min_:true) && (max_>=0 ? n<=max_:true);
  return (min_<0 && max_<0) ? (n>0):accept;
}


template <typename Object> 
bool SelectionStep<Object>::selectVertex(const edm::Event& event)
{
  // fetch input collection
  edm::Handle<edm::View<Object> > src; 
  if( !event.getByToken(src_, src) ) return false;
>>>>>>> a61e1a4c

  // load electronId value map if configured such
  edm::Handle<edm::ValueMap<float> > electronId;
  if(!electronId_.isUnitialized()) {
    if( !event.getByToken(electronId_, electronId) ) return false;
  }

  // determine multiplicity of selected objects
  int n=0;
  for(typename edm::View<Object>::const_iterator obj=src->begin(); obj!=src->end(); ++obj){

      if(select_(*obj))++n;
  }
  bool accept=(min_>=0 ? n>=min_:true) && (max_>=0 ? n<=max_:true);
  return (min_<0 && max_<0) ? (n>0):accept;
}

/// apply selection (w/o using the template class Object), override for jets
template <typename Object>
bool SelectionStep<Object>::select(const edm::Event& event, const edm::EventSetup& setup)
{
  // fetch input collection
<<<<<<< HEAD
  edm::Handle<edm::View<Object> > src;
  if( !event.getByLabel(src_, src) ) return false;
=======
  edm::Handle<edm::View<Object> > src; 
  if( !event.getByToken(src_, src) ) return false;
>>>>>>> a61e1a4c

  // load btag collection if configured such
  // NOTE that the JetTagCollection needs an
  // edm::View to reco::Jets; we have to add
  // another Handle bjets for this purpose
  edm::Handle<edm::View<reco::Jet> > bjets;
  edm::Handle<reco::JetTagCollection> btagger;
<<<<<<< HEAD
  edm::Handle<edm::View<reco::Vertex> > pvertex;
  if(!btagLabel_.label().empty()){
    if( !event.getByLabel(src_, bjets) ) return false;
    if( !event.getByLabel(btagLabel_, btagger) ) return false;
    if( !event.getByLabel(pvs_, pvertex) ) return false;
=======
  edm::Handle<edm::View<reco::Vertex> > pvertex; 
  if(!btagLabel_.isUnitialized()){ 
    if( !event.getByToken(src_, bjets) ) return false;
    if( !event.getByToken(btagLabel_, btagger) ) return false;
    if( !event.getByToken(pvs_, pvertex) ) return false;
>>>>>>> a61e1a4c
  }

  // load jetID value map if configured such
  edm::Handle<reco::JetIDValueMap> jetID;
  if(jetIDSelect_){
    if( !event.getByToken(jetIDLabel_, jetID) ) return false;

  }

  // load jet corrector if configured such
  const JetCorrector* corrector=0;
  if(!jetCorrector_.empty()){
    // check whether a jet correcto is in the event setup or not
    if(setup.find( edm::eventsetup::EventSetupRecordKey::makeKey<JetCorrectionsRecord>() )){
      corrector = JetCorrector::getJetCorrector(jetCorrector_, setup);
    }
    else{
      edm::LogVerbatim( "TopDQMHelpers" )
        << "\n"
        << "------------------------------------------------------------------------------------- \n"
        << " No JetCorrectionsRecord available from EventSetup:                                   \n"
        << "  - Jets will not be corrected.                                                       \n"
        << "  - If you want to change this add the following lines to your cfg file               \n"
        << "                                                                                      \n"
        << "  ## load jet corrections                                                             \n"
        << "  process.load(\"JetMETCorrections.Configuration.JetCorrectionServicesAllAlgos_cff\") \n"
        << "  process.prefer(\"ak5CaloL2L3\")                                                     \n"
        << "                                                                                      \n"
        << "------------------------------------------------------------------------------------- \n";
    }
  }
  // determine multiplicity of selected objects
  int n=0;
  for(typename edm::View<Object>::const_iterator obj=src->begin(); obj!=src->end(); ++obj){
    // check for chosen btag discriminator to be above the
    // corresponding working point if configured such
    unsigned int idx = obj-src->begin();
<<<<<<< HEAD
    if( btagLabel_.label().empty() ? true : (*btagger)[bjets->refAt(idx)]>btagWorkingPoint_ ){
=======
    if( btagLabel_.isUnitialized() ? true : (*btagger)[bjets->refAt(idx)]>btagWorkingPoint_ ){   
>>>>>>> a61e1a4c
      bool passedJetID=true;
      // check jetID for calo jets
      if( jetIDSelect_ && dynamic_cast<const reco::CaloJet*>(src->refAt(idx).get())){
	passedJetID=(*jetIDSelect_)((*jetID)[src->refAt(idx)]);
      }
      if(passedJetID){
	// scale jet energy if configured such
	Object jet=*obj; jet.scaleEnergy(corrector ? corrector->correction(*obj) : 1.);
	if(select_(jet))++n;
      }
    }
  }
  bool accept=(min_>=0 ? n>=min_:true) && (max_>=0 ? n<=max_:true);
  return (min_<0 && max_<0) ? (n>0):accept;
}

<<<<<<< HEAD
#endif

/* Local Variables: */
/* show-trailing-whitespace: t */
/* truncate-lines: t */
/* End: */
=======







#endif
>>>>>>> a61e1a4c
<|MERGE_RESOLUTION|>--- conflicted
+++ resolved
@@ -75,11 +75,6 @@
 
   /// calculate W boson mass estimate
   double massWBoson(const std::vector<reco::Jet>& jets);
-<<<<<<< HEAD
-  /// calculate W boson mass estimate
-  double massTopQuark(const std::vector<reco::Jet>& jets);
-
-=======
   /// calculate t-quark mass estimate
   double massTopQuark(const std::vector<reco::Jet>& jets);
   /// calculate b-tagged t-quark mass estimate
@@ -90,8 +85,7 @@
   double tmassWBoson(reco::RecoCandidate* lep, const reco::MET& met, const reco::Jet& b);
   /// calculate top quark transverse mass estimate
   double tmassTopQuark(reco::RecoCandidate* lep, const reco::MET& met, const reco::Jet& b);
-  
->>>>>>> a61e1a4c
+
  private:
   /// do the calculation; this is called only once per event by the first
   /// function call to return a mass estimate. The once calculated values
@@ -215,15 +209,8 @@
   edm::EDGetTokenT<reco::JetTagCollection > btagLabel_;
   /// choice of b-tag working point as extra selection type
   double btagWorkingPoint_;
-<<<<<<< HEAD
-  /// jetID as an extra selection type
-  edm::InputTag jetIDLabel_;
-
-  edm::InputTag pvs_;
-=======
   /// jetID as an extra selection type 
   edm::EDGetTokenT<reco::JetIDValueMap> jetIDLabel_;
->>>>>>> a61e1a4c
 
   edm::EDGetTokenT<edm::View<reco::Vertex> > pvs_; 
   edm::EDGetTokenT<edm::View<reco::GsfElectron> > gsfEs_; 
@@ -235,18 +222,10 @@
 };
 
 /// default constructor
-<<<<<<< HEAD
-template <typename Object>
-SelectionStep<Object>::SelectionStep(const edm::ParameterSet& cfg) :
-  src_( cfg.getParameter<edm::InputTag>( "src"   )),
-  select_( cfg.getParameter<std::string>("select")),
-  jetIDSelect_(0)
-=======
 template <typename Object> 
 SelectionStep<Object>::SelectionStep(const edm::ParameterSet& cfg, edm::ConsumesCollector && iC): 
   select_(cfg.getParameter<std::string>("select")),
   jetIDSelect_( 0)
->>>>>>> a61e1a4c
 {
   //cout<<"In new constructor"<<endl;
   src_ = iC.consumes<edm::View<Object> >(cfg.getParameter<edm::InputTag>("src"));
@@ -254,15 +233,10 @@
   // exist otherwise they are initialized with -1
   cfg.exists("min") ? min_= cfg.getParameter<int>("min") : min_= -1;
   cfg.exists("max") ? max_= cfg.getParameter<int>("max") : max_= -1;
-<<<<<<< HEAD
-  // read electron extras if they exist
-  if(cfg.existsAs<edm::ParameterSet>("electronId")){
-=======
   //cout<<"// read electron extras if they exist"<<endl;
   std::string mygSF = "gsfElectrons";
   gsfEs_ = iC.consumes<edm::View<reco::GsfElectron> >(cfg.getUntrackedParameter<edm::InputTag>("myGSF", mygSF));
   if(cfg.existsAs<edm::ParameterSet>("electronId")){ 
->>>>>>> a61e1a4c
     edm::ParameterSet elecId=cfg.getParameter<edm::ParameterSet>("electronId");
     electronId_= iC.consumes<edm::ValueMap<float> >(elecId.getParameter<edm::InputTag>("src"));
     eidPattern_= elecId.getParameter<int>("pattern");
@@ -289,13 +263,8 @@
 bool SelectionStep<Object>::select(const edm::Event& event)
 {
   // fetch input collection
-<<<<<<< HEAD
-  edm::Handle<edm::View<Object> > src;
-  if( !event.getByLabel(src_, src) ) return false;
-=======
   edm::Handle<edm::View<Object> > src; 
   if( !event.getByToken(src_, src) ) return false;
->>>>>>> a61e1a4c
 
   // load electronId value map if configured such
   edm::Handle<edm::ValueMap<float> > electronId;
@@ -309,11 +278,7 @@
     // special treatment for electrons
     if(dynamic_cast<const reco::GsfElectron*>(&*obj)){
       unsigned int idx = obj-src->begin();
-<<<<<<< HEAD
-      if( electronId_.label().empty() ? true : ((int)(*electronId)[src->refAt(idx)] & eidPattern_) ){
-=======
       if( electronId_.isUnitialized() ? true : ((int)(*electronId)[src->refAt(idx)] & eidPattern_) ){   
->>>>>>> a61e1a4c
 	if(select_(*obj))++n;
       }
     }
@@ -325,14 +290,6 @@
   bool accept=(min_>=0 ? n>=min_:true) && (max_>=0 ? n<=max_:true);
   return (min_<0 && max_<0) ? (n>0):accept;
 }
-<<<<<<< HEAD
-template <typename Object>
-bool SelectionStep<Object>::selectVertex(const edm::Event& event)
-{
-  // fetch input collection
-  edm::Handle<edm::View<Object> > src;
-  if( !event.getByLabel(src_, src) ) return false;
-=======
 
 
 /// apply selection with special treatment for PFCandidates 
@@ -407,7 +364,6 @@
   // fetch input collection
   edm::Handle<edm::View<Object> > src; 
   if( !event.getByToken(src_, src) ) return false;
->>>>>>> a61e1a4c
 
   // load electronId value map if configured such
   edm::Handle<edm::ValueMap<float> > electronId;
@@ -430,13 +386,8 @@
 bool SelectionStep<Object>::select(const edm::Event& event, const edm::EventSetup& setup)
 {
   // fetch input collection
-<<<<<<< HEAD
-  edm::Handle<edm::View<Object> > src;
-  if( !event.getByLabel(src_, src) ) return false;
-=======
   edm::Handle<edm::View<Object> > src; 
   if( !event.getByToken(src_, src) ) return false;
->>>>>>> a61e1a4c
 
   // load btag collection if configured such
   // NOTE that the JetTagCollection needs an
@@ -444,19 +395,11 @@
   // another Handle bjets for this purpose
   edm::Handle<edm::View<reco::Jet> > bjets;
   edm::Handle<reco::JetTagCollection> btagger;
-<<<<<<< HEAD
-  edm::Handle<edm::View<reco::Vertex> > pvertex;
-  if(!btagLabel_.label().empty()){
-    if( !event.getByLabel(src_, bjets) ) return false;
-    if( !event.getByLabel(btagLabel_, btagger) ) return false;
-    if( !event.getByLabel(pvs_, pvertex) ) return false;
-=======
   edm::Handle<edm::View<reco::Vertex> > pvertex; 
   if(!btagLabel_.isUnitialized()){ 
     if( !event.getByToken(src_, bjets) ) return false;
     if( !event.getByToken(btagLabel_, btagger) ) return false;
     if( !event.getByToken(pvs_, pvertex) ) return false;
->>>>>>> a61e1a4c
   }
 
   // load jetID value map if configured such
@@ -494,11 +437,7 @@
     // check for chosen btag discriminator to be above the
     // corresponding working point if configured such
     unsigned int idx = obj-src->begin();
-<<<<<<< HEAD
-    if( btagLabel_.label().empty() ? true : (*btagger)[bjets->refAt(idx)]>btagWorkingPoint_ ){
-=======
     if( btagLabel_.isUnitialized() ? true : (*btagger)[bjets->refAt(idx)]>btagWorkingPoint_ ){   
->>>>>>> a61e1a4c
       bool passedJetID=true;
       // check jetID for calo jets
       if( jetIDSelect_ && dynamic_cast<const reco::CaloJet*>(src->refAt(idx).get())){
@@ -515,20 +454,16 @@
   return (min_<0 && max_<0) ? (n>0):accept;
 }
 
-<<<<<<< HEAD
+
+
+
+
+
+
+
 #endif
 
 /* Local Variables: */
 /* show-trailing-whitespace: t */
 /* truncate-lines: t */
-/* End: */
-=======
-
-
-
-
-
-
-
-#endif
->>>>>>> a61e1a4c
+/* End: */