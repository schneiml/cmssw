--- conflicted
+++ resolved
@@ -65,13 +65,8 @@
 //						 bool bladeon=false, bool diskon=false, bool ringon=false, 
 //						 bool twoD=true, bool reducedSet=false, bool twoDimModOn = true, bool twoDimOnlyLayDisk = false,
 //						 int &nDigisA, int &nDigisB);
-<<<<<<< HEAD
-  int fill(const edm::ParameterSet& iConfig, const edm::DetSetVector<PixelDigi> & input, 
-	   MonitorElement* combBarrel, MonitorElement* chanBarrel, std::vector<MonitorElement*>& chanBarrelL, MonitorElement* combEndcap,
-=======
-  int fill(const edm::DetSetVector<PixelDigi> & input, const edm::EventSetup& iSetup,
-	   MonitorElement* combBarrel, MonitorElement* chanBarrel, MonitorElement* chanBarrelL1,MonitorElement* chanBarrelL2, MonitorElement* chanBarrelL3, MonitorElement* chanBarrelL4, MonitorElement* combEndcap,
->>>>>>> 6bfdd5d5
+  int fill(const edm::DetSetVector<PixelDigi>& input, const edm::EventSetup& iSetup,
+      MonitorElement* combBarrel, MonitorElement* chanBarrel, std::vector<MonitorElement*>& chanBarrelL, MonitorElement* combEndcap,
 	   const bool modon, const bool ladon, const bool layon, const bool phion, 
 	   const bool bladeon, const bool diskon, const bool ringon, 
 	   const bool twoD, const bool reducedSet, const bool twoDimModOn, const bool twoDimOnlyLayDisk,
