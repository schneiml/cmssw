--- conflicted
+++ resolved
@@ -3,12 +3,9 @@
  * A Root macro to initialise testing of the functionality of the PFClusterTools package
  * 
  */
-<<<<<<< HEAD
 {
 	gSystem->Load("libCintex.so");
 	Cintex::Enable();
-=======
->>>>>>> 3982ed33
 	gSystem->Load("libRecoParticleFlowPFClusterTools.so");
 	std::cout << "Loaded libraries." << std::endl;
 	using namespace std;
