--- conflicted
+++ resolved
@@ -57,12 +57,9 @@
 
   /// clustering algorithm 
   PFClusterAlgo    clusterAlgo_;
-<<<<<<< HEAD
   const CaloGeometryRecord* geom;
-=======
   bool applyCrackCorrections_;
   std::shared_ptr<PFEnergyCalibration> pfEnergyCalibration_;
->>>>>>> 2ebbccef
 
   /// verbose ?
   bool   verbose_;
