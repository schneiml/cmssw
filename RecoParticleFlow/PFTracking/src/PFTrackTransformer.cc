//
// -*- C++ -*-
// Package:    PFTracking
// Class:      PFTrackTransformer
//
// Original Author:  Michele Pioppi
// Other Author: Daniele Benedetti

#include "RecoParticleFlow/PFTracking/interface/PFTrackTransformer.h"

#include "FWCore/MessageLogger/interface/MessageLogger.h"
#include "FWCore/Framework/interface/ESHandle.h"

#include "DataFormats/ParticleFlowReco/interface/PFCluster.h"
#include "DataFormats/ParticleFlowReco/interface/PFRecTrackFwd.h"
#include "DataFormats/TrackReco/interface/Track.h"

#include "TrackingTools/PatternTools/interface/Trajectory.h"
#include "CommonTools/BaseParticlePropagator/interface/BaseParticlePropagator.h"

#include "TrackingTools/TrajectoryState/interface/TrajectoryStateOnSurface.h"
// Add by Daniele
#include "TrackingTools/GsfTools/interface/MultiGaussianStateTransform.h"
#include "TrackingTools/GsfTools/interface/MultiGaussianState1D.h"
#include "TrackingTools/GsfTools/interface/GaussianSumUtilities1D.h"
#include "RecoParticleFlow/PFTracking/interface/PFGsfHelper.h"

using namespace std;
using namespace reco;
using namespace edm;

PFTrackTransformer::PFTrackTransformer(const math::XYZVector& B) : B_(B) {
  LogInfo("PFTrackTransformer") << "PFTrackTransformer built";

  onlyprop_ = false;
}

PFTrackTransformer::~PFTrackTransformer() {}

bool PFTrackTransformer::addPoints(reco::PFRecTrack& pftrack,
                                   const reco::Track& track,
                                   const Trajectory& traj,
                                   bool msgwarning) const {
  LogDebug("PFTrackTransformer") << "Trajectory propagation started";
  using namespace reco;
  using namespace std;

  float PT = track.pt();
  float pfmass = (pftrack.algoType() == reco::PFRecTrack::KF_ELCAND) ? 0.0005 : 0.139;
  float pfenergy = sqrt((pfmass * pfmass) + (track.p() * track.p()));
  // closest approach
  BaseParticlePropagator theParticle = BaseParticlePropagator(
      RawParticle(XYZTLorentzVector(track.px(), track.py(), track.pz(), pfenergy),
                  XYZTLorentzVector(track.vertex().x(), track.vertex().y(), track.vertex().z(), 0.),
                  track.charge()),
      0.,
      0.,
      B_.z());

  float pfoutenergy = sqrt((pfmass * pfmass) + track.outerMomentum().Mag2());
  BaseParticlePropagator theOutParticle = BaseParticlePropagator(
      RawParticle(
          XYZTLorentzVector(
              track.outerMomentum().x(), track.outerMomentum().y(), track.outerMomentum().z(), pfoutenergy),
          XYZTLorentzVector(track.outerPosition().x(), track.outerPosition().y(), track.outerPosition().z(), 0.),
          track.charge()),
      0.,
      0.,
      B_.z());

  math::XYZTLorentzVector momClosest = math::XYZTLorentzVector(track.px(), track.py(), track.pz(), track.p());
  const math::XYZPoint& posClosest = track.vertex();

  pftrack.addPoint(PFTrajectoryPoint(-1, PFTrajectoryPoint::ClosestApproach, posClosest, momClosest));

  //BEAMPIPE
  theParticle.setPropagationConditions(
      pfGeometry_.outerRadius(PFGeometry::BeamPipe), pfGeometry_.outerZ(PFGeometry::BeamPipe), false);
  theParticle.propagate();
  if (theParticle.getSuccess() != 0)
    pftrack.addPoint(PFTrajectoryPoint(-1,
                                       PFTrajectoryPoint::BeamPipeOrEndVertex,
                                       math::XYZPoint(theParticle.particle().vertex()),
                                       math::XYZTLorentzVector(theParticle.particle().momentum())));
  else {
    PFTrajectoryPoint dummyMaxSh;
    pftrack.addPoint(dummyMaxSh);
  }

  //trajectory points

  if (!onlyprop_) {
    bool direction = (traj.direction() == alongMomentum);
    vector<TrajectoryMeasurement> measurements = traj.measurements();
    int iTrajFirst = (direction) ? 0 : measurements.size() - 1;
    int increment = (direction) ? +1 : -1;
    int iTrajLast = (direction) ? int(measurements.size()) : -1;

    for (int iTraj = iTrajFirst; iTraj != iTrajLast; iTraj += increment) {
      GlobalPoint v = measurements[iTraj].updatedState().globalPosition();
      GlobalVector p = measurements[iTraj].updatedState().globalMomentum();
      unsigned int iid = measurements[iTraj].recHit()->det()->geographicalId().rawId();
      pftrack.addPoint(PFTrajectoryPoint(
          iid, -1, math::XYZPoint(v.x(), v.y(), v.z()), math::XYZTLorentzVector(p.x(), p.y(), p.z(), p.mag())));
    }
  }

<<<<<<< HEAD
   // ES1
   bool isBelowPS=false; 
   theOutParticle.propagateToPreshowerLayer1(false);
   if(theOutParticle.getSuccess()!=0)
     pftrack.addPoint(PFTrajectoryPoint(-1,PFTrajectoryPoint::PS1,
					math::XYZPoint(theOutParticle.particle().vertex()),
					math::XYZTLorentzVector(theOutParticle.particle().momentum())));
   else {
     PFTrajectoryPoint dummyPS1;
     pftrack.addPoint(dummyPS1); 
   }
   
   // ES2
   theOutParticle.propagateToPreshowerLayer2(false);
   if(theOutParticle.getSuccess()!=0){
     pftrack.addPoint(PFTrajectoryPoint(-1,PFTrajectoryPoint::PS2,
					math::XYZPoint(theOutParticle.particle().vertex()),
					math::XYZTLorentzVector(theOutParticle.particle().momentum())));
     isBelowPS=true;
   }   else {
     PFTrajectoryPoint dummyPS2;
     pftrack.addPoint(dummyPS2); 
   }
	
   //ECAL entrance
   theOutParticle.propagateToEcalEntrance(false);

   if(theOutParticle.getSuccess()!=0){
     pftrack.addPoint(PFTrajectoryPoint(-1,PFTrajectoryPoint::ECALEntrance,
					math::XYZPoint(theOutParticle.particle().vertex()),
					math::XYZTLorentzVector(theOutParticle.particle().momentum())));
   double ecalShowerDepth     
     = PFCluster::getDepthCorrection(theOutParticle.particle().momentum().E(),
				     isBelowPS, 
				     false);

   math::XYZPoint meanShower=math::XYZPoint(theOutParticle.particle().vertex())+
     math::XYZTLorentzVector(theOutParticle.particle().momentum()).Vect().Unit()*ecalShowerDepth;
 
   pftrack.addPoint(PFTrajectoryPoint(-1,PFTrajectoryPoint::ECALShowerMax,
				      meanShower,
				      math::XYZTLorentzVector(theOutParticle.particle().momentum())));}
   else {
     if (PT>5. && fabs(theOutParticle.particle().eta())<3.0 && msgwarning)
       // Check consistent boundary as in CommonTools/BaseParticlePropagator/src/BaseParticlePropagator.cc
       LogWarning("PFTrackTransformer")<<"KF TRACK "<<pftrack<< " PROPAGATION TO THE ECAL HAS FAILED";
     PFTrajectoryPoint dummyECAL;
     pftrack.addPoint(dummyECAL); 
     PFTrajectoryPoint dummyMaxSh;
     pftrack.addPoint(dummyMaxSh); 

   }

   //HCAL entrance
   theOutParticle.propagateToHcalEntrance(false);
   if(theOutParticle.getSuccess()!=0)
     pftrack.addPoint(PFTrajectoryPoint(-1,PFTrajectoryPoint::HCALEntrance,
					math::XYZPoint(theOutParticle.particle().vertex()),
					math::XYZTLorentzVector(theOutParticle.particle().momentum())));
   else{
     if (PT>5. && fabs(theOutParticle.particle().eta())<3.0 && msgwarning)
       LogWarning("PFTrackTransformer")<<"KF TRACK "<<pftrack<< " PROPAGATION TO THE HCAL ENTRANCE HAS FAILED";
     PFTrajectoryPoint dummyHCALentrance;
     pftrack.addPoint(dummyHCALentrance); 
   }

   //HCAL exit
   // theOutParticle.setMagneticField(0); //Show we propagate as straight line inside HCAL ?
   theOutParticle.propagateToHcalExit(false);
   if(theOutParticle.getSuccess()!=0)
     pftrack.addPoint(PFTrajectoryPoint(-1,PFTrajectoryPoint::HCALExit,
					math::XYZPoint(theOutParticle.particle().vertex()),
					math::XYZTLorentzVector(theOutParticle.particle().momentum())));
   else{
     if (PT>5. && fabs(theOutParticle.particle().eta())<3.0 && msgwarning)
       LogWarning("PFTrackTransformer")<<"KF TRACK "<<pftrack<< " PROPAGATION TO THE HCAL EXIT HAS FAILED";
     PFTrajectoryPoint dummyHCALexit;
     pftrack.addPoint(dummyHCALexit); 
   }
   
   
   //HO layer0
   //   if (abs(theOutParticle.particle().vertex().z())<550) {
   if ( PT>3.0) { //Same value is used in PFBlockAlgo::link( case PFBlockLink::TRACKandHO:
     theOutParticle.setMagneticField(0);
     //theOutParticle.setCharge(0);  //Since the B field is 0, there should be no need to change charge
     theOutParticle.propagateToHOLayer(false);
     if(theOutParticle.getSuccess()!=0) {
       pftrack.addPoint(PFTrajectoryPoint(-1,PFTrajectoryPoint::HOLayer,
					  math::XYZPoint(theOutParticle.particle().vertex()),
					  math::XYZTLorentzVector(theOutParticle.particle().momentum())));
     } else {
       if (PT>5. && abs(theOutParticle.particle().Z()) < 700.25 && msgwarning)
       	 LogWarning("PFTrackTransformer")<<"KF TRACK "<<pftrack<< " PROPAGATION TO THE HO HAS FAILED";
       PFTrajectoryPoint dummyHOLayer;
       pftrack.addPoint(dummyHOLayer); 
     }
   }

   //VFcal(HF) entrance
   theOutParticle.setMagneticField(0); // assume B=0 works ok for extrapolation to HF 
   theOutParticle.propagateToVFcalEntrance(false);
   if(theOutParticle.getSuccess()!=0){
     pftrack.addPoint(PFTrajectoryPoint(-1,PFTrajectoryPoint::VFcalEntrance,
					math::XYZPoint(theOutParticle.particle().vertex()),
					math::XYZTLorentzVector(theOutParticle.particle().momentum())));
   }
   else{
     PFTrajectoryPoint dummyVFcalentrance;
     pftrack.addPoint(dummyVFcalentrance); 
   }
   
   return true;
}

bool 
PFTrackTransformer::addPointsAndBrems( reco::GsfPFRecTrack& pftrack, 
				       const reco::Track& track,
				       const Trajectory& traj,
				       const bool& GetMode) const {
=======
  bool isBelowPS = false;
  theOutParticle.propagateToPreshowerLayer1(false);
  if (theOutParticle.getSuccess() != 0)
    pftrack.addPoint(PFTrajectoryPoint(-1,
                                       PFTrajectoryPoint::PS1,
                                       math::XYZPoint(theOutParticle.particle().vertex()),
                                       math::XYZTLorentzVector(theOutParticle.particle().momentum())));
  else {
    PFTrajectoryPoint dummyPS1;
    pftrack.addPoint(dummyPS1);
  }

  theOutParticle.propagateToPreshowerLayer2(false);
  if (theOutParticle.getSuccess() != 0) {
    pftrack.addPoint(PFTrajectoryPoint(-1,
                                       PFTrajectoryPoint::PS2,
                                       math::XYZPoint(theOutParticle.particle().vertex()),
                                       math::XYZTLorentzVector(theOutParticle.particle().momentum())));
    isBelowPS = true;
  } else {
    PFTrajectoryPoint dummyPS2;
    pftrack.addPoint(dummyPS2);
  }
>>>>>>> 8ebef5b5

  theOutParticle.propagateToEcalEntrance(false);

  if (theOutParticle.getSuccess() != 0) {
    pftrack.addPoint(PFTrajectoryPoint(-1,
                                       PFTrajectoryPoint::ECALEntrance,
                                       math::XYZPoint(theOutParticle.particle().vertex()),
                                       math::XYZTLorentzVector(theOutParticle.particle().momentum())));
    double ecalShowerDepth = PFCluster::getDepthCorrection(theOutParticle.particle().momentum().E(), isBelowPS, false);

    math::XYZPoint meanShower =
        math::XYZPoint(theOutParticle.particle().vertex()) +
        math::XYZTLorentzVector(theOutParticle.particle().momentum()).Vect().Unit() * ecalShowerDepth;

    pftrack.addPoint(PFTrajectoryPoint(-1,
                                       PFTrajectoryPoint::ECALShowerMax,
                                       meanShower,
                                       math::XYZTLorentzVector(theOutParticle.particle().momentum())));
  } else {
    if (PT > 5. && msgwarning)
      LogWarning("PFTrackTransformer") << "KF TRACK " << pftrack << " PROPAGATION TO THE ECAL HAS FAILED";
    PFTrajectoryPoint dummyECAL;
    pftrack.addPoint(dummyECAL);
    PFTrajectoryPoint dummyMaxSh;
    pftrack.addPoint(dummyMaxSh);
  }

  //HCAL entrance
  theOutParticle.propagateToHcalEntrance(false);
  if (theOutParticle.getSuccess() != 0)
    pftrack.addPoint(PFTrajectoryPoint(-1,
                                       PFTrajectoryPoint::HCALEntrance,
                                       math::XYZPoint(theOutParticle.particle().vertex()),
                                       math::XYZTLorentzVector(theOutParticle.particle().momentum())));
  else {
    if (PT > 5. && msgwarning)
      LogWarning("PFTrackTransformer") << "KF TRACK " << pftrack << " PROPAGATION TO THE HCAL ENTRANCE HAS FAILED";
    PFTrajectoryPoint dummyHCALentrance;
    pftrack.addPoint(dummyHCALentrance);
  }

  //HCAL exit
  // theOutParticle.setMagneticField(0); //Show we propagate as straight line inside HCAL ?
  theOutParticle.propagateToHcalExit(false);
  if (theOutParticle.getSuccess() != 0)
    pftrack.addPoint(PFTrajectoryPoint(-1,
                                       PFTrajectoryPoint::HCALExit,
                                       math::XYZPoint(theOutParticle.particle().vertex()),
                                       math::XYZTLorentzVector(theOutParticle.particle().momentum())));
  else {
    if (PT > 5. && msgwarning)
      LogWarning("PFTrackTransformer") << "KF TRACK " << pftrack << " PROPAGATION TO THE HCAL EXIT HAS FAILED";
    PFTrajectoryPoint dummyHCALexit;
    pftrack.addPoint(dummyHCALexit);
  }

  //HO layer0
  //   if (abs(theOutParticle.particle().vertex().z())<550) {
  if (PT > 3.0) {  //Same value is used in PFBlockAlgo::link( case PFBlockLink::TRACKandHO:
    theOutParticle.setMagneticField(0);
    //theOutParticle.setCharge(0);  //Since the B field is 0, there should be no need to change charge
    theOutParticle.propagateToHOLayer(false);
    if (theOutParticle.getSuccess() != 0) {
      pftrack.addPoint(PFTrajectoryPoint(-1,
                                         PFTrajectoryPoint::HOLayer,
                                         math::XYZPoint(theOutParticle.particle().vertex()),
                                         math::XYZTLorentzVector(theOutParticle.particle().momentum())));
    } else {
      if (PT > 5. && abs(theOutParticle.particle().Z()) < 700.25 && msgwarning)
        LogWarning("PFTrackTransformer") << "KF TRACK " << pftrack << " PROPAGATION TO THE HO HAS FAILED";
      PFTrajectoryPoint dummyHOLayer;
      pftrack.addPoint(dummyHOLayer);
    }
  }

  return true;
}
bool PFTrackTransformer::addPointsAndBrems(reco::GsfPFRecTrack& pftrack,
                                           const reco::Track& track,
                                           const Trajectory& traj,
                                           const bool& GetMode) const {
  float PT = track.pt();
  // Trajectory for each trajectory point

  bool direction = (traj.direction() == alongMomentum);
  vector<TrajectoryMeasurement> measurements = traj.measurements();
  int iTrajFirst = (direction) ? 0 : measurements.size() - 1;
  int increment = (direction) ? +1 : -1;
  int iTrajLast = (direction) ? int(measurements.size()) : -1;

  unsigned int iTrajPos = 0;
  for (int iTraj = iTrajFirst; iTraj != iTrajLast; iTraj += increment) {
    GlobalPoint v = measurements[iTraj].updatedState().globalPosition();
    PFGsfHelper* PFGsf = new PFGsfHelper(measurements[iTraj]);
    //if (PFGsf->isValid()){
    bool ComputeMODE = GetMode;
    GlobalVector p = PFGsf->computeP(ComputeMODE);
    double DP = PFGsf->fittedDP();
    double SigmaDP = PFGsf->sigmafittedDP();
    unsigned int iid = measurements[iTraj].recHit()->det()->geographicalId().rawId();
    delete PFGsf;

<<<<<<< HEAD
    // --------------------------   Fill GSF Track ------------------------------------- 
=======
    // --------------------------   Fill GSF Track -------------------------------------
>>>>>>> 8ebef5b5

    //    float pfmass= (pftrack.algoType()==reco::PFRecTrack::KF_ELCAND) ? 0.0005 : 0.139;
    float ptot = sqrt((p.x() * p.x()) + (p.y() * p.y()) + (p.z() * p.z()));
    float pfenergy = ptot;

    if (iTraj == iTrajFirst) {
      math::XYZTLorentzVector momClosest = math::XYZTLorentzVector(p.x(), p.y(), p.z(), ptot);
      const math::XYZPoint& posClosest = track.vertex();
      pftrack.addPoint(PFTrajectoryPoint(-1, PFTrajectoryPoint::ClosestApproach, posClosest, momClosest));

      BaseParticlePropagator theInnerParticle = BaseParticlePropagator(
          RawParticle(XYZTLorentzVector(p.x(), p.y(), p.z(), pfenergy),
                      XYZTLorentzVector(track.vertex().x(), track.vertex().y(), track.vertex().z(), 0.),
                      track.charge()),  //DANIELE Same thing v.x(),v.y(),v.()?
          0.,
          0.,
          B_.z());

      //BEAMPIPE
      theInnerParticle.setPropagationConditions(
          pfGeometry_.outerRadius(PFGeometry::BeamPipe), pfGeometry_.outerZ(PFGeometry::BeamPipe), false);
      theInnerParticle.propagate();
      if (theInnerParticle.getSuccess() != 0)
        pftrack.addPoint(PFTrajectoryPoint(-1,
                                           PFTrajectoryPoint::BeamPipeOrEndVertex,
                                           math::XYZPoint(theInnerParticle.particle().vertex()),
                                           math::XYZTLorentzVector(theInnerParticle.particle().momentum())));
      else {
        PFTrajectoryPoint dummyMaxSh;
        pftrack.addPoint(dummyMaxSh);
      }

      // First Point for the trajectory == Vertex ??
      pftrack.addPoint(PFTrajectoryPoint(
          iid, -1, math::XYZPoint(v.x(), v.y(), v.z()), math::XYZTLorentzVector(p.x(), p.y(), p.z(), p.mag())));
    }
    if (iTraj != iTrajFirst && iTraj != (abs(iTrajLast) - 1)) {
      pftrack.addPoint(PFTrajectoryPoint(
          iid, -1, math::XYZPoint(v.x(), v.y(), v.z()), math::XYZTLorentzVector(p.x(), p.y(), p.z(), p.mag())));
    }
    if (iTraj == (abs(iTrajLast) - 1)) {
      // Last Trajectory Meas
<<<<<<< HEAD
      pftrack.addPoint(PFTrajectoryPoint(iid,-1,
					 math::XYZPoint(v.x(), v.y(), v.z()),
					 math::XYZTLorentzVector(p.x(),p.y(),p.z(),p.mag())));


      BaseParticlePropagator theOutParticle = 
	BaseParticlePropagator( 
			       RawParticle(XYZTLorentzVector(p.x(),
							     p.y(),
							     p.z(),
							     pfenergy),
					   XYZTLorentzVector(v.x(),
							     v.y(),
							     v.z(),
							     0.),
                                           track.charge()), 
			       0.,0.,B_.z());
      bool isBelowPS=false;

      // ES1
=======
      pftrack.addPoint(PFTrajectoryPoint(
          iid, -1, math::XYZPoint(v.x(), v.y(), v.z()), math::XYZTLorentzVector(p.x(), p.y(), p.z(), p.mag())));

      BaseParticlePropagator theOutParticle =
          BaseParticlePropagator(RawParticle(XYZTLorentzVector(p.x(), p.y(), p.z(), pfenergy),
                                             XYZTLorentzVector(v.x(), v.y(), v.z(), 0.),
                                             track.charge()),
                                 0.,
                                 0.,
                                 B_.z());
      bool isBelowPS = false;
>>>>>>> 8ebef5b5
      theOutParticle.propagateToPreshowerLayer1(false);
      if (theOutParticle.getSuccess() != 0)
        pftrack.addPoint(PFTrajectoryPoint(-1,
                                           PFTrajectoryPoint::PS1,
                                           math::XYZPoint(theOutParticle.particle().vertex()),
                                           math::XYZTLorentzVector(theOutParticle.particle().momentum())));
      else {
        PFTrajectoryPoint dummyPS1;
        pftrack.addPoint(dummyPS1);
      }
<<<<<<< HEAD
      
      // ES2
=======

>>>>>>> 8ebef5b5
      theOutParticle.propagateToPreshowerLayer2(false);
      if (theOutParticle.getSuccess() != 0) {
        pftrack.addPoint(PFTrajectoryPoint(-1,
                                           PFTrajectoryPoint::PS2,
                                           math::XYZPoint(theOutParticle.particle().vertex()),
                                           math::XYZTLorentzVector(theOutParticle.particle().momentum())));
        isBelowPS = true;
      } else {
        PFTrajectoryPoint dummyPS2;
        pftrack.addPoint(dummyPS2);
      }

<<<<<<< HEAD
      //ECAL entrance
      theOutParticle.propagateToEcalEntrance(false);
      
      if(theOutParticle.getSuccess()!=0){
	pftrack.addPoint(PFTrajectoryPoint(-1,PFTrajectoryPoint::ECALEntrance,
					   math::XYZPoint(theOutParticle.particle().vertex()),
					   math::XYZTLorentzVector(theOutParticle.particle().momentum())));
	double ecalShowerDepth     
	  = PFCluster::getDepthCorrection(theOutParticle.particle().momentum().E(),
					  isBelowPS, 
					  false);
	
	math::XYZPoint meanShower=math::XYZPoint(theOutParticle.particle().vertex())+
	  math::XYZTLorentzVector(theOutParticle.particle().momentum()).Vect().Unit()*ecalShowerDepth;
	
	pftrack.addPoint(PFTrajectoryPoint(-1,PFTrajectoryPoint::ECALShowerMax,
					   meanShower,
					   math::XYZTLorentzVector(theOutParticle.particle().momentum())));}
      else {
	if (PT>5. && fabs(theOutParticle.particle().eta())<3.0)
	  LogWarning("PFTrackTransformer")<<"GSF TRACK "<<pftrack<< " PROPAGATION TO THE ECAL HAS FAILED";
	PFTrajectoryPoint dummyECAL;
	pftrack.addPoint(dummyECAL); 
	PFTrajectoryPoint dummyMaxSh;
	pftrack.addPoint(dummyMaxSh); 
      }
      

      //HCAL entrance
      theOutParticle.propagateToHcalEntrance(false);
      if(theOutParticle.getSuccess()!=0)
	pftrack.addPoint(PFTrajectoryPoint(-1,PFTrajectoryPoint::HCALEntrance,
					   math::XYZPoint(theOutParticle.particle().vertex()),
					   math::XYZTLorentzVector(theOutParticle.particle().momentum())));
      else{
	if (PT>5. && fabs(theOutParticle.particle().eta())<3.0)
	  LogWarning("PFTrackTransformer")<<"GSF TRACK "<<pftrack<< " PROPAGATION TO THE HCAL ENTRANCE HAS FAILED";
	PFTrajectoryPoint dummyHCALentrance;
	pftrack.addPoint(dummyHCALentrance); 
      }  
      //HCAL exit
      theOutParticle.propagateToHcalExit(false);
      if(theOutParticle.getSuccess()!=0)
	pftrack.addPoint(PFTrajectoryPoint(-1,PFTrajectoryPoint::HCALExit,
					   math::XYZPoint(theOutParticle.particle().vertex()),
					   math::XYZTLorentzVector(theOutParticle.particle().momentum())));
      else{
	if (PT>5. && fabs(theOutParticle.particle().eta())<3.0)
	  LogWarning("PFTrackTransformer")<<"GSF TRACK "<<pftrack<< " PROPAGATION TO THE HCAL EXIT HAS FAILED";
	PFTrajectoryPoint dummyHCALexit;
	pftrack.addPoint(dummyHCALexit); 
      } 
      
=======
      theOutParticle.propagateToEcalEntrance(false);

      if (theOutParticle.getSuccess() != 0) {
        pftrack.addPoint(PFTrajectoryPoint(-1,
                                           PFTrajectoryPoint::ECALEntrance,
                                           math::XYZPoint(theOutParticle.particle().vertex()),
                                           math::XYZTLorentzVector(theOutParticle.particle().momentum())));
        double ecalShowerDepth =
            PFCluster::getDepthCorrection(theOutParticle.particle().momentum().E(), isBelowPS, false);

        math::XYZPoint meanShower =
            math::XYZPoint(theOutParticle.particle().vertex()) +
            math::XYZTLorentzVector(theOutParticle.particle().momentum()).Vect().Unit() * ecalShowerDepth;

        pftrack.addPoint(PFTrajectoryPoint(-1,
                                           PFTrajectoryPoint::ECALShowerMax,
                                           meanShower,
                                           math::XYZTLorentzVector(theOutParticle.particle().momentum())));
      } else {
        if (PT > 5.)
          LogWarning("PFTrackTransformer") << "GSF TRACK " << pftrack << " PROPAGATION TO THE ECAL HAS FAILED";
        PFTrajectoryPoint dummyECAL;
        pftrack.addPoint(dummyECAL);
        PFTrajectoryPoint dummyMaxSh;
        pftrack.addPoint(dummyMaxSh);
      }

      //HCAL entrance
      theOutParticle.propagateToHcalEntrance(false);
      if (theOutParticle.getSuccess() != 0)
        pftrack.addPoint(PFTrajectoryPoint(-1,
                                           PFTrajectoryPoint::HCALEntrance,
                                           math::XYZPoint(theOutParticle.particle().vertex()),
                                           math::XYZTLorentzVector(theOutParticle.particle().momentum())));
      else {
        if (PT > 5.)
          LogWarning("PFTrackTransformer") << "GSF TRACK " << pftrack << " PROPAGATION TO THE HCAL ENTRANCE HAS FAILED";
        PFTrajectoryPoint dummyHCALentrance;
        pftrack.addPoint(dummyHCALentrance);
      }
      //HCAL exit
      theOutParticle.propagateToHcalExit(false);
      if (theOutParticle.getSuccess() != 0)
        pftrack.addPoint(PFTrajectoryPoint(-1,
                                           PFTrajectoryPoint::HCALExit,
                                           math::XYZPoint(theOutParticle.particle().vertex()),
                                           math::XYZTLorentzVector(theOutParticle.particle().momentum())));
      else {
        if (PT > 5.)
          LogWarning("PFTrackTransformer") << "GSF TRACK " << pftrack << " PROPAGATION TO THE HCAL EXIT HAS FAILED";
        PFTrajectoryPoint dummyHCALexit;
        pftrack.addPoint(dummyHCALexit);
      }

>>>>>>> 8ebef5b5
      //HO Layer0
      if (abs(theOutParticle.particle().vertex().z()) < 550) {
        theOutParticle.setMagneticField(0);
        theOutParticle.propagateToHOLayer(false);
        if (theOutParticle.getSuccess() != 0)
          pftrack.addPoint(PFTrajectoryPoint(-1,
                                             PFTrajectoryPoint::HOLayer,
                                             math::XYZPoint(theOutParticle.particle().vertex()),
                                             math::XYZTLorentzVector(theOutParticle.particle().momentum())));
        else {
          if (PT > 5. && abs(theOutParticle.particle().Z()) < 700.25)
            LogWarning("PFTrackTransformer") << "GSF TRACK " << pftrack << " PROPAGATION TO THE HO HAS FAILED";
          PFTrajectoryPoint dummyHOLayer;
          pftrack.addPoint(dummyHOLayer);
        }
      }
    }

    // --------------------------   END GSF Track -------------------------------------

    // --------------------------   Fill Brem "Track" ---------------------------------
    // Fill the brem for each traj point

    //check that the vertex of the brem is in the tracker volume
    if ((v.perp() > 110) || (fabs(v.z()) > 280))
      continue;
    unsigned int iTrajPoint = iTrajPos + 2;
    if (iid % 2 == 1)
      iTrajPoint = 99;

    PFBrem brem(DP, SigmaDP, iTrajPoint);

    GlobalVector p_gamma = p * (fabs(DP) / p.mag());  // Direction from the electron (tangent), DP without any sign!;
    float e_gamma = fabs(DP);                         // DP = pout-pin so could be negative
    constexpr int gamma_charge = 0;
    BaseParticlePropagator theBremParticle =
        BaseParticlePropagator(RawParticle(XYZTLorentzVector(p_gamma.x(), p_gamma.y(), p_gamma.z(), e_gamma),
                                           XYZTLorentzVector(v.x(), v.y(), v.z(), 0.),
                                           gamma_charge),
                               0.,
                               0.,
                               B_.z());

    // add TrajectoryPoint for Brem, PS, ECAL, ECALShowMax, HCAL
    // Brem Entrance PS Layer1

    PFTrajectoryPoint dummyClosest;  // Added just to have the right number order in PFTrack.cc
    brem.addPoint(dummyClosest);

    PFTrajectoryPoint dummyBeamPipe;  // Added just to have the right number order in PFTrack.cc
    brem.addPoint(dummyBeamPipe);

<<<<<<< HEAD
    bool isBelowPS=false;

    // ES1
=======
    bool isBelowPS = false;
>>>>>>> 8ebef5b5
    theBremParticle.propagateToPreshowerLayer1(false);
    if (theBremParticle.getSuccess() != 0)
      brem.addPoint(PFTrajectoryPoint(-1,
                                      PFTrajectoryPoint::PS1,
                                      math::XYZPoint(theBremParticle.particle().vertex()),
                                      math::XYZTLorentzVector(theBremParticle.particle().momentum())));
    else {
      PFTrajectoryPoint dummyPS1;
      brem.addPoint(dummyPS1);
    }
<<<<<<< HEAD
=======

    // Brem Entrance PS Layer 2
>>>>>>> 8ebef5b5

    // ES2
    // Brem Entrance PS Layer 2
    theBremParticle.propagateToPreshowerLayer2(false);
    if (theBremParticle.getSuccess() != 0) {
      brem.addPoint(PFTrajectoryPoint(-1,
                                      PFTrajectoryPoint::PS2,
                                      math::XYZPoint(theBremParticle.particle().vertex()),
                                      math::XYZTLorentzVector(theBremParticle.particle().momentum())));
      isBelowPS = true;
    } else {
      PFTrajectoryPoint dummyPS2;
      brem.addPoint(dummyPS2);
    }
<<<<<<< HEAD
    
    //ECAL entrance
   theBremParticle.propagateToEcalEntrance(false);

   if(theBremParticle.getSuccess()!=0){
     brem.addPoint(PFTrajectoryPoint(-1,PFTrajectoryPoint::ECALEntrance,
					math::XYZPoint(theBremParticle.particle().vertex()),
					math::XYZTLorentzVector(theBremParticle.particle().momentum())));
   double ecalShowerDepth     
     = PFCluster::getDepthCorrection(theBremParticle.particle().momentum().E(),
				     isBelowPS, 
				     false);

   math::XYZPoint meanShower=math::XYZPoint(theBremParticle.particle().vertex())+
     math::XYZTLorentzVector(theBremParticle.particle().momentum()).Vect().Unit()*ecalShowerDepth;

   brem.addPoint(PFTrajectoryPoint(-1,PFTrajectoryPoint::ECALShowerMax,
				      meanShower,
				      math::XYZTLorentzVector(theBremParticle.particle().momentum())));}
   else {
     if ((DP>5.) && ((DP/SigmaDP)>3) && fabs(theBremParticle.particle().eta())<3.0)
       LogWarning("PFTrackTransformer")<<"BREM "<<brem<<" PROPAGATION TO THE ECAL HAS FAILED\n"
				       <<"BremParticle.particle() pt,eta: "<<theBremParticle.particle().pt()<<" "<<theBremParticle.particle().eta();
     PFTrajectoryPoint dummyECAL;
     brem.addPoint(dummyECAL);
     PFTrajectoryPoint dummyMaxSh;
     brem.addPoint(dummyMaxSh); 
   }

 
   //HCAL entrance
   theBremParticle.propagateToHcalEntrance(false);
   if(theBremParticle.getSuccess()!=0)
     brem.addPoint(PFTrajectoryPoint(-1,PFTrajectoryPoint::HCALEntrance,
					math::XYZPoint(theBremParticle.particle().vertex()),
					math::XYZTLorentzVector(theBremParticle.particle().momentum())));
   else{
     if ((DP>5.) && ((DP/SigmaDP)>3) && fabs(theBremParticle.particle().eta())<3.0)
       LogWarning("PFTrackTransformer")<<"BREM "<<brem<<" PROPAGATION TO THE HCAL ENTRANCE HAS FAILED";
     PFTrajectoryPoint dummyHCALentrance;
     brem.addPoint(dummyHCALentrance); 
   }  
   
   //HCAL exit
   theBremParticle.propagateToHcalExit(false);
   if(theBremParticle.getSuccess()!=0)
     brem.addPoint(PFTrajectoryPoint(-1,PFTrajectoryPoint::HCALExit,
				     math::XYZPoint(theBremParticle.particle().vertex()),
				     math::XYZTLorentzVector(theBremParticle.particle().momentum())));
   else{  
     if ((DP>5.) && ((DP/SigmaDP)>3) && fabs(theBremParticle.particle().eta())<3.0)
       LogWarning("PFTrackTransformer")<<"BREM "<<brem<<" PROPAGATION TO THE HCAL EXIT HAS FAILED";
     PFTrajectoryPoint dummyHCALexit;
     brem.addPoint(dummyHCALexit); 
   }
   
   //HO Layer0
   if ( abs(theBremParticle.particle().vertex().z())<550.0) {
     theBremParticle.setMagneticField(0);
     theBremParticle.propagateToHOLayer(false);
     if(theBremParticle.getSuccess()!=0)
       brem.addPoint(PFTrajectoryPoint(-1,PFTrajectoryPoint::HOLayer,
				       math::XYZPoint(theBremParticle.particle().vertex()),
				       math::XYZTLorentzVector(theBremParticle.particle().momentum())));
     else {  
       if ((DP>5.) && ((DP/SigmaDP)>3) && abs(theBremParticle.particle().Z()) < 700.25 )
	 LogWarning("PFTrackTransformer")<<"BREM "<<brem<<" PROPAGATION TO THE H0 HAS FAILED";
       PFTrajectoryPoint dummyHOLayer;
       brem.addPoint(dummyHOLayer); 
     }
   }
   brem.calculatePositionREP();
   pftrack.addBrem(brem);
   iTrajPos++;
  }
  return true;
}
=======

    theBremParticle.propagateToEcalEntrance(false);
>>>>>>> 8ebef5b5

    if (theBremParticle.getSuccess() != 0) {
      brem.addPoint(PFTrajectoryPoint(-1,
                                      PFTrajectoryPoint::ECALEntrance,
                                      math::XYZPoint(theBremParticle.particle().vertex()),
                                      math::XYZTLorentzVector(theBremParticle.particle().momentum())));
      double ecalShowerDepth =
          PFCluster::getDepthCorrection(theBremParticle.particle().momentum().E(), isBelowPS, false);

      math::XYZPoint meanShower =
          math::XYZPoint(theBremParticle.particle().vertex()) +
          math::XYZTLorentzVector(theBremParticle.particle().momentum()).Vect().Unit() * ecalShowerDepth;

      brem.addPoint(PFTrajectoryPoint(-1,
                                      PFTrajectoryPoint::ECALShowerMax,
                                      meanShower,
                                      math::XYZTLorentzVector(theBremParticle.particle().momentum())));
    } else {
      if ((DP > 5.) && ((DP / SigmaDP) > 3))
        LogWarning("PFTrackTransformer") << "BREM " << brem << " PROPAGATION TO THE ECAL HAS FAILED";
      PFTrajectoryPoint dummyECAL;
      brem.addPoint(dummyECAL);
      PFTrajectoryPoint dummyMaxSh;
      brem.addPoint(dummyMaxSh);
    }

    //HCAL entrance
    theBremParticle.propagateToHcalEntrance(false);
    if (theBremParticle.getSuccess() != 0)
      brem.addPoint(PFTrajectoryPoint(-1,
                                      PFTrajectoryPoint::HCALEntrance,
                                      math::XYZPoint(theBremParticle.particle().vertex()),
                                      math::XYZTLorentzVector(theBremParticle.particle().momentum())));
    else {
      if ((DP > 5.) && ((DP / SigmaDP) > 3))
        LogWarning("PFTrackTransformer") << "BREM " << brem << " PROPAGATION TO THE HCAL ENTRANCE HAS FAILED";
      PFTrajectoryPoint dummyHCALentrance;
      brem.addPoint(dummyHCALentrance);
    }

    //HCAL exit
    theBremParticle.propagateToHcalExit(false);
    if (theBremParticle.getSuccess() != 0)
      brem.addPoint(PFTrajectoryPoint(-1,
                                      PFTrajectoryPoint::HCALExit,
                                      math::XYZPoint(theBremParticle.particle().vertex()),
                                      math::XYZTLorentzVector(theBremParticle.particle().momentum())));
    else {
      if ((DP > 5.) && ((DP / SigmaDP) > 3))
        LogWarning("PFTrackTransformer") << "BREM " << brem << " PROPAGATION TO THE HCAL EXIT HAS FAILED";
      PFTrajectoryPoint dummyHCALexit;
      brem.addPoint(dummyHCALexit);
    }

    //HO Layer0
    if (abs(theBremParticle.particle().vertex().z()) < 550.0) {
      theBremParticle.setMagneticField(0);
      theBremParticle.propagateToHOLayer(false);
      if (theBremParticle.getSuccess() != 0)
        brem.addPoint(PFTrajectoryPoint(-1,
                                        PFTrajectoryPoint::HOLayer,
                                        math::XYZPoint(theBremParticle.particle().vertex()),
                                        math::XYZTLorentzVector(theBremParticle.particle().momentum())));
      else {
        if ((DP > 5.) && ((DP / SigmaDP) > 3) && abs(theBremParticle.particle().Z()) < 700.25)
          LogWarning("PFTrackTransformer") << "BREM " << brem << " PROPAGATION TO THE H0 HAS FAILED";
        PFTrajectoryPoint dummyHOLayer;
        brem.addPoint(dummyHOLayer);
      }
    }
    brem.calculatePositionREP();
    pftrack.addBrem(brem);
    iTrajPos++;
  }
  return true;
}

bool PFTrackTransformer::addPointsAndBrems(reco::GsfPFRecTrack& pftrack,
                                           const reco::GsfTrack& track,
                                           const MultiTrajectoryStateTransform& mtjstate) const {
  //  float PT= track.pt();
  unsigned int iTrajPos = 0;
  unsigned int iid = 0;  // not anymore saved

  // *****************************   INNER State *************************************
  TrajectoryStateOnSurface inTSOS = mtjstate.innerStateOnSurface((track));
  TrajectoryStateOnSurface outTSOS = mtjstate.outerStateOnSurface((track));

  if (!inTSOS.isValid() || !outTSOS.isValid()) {
    if (!inTSOS.isValid())
      LogWarning("PFTrackTransformer") << " INNER TSOS NOT VALID ";
    if (!outTSOS.isValid())
      LogWarning("PFTrackTransformer") << " OUTER TSOS NOT VALID ";
    return false;
  }

  GlobalVector InMom;
  GlobalPoint InPos;
  if (inTSOS.isValid()) {
    multiTrajectoryStateMode::momentumFromModeCartesian(inTSOS, InMom);
    multiTrajectoryStateMode::positionFromModeCartesian(inTSOS, InPos);
  } else {
    InMom = GlobalVector(track.pxMode(), track.pyMode(), track.pzMode());
    InPos = GlobalPoint(0., 0., 0.);
  }

  //  float pfmass= (pftrack.algoType()==reco::PFRecTrack::KF_ELCAND) ? 0.0005 : 0.139;
  float ptot = sqrt((InMom.x() * InMom.x()) + (InMom.y() * InMom.y()) + (InMom.z() * InMom.z()));
  float pfenergy = ptot;

  math::XYZTLorentzVector momClosest = math::XYZTLorentzVector(InMom.x(), InMom.y(), InMom.z(), ptot);
  const math::XYZPoint& posClosest = track.vertex();
  pftrack.addPoint(PFTrajectoryPoint(-1, PFTrajectoryPoint::ClosestApproach, posClosest, momClosest));

  BaseParticlePropagator theInnerParticle = BaseParticlePropagator(
      RawParticle(XYZTLorentzVector(InMom.x(), InMom.y(), InMom.z(), pfenergy),
                  XYZTLorentzVector(track.vertex().x(), track.vertex().y(), track.vertex().z(), 0.),
                  track.charge()),  //DANIELE Same thing v.x(),v.y(),v.()?
      0.,
      0.,
      B_.z());
  //BEAMPIPE
  theInnerParticle.setPropagationConditions(
      pfGeometry_.outerRadius(PFGeometry::BeamPipe), pfGeometry_.outerZ(PFGeometry::BeamPipe), false);
  theInnerParticle.propagate();
  if (theInnerParticle.getSuccess() != 0)
    pftrack.addPoint(PFTrajectoryPoint(-1,
                                       PFTrajectoryPoint::BeamPipeOrEndVertex,
                                       math::XYZPoint(theInnerParticle.particle().vertex()),
                                       math::XYZTLorentzVector(theInnerParticle.particle().momentum())));
  else {
    PFTrajectoryPoint dummyBeam;
    pftrack.addPoint(dummyBeam);
  }

  // first tjpoint
  pftrack.addPoint(PFTrajectoryPoint(iid,
                                     -1,
                                     math::XYZPoint(InPos.x(), InPos.y(), InPos.z()),
                                     math::XYZTLorentzVector(InMom.x(), InMom.y(), InMom.z(), InMom.mag())));

  //######### Photon at INNER State ##########

  unsigned int iTrajPoint = iTrajPos + 2;
  double dp_tang = ptot;
  double sdp_tang = track.ptModeError() * (track.pMode() / track.ptMode());
  PFBrem brem(dp_tang, sdp_tang, iTrajPoint);
  constexpr int gamma_charge = 0;
  BaseParticlePropagator theBremParticle =
      BaseParticlePropagator(RawParticle(XYZTLorentzVector(InMom.x(), InMom.y(), InMom.z(), dp_tang),
                                         XYZTLorentzVector(InPos.x(), InPos.y(), InPos.z(), 0.),
                                         gamma_charge),
                             0.,
                             0.,
                             B_.z());
  // add TrajectoryPoint for Brem, PS, ECAL, ECALShowMax, HCAL
  // Brem Entrance PS Layer1
  PFTrajectoryPoint dummyClosest;  // Added just to have the right number order in PFTrack.cc
  brem.addPoint(dummyClosest);

  PFTrajectoryPoint dummyBeamPipe;  // Added just to have the right number order in PFTrack.cc
<<<<<<< HEAD
  brem.addPoint(dummyBeamPipe); 
  
  
  bool isBelowPS=false; 
=======
  brem.addPoint(dummyBeamPipe);

  bool isBelowPS = false;
>>>>>>> 8ebef5b5
  theBremParticle.propagateToPreshowerLayer1(false);
  if (theBremParticle.getSuccess() != 0)
    brem.addPoint(PFTrajectoryPoint(-1,
                                    PFTrajectoryPoint::PS1,
                                    math::XYZPoint(theBremParticle.particle().vertex()),
                                    math::XYZTLorentzVector(theBremParticle.particle().momentum())));
  else {
    PFTrajectoryPoint dummyPS1;
    brem.addPoint(dummyPS1);
  }

  // Brem Entrance PS Layer 2

  theBremParticle.propagateToPreshowerLayer2(false);
  if (theBremParticle.getSuccess() != 0) {
    brem.addPoint(PFTrajectoryPoint(-1,
                                    PFTrajectoryPoint::PS2,
                                    math::XYZPoint(theBremParticle.particle().vertex()),
                                    math::XYZTLorentzVector(theBremParticle.particle().momentum())));
    isBelowPS = true;
  } else {
    PFTrajectoryPoint dummyPS2;
    brem.addPoint(dummyPS2);
  }

<<<<<<< HEAD
  //ECAL entrance
=======
>>>>>>> 8ebef5b5
  theBremParticle.propagateToEcalEntrance(false);

  if (theBremParticle.getSuccess() != 0) {
    brem.addPoint(PFTrajectoryPoint(-1,
                                    PFTrajectoryPoint::ECALEntrance,
                                    math::XYZPoint(theBremParticle.particle().vertex()),
                                    math::XYZTLorentzVector(theBremParticle.particle().momentum())));

    //  for the first brem give a low default DP of 100 MeV.
    double EDepthCorr = 0.01;
<<<<<<< HEAD
    double ecalShowerDepth     
      = PFCluster::getDepthCorrection(EDepthCorr,
				      isBelowPS, 
				      false);
    
    math::XYZPoint meanShower=math::XYZPoint(theBremParticle.particle().vertex())+
      math::XYZTLorentzVector(theBremParticle.particle().momentum()).Vect().Unit()*ecalShowerDepth;
    
    brem.addPoint(PFTrajectoryPoint(-1,PFTrajectoryPoint::ECALShowerMax,
				    meanShower,
				    math::XYZTLorentzVector(theBremParticle.particle().momentum())));}
  else {
    if ((dp_tang>5.) && ((dp_tang/sdp_tang)>3) && fabs(theBremParticle.particle().eta())<3.0)
      LogWarning("PFTrackTransformer")<<"BREM "<<brem<<" PROPAGATION TO THE ECAL HAS FAILED\n"
				      <<"BremParticle.particle() pt,eta: "<<theBremParticle.particle().pt()<<" "<<theBremParticle.particle().eta();
=======
    double ecalShowerDepth = PFCluster::getDepthCorrection(EDepthCorr, isBelowPS, false);

    math::XYZPoint meanShower =
        math::XYZPoint(theBremParticle.particle().vertex()) +
        math::XYZTLorentzVector(theBremParticle.particle().momentum()).Vect().Unit() * ecalShowerDepth;

    brem.addPoint(PFTrajectoryPoint(-1,
                                    PFTrajectoryPoint::ECALShowerMax,
                                    meanShower,
                                    math::XYZTLorentzVector(theBremParticle.particle().momentum())));
  } else {
    if ((dp_tang > 5.) && ((dp_tang / sdp_tang) > 3))
      LogWarning("PFTrackTransformer") << "BREM " << brem << " PROPAGATION TO THE ECAL HAS FAILED";
>>>>>>> 8ebef5b5
    PFTrajectoryPoint dummyECAL;
    brem.addPoint(dummyECAL);
    PFTrajectoryPoint dummyMaxSh;
    brem.addPoint(dummyMaxSh);
  }
<<<<<<< HEAD
  
  
  //HCAL entrance
  theBremParticle.propagateToHcalEntrance(false);
  if(theBremParticle.getSuccess()!=0)
    brem.addPoint(PFTrajectoryPoint(-1,PFTrajectoryPoint::HCALEntrance,
				    math::XYZPoint(theBremParticle.particle().vertex()),
				    math::XYZTLorentzVector(theBremParticle.particle().momentum())));
  else{
    if ((dp_tang>5.) && ((dp_tang/sdp_tang)>3) && fabs(theBremParticle.particle().eta())<3.0)
      LogWarning("PFTrackTransformer")<<"BREM "<<brem<<" PROPAGATION TO THE HCAL ENTRANCE HAS FAILED";
=======

  //HCAL entrance
  theBremParticle.propagateToHcalEntrance(false);
  if (theBremParticle.getSuccess() != 0)
    brem.addPoint(PFTrajectoryPoint(-1,
                                    PFTrajectoryPoint::HCALEntrance,
                                    math::XYZPoint(theBremParticle.particle().vertex()),
                                    math::XYZTLorentzVector(theBremParticle.particle().momentum())));
  else {
    if ((dp_tang > 5.) && ((dp_tang / sdp_tang) > 3))
      LogWarning("PFTrackTransformer") << "BREM " << brem << " PROPAGATION TO THE HCAL ENTRANCE HAS FAILED";
>>>>>>> 8ebef5b5
    PFTrajectoryPoint dummyHCALentrance;
    brem.addPoint(dummyHCALentrance);
  }

  //HCAL exit
  theBremParticle.propagateToHcalExit(false);
<<<<<<< HEAD
  if(theBremParticle.getSuccess()!=0)
    brem.addPoint(PFTrajectoryPoint(-1,PFTrajectoryPoint::HCALExit,
				    math::XYZPoint(theBremParticle.particle().vertex()),
				    math::XYZTLorentzVector(theBremParticle.particle().momentum())));
  else{  
    if ((dp_tang>5.) && ((dp_tang/sdp_tang)>3) && fabs(theBremParticle.particle().eta())<3.0)
      LogWarning("PFTrackTransformer")<<"BREM "<<brem<<" PROPAGATION TO THE HCAL EXIT HAS FAILED";
=======
  if (theBremParticle.getSuccess() != 0)
    brem.addPoint(PFTrajectoryPoint(-1,
                                    PFTrajectoryPoint::HCALExit,
                                    math::XYZPoint(theBremParticle.particle().vertex()),
                                    math::XYZTLorentzVector(theBremParticle.particle().momentum())));
  else {
    if ((dp_tang > 5.) && ((dp_tang / sdp_tang) > 3))
      LogWarning("PFTrackTransformer") << "BREM " << brem << " PROPAGATION TO THE HCAL EXIT HAS FAILED";
>>>>>>> 8ebef5b5
    PFTrajectoryPoint dummyHCALexit;
    brem.addPoint(dummyHCALexit);
  }

  //HO Layer0
  if (abs(theBremParticle.particle().vertex().z()) < 550) {
    theBremParticle.setMagneticField(0);
    theBremParticle.propagateToHOLayer(false);
    if (theBremParticle.getSuccess() != 0)
      brem.addPoint(PFTrajectoryPoint(-1,
                                      PFTrajectoryPoint::HOLayer,
                                      math::XYZPoint(theBremParticle.particle().vertex()),
                                      math::XYZTLorentzVector(theBremParticle.particle().momentum())));
    else {
      if ((dp_tang > 5.) && ((dp_tang / sdp_tang) > 3) && abs(theBremParticle.particle().Z()) < 700.25)
        LogWarning("PFTrackTransformer") << "BREM " << brem << " PROPAGATION TO THE H0 HAS FAILED";
      PFTrajectoryPoint dummyHOLayer;
      brem.addPoint(dummyHOLayer);
    }
  }

  brem.calculatePositionREP();
  pftrack.addBrem(brem);
  iTrajPos++;

  // *****************************   INTERMIDIATE State *************************************
  //From the new Wolfgang code

  // To think if the cout should be removed.
  if (track.gsfExtra()->tangentsSize() == 0)
    LogError("PFTrackTransformer")
        << "BE CAREFUL: Gsf Tangents not stored in the event. You need to re-reco the particle-flow with "
           "RecoToDisplay_cfg.py and not RecoToDisplay_NoTracking_cfg.py ";

  vector<GsfTangent> gsftang = track.gsfExtra()->tangents();
  for (unsigned int iTang = 0; iTang < track.gsfExtra()->tangentsSize(); iTang++) {
    dp_tang = gsftang[iTang].deltaP().value();
    sdp_tang = gsftang[iTang].deltaP().error();

    //check that the vertex of the brem is in the tracker volume
    if ((sqrt(gsftang[iTang].position().x() * gsftang[iTang].position().x() +
              gsftang[iTang].position().y() * gsftang[iTang].position().y()) > 110) ||
        (fabs(gsftang[iTang].position().z()) > 280))
      continue;

    iTrajPoint = iTrajPos + 2;
    PFBrem brem(dp_tang, sdp_tang, iTrajPoint);

    GlobalVector p_tang =
        GlobalVector(gsftang[iTang].momentum().x(), gsftang[iTang].momentum().y(), gsftang[iTang].momentum().z());

    // ###### track tj points
    pftrack.addPoint(PFTrajectoryPoint(
        iid,
        -1,
        math::XYZPoint(gsftang[iTang].position().x(), gsftang[iTang].position().y(), gsftang[iTang].position().z()),
        math::XYZTLorentzVector(p_tang.x(), p_tang.y(), p_tang.z(), p_tang.mag())));

    //rescale
    GlobalVector p_gamma = p_tang * (fabs(dp_tang) / p_tang.mag());

    // GlobalVector

    double e_gamma = fabs(dp_tang);  // DP = pout-pin so could be negative
    theBremParticle = BaseParticlePropagator(
        RawParticle(
            XYZTLorentzVector(p_gamma.x(), p_gamma.y(), p_gamma.z(), e_gamma),
            XYZTLorentzVector(
                gsftang[iTang].position().x(), gsftang[iTang].position().y(), gsftang[iTang].position().z(), 0.),
            gamma_charge),
        0.,
        0.,
        B_.z());

    PFTrajectoryPoint dummyClosest;  // Added just to have the right number order in PFTrack.cc
    brem.addPoint(dummyClosest);

    PFTrajectoryPoint dummyBeamPipe;  // Added just to have the right number order in PFTrack.cc
    brem.addPoint(dummyBeamPipe);

    isBelowPS = false;
    theBremParticle.propagateToPreshowerLayer1(false);
    if (theBremParticle.getSuccess() != 0)
      brem.addPoint(PFTrajectoryPoint(-1,
                                      PFTrajectoryPoint::PS1,
                                      math::XYZPoint(theBremParticle.particle().vertex()),
                                      math::XYZTLorentzVector(theBremParticle.particle().momentum())));
    else {
      PFTrajectoryPoint dummyPS1;
      brem.addPoint(dummyPS1);
    }

    // Brem Entrance PS Layer 2

    theBremParticle.propagateToPreshowerLayer2(false);
    if (theBremParticle.getSuccess() != 0) {
      brem.addPoint(PFTrajectoryPoint(-1,
                                      PFTrajectoryPoint::PS2,
                                      math::XYZPoint(theBremParticle.particle().vertex()),
                                      math::XYZTLorentzVector(theBremParticle.particle().momentum())));
      isBelowPS = true;
    } else {
      PFTrajectoryPoint dummyPS2;
      brem.addPoint(dummyPS2);
    }

    theBremParticle.propagateToEcalEntrance(false);
<<<<<<< HEAD
    
    if(theBremParticle.getSuccess()!=0){
      brem.addPoint(PFTrajectoryPoint(-1,PFTrajectoryPoint::ECALEntrance,
				      math::XYZPoint(theBremParticle.particle().vertex()),
				      math::XYZTLorentzVector(theBremParticle.particle().momentum())));

      double ecalShowerDepth     
	= PFCluster::getDepthCorrection(theBremParticle.particle().momentum().E(),
					isBelowPS, 
					false);
      
      math::XYZPoint meanShower=math::XYZPoint(theBremParticle.particle().vertex())+
	math::XYZTLorentzVector(theBremParticle.particle().momentum()).Vect().Unit()*ecalShowerDepth;
      
      brem.addPoint(PFTrajectoryPoint(-1,PFTrajectoryPoint::ECALShowerMax,
				      meanShower,
				      math::XYZTLorentzVector(theBremParticle.particle().momentum())));}
    else {
      if ((dp_tang>5.) && ((dp_tang/sdp_tang)>3) && fabs(theBremParticle.particle().eta())<3.0)
	LogWarning("PFTrackTransformer")<<"BREM "<<brem<<" PROPAGATION TO THE ECAL HAS FAILED\n"
					<<"BremParticle.particle() pt,eta: "<<theBremParticle.particle().pt()<<" "<<theBremParticle.particle().eta();
=======

    if (theBremParticle.getSuccess() != 0) {
      brem.addPoint(PFTrajectoryPoint(-1,
                                      PFTrajectoryPoint::ECALEntrance,
                                      math::XYZPoint(theBremParticle.particle().vertex()),
                                      math::XYZTLorentzVector(theBremParticle.particle().momentum())));

      double ecalShowerDepth =
          PFCluster::getDepthCorrection(theBremParticle.particle().momentum().E(), isBelowPS, false);

      math::XYZPoint meanShower =
          math::XYZPoint(theBremParticle.particle().vertex()) +
          math::XYZTLorentzVector(theBremParticle.particle().momentum()).Vect().Unit() * ecalShowerDepth;

      brem.addPoint(PFTrajectoryPoint(-1,
                                      PFTrajectoryPoint::ECALShowerMax,
                                      meanShower,
                                      math::XYZTLorentzVector(theBremParticle.particle().momentum())));
    } else {
      if ((dp_tang > 5.) && ((dp_tang / sdp_tang) > 3))
        LogWarning("PFTrackTransformer") << "BREM " << brem << " PROPAGATION TO THE ECAL HAS FAILED";
>>>>>>> 8ebef5b5
      PFTrajectoryPoint dummyECAL;
      brem.addPoint(dummyECAL);
      PFTrajectoryPoint dummyMaxSh;
      brem.addPoint(dummyMaxSh);
    }

    //HCAL entrance
    theBremParticle.propagateToHcalEntrance(false);
<<<<<<< HEAD
    if(theBremParticle.getSuccess()!=0)
      brem.addPoint(PFTrajectoryPoint(-1,PFTrajectoryPoint::HCALEntrance,
				      math::XYZPoint(theBremParticle.particle().vertex()),
				      math::XYZTLorentzVector(theBremParticle.particle().momentum())));
    else{
      if ((dp_tang>5.) && ((dp_tang/sdp_tang)>3) && fabs(theBremParticle.particle().eta())<3.0)
	LogWarning("PFTrackTransformer")<<"BREM "<<brem<<" PROPAGATION TO THE HCAL ENTRANCE HAS FAILED";
=======
    if (theBremParticle.getSuccess() != 0)
      brem.addPoint(PFTrajectoryPoint(-1,
                                      PFTrajectoryPoint::HCALEntrance,
                                      math::XYZPoint(theBremParticle.particle().vertex()),
                                      math::XYZTLorentzVector(theBremParticle.particle().momentum())));
    else {
      if ((dp_tang > 5.) && ((dp_tang / sdp_tang) > 3))
        LogWarning("PFTrackTransformer") << "BREM " << brem << " PROPAGATION TO THE HCAL ENTRANCE HAS FAILED";
>>>>>>> 8ebef5b5
      PFTrajectoryPoint dummyHCALentrance;
      brem.addPoint(dummyHCALentrance);
    }

    //HCAL exit
    theBremParticle.propagateToHcalExit(false);
<<<<<<< HEAD
    if(theBremParticle.getSuccess()!=0)
      brem.addPoint(PFTrajectoryPoint(-1,PFTrajectoryPoint::HCALExit,
				      math::XYZPoint(theBremParticle.particle().vertex()),
				      math::XYZTLorentzVector(theBremParticle.particle().momentum())));
    else{  
      if ((dp_tang>5.) && ((dp_tang/sdp_tang)>3) && fabs(theBremParticle.particle().eta())<3.0)
	LogWarning("PFTrackTransformer")<<"BREM "<<brem<<" PROPAGATION TO THE HCAL EXIT HAS FAILED";
=======
    if (theBremParticle.getSuccess() != 0)
      brem.addPoint(PFTrajectoryPoint(-1,
                                      PFTrajectoryPoint::HCALExit,
                                      math::XYZPoint(theBremParticle.particle().vertex()),
                                      math::XYZTLorentzVector(theBremParticle.particle().momentum())));
    else {
      if ((dp_tang > 5.) && ((dp_tang / sdp_tang) > 3))
        LogWarning("PFTrackTransformer") << "BREM " << brem << " PROPAGATION TO THE HCAL EXIT HAS FAILED";
>>>>>>> 8ebef5b5
      PFTrajectoryPoint dummyHCALexit;
      brem.addPoint(dummyHCALexit);
    }

    //HO Layer0
    if (abs(theBremParticle.particle().vertex().z()) < 550) {
      theBremParticle.setMagneticField(0);
      theBremParticle.propagateToHOLayer(false);
      if (theBremParticle.getSuccess() != 0)
        brem.addPoint(PFTrajectoryPoint(-1,
                                        PFTrajectoryPoint::HOLayer,
                                        math::XYZPoint(theBremParticle.particle().vertex()),
                                        math::XYZTLorentzVector(theBremParticle.particle().momentum())));
      else {
        if ((dp_tang > 5.) && ((dp_tang / sdp_tang) > 3) && abs(theBremParticle.particle().Z()) < 700.25)
          LogWarning("PFTrackTransformer") << "BREM " << brem << " PROPAGATION TO THE H0 HAS FAILED";
        PFTrajectoryPoint dummyHOLayer;
        brem.addPoint(dummyHOLayer);
      }
    }

    brem.calculatePositionREP();
    pftrack.addBrem(brem);
    iTrajPos++;
  }

  // *****************************   OUTER State *************************************

  if (outTSOS.isValid()) {
    GlobalVector OutMom;
    GlobalPoint OutPos;

    // DANIELE ?????  if the out is not valid maybe take the last tangent?
    // From Wolfgang. It should be always valid

    multiTrajectoryStateMode::momentumFromModeCartesian(outTSOS, OutMom);
    multiTrajectoryStateMode::positionFromModeCartesian(outTSOS, OutPos);

    // last tjpoint
    pftrack.addPoint(PFTrajectoryPoint(iid,
                                       -1,
                                       math::XYZPoint(OutPos.x(), OutPos.y(), OutPos.z()),
                                       math::XYZTLorentzVector(OutMom.x(), OutMom.y(), OutMom.z(), OutMom.mag())));

    float ptot_out = sqrt((OutMom.x() * OutMom.x()) + (OutMom.y() * OutMom.y()) + (OutMom.z() * OutMom.z()));
    float pTtot_out = sqrt((OutMom.x() * OutMom.x()) + (OutMom.y() * OutMom.y()));
    float pfenergy_out = ptot_out;
    BaseParticlePropagator theOutParticle =
        BaseParticlePropagator(RawParticle(XYZTLorentzVector(OutMom.x(), OutMom.y(), OutMom.z(), pfenergy_out),
                                           XYZTLorentzVector(OutPos.x(), OutPos.y(), OutPos.z(), 0.),
                                           track.charge()),
                               0.,
                               0.,
                               B_.z());
    isBelowPS = false;
    theOutParticle.propagateToPreshowerLayer1(false);
    if (theOutParticle.getSuccess() != 0)
      pftrack.addPoint(PFTrajectoryPoint(-1,
                                         PFTrajectoryPoint::PS1,
                                         math::XYZPoint(theOutParticle.particle().vertex()),
                                         math::XYZTLorentzVector(theOutParticle.particle().momentum())));
    else {
      PFTrajectoryPoint dummyPS1;
      pftrack.addPoint(dummyPS1);
    }

    theOutParticle.propagateToPreshowerLayer2(false);
    if (theOutParticle.getSuccess() != 0) {
      pftrack.addPoint(PFTrajectoryPoint(-1,
                                         PFTrajectoryPoint::PS2,
                                         math::XYZPoint(theOutParticle.particle().vertex()),
                                         math::XYZTLorentzVector(theOutParticle.particle().momentum())));
      isBelowPS = true;
    } else {
      PFTrajectoryPoint dummyPS2;
      pftrack.addPoint(dummyPS2);
    }

    theOutParticle.propagateToEcalEntrance(false);

    if (theOutParticle.getSuccess() != 0) {
      pftrack.addPoint(PFTrajectoryPoint(-1,
                                         PFTrajectoryPoint::ECALEntrance,
                                         math::XYZPoint(theOutParticle.particle().vertex()),
                                         math::XYZTLorentzVector(theOutParticle.particle().momentum())));
      double EDepthCorr = 0.01;
<<<<<<< HEAD
      double ecalShowerDepth     
	= PFCluster::getDepthCorrection(EDepthCorr,
					isBelowPS, 
					false);
      
      math::XYZPoint meanShower=math::XYZPoint(theOutParticle.particle().vertex())+
	math::XYZTLorentzVector(theOutParticle.particle().momentum()).Vect().Unit()*ecalShowerDepth;
      
      pftrack.addPoint(PFTrajectoryPoint(-1,PFTrajectoryPoint::ECALShowerMax,
					 meanShower,
					 math::XYZTLorentzVector(theOutParticle.particle().momentum())));}
    else {
      if (pTtot_out>5. && fabs(theOutParticle.particle().eta())<3.0)
	LogWarning("PFTrackTransformer")<<"GSF TRACK "<<pftrack<< " PROPAGATION TO THE ECAL HAS FAILED";
=======
      double ecalShowerDepth = PFCluster::getDepthCorrection(EDepthCorr, isBelowPS, false);

      math::XYZPoint meanShower =
          math::XYZPoint(theOutParticle.particle().vertex()) +
          math::XYZTLorentzVector(theOutParticle.particle().momentum()).Vect().Unit() * ecalShowerDepth;

      pftrack.addPoint(PFTrajectoryPoint(-1,
                                         PFTrajectoryPoint::ECALShowerMax,
                                         meanShower,
                                         math::XYZTLorentzVector(theOutParticle.particle().momentum())));
    } else {
      if (pTtot_out > 5.)
        LogWarning("PFTrackTransformer") << "GSF TRACK " << pftrack << " PROPAGATION TO THE ECAL HAS FAILED";
>>>>>>> 8ebef5b5
      PFTrajectoryPoint dummyECAL;
      pftrack.addPoint(dummyECAL);
      PFTrajectoryPoint dummyMaxSh;
      pftrack.addPoint(dummyMaxSh);
    }

    //HCAL entrance
    theOutParticle.propagateToHcalEntrance(false);
<<<<<<< HEAD
    if(theOutParticle.getSuccess()!=0)
      pftrack.addPoint(PFTrajectoryPoint(-1,PFTrajectoryPoint::HCALEntrance,
					 math::XYZPoint(theOutParticle.particle().vertex()),
					 math::XYZTLorentzVector(theOutParticle.particle().momentum())));
    else{
      if (pTtot_out>5. && fabs(theOutParticle.particle().eta())<3.0)
	LogWarning("PFTrackTransformer")<<"GSF TRACK "<<pftrack<< " PROPAGATION TO THE HCAL ENTRANCE HAS FAILED";
=======
    if (theOutParticle.getSuccess() != 0)
      pftrack.addPoint(PFTrajectoryPoint(-1,
                                         PFTrajectoryPoint::HCALEntrance,
                                         math::XYZPoint(theOutParticle.particle().vertex()),
                                         math::XYZTLorentzVector(theOutParticle.particle().momentum())));
    else {
      if (pTtot_out > 5.)
        LogWarning("PFTrackTransformer") << "GSF TRACK " << pftrack << " PROPAGATION TO THE HCAL ENTRANCE HAS FAILED";
>>>>>>> 8ebef5b5
      PFTrajectoryPoint dummyHCALentrance;
      pftrack.addPoint(dummyHCALentrance);
    }
    //HCAL exit
    theOutParticle.propagateToHcalExit(false);
<<<<<<< HEAD
    if(theOutParticle.getSuccess()!=0)
      pftrack.addPoint(PFTrajectoryPoint(-1,PFTrajectoryPoint::HCALExit,
					 math::XYZPoint(theOutParticle.particle().vertex()),
					 math::XYZTLorentzVector(theOutParticle.particle().momentum())));
    else{
      if (pTtot_out>5. && fabs(theOutParticle.particle().eta())<3.0)
	LogWarning("PFTrackTransformer")<<"GSF TRACK "<<pftrack<< " PROPAGATION TO THE HCAL EXIT HAS FAILED";
=======
    if (theOutParticle.getSuccess() != 0)
      pftrack.addPoint(PFTrajectoryPoint(-1,
                                         PFTrajectoryPoint::HCALExit,
                                         math::XYZPoint(theOutParticle.particle().vertex()),
                                         math::XYZTLorentzVector(theOutParticle.particle().momentum())));
    else {
      if (pTtot_out > 5.)
        LogWarning("PFTrackTransformer") << "GSF TRACK " << pftrack << " PROPAGATION TO THE HCAL EXIT HAS FAILED";
>>>>>>> 8ebef5b5
      PFTrajectoryPoint dummyHCALexit;
      pftrack.addPoint(dummyHCALexit);
    }

    //HO Layer0
    if (abs(theOutParticle.particle().vertex().z()) < 550) {
      theOutParticle.setMagneticField(0);
      theOutParticle.propagateToHOLayer(false);
      if (theOutParticle.getSuccess() != 0)
        pftrack.addPoint(PFTrajectoryPoint(-1,
                                           PFTrajectoryPoint::HOLayer,
                                           math::XYZPoint(theOutParticle.particle().vertex()),
                                           math::XYZTLorentzVector(theOutParticle.particle().momentum())));
      else {
        if (pTtot_out > 5. && abs(theOutParticle.particle().Z()) < 700.25)
          LogWarning("PFTrackTransformer") << "GSF TRACK " << pftrack << " PROPAGATION TO THE HO HAS FAILED";
        PFTrajectoryPoint dummyHOLayer;
        pftrack.addPoint(dummyHOLayer);
      }
    }
    //######## Photon at the OUTER State ##########

    dp_tang = OutMom.mag();
    // for the moment same inner error just for semplicity
    sdp_tang = track.ptModeError() * (track.pMode() / track.ptMode());
    iTrajPoint = iTrajPos + 2;
    PFBrem brem(dp_tang, sdp_tang, iTrajPoint);

    theBremParticle = BaseParticlePropagator(RawParticle(XYZTLorentzVector(OutMom.x(), OutMom.y(), OutMom.z(), dp_tang),
                                                         XYZTLorentzVector(OutPos.x(), OutPos.y(), OutPos.z(), 0.),
                                                         gamma_charge),
                                             0.,
                                             0.,
                                             B_.z());

    PFTrajectoryPoint dummyClosest;  // Added just to have the right number order in PFTrack.cc
    brem.addPoint(dummyClosest);

    PFTrajectoryPoint dummyBeamPipe;  // Added just to have the right number order in PFTrack.cc
    brem.addPoint(dummyBeamPipe);

    isBelowPS = false;
    theBremParticle.propagateToPreshowerLayer1(false);
    if (theBremParticle.getSuccess() != 0)
      brem.addPoint(PFTrajectoryPoint(-1,
                                      PFTrajectoryPoint::PS1,
                                      math::XYZPoint(theBremParticle.particle().vertex()),
                                      math::XYZTLorentzVector(theBremParticle.particle().momentum())));
    else {
      PFTrajectoryPoint dummyPS1;
      brem.addPoint(dummyPS1);
    }

    // Brem Entrance PS Layer 2

    theBremParticle.propagateToPreshowerLayer2(false);
    if (theBremParticle.getSuccess() != 0) {
      brem.addPoint(PFTrajectoryPoint(-1,
                                      PFTrajectoryPoint::PS2,
                                      math::XYZPoint(theBremParticle.particle().vertex()),
                                      math::XYZTLorentzVector(theBremParticle.particle().momentum())));
      isBelowPS = true;
    } else {
      PFTrajectoryPoint dummyPS2;
      brem.addPoint(dummyPS2);
    }

    theBremParticle.propagateToEcalEntrance(false);
<<<<<<< HEAD
    
    if(theBremParticle.getSuccess()!=0){
      brem.addPoint(PFTrajectoryPoint(-1,PFTrajectoryPoint::ECALEntrance,
				      math::XYZPoint(theBremParticle.particle().vertex()),
				      math::XYZTLorentzVector(theBremParticle.particle().momentum())));
      double ecalShowerDepth     
	= PFCluster::getDepthCorrection(theBremParticle.particle().momentum().E(),
					isBelowPS, 
					false);
      
      math::XYZPoint meanShower=math::XYZPoint(theBremParticle.particle().vertex())+
	math::XYZTLorentzVector(theBremParticle.particle().momentum()).Vect().Unit()*ecalShowerDepth;
      
      brem.addPoint(PFTrajectoryPoint(-1,PFTrajectoryPoint::ECALShowerMax,
				      meanShower,
				      math::XYZTLorentzVector(theBremParticle.particle().momentum())));}
    else {
      if ((dp_tang>5.) && ((dp_tang/sdp_tang)>3) && fabs(theBremParticle.particle().eta())<3.0)
	LogWarning("PFTrackTransformer")<<"BREM "<<brem<<" PROPAGATION TO THE ECAL HAS FAILED\n"
					<<"pt,eta: "<<theBremParticle.particle().pt()<<" "<<theBremParticle.particle().eta();
=======

    if (theBremParticle.getSuccess() != 0) {
      brem.addPoint(PFTrajectoryPoint(-1,
                                      PFTrajectoryPoint::ECALEntrance,
                                      math::XYZPoint(theBremParticle.particle().vertex()),
                                      math::XYZTLorentzVector(theBremParticle.particle().momentum())));
      double ecalShowerDepth =
          PFCluster::getDepthCorrection(theBremParticle.particle().momentum().E(), isBelowPS, false);

      math::XYZPoint meanShower =
          math::XYZPoint(theBremParticle.particle().vertex()) +
          math::XYZTLorentzVector(theBremParticle.particle().momentum()).Vect().Unit() * ecalShowerDepth;

      brem.addPoint(PFTrajectoryPoint(-1,
                                      PFTrajectoryPoint::ECALShowerMax,
                                      meanShower,
                                      math::XYZTLorentzVector(theBremParticle.particle().momentum())));
    } else {
      if ((dp_tang > 5.) && ((dp_tang / sdp_tang) > 3))
        LogWarning("PFTrackTransformer") << "BREM " << brem << " PROPAGATION TO THE ECAL HAS FAILED";
>>>>>>> 8ebef5b5
      PFTrajectoryPoint dummyECAL;
      brem.addPoint(dummyECAL);
      PFTrajectoryPoint dummyMaxSh;
      brem.addPoint(dummyMaxSh);
    }

    //HCAL entrance
    theBremParticle.propagateToHcalEntrance(false);
<<<<<<< HEAD
    if(theBremParticle.getSuccess()!=0)
      brem.addPoint(PFTrajectoryPoint(-1,PFTrajectoryPoint::HCALEntrance,
				      math::XYZPoint(theBremParticle.particle().vertex()),
				      math::XYZTLorentzVector(theBremParticle.particle().momentum())));
    else{
      if ((dp_tang>5.) && ((dp_tang/sdp_tang)>3) && fabs(theBremParticle.particle().eta())<3.0)
	LogWarning("PFTrackTransformer")<<"BREM "<<brem<<" PROPAGATION TO THE HCAL ENTRANCE HAS FAILED";
=======
    if (theBremParticle.getSuccess() != 0)
      brem.addPoint(PFTrajectoryPoint(-1,
                                      PFTrajectoryPoint::HCALEntrance,
                                      math::XYZPoint(theBremParticle.particle().vertex()),
                                      math::XYZTLorentzVector(theBremParticle.particle().momentum())));
    else {
      if ((dp_tang > 5.) && ((dp_tang / sdp_tang) > 3))
        LogWarning("PFTrackTransformer") << "BREM " << brem << " PROPAGATION TO THE HCAL ENTRANCE HAS FAILED";
>>>>>>> 8ebef5b5
      PFTrajectoryPoint dummyHCALentrance;
      brem.addPoint(dummyHCALentrance);
    }
    //HCAL exit
    theBremParticle.propagateToHcalExit(false);
<<<<<<< HEAD
    if(theBremParticle.getSuccess()!=0)
      brem.addPoint(PFTrajectoryPoint(-1,PFTrajectoryPoint::HCALExit,
				      math::XYZPoint(theBremParticle.particle().vertex()),
				      math::XYZTLorentzVector(theBremParticle.particle().momentum())));
    else{  
      if ((dp_tang>5.) && ((dp_tang/sdp_tang)>3) && fabs(theBremParticle.particle().eta())<3.0)
	LogWarning("PFTrackTransformer")<<"BREM "<<brem<<" PROPAGATION TO THE HCAL EXIT HAS FAILED";
=======
    if (theBremParticle.getSuccess() != 0)
      brem.addPoint(PFTrajectoryPoint(-1,
                                      PFTrajectoryPoint::HCALExit,
                                      math::XYZPoint(theBremParticle.particle().vertex()),
                                      math::XYZTLorentzVector(theBremParticle.particle().momentum())));
    else {
      if ((dp_tang > 5.) && ((dp_tang / sdp_tang) > 3))
        LogWarning("PFTrackTransformer") << "BREM " << brem << " PROPAGATION TO THE HCAL EXIT HAS FAILED";
>>>>>>> 8ebef5b5
      PFTrajectoryPoint dummyHCALexit;
      brem.addPoint(dummyHCALexit);
    }

    //HO Layer0
    if (abs(theBremParticle.particle().vertex().z()) < 550) {
      theBremParticle.setMagneticField(0);
      theBremParticle.propagateToHOLayer(false);
      if (theBremParticle.getSuccess() != 0)
        brem.addPoint(PFTrajectoryPoint(-1,
                                        PFTrajectoryPoint::HOLayer,
                                        math::XYZPoint(theBremParticle.particle().vertex()),
                                        math::XYZTLorentzVector(theBremParticle.particle().momentum())));
      else {
        if ((dp_tang > 5.) && ((dp_tang / sdp_tang) > 3) && abs(theBremParticle.particle().Z()) < 700.25)
          LogWarning("PFTrackTransformer") << "BREM " << brem << " PROPAGATION TO THE H0 HAS FAILED";
        PFTrajectoryPoint dummyHOLayer;
        brem.addPoint(dummyHOLayer);
      }
    }
    brem.calculatePositionREP();
    pftrack.addBrem(brem);
    iTrajPos++;
  }

  return true;
}<|MERGE_RESOLUTION|>--- conflicted
+++ resolved
@@ -105,128 +105,7 @@
     }
   }
 
-<<<<<<< HEAD
-   // ES1
-   bool isBelowPS=false; 
-   theOutParticle.propagateToPreshowerLayer1(false);
-   if(theOutParticle.getSuccess()!=0)
-     pftrack.addPoint(PFTrajectoryPoint(-1,PFTrajectoryPoint::PS1,
-					math::XYZPoint(theOutParticle.particle().vertex()),
-					math::XYZTLorentzVector(theOutParticle.particle().momentum())));
-   else {
-     PFTrajectoryPoint dummyPS1;
-     pftrack.addPoint(dummyPS1); 
-   }
-   
-   // ES2
-   theOutParticle.propagateToPreshowerLayer2(false);
-   if(theOutParticle.getSuccess()!=0){
-     pftrack.addPoint(PFTrajectoryPoint(-1,PFTrajectoryPoint::PS2,
-					math::XYZPoint(theOutParticle.particle().vertex()),
-					math::XYZTLorentzVector(theOutParticle.particle().momentum())));
-     isBelowPS=true;
-   }   else {
-     PFTrajectoryPoint dummyPS2;
-     pftrack.addPoint(dummyPS2); 
-   }
-	
-   //ECAL entrance
-   theOutParticle.propagateToEcalEntrance(false);
-
-   if(theOutParticle.getSuccess()!=0){
-     pftrack.addPoint(PFTrajectoryPoint(-1,PFTrajectoryPoint::ECALEntrance,
-					math::XYZPoint(theOutParticle.particle().vertex()),
-					math::XYZTLorentzVector(theOutParticle.particle().momentum())));
-   double ecalShowerDepth     
-     = PFCluster::getDepthCorrection(theOutParticle.particle().momentum().E(),
-				     isBelowPS, 
-				     false);
-
-   math::XYZPoint meanShower=math::XYZPoint(theOutParticle.particle().vertex())+
-     math::XYZTLorentzVector(theOutParticle.particle().momentum()).Vect().Unit()*ecalShowerDepth;
- 
-   pftrack.addPoint(PFTrajectoryPoint(-1,PFTrajectoryPoint::ECALShowerMax,
-				      meanShower,
-				      math::XYZTLorentzVector(theOutParticle.particle().momentum())));}
-   else {
-     if (PT>5. && fabs(theOutParticle.particle().eta())<3.0 && msgwarning)
-       // Check consistent boundary as in CommonTools/BaseParticlePropagator/src/BaseParticlePropagator.cc
-       LogWarning("PFTrackTransformer")<<"KF TRACK "<<pftrack<< " PROPAGATION TO THE ECAL HAS FAILED";
-     PFTrajectoryPoint dummyECAL;
-     pftrack.addPoint(dummyECAL); 
-     PFTrajectoryPoint dummyMaxSh;
-     pftrack.addPoint(dummyMaxSh); 
-
-   }
-
-   //HCAL entrance
-   theOutParticle.propagateToHcalEntrance(false);
-   if(theOutParticle.getSuccess()!=0)
-     pftrack.addPoint(PFTrajectoryPoint(-1,PFTrajectoryPoint::HCALEntrance,
-					math::XYZPoint(theOutParticle.particle().vertex()),
-					math::XYZTLorentzVector(theOutParticle.particle().momentum())));
-   else{
-     if (PT>5. && fabs(theOutParticle.particle().eta())<3.0 && msgwarning)
-       LogWarning("PFTrackTransformer")<<"KF TRACK "<<pftrack<< " PROPAGATION TO THE HCAL ENTRANCE HAS FAILED";
-     PFTrajectoryPoint dummyHCALentrance;
-     pftrack.addPoint(dummyHCALentrance); 
-   }
-
-   //HCAL exit
-   // theOutParticle.setMagneticField(0); //Show we propagate as straight line inside HCAL ?
-   theOutParticle.propagateToHcalExit(false);
-   if(theOutParticle.getSuccess()!=0)
-     pftrack.addPoint(PFTrajectoryPoint(-1,PFTrajectoryPoint::HCALExit,
-					math::XYZPoint(theOutParticle.particle().vertex()),
-					math::XYZTLorentzVector(theOutParticle.particle().momentum())));
-   else{
-     if (PT>5. && fabs(theOutParticle.particle().eta())<3.0 && msgwarning)
-       LogWarning("PFTrackTransformer")<<"KF TRACK "<<pftrack<< " PROPAGATION TO THE HCAL EXIT HAS FAILED";
-     PFTrajectoryPoint dummyHCALexit;
-     pftrack.addPoint(dummyHCALexit); 
-   }
-   
-   
-   //HO layer0
-   //   if (abs(theOutParticle.particle().vertex().z())<550) {
-   if ( PT>3.0) { //Same value is used in PFBlockAlgo::link( case PFBlockLink::TRACKandHO:
-     theOutParticle.setMagneticField(0);
-     //theOutParticle.setCharge(0);  //Since the B field is 0, there should be no need to change charge
-     theOutParticle.propagateToHOLayer(false);
-     if(theOutParticle.getSuccess()!=0) {
-       pftrack.addPoint(PFTrajectoryPoint(-1,PFTrajectoryPoint::HOLayer,
-					  math::XYZPoint(theOutParticle.particle().vertex()),
-					  math::XYZTLorentzVector(theOutParticle.particle().momentum())));
-     } else {
-       if (PT>5. && abs(theOutParticle.particle().Z()) < 700.25 && msgwarning)
-       	 LogWarning("PFTrackTransformer")<<"KF TRACK "<<pftrack<< " PROPAGATION TO THE HO HAS FAILED";
-       PFTrajectoryPoint dummyHOLayer;
-       pftrack.addPoint(dummyHOLayer); 
-     }
-   }
-
-   //VFcal(HF) entrance
-   theOutParticle.setMagneticField(0); // assume B=0 works ok for extrapolation to HF 
-   theOutParticle.propagateToVFcalEntrance(false);
-   if(theOutParticle.getSuccess()!=0){
-     pftrack.addPoint(PFTrajectoryPoint(-1,PFTrajectoryPoint::VFcalEntrance,
-					math::XYZPoint(theOutParticle.particle().vertex()),
-					math::XYZTLorentzVector(theOutParticle.particle().momentum())));
-   }
-   else{
-     PFTrajectoryPoint dummyVFcalentrance;
-     pftrack.addPoint(dummyVFcalentrance); 
-   }
-   
-   return true;
-}
-
-bool 
-PFTrackTransformer::addPointsAndBrems( reco::GsfPFRecTrack& pftrack, 
-				       const reco::Track& track,
-				       const Trajectory& traj,
-				       const bool& GetMode) const {
-=======
+  // ES1
   bool isBelowPS = false;
   theOutParticle.propagateToPreshowerLayer1(false);
   if (theOutParticle.getSuccess() != 0)
@@ -239,6 +118,7 @@
     pftrack.addPoint(dummyPS1);
   }
 
+  // ES1
   theOutParticle.propagateToPreshowerLayer2(false);
   if (theOutParticle.getSuccess() != 0) {
     pftrack.addPoint(PFTrajectoryPoint(-1,
@@ -250,10 +130,10 @@
     PFTrajectoryPoint dummyPS2;
     pftrack.addPoint(dummyPS2);
   }
->>>>>>> 8ebef5b5
-
+
+
+  //ECAL entrance
   theOutParticle.propagateToEcalEntrance(false);
-
   if (theOutParticle.getSuccess() != 0) {
     pftrack.addPoint(PFTrajectoryPoint(-1,
                                        PFTrajectoryPoint::ECALEntrance,
@@ -270,8 +150,11 @@
                                        meanShower,
                                        math::XYZTLorentzVector(theOutParticle.particle().momentum())));
   } else {
-    if (PT > 5. && msgwarning)
-      LogWarning("PFTrackTransformer") << "KF TRACK " << pftrack << " PROPAGATION TO THE ECAL HAS FAILED";
+    if (PT > 5. && fabs(theOutParticle.particle().eta()) < 3.0 && msgwarning)
+      // Check consistent boundary as in CommonTools/BaseParticlePropagator/src/BaseParticlePropagator.cc
+      LogWarning("PFTrackTransformer") << "KF TRACK " << pftrack << " PROPAGATION TO THE ECAL HAS FAILED\n"
+				       << "theOutParticle.particle() pt,eta: "
+				       << theOutParticle.particle().pt() << " " << theOutParticle.particle().eta();
     PFTrajectoryPoint dummyECAL;
     pftrack.addPoint(dummyECAL);
     PFTrajectoryPoint dummyMaxSh;
@@ -286,7 +169,7 @@
                                        math::XYZPoint(theOutParticle.particle().vertex()),
                                        math::XYZTLorentzVector(theOutParticle.particle().momentum())));
   else {
-    if (PT > 5. && msgwarning)
+    if (PT > 5. && fabs(theOutParticle.particle().eta()) < 3.0 && msgwarning)
       LogWarning("PFTrackTransformer") << "KF TRACK " << pftrack << " PROPAGATION TO THE HCAL ENTRANCE HAS FAILED";
     PFTrajectoryPoint dummyHCALentrance;
     pftrack.addPoint(dummyHCALentrance);
@@ -301,7 +184,7 @@
                                        math::XYZPoint(theOutParticle.particle().vertex()),
                                        math::XYZTLorentzVector(theOutParticle.particle().momentum())));
   else {
-    if (PT > 5. && msgwarning)
+    if (PT > 5. && fabs(theOutParticle.particle().eta()) < 3.0 && msgwarning)
       LogWarning("PFTrackTransformer") << "KF TRACK " << pftrack << " PROPAGATION TO THE HCAL EXIT HAS FAILED";
     PFTrajectoryPoint dummyHCALexit;
     pftrack.addPoint(dummyHCALexit);
@@ -326,7 +209,20 @@
     }
   }
 
-  return true;
+   //VFcal(HF) entrance
+   theOutParticle.setMagneticField(0); // assume B=0 works ok for extrapolation to HF 
+   theOutParticle.propagateToVFcalEntrance(false);
+   if(theOutParticle.getSuccess()!=0){
+     pftrack.addPoint(PFTrajectoryPoint(-1,PFTrajectoryPoint::VFcalEntrance,
+					math::XYZPoint(theOutParticle.particle().vertex()),
+					math::XYZTLorentzVector(theOutParticle.particle().momentum())));
+   }
+   else{
+     PFTrajectoryPoint dummyVFcalentrance;
+     pftrack.addPoint(dummyVFcalentrance); 
+   }
+
+   return true;
 }
 bool PFTrackTransformer::addPointsAndBrems(reco::GsfPFRecTrack& pftrack,
                                            const reco::Track& track,
@@ -353,11 +249,7 @@
     unsigned int iid = measurements[iTraj].recHit()->det()->geographicalId().rawId();
     delete PFGsf;
 
-<<<<<<< HEAD
-    // --------------------------   Fill GSF Track ------------------------------------- 
-=======
     // --------------------------   Fill GSF Track -------------------------------------
->>>>>>> 8ebef5b5
 
     //    float pfmass= (pftrack.algoType()==reco::PFRecTrack::KF_ELCAND) ? 0.0005 : 0.139;
     float ptot = sqrt((p.x() * p.x()) + (p.y() * p.y()) + (p.z() * p.z()));
@@ -400,28 +292,6 @@
     }
     if (iTraj == (abs(iTrajLast) - 1)) {
       // Last Trajectory Meas
-<<<<<<< HEAD
-      pftrack.addPoint(PFTrajectoryPoint(iid,-1,
-					 math::XYZPoint(v.x(), v.y(), v.z()),
-					 math::XYZTLorentzVector(p.x(),p.y(),p.z(),p.mag())));
-
-
-      BaseParticlePropagator theOutParticle = 
-	BaseParticlePropagator( 
-			       RawParticle(XYZTLorentzVector(p.x(),
-							     p.y(),
-							     p.z(),
-							     pfenergy),
-					   XYZTLorentzVector(v.x(),
-							     v.y(),
-							     v.z(),
-							     0.),
-                                           track.charge()), 
-			       0.,0.,B_.z());
-      bool isBelowPS=false;
-
-      // ES1
-=======
       pftrack.addPoint(PFTrajectoryPoint(
           iid, -1, math::XYZPoint(v.x(), v.y(), v.z()), math::XYZTLorentzVector(p.x(), p.y(), p.z(), p.mag())));
 
@@ -432,8 +302,9 @@
                                  0.,
                                  0.,
                                  B_.z());
+
+      // ES1
       bool isBelowPS = false;
->>>>>>> 8ebef5b5
       theOutParticle.propagateToPreshowerLayer1(false);
       if (theOutParticle.getSuccess() != 0)
         pftrack.addPoint(PFTrajectoryPoint(-1,
@@ -444,12 +315,8 @@
         PFTrajectoryPoint dummyPS1;
         pftrack.addPoint(dummyPS1);
       }
-<<<<<<< HEAD
-      
+
       // ES2
-=======
-
->>>>>>> 8ebef5b5
       theOutParticle.propagateToPreshowerLayer2(false);
       if (theOutParticle.getSuccess() != 0) {
         pftrack.addPoint(PFTrajectoryPoint(-1,
@@ -462,61 +329,6 @@
         pftrack.addPoint(dummyPS2);
       }
 
-<<<<<<< HEAD
-      //ECAL entrance
-      theOutParticle.propagateToEcalEntrance(false);
-      
-      if(theOutParticle.getSuccess()!=0){
-	pftrack.addPoint(PFTrajectoryPoint(-1,PFTrajectoryPoint::ECALEntrance,
-					   math::XYZPoint(theOutParticle.particle().vertex()),
-					   math::XYZTLorentzVector(theOutParticle.particle().momentum())));
-	double ecalShowerDepth     
-	  = PFCluster::getDepthCorrection(theOutParticle.particle().momentum().E(),
-					  isBelowPS, 
-					  false);
-	
-	math::XYZPoint meanShower=math::XYZPoint(theOutParticle.particle().vertex())+
-	  math::XYZTLorentzVector(theOutParticle.particle().momentum()).Vect().Unit()*ecalShowerDepth;
-	
-	pftrack.addPoint(PFTrajectoryPoint(-1,PFTrajectoryPoint::ECALShowerMax,
-					   meanShower,
-					   math::XYZTLorentzVector(theOutParticle.particle().momentum())));}
-      else {
-	if (PT>5. && fabs(theOutParticle.particle().eta())<3.0)
-	  LogWarning("PFTrackTransformer")<<"GSF TRACK "<<pftrack<< " PROPAGATION TO THE ECAL HAS FAILED";
-	PFTrajectoryPoint dummyECAL;
-	pftrack.addPoint(dummyECAL); 
-	PFTrajectoryPoint dummyMaxSh;
-	pftrack.addPoint(dummyMaxSh); 
-      }
-      
-
-      //HCAL entrance
-      theOutParticle.propagateToHcalEntrance(false);
-      if(theOutParticle.getSuccess()!=0)
-	pftrack.addPoint(PFTrajectoryPoint(-1,PFTrajectoryPoint::HCALEntrance,
-					   math::XYZPoint(theOutParticle.particle().vertex()),
-					   math::XYZTLorentzVector(theOutParticle.particle().momentum())));
-      else{
-	if (PT>5. && fabs(theOutParticle.particle().eta())<3.0)
-	  LogWarning("PFTrackTransformer")<<"GSF TRACK "<<pftrack<< " PROPAGATION TO THE HCAL ENTRANCE HAS FAILED";
-	PFTrajectoryPoint dummyHCALentrance;
-	pftrack.addPoint(dummyHCALentrance); 
-      }  
-      //HCAL exit
-      theOutParticle.propagateToHcalExit(false);
-      if(theOutParticle.getSuccess()!=0)
-	pftrack.addPoint(PFTrajectoryPoint(-1,PFTrajectoryPoint::HCALExit,
-					   math::XYZPoint(theOutParticle.particle().vertex()),
-					   math::XYZTLorentzVector(theOutParticle.particle().momentum())));
-      else{
-	if (PT>5. && fabs(theOutParticle.particle().eta())<3.0)
-	  LogWarning("PFTrackTransformer")<<"GSF TRACK "<<pftrack<< " PROPAGATION TO THE HCAL EXIT HAS FAILED";
-	PFTrajectoryPoint dummyHCALexit;
-	pftrack.addPoint(dummyHCALexit); 
-      } 
-      
-=======
       theOutParticle.propagateToEcalEntrance(false);
 
       if (theOutParticle.getSuccess() != 0) {
@@ -536,8 +348,10 @@
                                            meanShower,
                                            math::XYZTLorentzVector(theOutParticle.particle().momentum())));
       } else {
-        if (PT > 5.)
-          LogWarning("PFTrackTransformer") << "GSF TRACK " << pftrack << " PROPAGATION TO THE ECAL HAS FAILED";
+	if (PT > 5. && fabs(theOutParticle.particle().eta()) < 3.0)
+          LogWarning("PFTrackTransformer") << "GSF TRACK " << pftrack << " PROPAGATION TO THE ECAL HAS FAILED\n"
+					   << "theOutParticle.particle() pt,eta: "
+					   << theOutParticle.particle().pt() << " " << theOutParticle.particle().eta();
         PFTrajectoryPoint dummyECAL;
         pftrack.addPoint(dummyECAL);
         PFTrajectoryPoint dummyMaxSh;
@@ -552,6 +366,7 @@
                                            math::XYZPoint(theOutParticle.particle().vertex()),
                                            math::XYZTLorentzVector(theOutParticle.particle().momentum())));
       else {
+	if (PT > 5. && fabs(theOutParticle.particle().eta()) < 3.0)
         if (PT > 5.)
           LogWarning("PFTrackTransformer") << "GSF TRACK " << pftrack << " PROPAGATION TO THE HCAL ENTRANCE HAS FAILED";
         PFTrajectoryPoint dummyHCALentrance;
@@ -565,13 +380,12 @@
                                            math::XYZPoint(theOutParticle.particle().vertex()),
                                            math::XYZTLorentzVector(theOutParticle.particle().momentum())));
       else {
-        if (PT > 5.)
+	if (PT > 5. && fabs(theOutParticle.particle().eta()) < 3.0)
           LogWarning("PFTrackTransformer") << "GSF TRACK " << pftrack << " PROPAGATION TO THE HCAL EXIT HAS FAILED";
         PFTrajectoryPoint dummyHCALexit;
         pftrack.addPoint(dummyHCALexit);
       }
 
->>>>>>> 8ebef5b5
       //HO Layer0
       if (abs(theOutParticle.particle().vertex().z()) < 550) {
         theOutParticle.setMagneticField(0);
@@ -624,13 +438,8 @@
     PFTrajectoryPoint dummyBeamPipe;  // Added just to have the right number order in PFTrack.cc
     brem.addPoint(dummyBeamPipe);
 
-<<<<<<< HEAD
-    bool isBelowPS=false;
-
     // ES1
-=======
     bool isBelowPS = false;
->>>>>>> 8ebef5b5
     theBremParticle.propagateToPreshowerLayer1(false);
     if (theBremParticle.getSuccess() != 0)
       brem.addPoint(PFTrajectoryPoint(-1,
@@ -641,11 +450,6 @@
       PFTrajectoryPoint dummyPS1;
       brem.addPoint(dummyPS1);
     }
-<<<<<<< HEAD
-=======
-
-    // Brem Entrance PS Layer 2
->>>>>>> 8ebef5b5
 
     // ES2
     // Brem Entrance PS Layer 2
@@ -660,89 +464,9 @@
       PFTrajectoryPoint dummyPS2;
       brem.addPoint(dummyPS2);
     }
-<<<<<<< HEAD
-    
+
     //ECAL entrance
-   theBremParticle.propagateToEcalEntrance(false);
-
-   if(theBremParticle.getSuccess()!=0){
-     brem.addPoint(PFTrajectoryPoint(-1,PFTrajectoryPoint::ECALEntrance,
-					math::XYZPoint(theBremParticle.particle().vertex()),
-					math::XYZTLorentzVector(theBremParticle.particle().momentum())));
-   double ecalShowerDepth     
-     = PFCluster::getDepthCorrection(theBremParticle.particle().momentum().E(),
-				     isBelowPS, 
-				     false);
-
-   math::XYZPoint meanShower=math::XYZPoint(theBremParticle.particle().vertex())+
-     math::XYZTLorentzVector(theBremParticle.particle().momentum()).Vect().Unit()*ecalShowerDepth;
-
-   brem.addPoint(PFTrajectoryPoint(-1,PFTrajectoryPoint::ECALShowerMax,
-				      meanShower,
-				      math::XYZTLorentzVector(theBremParticle.particle().momentum())));}
-   else {
-     if ((DP>5.) && ((DP/SigmaDP)>3) && fabs(theBremParticle.particle().eta())<3.0)
-       LogWarning("PFTrackTransformer")<<"BREM "<<brem<<" PROPAGATION TO THE ECAL HAS FAILED\n"
-				       <<"BremParticle.particle() pt,eta: "<<theBremParticle.particle().pt()<<" "<<theBremParticle.particle().eta();
-     PFTrajectoryPoint dummyECAL;
-     brem.addPoint(dummyECAL);
-     PFTrajectoryPoint dummyMaxSh;
-     brem.addPoint(dummyMaxSh); 
-   }
-
- 
-   //HCAL entrance
-   theBremParticle.propagateToHcalEntrance(false);
-   if(theBremParticle.getSuccess()!=0)
-     brem.addPoint(PFTrajectoryPoint(-1,PFTrajectoryPoint::HCALEntrance,
-					math::XYZPoint(theBremParticle.particle().vertex()),
-					math::XYZTLorentzVector(theBremParticle.particle().momentum())));
-   else{
-     if ((DP>5.) && ((DP/SigmaDP)>3) && fabs(theBremParticle.particle().eta())<3.0)
-       LogWarning("PFTrackTransformer")<<"BREM "<<brem<<" PROPAGATION TO THE HCAL ENTRANCE HAS FAILED";
-     PFTrajectoryPoint dummyHCALentrance;
-     brem.addPoint(dummyHCALentrance); 
-   }  
-   
-   //HCAL exit
-   theBremParticle.propagateToHcalExit(false);
-   if(theBremParticle.getSuccess()!=0)
-     brem.addPoint(PFTrajectoryPoint(-1,PFTrajectoryPoint::HCALExit,
-				     math::XYZPoint(theBremParticle.particle().vertex()),
-				     math::XYZTLorentzVector(theBremParticle.particle().momentum())));
-   else{  
-     if ((DP>5.) && ((DP/SigmaDP)>3) && fabs(theBremParticle.particle().eta())<3.0)
-       LogWarning("PFTrackTransformer")<<"BREM "<<brem<<" PROPAGATION TO THE HCAL EXIT HAS FAILED";
-     PFTrajectoryPoint dummyHCALexit;
-     brem.addPoint(dummyHCALexit); 
-   }
-   
-   //HO Layer0
-   if ( abs(theBremParticle.particle().vertex().z())<550.0) {
-     theBremParticle.setMagneticField(0);
-     theBremParticle.propagateToHOLayer(false);
-     if(theBremParticle.getSuccess()!=0)
-       brem.addPoint(PFTrajectoryPoint(-1,PFTrajectoryPoint::HOLayer,
-				       math::XYZPoint(theBremParticle.particle().vertex()),
-				       math::XYZTLorentzVector(theBremParticle.particle().momentum())));
-     else {  
-       if ((DP>5.) && ((DP/SigmaDP)>3) && abs(theBremParticle.particle().Z()) < 700.25 )
-	 LogWarning("PFTrackTransformer")<<"BREM "<<brem<<" PROPAGATION TO THE H0 HAS FAILED";
-       PFTrajectoryPoint dummyHOLayer;
-       brem.addPoint(dummyHOLayer); 
-     }
-   }
-   brem.calculatePositionREP();
-   pftrack.addBrem(brem);
-   iTrajPos++;
-  }
-  return true;
-}
-=======
-
     theBremParticle.propagateToEcalEntrance(false);
->>>>>>> 8ebef5b5
-
     if (theBremParticle.getSuccess() != 0) {
       brem.addPoint(PFTrajectoryPoint(-1,
                                       PFTrajectoryPoint::ECALEntrance,
@@ -760,8 +484,10 @@
                                       meanShower,
                                       math::XYZTLorentzVector(theBremParticle.particle().momentum())));
     } else {
-      if ((DP > 5.) && ((DP / SigmaDP) > 3))
-        LogWarning("PFTrackTransformer") << "BREM " << brem << " PROPAGATION TO THE ECAL HAS FAILED";
+      if ((DP > 5.) && ((DP / SigmaDP) > 3) && fabs(theBremParticle.particle().eta()) < 3.0)
+	LogWarning("PFTrackTransformer") << "BREM " << brem << " PROPAGATION TO THE ECAL HAS FAILED\n"
+					 << "theBremParticle.particle() pt,eta: "
+					 << theBremParticle.particle().pt() << " " << theBremParticle.particle().eta();
       PFTrajectoryPoint dummyECAL;
       brem.addPoint(dummyECAL);
       PFTrajectoryPoint dummyMaxSh;
@@ -776,7 +502,7 @@
                                       math::XYZPoint(theBremParticle.particle().vertex()),
                                       math::XYZTLorentzVector(theBremParticle.particle().momentum())));
     else {
-      if ((DP > 5.) && ((DP / SigmaDP) > 3))
+      if ((DP > 5.) && ((DP / SigmaDP) > 3) && fabs(theBremParticle.particle().eta()) < 3.0)
         LogWarning("PFTrackTransformer") << "BREM " << brem << " PROPAGATION TO THE HCAL ENTRANCE HAS FAILED";
       PFTrajectoryPoint dummyHCALentrance;
       brem.addPoint(dummyHCALentrance);
@@ -790,7 +516,7 @@
                                       math::XYZPoint(theBremParticle.particle().vertex()),
                                       math::XYZTLorentzVector(theBremParticle.particle().momentum())));
     else {
-      if ((DP > 5.) && ((DP / SigmaDP) > 3))
+      if ((DP > 5.) && ((DP / SigmaDP) > 3) && fabs(theBremParticle.particle().eta()) < 3.0)
         LogWarning("PFTrackTransformer") << "BREM " << brem << " PROPAGATION TO THE HCAL EXIT HAS FAILED";
       PFTrajectoryPoint dummyHCALexit;
       brem.addPoint(dummyHCALexit);
@@ -903,16 +629,9 @@
   brem.addPoint(dummyClosest);
 
   PFTrajectoryPoint dummyBeamPipe;  // Added just to have the right number order in PFTrack.cc
-<<<<<<< HEAD
-  brem.addPoint(dummyBeamPipe); 
-  
-  
-  bool isBelowPS=false; 
-=======
   brem.addPoint(dummyBeamPipe);
 
   bool isBelowPS = false;
->>>>>>> 8ebef5b5
   theBremParticle.propagateToPreshowerLayer1(false);
   if (theBremParticle.getSuccess() != 0)
     brem.addPoint(PFTrajectoryPoint(-1,
@@ -938,12 +657,8 @@
     brem.addPoint(dummyPS2);
   }
 
-<<<<<<< HEAD
   //ECAL entrance
-=======
->>>>>>> 8ebef5b5
   theBremParticle.propagateToEcalEntrance(false);
-
   if (theBremParticle.getSuccess() != 0) {
     brem.addPoint(PFTrajectoryPoint(-1,
                                     PFTrajectoryPoint::ECALEntrance,
@@ -952,23 +667,6 @@
 
     //  for the first brem give a low default DP of 100 MeV.
     double EDepthCorr = 0.01;
-<<<<<<< HEAD
-    double ecalShowerDepth     
-      = PFCluster::getDepthCorrection(EDepthCorr,
-				      isBelowPS, 
-				      false);
-    
-    math::XYZPoint meanShower=math::XYZPoint(theBremParticle.particle().vertex())+
-      math::XYZTLorentzVector(theBremParticle.particle().momentum()).Vect().Unit()*ecalShowerDepth;
-    
-    brem.addPoint(PFTrajectoryPoint(-1,PFTrajectoryPoint::ECALShowerMax,
-				    meanShower,
-				    math::XYZTLorentzVector(theBremParticle.particle().momentum())));}
-  else {
-    if ((dp_tang>5.) && ((dp_tang/sdp_tang)>3) && fabs(theBremParticle.particle().eta())<3.0)
-      LogWarning("PFTrackTransformer")<<"BREM "<<brem<<" PROPAGATION TO THE ECAL HAS FAILED\n"
-				      <<"BremParticle.particle() pt,eta: "<<theBremParticle.particle().pt()<<" "<<theBremParticle.particle().eta();
-=======
     double ecalShowerDepth = PFCluster::getDepthCorrection(EDepthCorr, isBelowPS, false);
 
     math::XYZPoint meanShower =
@@ -980,27 +678,15 @@
                                     meanShower,
                                     math::XYZTLorentzVector(theBremParticle.particle().momentum())));
   } else {
-    if ((dp_tang > 5.) && ((dp_tang / sdp_tang) > 3))
-      LogWarning("PFTrackTransformer") << "BREM " << brem << " PROPAGATION TO THE ECAL HAS FAILED";
->>>>>>> 8ebef5b5
+    if ((dp_tang > 5.) && ((dp_tang / sdp_tang) > 3) && fabs(theBremParticle.particle().eta()) < 3.0)
+      LogWarning("PFTrackTransformer") << "BREM " << brem << " PROPAGATION TO THE ECAL HAS FAILED\n"
+				       << "theBremParticle.particle() pt,eta: "
+				       << theBremParticle.particle().pt() << " " << theBremParticle.particle().eta();
     PFTrajectoryPoint dummyECAL;
     brem.addPoint(dummyECAL);
     PFTrajectoryPoint dummyMaxSh;
     brem.addPoint(dummyMaxSh);
   }
-<<<<<<< HEAD
-  
-  
-  //HCAL entrance
-  theBremParticle.propagateToHcalEntrance(false);
-  if(theBremParticle.getSuccess()!=0)
-    brem.addPoint(PFTrajectoryPoint(-1,PFTrajectoryPoint::HCALEntrance,
-				    math::XYZPoint(theBremParticle.particle().vertex()),
-				    math::XYZTLorentzVector(theBremParticle.particle().momentum())));
-  else{
-    if ((dp_tang>5.) && ((dp_tang/sdp_tang)>3) && fabs(theBremParticle.particle().eta())<3.0)
-      LogWarning("PFTrackTransformer")<<"BREM "<<brem<<" PROPAGATION TO THE HCAL ENTRANCE HAS FAILED";
-=======
 
   //HCAL entrance
   theBremParticle.propagateToHcalEntrance(false);
@@ -1010,33 +696,23 @@
                                     math::XYZPoint(theBremParticle.particle().vertex()),
                                     math::XYZTLorentzVector(theBremParticle.particle().momentum())));
   else {
+    if ((dp_tang > 5.) && ((dp_tang / sdp_tang) > 3) && fabs(theBremParticle.particle().eta()) < 3.0)
     if ((dp_tang > 5.) && ((dp_tang / sdp_tang) > 3))
       LogWarning("PFTrackTransformer") << "BREM " << brem << " PROPAGATION TO THE HCAL ENTRANCE HAS FAILED";
->>>>>>> 8ebef5b5
     PFTrajectoryPoint dummyHCALentrance;
     brem.addPoint(dummyHCALentrance);
   }
 
   //HCAL exit
   theBremParticle.propagateToHcalExit(false);
-<<<<<<< HEAD
-  if(theBremParticle.getSuccess()!=0)
-    brem.addPoint(PFTrajectoryPoint(-1,PFTrajectoryPoint::HCALExit,
-				    math::XYZPoint(theBremParticle.particle().vertex()),
-				    math::XYZTLorentzVector(theBremParticle.particle().momentum())));
-  else{  
-    if ((dp_tang>5.) && ((dp_tang/sdp_tang)>3) && fabs(theBremParticle.particle().eta())<3.0)
-      LogWarning("PFTrackTransformer")<<"BREM "<<brem<<" PROPAGATION TO THE HCAL EXIT HAS FAILED";
-=======
   if (theBremParticle.getSuccess() != 0)
     brem.addPoint(PFTrajectoryPoint(-1,
                                     PFTrajectoryPoint::HCALExit,
                                     math::XYZPoint(theBremParticle.particle().vertex()),
                                     math::XYZTLorentzVector(theBremParticle.particle().momentum())));
   else {
-    if ((dp_tang > 5.) && ((dp_tang / sdp_tang) > 3))
+    if ((dp_tang > 5.) && ((dp_tang / sdp_tang) > 3) && fabs(theBremParticle.particle().eta()) < 3.0)
       LogWarning("PFTrackTransformer") << "BREM " << brem << " PROPAGATION TO THE HCAL EXIT HAS FAILED";
->>>>>>> 8ebef5b5
     PFTrajectoryPoint dummyHCALexit;
     brem.addPoint(dummyHCALexit);
   }
@@ -1143,31 +819,8 @@
       brem.addPoint(dummyPS2);
     }
 
+    //ECAL entrance
     theBremParticle.propagateToEcalEntrance(false);
-<<<<<<< HEAD
-    
-    if(theBremParticle.getSuccess()!=0){
-      brem.addPoint(PFTrajectoryPoint(-1,PFTrajectoryPoint::ECALEntrance,
-				      math::XYZPoint(theBremParticle.particle().vertex()),
-				      math::XYZTLorentzVector(theBremParticle.particle().momentum())));
-
-      double ecalShowerDepth     
-	= PFCluster::getDepthCorrection(theBremParticle.particle().momentum().E(),
-					isBelowPS, 
-					false);
-      
-      math::XYZPoint meanShower=math::XYZPoint(theBremParticle.particle().vertex())+
-	math::XYZTLorentzVector(theBremParticle.particle().momentum()).Vect().Unit()*ecalShowerDepth;
-      
-      brem.addPoint(PFTrajectoryPoint(-1,PFTrajectoryPoint::ECALShowerMax,
-				      meanShower,
-				      math::XYZTLorentzVector(theBremParticle.particle().momentum())));}
-    else {
-      if ((dp_tang>5.) && ((dp_tang/sdp_tang)>3) && fabs(theBremParticle.particle().eta())<3.0)
-	LogWarning("PFTrackTransformer")<<"BREM "<<brem<<" PROPAGATION TO THE ECAL HAS FAILED\n"
-					<<"BremParticle.particle() pt,eta: "<<theBremParticle.particle().pt()<<" "<<theBremParticle.particle().eta();
-=======
-
     if (theBremParticle.getSuccess() != 0) {
       brem.addPoint(PFTrajectoryPoint(-1,
                                       PFTrajectoryPoint::ECALEntrance,
@@ -1186,9 +839,10 @@
                                       meanShower,
                                       math::XYZTLorentzVector(theBremParticle.particle().momentum())));
     } else {
-      if ((dp_tang > 5.) && ((dp_tang / sdp_tang) > 3))
-        LogWarning("PFTrackTransformer") << "BREM " << brem << " PROPAGATION TO THE ECAL HAS FAILED";
->>>>>>> 8ebef5b5
+      if ((dp_tang > 5.) && ((dp_tang / sdp_tang) > 3) && fabs(theBremParticle.particle().eta()) < 3.0)
+	LogWarning("PFTrackTransformer") << "BREM " << brem << " PROPAGATION TO THE ECAL HAS FAILED\n"
+					 << "theBremParticle.particle() pt,eta: "
+					 << theBremParticle.particle().pt() << " " << theBremParticle.particle().eta();
       PFTrajectoryPoint dummyECAL;
       brem.addPoint(dummyECAL);
       PFTrajectoryPoint dummyMaxSh;
@@ -1197,48 +851,28 @@
 
     //HCAL entrance
     theBremParticle.propagateToHcalEntrance(false);
-<<<<<<< HEAD
-    if(theBremParticle.getSuccess()!=0)
-      brem.addPoint(PFTrajectoryPoint(-1,PFTrajectoryPoint::HCALEntrance,
-				      math::XYZPoint(theBremParticle.particle().vertex()),
-				      math::XYZTLorentzVector(theBremParticle.particle().momentum())));
-    else{
-      if ((dp_tang>5.) && ((dp_tang/sdp_tang)>3) && fabs(theBremParticle.particle().eta())<3.0)
-	LogWarning("PFTrackTransformer")<<"BREM "<<brem<<" PROPAGATION TO THE HCAL ENTRANCE HAS FAILED";
-=======
     if (theBremParticle.getSuccess() != 0)
       brem.addPoint(PFTrajectoryPoint(-1,
                                       PFTrajectoryPoint::HCALEntrance,
                                       math::XYZPoint(theBremParticle.particle().vertex()),
                                       math::XYZTLorentzVector(theBremParticle.particle().momentum())));
     else {
-      if ((dp_tang > 5.) && ((dp_tang / sdp_tang) > 3))
+      if ((dp_tang > 5.) && ((dp_tang / sdp_tang) > 3) && fabs(theBremParticle.particle().eta()) < 3.0)
         LogWarning("PFTrackTransformer") << "BREM " << brem << " PROPAGATION TO THE HCAL ENTRANCE HAS FAILED";
->>>>>>> 8ebef5b5
       PFTrajectoryPoint dummyHCALentrance;
       brem.addPoint(dummyHCALentrance);
     }
 
     //HCAL exit
     theBremParticle.propagateToHcalExit(false);
-<<<<<<< HEAD
-    if(theBremParticle.getSuccess()!=0)
-      brem.addPoint(PFTrajectoryPoint(-1,PFTrajectoryPoint::HCALExit,
-				      math::XYZPoint(theBremParticle.particle().vertex()),
-				      math::XYZTLorentzVector(theBremParticle.particle().momentum())));
-    else{  
-      if ((dp_tang>5.) && ((dp_tang/sdp_tang)>3) && fabs(theBremParticle.particle().eta())<3.0)
-	LogWarning("PFTrackTransformer")<<"BREM "<<brem<<" PROPAGATION TO THE HCAL EXIT HAS FAILED";
-=======
     if (theBremParticle.getSuccess() != 0)
       brem.addPoint(PFTrajectoryPoint(-1,
                                       PFTrajectoryPoint::HCALExit,
                                       math::XYZPoint(theBremParticle.particle().vertex()),
                                       math::XYZTLorentzVector(theBremParticle.particle().momentum())));
     else {
-      if ((dp_tang > 5.) && ((dp_tang / sdp_tang) > 3))
+      if ((dp_tang > 5.) && ((dp_tang / sdp_tang) > 3) && fabs(theBremParticle.particle().eta()) < 3.0)
         LogWarning("PFTrackTransformer") << "BREM " << brem << " PROPAGATION TO THE HCAL EXIT HAS FAILED";
->>>>>>> 8ebef5b5
       PFTrajectoryPoint dummyHCALexit;
       brem.addPoint(dummyHCALexit);
     }
@@ -1317,30 +951,14 @@
       pftrack.addPoint(dummyPS2);
     }
 
+    //ECAL entrance
     theOutParticle.propagateToEcalEntrance(false);
-
     if (theOutParticle.getSuccess() != 0) {
       pftrack.addPoint(PFTrajectoryPoint(-1,
                                          PFTrajectoryPoint::ECALEntrance,
                                          math::XYZPoint(theOutParticle.particle().vertex()),
                                          math::XYZTLorentzVector(theOutParticle.particle().momentum())));
       double EDepthCorr = 0.01;
-<<<<<<< HEAD
-      double ecalShowerDepth     
-	= PFCluster::getDepthCorrection(EDepthCorr,
-					isBelowPS, 
-					false);
-      
-      math::XYZPoint meanShower=math::XYZPoint(theOutParticle.particle().vertex())+
-	math::XYZTLorentzVector(theOutParticle.particle().momentum()).Vect().Unit()*ecalShowerDepth;
-      
-      pftrack.addPoint(PFTrajectoryPoint(-1,PFTrajectoryPoint::ECALShowerMax,
-					 meanShower,
-					 math::XYZTLorentzVector(theOutParticle.particle().momentum())));}
-    else {
-      if (pTtot_out>5. && fabs(theOutParticle.particle().eta())<3.0)
-	LogWarning("PFTrackTransformer")<<"GSF TRACK "<<pftrack<< " PROPAGATION TO THE ECAL HAS FAILED";
-=======
       double ecalShowerDepth = PFCluster::getDepthCorrection(EDepthCorr, isBelowPS, false);
 
       math::XYZPoint meanShower =
@@ -1352,9 +970,10 @@
                                          meanShower,
                                          math::XYZTLorentzVector(theOutParticle.particle().momentum())));
     } else {
-      if (pTtot_out > 5.)
-        LogWarning("PFTrackTransformer") << "GSF TRACK " << pftrack << " PROPAGATION TO THE ECAL HAS FAILED";
->>>>>>> 8ebef5b5
+      if (pTtot_out > 5. && fabs(theOutParticle.particle().eta()) < 3.0)
+        LogWarning("PFTrackTransformer") << "GSF TRACK " << pftrack << " PROPAGATION TO THE ECAL HAS FAILED\n"
+					 << "theOutParticle.particle() pt,eta: "
+					 << theOutParticle.particle().pt() << " " << theOutParticle.particle().eta();
       PFTrajectoryPoint dummyECAL;
       pftrack.addPoint(dummyECAL);
       PFTrajectoryPoint dummyMaxSh;
@@ -1363,47 +982,27 @@
 
     //HCAL entrance
     theOutParticle.propagateToHcalEntrance(false);
-<<<<<<< HEAD
-    if(theOutParticle.getSuccess()!=0)
-      pftrack.addPoint(PFTrajectoryPoint(-1,PFTrajectoryPoint::HCALEntrance,
-					 math::XYZPoint(theOutParticle.particle().vertex()),
-					 math::XYZTLorentzVector(theOutParticle.particle().momentum())));
-    else{
-      if (pTtot_out>5. && fabs(theOutParticle.particle().eta())<3.0)
-	LogWarning("PFTrackTransformer")<<"GSF TRACK "<<pftrack<< " PROPAGATION TO THE HCAL ENTRANCE HAS FAILED";
-=======
     if (theOutParticle.getSuccess() != 0)
       pftrack.addPoint(PFTrajectoryPoint(-1,
                                          PFTrajectoryPoint::HCALEntrance,
                                          math::XYZPoint(theOutParticle.particle().vertex()),
                                          math::XYZTLorentzVector(theOutParticle.particle().momentum())));
     else {
-      if (pTtot_out > 5.)
+      if (pTtot_out > 5. && fabs(theOutParticle.particle().eta()) < 3.0)
         LogWarning("PFTrackTransformer") << "GSF TRACK " << pftrack << " PROPAGATION TO THE HCAL ENTRANCE HAS FAILED";
->>>>>>> 8ebef5b5
       PFTrajectoryPoint dummyHCALentrance;
       pftrack.addPoint(dummyHCALentrance);
     }
     //HCAL exit
     theOutParticle.propagateToHcalExit(false);
-<<<<<<< HEAD
-    if(theOutParticle.getSuccess()!=0)
-      pftrack.addPoint(PFTrajectoryPoint(-1,PFTrajectoryPoint::HCALExit,
-					 math::XYZPoint(theOutParticle.particle().vertex()),
-					 math::XYZTLorentzVector(theOutParticle.particle().momentum())));
-    else{
-      if (pTtot_out>5. && fabs(theOutParticle.particle().eta())<3.0)
-	LogWarning("PFTrackTransformer")<<"GSF TRACK "<<pftrack<< " PROPAGATION TO THE HCAL EXIT HAS FAILED";
-=======
     if (theOutParticle.getSuccess() != 0)
       pftrack.addPoint(PFTrajectoryPoint(-1,
                                          PFTrajectoryPoint::HCALExit,
                                          math::XYZPoint(theOutParticle.particle().vertex()),
                                          math::XYZTLorentzVector(theOutParticle.particle().momentum())));
     else {
-      if (pTtot_out > 5.)
+      if (pTtot_out > 5. && fabs(theOutParticle.particle().eta()) < 3.0)
         LogWarning("PFTrackTransformer") << "GSF TRACK " << pftrack << " PROPAGATION TO THE HCAL EXIT HAS FAILED";
->>>>>>> 8ebef5b5
       PFTrajectoryPoint dummyHCALexit;
       pftrack.addPoint(dummyHCALexit);
     }
@@ -1471,30 +1070,8 @@
       brem.addPoint(dummyPS2);
     }
 
+    //ECAL entrance
     theBremParticle.propagateToEcalEntrance(false);
-<<<<<<< HEAD
-    
-    if(theBremParticle.getSuccess()!=0){
-      brem.addPoint(PFTrajectoryPoint(-1,PFTrajectoryPoint::ECALEntrance,
-				      math::XYZPoint(theBremParticle.particle().vertex()),
-				      math::XYZTLorentzVector(theBremParticle.particle().momentum())));
-      double ecalShowerDepth     
-	= PFCluster::getDepthCorrection(theBremParticle.particle().momentum().E(),
-					isBelowPS, 
-					false);
-      
-      math::XYZPoint meanShower=math::XYZPoint(theBremParticle.particle().vertex())+
-	math::XYZTLorentzVector(theBremParticle.particle().momentum()).Vect().Unit()*ecalShowerDepth;
-      
-      brem.addPoint(PFTrajectoryPoint(-1,PFTrajectoryPoint::ECALShowerMax,
-				      meanShower,
-				      math::XYZTLorentzVector(theBremParticle.particle().momentum())));}
-    else {
-      if ((dp_tang>5.) && ((dp_tang/sdp_tang)>3) && fabs(theBremParticle.particle().eta())<3.0)
-	LogWarning("PFTrackTransformer")<<"BREM "<<brem<<" PROPAGATION TO THE ECAL HAS FAILED\n"
-					<<"pt,eta: "<<theBremParticle.particle().pt()<<" "<<theBremParticle.particle().eta();
-=======
-
     if (theBremParticle.getSuccess() != 0) {
       brem.addPoint(PFTrajectoryPoint(-1,
                                       PFTrajectoryPoint::ECALEntrance,
@@ -1512,9 +1089,10 @@
                                       meanShower,
                                       math::XYZTLorentzVector(theBremParticle.particle().momentum())));
     } else {
-      if ((dp_tang > 5.) && ((dp_tang / sdp_tang) > 3))
-        LogWarning("PFTrackTransformer") << "BREM " << brem << " PROPAGATION TO THE ECAL HAS FAILED";
->>>>>>> 8ebef5b5
+      if ((dp_tang > 5.) && ((dp_tang / sdp_tang) > 3) && fabs(theBremParticle.particle().eta()) < 3.0)
+	LogWarning("PFTrackTransformer") << "BREM " << brem << " PROPAGATION TO THE ECAL HAS FAILED\n"
+					 << "theBremParticle.particle() pt,eta: "
+					 << theBremParticle.particle().pt() << " " << theBremParticle.particle().eta();
       PFTrajectoryPoint dummyECAL;
       brem.addPoint(dummyECAL);
       PFTrajectoryPoint dummyMaxSh;
@@ -1523,47 +1101,27 @@
 
     //HCAL entrance
     theBremParticle.propagateToHcalEntrance(false);
-<<<<<<< HEAD
-    if(theBremParticle.getSuccess()!=0)
-      brem.addPoint(PFTrajectoryPoint(-1,PFTrajectoryPoint::HCALEntrance,
-				      math::XYZPoint(theBremParticle.particle().vertex()),
-				      math::XYZTLorentzVector(theBremParticle.particle().momentum())));
-    else{
-      if ((dp_tang>5.) && ((dp_tang/sdp_tang)>3) && fabs(theBremParticle.particle().eta())<3.0)
-	LogWarning("PFTrackTransformer")<<"BREM "<<brem<<" PROPAGATION TO THE HCAL ENTRANCE HAS FAILED";
-=======
     if (theBremParticle.getSuccess() != 0)
       brem.addPoint(PFTrajectoryPoint(-1,
                                       PFTrajectoryPoint::HCALEntrance,
                                       math::XYZPoint(theBremParticle.particle().vertex()),
                                       math::XYZTLorentzVector(theBremParticle.particle().momentum())));
     else {
-      if ((dp_tang > 5.) && ((dp_tang / sdp_tang) > 3))
+      if ((dp_tang > 5.) && ((dp_tang / sdp_tang) > 3) && fabs(theBremParticle.particle().eta()) < 3.0)
         LogWarning("PFTrackTransformer") << "BREM " << brem << " PROPAGATION TO THE HCAL ENTRANCE HAS FAILED";
->>>>>>> 8ebef5b5
       PFTrajectoryPoint dummyHCALentrance;
       brem.addPoint(dummyHCALentrance);
     }
     //HCAL exit
     theBremParticle.propagateToHcalExit(false);
-<<<<<<< HEAD
-    if(theBremParticle.getSuccess()!=0)
-      brem.addPoint(PFTrajectoryPoint(-1,PFTrajectoryPoint::HCALExit,
-				      math::XYZPoint(theBremParticle.particle().vertex()),
-				      math::XYZTLorentzVector(theBremParticle.particle().momentum())));
-    else{  
-      if ((dp_tang>5.) && ((dp_tang/sdp_tang)>3) && fabs(theBremParticle.particle().eta())<3.0)
-	LogWarning("PFTrackTransformer")<<"BREM "<<brem<<" PROPAGATION TO THE HCAL EXIT HAS FAILED";
-=======
     if (theBremParticle.getSuccess() != 0)
       brem.addPoint(PFTrajectoryPoint(-1,
                                       PFTrajectoryPoint::HCALExit,
                                       math::XYZPoint(theBremParticle.particle().vertex()),
                                       math::XYZTLorentzVector(theBremParticle.particle().momentum())));
     else {
-      if ((dp_tang > 5.) && ((dp_tang / sdp_tang) > 3))
-        LogWarning("PFTrackTransformer") << "BREM " << brem << " PROPAGATION TO THE HCAL EXIT HAS FAILED";
->>>>>>> 8ebef5b5
+      if ((dp_tang > 5.) && ((dp_tang / sdp_tang) > 3) && fabs(theBremParticle.particle().eta()) < 3.0)
+	LogWarning("PFTrackTransformer") << "BREM " << brem << " PROPAGATION TO THE HCAL EXIT HAS FAILED";
       PFTrajectoryPoint dummyHCALexit;
       brem.addPoint(dummyHCALexit);
     }
