#include "RecoParticleFlow/PFProducer/interface/PFBlockAlgo.h"
#include "RecoParticleFlow/PFProducer/interface/Utils.h"
#include "RecoParticleFlow/PFClusterTools/interface/LinkByRecHit.h"
#include "DataFormats/ParticleFlowReco/interface/PFBlock.h"
#include "DataFormats/TrackReco/interface/Track.h"
#include "DataFormats/ParticleFlowReco/interface/PFDisplacedVertex.h" // gouzevitch

#include "DataFormats/ParticleFlowReco/interface/PFRecHit.h"

#include <stdexcept>
#include "TMath.h"

using namespace std;
using namespace reco;

#define INIT_ENTRY(name) {#name,name}

//for debug only 
//#define PFLOW_DEBUG

PFBlockAlgo::PFBlockAlgo() : 
  blocks_( new reco::PFBlockCollection ),  
  debug_(false),
  _elementTypes( {
        INIT_ENTRY(PFBlockElement::TRACK),
	INIT_ENTRY(PFBlockElement::PS1),
	INIT_ENTRY(PFBlockElement::PS2),
	INIT_ENTRY(PFBlockElement::ECAL),
	INIT_ENTRY(PFBlockElement::HCAL),
	INIT_ENTRY(PFBlockElement::GSF),
	INIT_ENTRY(PFBlockElement::BREM),
	INIT_ENTRY(PFBlockElement::HFEM),
	INIT_ENTRY(PFBlockElement::HFHAD),
	INIT_ENTRY(PFBlockElement::SC),
	INIT_ENTRY(PFBlockElement::HO) 
	  } ) {}

void PFBlockAlgo::setLinkers(const std::vector<edm::ParameterSet>& confs) {
   constexpr unsigned rowsize = reco::PFBlockElement::kNBETypes;
  _linkTests.resize(rowsize*rowsize);
  const std::string prefix("PFBlockElement::");
  const std::string pfx_kdtree("KDTree");
  for( const auto& conf : confs ) {
    const std::string& linkerName = 
      conf.getParameter<std::string>("linkerName");
    const std::string&  linkTypeStr =
      conf.getParameter<std::string>("linkType");
    size_t split = linkTypeStr.find(':');
    if( split == std::string::npos ) {
      throw cms::Exception("MalformedLinkType")
	<< "\"" << linkTypeStr << "\" is not a valid link type definition."
	<< " This string should have the form \"linkFrom:linkTo\"";
    }
    std::string link1(prefix+linkTypeStr.substr(0,split));
    std::string link2(prefix+linkTypeStr.substr(split+1,std::string::npos));
    if( !(_elementTypes.count(link1) && _elementTypes.count(link2) ) ) {
      throw cms::Exception("InvalidBlockElementType")
	<< "One of \"" << link1 << "\" or \"" << link2 
	<< "\" are invalid block element types!";
    }
    const PFBlockElement::Type type1 = _elementTypes.at(link1);
    const PFBlockElement::Type type2 = _elementTypes.at(link2);    
    const unsigned index = rowsize*std::max(type1,type2)+std::min(type1,type2);
    BlockElementLinkerBase * linker =
      BlockElementLinkerFactory::get()->create(linkerName,conf);
    _linkTests[index].reset(linker);
    // setup KDtree if requested
    const bool useKDTree = conf.getParameter<bool>("useKDTree");
    if( useKDTree ) {
      _kdtrees.emplace_back( KDTreeLinkerFactory::get()->create(pfx_kdtree+
								linkerName) );
      _kdtrees.back()->setTargetType(std::min(type1,type2));
      _kdtrees.back()->setFieldType(std::max(type1,type2));
    }
  }
}

void PFBlockAlgo::setImporters(const std::vector<edm::ParameterSet>& confs,
				  edm::ConsumesCollector& sumes) {
   _importers.reserve(confs.size());  
  for( const auto& conf : confs ) {
    const std::string& importerName = 
      conf.getParameter<std::string>("importerName");    
    BlockElementImporterBase * importer =
      BlockElementImporterFactory::get()->create(importerName,conf,sumes);
    _importers.emplace_back(importer);
  }
}

PFBlockAlgo::~PFBlockAlgo() {

#ifdef PFLOW_DEBUG
  if(debug_)
    cout<<"~PFBlockAlgo - number of remaining elements: "
	<<elements_.size()<<endl;
#endif  
}

void 
PFBlockAlgo::findBlocks() {
  // Glowinski & Gouzevitch
  for( const auto& kdtree : _kdtrees ) {
    kdtree->process();
  }  
  // !Glowinski & Gouzevitch
  // the blocks have not been passed to the event, and need to be cleared
  if( blocks_.get() ) blocks_->clear();
  else                blocks_.reset( new reco::PFBlockCollection );
  blocks_->reserve(elements_.size());
  for(IE ie = elements_.begin(); 
      ie != elements_.end();) {
    
#ifdef PFLOW_DEBUG
    if(debug_) {
      cout<<" PFBlockAlgo::findBlocks() ----------------------"<<endl;
      cout<<" element "<<**ie<<endl;
      cout<<" creating new block"<<endl;
    }
#endif

    blocks_->push_back( reco::PFBlock() );
    
    std::unordered_map<std::pair<size_t,size_t>, PFBlockLink > links;
    links.reserve(elements_.size());
    
    ie = associate(elements_, links, blocks_->back());    
    
    packLinks( blocks_->back(), links );
  }
  //std::cout << "(new) Found " << blocks_->size() << " PFBlocks!" << std::endl;
}

// start from first element in elements_
// partition elements until block grows no further
// return the start of the new block
PFBlockAlgo::IE
PFBlockAlgo::associate( PFBlockAlgo::ElementList& elems,
			   std::unordered_map<std::pair<size_t,size_t>,PFBlockLink>& links,
			   reco::PFBlock& block) {
  if( elems.size() == 0 ) return elems.begin();
  ElementList::iterator scan_upper(elems.begin()), search_lower(elems.begin()), 
    scan_lower(elems.begin());
  ++scan_upper; ++search_lower;
  double dist = -1;
  PFBlockLink::Type linktype = PFBlockLink::NONE;
  PFBlock::LinkTest linktest = PFBlock::LINKTEST_RECHIT;
  block.addElement(scan_lower->get()); // seed the block
  // the terminating condition of this loop is when the next range 
  // to scan has zero length (i.e. you have found no more nearest neighbours)
  do {     
    scan_upper = search_lower;
    // for each element added in the previous iteration we check to see what
    // elements are linked to it
    for( auto comp = scan_lower; comp != scan_upper; ++comp ) {
      // group everything that's linked to the current element:
      // std::partition moves all elements that return true for the 
      // function defined below (a.k.a. the linking function) to the
      // front of the range provided
      search_lower = 
	std::partition(search_lower,elems.end(),
		       [&](ElementList::value_type& a){	
			 dist = -1.0;			 
			 // compute linking info if it is possible
			 if( linkPrefilter(comp->get(), a.get()) ) {
			   link( comp->get(), a.get(), 
				 linktype, linktest, dist ); 
			 }
			 if( dist >= -0.5 ) {
			   const unsigned lidx = ((*comp)->type() < a->type() ? 
						  (*comp)->index() :
						  a->index() );
			   const unsigned uidx = ((*comp)->type() >= a->type() ?
						  (*comp)->index() :
						  a->index() );
			   block.addElement( a.get() ); 
			   links.emplace( std::make_pair(lidx,uidx),
					  PFBlockLink(linktype, linktest, dist,
						      lidx, uidx ) );
			   return true;
			 } else {
			   return false;
			 }
		       });
    }
    // we then update the scan range lower boundary to point to the
    // first element that we added in this round of association
    scan_lower = scan_upper;      
  } while( search_lower != scan_upper ); 
  // return the pointer to the first element not in the PFBlock we just made
  return elems.erase(elems.begin(),scan_upper);
}

void 
PFBlockAlgo::packLinks( reco::PFBlock& block, 
			   const std::unordered_map<std::pair<size_t,size_t>,PFBlockLink>& links ) const {
  
  
  const edm::OwnVector< reco::PFBlockElement >& els = block.elements();
  
  block.bookLinkData();
  unsigned elsize = els.size();
  //First Loop: update all link data
  for( unsigned i1=0; i1<elsize; ++i1 ) {
    for( unsigned i2=0; i2<i1; ++i2 ) {
      
      // no reflexive link
      //if( i1==i2 ) continue;
      
      double dist = -1;
      
      bool linked = false;
      PFBlock::LinkTest linktest 
	= PFBlock::LINKTEST_RECHIT; 

      // are these elements already linked ?
      // this can be optimized
      const auto link_itr = links.find(std::make_pair(i2,i1));
      if( link_itr != links.end() ) {
	dist = link_itr->second.dist();
	linktest = link_itr->second.test();
	linked = true;
      }      
      
      if(!linked) {
	PFBlockLink::Type linktype = PFBlockLink::NONE;
	bool bTestLink = linkPrefilter(&els[i1], &els[i2]);
	if (bTestLink) link( & els[i1], & els[i2], linktype, linktest, dist);
      }

      //loading link data according to link test used: RECHIT 
      //block.setLink( i1, i2, chi2, block.linkData() );
#ifdef PFLOW_DEBUG
      if( debug_ )
	cout << "Setting link between elements " << i1 << " and " << i2
	     << " of dist =" << dist << " computed from link test "
	     << linktest << endl;
#endif
      block.setLink( i1, i2, dist, block.linkData(), linktest );
    }
  }

}

// see plugins/linkers for the functions that calculate distances
// for each available link type
inline bool
PFBlockAlgo::linkPrefilter(const reco::PFBlockElement* last, 
			      const reco::PFBlockElement* next) const {
  constexpr unsigned rowsize = reco::PFBlockElement::kNBETypes;
  const PFBlockElement::Type& type1 = (last)->type();
  const PFBlockElement::Type& type2 = (next)->type();
  const unsigned index = rowsize*std::max(type1,type2) + std::min(type1,type2);
  bool result = false;
  if( index < _linkTests.size() && _linkTests[index] ) {
    result = _linkTests[index]->linkPrefilter(last,next);
  }
  return result;  
}

inline void 
PFBlockAlgo::link( const reco::PFBlockElement* el1, 
		      const reco::PFBlockElement* el2, 
		      PFBlockLink::Type& linktype, 
		      reco::PFBlock::LinkTest& linktest,
		      double& dist) const {
  constexpr unsigned rowsize = reco::PFBlockElement::kNBETypes;
  dist=-1.0;
  linktest = PFBlock::LINKTEST_RECHIT; //rechit by default 
  PFBlockElement::Type type1 = el1->type();
  PFBlockElement::Type type2 = el2->type();
  linktype = static_cast<PFBlockLink::Type>(1<<(type1-1)|1<<(type2-1));
  const unsigned index = rowsize*std::max(type1,type2) + std::min(type1,type2);
  if(debug_ ) { 
    std::cout << " PFBlockAlgo links type1 " << type1 
	      << " type2 " << type2 << std::endl;
  }
  
  // index is always checked in the preFilter above, no need to check here
  dist = _linkTests[index]->testLink(el1,el2);
}

void PFBlockAlgo::updateEventSetup(const edm::EventSetup& es) {
  for( auto& importer : _importers ) {
    importer->updateEventSetup(es);
  }
}

// see plugins/importers and plugins/kdtrees
// for the definitions of available block element importers
// and kdtree preprocessors
void PFBlockAlgo::buildElements(const edm::Event& evt) {
  // import block elements as defined in python configuration
  for( const auto& importer : _importers ) {

    importer->importToBlock(evt,elements_);
  }
  
  // -------------- Loop over block elements ---------------------

  // Here we provide to all KDTree linkers the collections to link.
  // Glowinski & Gouzevitch
  
  for (ElementList::iterator it = elements_.begin();
       it != elements_.end(); ++it) {
    for( const auto& kdtree : _kdtrees ) {
      if( (*it)->type() == kdtree->targetType() ) {
	kdtree->insertTargetElt(it->get());
      }
      if( (*it)->type() == kdtree->fieldType() ) {
	kdtree->insertFieldClusterElt(it->get());
      }
    }    
  }
  //std::cout << "(new) imported: " << elements_.size() << " elements!" << std::endl;
}

std::ostream& operator<<(std::ostream& out, const PFBlockAlgo& a) {
  if(! out) return out;
  
  out<<"====== Particle Flow Block Algorithm ======= ";
  out<<endl;
  out<<"number of unassociated elements : "<<a.elements_.size()<<endl;
  out<<endl;
  
  for(PFBlockAlgo::IEC ie = a.elements_.begin(); 
      ie != a.elements_.end(); ++ie) {
    out<<"\t"<<**ie <<endl;
  }

  
  //   const PFBlockCollection& blocks = a.blocks();

  const std::auto_ptr< reco::PFBlockCollection >& blocks
    = a.blocks(); 
    
  if(!blocks.get() ) {
    out<<"blocks already transfered"<<endl;
  }
  else {
    out<<"number of blocks : "<<blocks->size()<<endl;
    out<<endl;
    
    for(PFBlockAlgo::IBC ib=blocks->begin(); 
	ib != blocks->end(); ++ib) {
      out<<(*ib)<<endl;
    }
  }

  return out;
}

// a little history, ideas we may want to keep around for later
   /*
  // Links between the two preshower layers are not used for now - disable
  case PFBlockLink::PS1andPS2:
    {
      PFClusterRef  ps1ref = lowEl->clusterRef();
      PFClusterRef  ps2ref = highEl->clusterRef();
      assert( !ps1ref.isNull() );
      assert( !ps2ref.isNull() );
      // PJ - 14-May-09 : A link by rechit is needed here !
      // dist = testPS1AndPS2( *ps1ref, *ps2ref );
      dist = -1.;
      linktest = PFBlock::LINKTEST_RECHIT;
      break;
    }
  case PFBlockLink::TRACKandPS1:
  case PFBlockLink::TRACKandPS2:
    {
      //cout<<"TRACKandPS"<<endl;
      PFRecTrackRef trackref = lowEl->trackRefPF();
      PFClusterRef  clusterref = highEl->clusterRef();
      assert( !trackref.isNull() );
      assert( !clusterref.isNull() );
      // PJ - 14-May-09 : A link by rechit is needed here !
      dist = testTrackAndPS( *trackref, *clusterref );
      linktest = PFBlock::LINKTEST_RECHIT;
      break;
    }
    // GSF Track/Brem Track and preshower cluster links are not used for now - disable
  case PFBlockLink::PS1andGSF:
  case PFBlockLink::PS2andGSF:
    {
      PFClusterRef  psref = lowEl->clusterRef();
      assert( !psref.isNull() );
      const reco::PFBlockElementGsfTrack *  GsfEl =  dynamic_cast<const reco::PFBlockElementGsfTrack*>(highEl);
      const PFRecTrack * myTrack =  &(GsfEl->GsftrackPF());
      // PJ - 14-May-09 : A link by rechit is needed here !
      dist = testTrackAndPS( *myTrack, *psref );
      linktest = PFBlock::LINKTEST_RECHIT;
      break;
    }
  case PFBlockLink::PS1andBREM:
  case PFBlockLink::PS2andBREM:
    {
      PFClusterRef  psref = lowEl->clusterRef();
      assert( !psref.isNull() );
      const reco::PFBlockElementBrem * BremEl =  dynamic_cast<const reco::PFBlockElementBrem*>(highEl);
      const PFRecTrack * myTrack = &(BremEl->trackPF());
      // PJ - 14-May-09 : A link by rechit is needed here !
      dist = testTrackAndPS( *myTrack, *psref );
      linktest = PFBlock::LINKTEST_RECHIT;
      break;
    }
<<<<<<< HEAD
    */
=======
    */

  default:
    dist = -1.;
    //   linktest = PFBlock::LINKTEST_RECHIT;
    // cerr<<"link type not implemented yet: 0x"<<hex<<linktype<<dec<<endl;
    // assert(0);
    return;
  }
}

double
PFBlockAlgo::testTrackAndPS(const PFRecTrack& track, 
			    const PFCluster& ps)  const {

#ifdef PFLOW_DEBUG
  //   cout<<"entering testTrackAndPS"<<endl;
  // resolution of PS cluster dxdx and dydy from strip pitch and length
  double dx=0.;
  double dy=0.;
  
  unsigned layerid =0;
  // PS1: vertical strips  PS2: horizontal strips
  switch (ps.layer()) {
  case PFLayer::PS1:
    layerid = reco::PFTrajectoryPoint::PS1;
    
    // vertical strips in PS1, measure x with pitch precision
    dx = resPSpitch_;
    dy = resPSlength_; 
    break;
  case PFLayer::PS2:
    layerid = reco::PFTrajectoryPoint::PS2;
    // horizontal strips in PS2, measure y with pitch precision
    dy = resPSpitch_;
    dx = resPSlength_;
    break;
  default:
    break;
  }
  const reco::PFTrajectoryPoint& atPS
    = track.extrapolatedPoint( layerid );  
  // did not reach PS, cannot be associated with a cluster.
  if( ! atPS.isValid() ) return -1.;   
  
  double trackx = atPS.position().X();
  double tracky = atPS.position().Y();
  double trackz = atPS.position().Z(); // MDN jan 09
  
  // ps position  x, y
  double psx = ps.position().X();
  double psy = ps.position().Y();
  // MDN Jan 09: check that trackz and psz have the same sign
  double psz = ps.position().Z();
  if( trackz*psz < 0.) return -1.; 
  
  // double chi2 = (psx-trackx)*(psx-trackx)/(dx*dx + trackresolx*trackresolx)
  //  + (psy-tracky)*(psy-tracky)/(dy*dy + trackresoly*trackresoly);

  double dist = std::sqrt( (psx-trackx)*(psx-trackx)
			 + (psy-tracky)*(psy-tracky));  
  if(debug_) cout<<"testTrackAndPS "<< dist <<" "<<endl;
  if(debug_){
    cout<<" trackx " << trackx 
	<<" tracky " << tracky 
	<<" psx "    <<  psx   
	<<" psy "    << psy    
	<< endl;
  }
#endif
  
  // Return -1. as long as no link by rechit is available
  return -1.;
}

double
PFBlockAlgo::testECALAndHCAL(const PFCluster& ecal, 
			     const PFCluster& hcal)  const {
  
  //   cout<<"entering testECALAndHCAL"<<endl;
  
  double dist = fabs(ecal.positionREP().Eta()) > 2.5 ?
    LinkByRecHit::computeDist( ecal.positionREP().Eta(),
			       ecal.positionREP().Phi(), 
			       hcal.positionREP().Eta(), 
			       hcal.positionREP().Phi() )
    : 
    -1.;

#ifdef PFLOW_DEBUG
  if(debug_) cout<<"testECALAndHCAL "<< dist <<" "<<endl;
  if(debug_){
    cout<<" ecaleta " << ecal.positionREP().Eta()
	<<" ecalphi " << ecal.positionREP().Phi()
	<<" hcaleta " << hcal.positionREP().Eta()
	<<" hcalphi " << hcal.positionREP().Phi()
  }
#endif

  if ( dist < 0.2 ) return dist; 
 
  // Need to implement a link by RecHit
  return -1.;
}

double
PFBlockAlgo::testHCALAndHO(const PFCluster& hcal, 
			     const PFCluster& ho)  const {
  
  double dist = fabs(hcal.positionREP().Eta()) < 1.5 ?
    LinkByRecHit::computeDist( hcal.positionREP().Eta(),
			       hcal.positionREP().Phi(), 
			       ho.positionREP().Eta(), 
			       ho.positionREP().Phi() )
    : 
    -1.;

#ifdef PFLOW_DEBUG
  if(debug_) cout<<"testHCALAndHO "<< dist <<" "<<endl;
  if(debug_){
    cout<<" hcaleta " << hcal.positionREP().Eta()
	<<" hcalphi " << hcal.positionREP().Phi()
	<<" hoeta " << ho.positionREP().Eta()
	<<" hophi " << ho.positionREP().Phi()
	<<" dist " << dist<<endl;
  }
#endif

  if ( dist < 0.20 ) return dist; 
 
  // Need to implement a link by RecHit
  return -1.;
}



double
PFBlockAlgo::testLinkBySuperCluster(const PFClusterRef& ecal1, 
				    const PFClusterRef& ecal2)  const {
  
  //  cout<<"entering testECALAndECAL "<< pfcRefSCMap_.size() << endl;
  
  double dist = -1;
  
  // the first one is not in any super cluster
  int testindex=pfcSCVec_[ecal1.key()];
  if(testindex == -1.) return dist;
  //  if(itcheck==pfcRefSCMap_.end()) return dist;
  // now retrieve the of PFclusters in this super cluster  

  const std::vector<reco::PFClusterRef> & thePFClusters(scpfcRefs_[testindex]);
  
  unsigned npf=thePFClusters.size();
  for(unsigned i=0;i<npf;++i)
    {
      if(thePFClusters[i]==ecal2) // yes they are in the same SC 
	{
	  dist=LinkByRecHit::computeDist( ecal1->positionREP().Eta(),
					  ecal1->positionREP().Phi(), 
					  ecal2->positionREP().Eta(), 
					  ecal2->positionREP().Phi() );
//	  std::cout << " DETA " << fabs(ecal1->positionREP().Eta()-ecal2->positionREP().Eta()) << std::endl;
//	  if(fabs(ecal1->positionREP().Eta()-ecal2->positionREP().Eta())>0.2)
//	    {
//	      std::cout <<  " Super Cluster " <<  *(superClusters_[testindex]) << std::endl;
//	      std::cout <<  " Cluster1 " <<  *ecal1 << std::endl;
//	      std::cout <<  " Cluster2 " <<  *ecal2 << std::endl;
//	      ClusterClusterMapping::checkOverlap(*ecal1,superClusters_,0.01,true);
//	      ClusterClusterMapping::checkOverlap(*ecal2,superClusters_,0.01,true);
//	    }
	  return dist;
	}
    }
  return dist;
}


double
PFBlockAlgo::testSuperClusterPFCluster(const SuperClusterRef& ecal1, 
				       const PFClusterRef& ecal2)  const {
  
  //  cout<<"entering testECALAndECAL "<< pfcRefSCMap_.size() << endl;
  
  double dist = -1;
  
  if(superClusterMatchByRef_) {
    //loop over supercluster CaloClusters, look up PFCluster ptrs in value map, and match by ref
    for (reco::CaloCluster_iterator caloclus = ecal1->clustersBegin(); caloclus!=ecal1->clustersEnd(); ++caloclus) {
      bool overlap = ClusterClusterMapping::overlap(ecal2, *ecal1,*pfclusterassoc_);
      if (overlap) dist = 0.001;
    }
  }
  else {
    bool overlap=ClusterClusterMapping::overlap(*ecal1,*ecal2);
    
    if(overlap) 	{
      dist=LinkByRecHit::computeDist( ecal1->position().eta(),
                                      ecal1->position().phi(), 
                                      ecal2->positionREP().Eta(), 
                                      ecal2->positionREP().Phi() );
    }
  }
  return dist;
}



double
PFBlockAlgo::testPS1AndPS2(const PFCluster& ps1, 
			   const PFCluster& ps2)  const {
  
#ifdef PFLOW_DEBUG
  //   cout<<"entering testPS1AndPS2"<<endl;
  
  // compute chi2 in y, z using swimming formulae
  // y2 = y1 * z2/z1   and x2 = x1 *z2/z1
  
  // ps position1  x, y, z
  double x1 = ps1.position().X();
  double y1 = ps1.position().Y();
  double z1 = ps1.position().Z();
  double x2 = ps2.position().X();
  double y2 = ps2.position().Y();
  double z2 = ps2.position().Z();
  // MDN Bug correction Jan 09: check that z1 and z2 have the same sign!
  if (z1*z2<0.) -1.;
  // swim to PS2
  double scale = z2/z1;
  double x1atPS2 = x1*scale;
  double y1atPS2 = y1*scale;
  // resolution of PS cluster dxdx and dydy from strip pitch and length
  // vertical strips in PS1, measure x with pitch precision
  double dx1dx1 = resPSpitch_*resPSpitch_*scale*scale;
  double dy1dy1 = resPSlength_*resPSlength_*scale*scale;
  // horizontal strips in PS2 , measure y with pitch precision
  double dy2dy2 = resPSpitch_*resPSpitch_;
  double dx2dx2 = resPSlength_*resPSlength_;
  
  // double chi2 = (x2-x1atPS2)*(x2-x1atPS2)/(dx1dx1 + dx2dx2) 
  //  + (y2-y1atPS2)*(y2-y1atPS2)/(dy1dy1 + dy2dy2);
  
  double dist = std::sqrt( (x2-x1atPS2)*(x2-x1atPS2)
			 + (y2-y1atPS2)*(y2-y1atPS2));
    
  if(debug_) cout<<"testPS1AndPS2 "<<dist<<" "<<endl;
  if(debug_){
    cout<<" x1atPS2 "<< x1atPS2 << " dx1 "<<resPSpitch_*scale
	<<" y1atPS2 "<< y1atPS2 << " dy1 "<<resPSlength_*scale<< endl
	<<" x2 " <<x2  << " dx2 "<<resPSlength_
	<<" y2 " << y2 << " dy2 "<<resPSpitch_<< endl;
  }
#endif

  // Need a link by rechit here
  return -1.; 
}



double
PFBlockAlgo::testLinkByVertex( const reco::PFBlockElement* elt1, 
			       const reco::PFBlockElement* elt2) const {

  //  cout << "Test link by vertex between" << endl << *elt1 << endl << " and " << endl << *elt2 << endl;

  double result=-1.;

  reco::PFBlockElement::TrackType T_TO_DISP = reco::PFBlockElement::T_TO_DISP;
  reco::PFBlockElement::TrackType T_FROM_DISP = reco::PFBlockElement::T_FROM_DISP;
  PFDisplacedTrackerVertexRef ni1_TO_DISP = elt1->displacedVertexRef(T_TO_DISP);
  PFDisplacedTrackerVertexRef ni2_TO_DISP = elt2->displacedVertexRef(T_TO_DISP);
  PFDisplacedTrackerVertexRef ni1_FROM_DISP = elt1->displacedVertexRef(T_FROM_DISP);
  PFDisplacedTrackerVertexRef ni2_FROM_DISP = elt2->displacedVertexRef(T_FROM_DISP);
  
  if( ni1_TO_DISP.isNonnull() && ni2_FROM_DISP.isNonnull())
    if( ni1_TO_DISP == ni2_FROM_DISP ) { result = 1.0; return result; }

  if( ni1_FROM_DISP.isNonnull() && ni2_TO_DISP.isNonnull())
    if( ni1_FROM_DISP == ni2_TO_DISP ) { result = 1.0; return result; }

  if( ni1_FROM_DISP.isNonnull() && ni2_FROM_DISP.isNonnull())
    if( ni1_FROM_DISP == ni2_FROM_DISP ) { result = 1.0; return result; }
    
  
  if (  elt1->trackType(reco::PFBlockElement::T_FROM_GAMMACONV)  &&
	     elt2->trackType(reco::PFBlockElement::T_FROM_GAMMACONV)  ) {
    
    if(debug_ ) std::cout << " testLinkByVertex On Conversions " << std::endl;
    
    if ( elt1->convRef().isNonnull() && elt2->convRef().isNonnull() ) {
      if(debug_ ) std::cout << " PFBlockAlgo.cc testLinkByVertex  Cconversion Refs are non null  " << std::endl;      
      if ( elt1->convRef() ==  elt2->convRef() ) {
	result=1.0;
	if(debug_ ) std::cout << " testLinkByVertex  Cconversion Refs are equal  " << std::endl;      
	return result;
      }
    } 
    
  }
  
  if (  elt1->trackType(reco::PFBlockElement::T_FROM_V0)  &&
             elt2->trackType(reco::PFBlockElement::T_FROM_V0)  ) {
    if(debug_ ) std::cout << " testLinkByVertex On V0 " << std::endl;
    if ( elt1->V0Ref().isNonnull() && elt2->V0Ref().isNonnull() ) {
      if(debug_ ) std::cout << " PFBlockAlgo.cc testLinkByVertex  V0 Refs are non null  " << std::endl;
      if ( elt1->V0Ref() ==  elt2->V0Ref() ) {
	result=1.0;
	if(debug_ ) std::cout << " testLinkByVertex  V0 Refs are equal  " << std::endl;
	return result;
      }
    }
  }

  return result;
}



void 
PFBlockAlgo::checkMaskSize( const reco::PFRecTrackCollection& tracks,
			    const reco::GsfPFRecTrackCollection& gsftracks, 
			    const reco::PFClusterCollection&  ecals,
			    const reco::PFClusterCollection&  hcals,
			    const reco::PFClusterCollection&  hos,
			    const reco::PFClusterCollection&  hfems,
			    const reco::PFClusterCollection&  hfhads,
			    const reco::PFClusterCollection&  pss, 
			    const reco::PhotonCollection&  egphh, 
			    const reco::SuperClusterCollection&  sceb, 
			    const reco::SuperClusterCollection&  scee, 			    
			    const Mask& trackMask, 
			    const Mask& gsftrackMask,  
			    const Mask& ecalMask,
			    const Mask& hcalMask,
			    const Mask& hoMask, 
			    const Mask& hfemMask,
			    const Mask& hfhadMask,		      
			    const Mask& psMask,
			    const Mask& phMask,
			    const Mask& scMask) const {

  if( !trackMask.empty() && 
      trackMask.size() != tracks.size() ) {
    string err = "PFBlockAlgo::setInput: ";
    err += "The size of the track mask is different ";
    err += "from the size of the track vector.";
    throw std::length_error( err.c_str() );
  }

  if( !gsftrackMask.empty() && 
      gsftrackMask.size() != gsftracks.size() ) {
    string err = "PFBlockAlgo::setInput: ";
    err += "The size of the gsf track mask is different ";
    err += "from the size of the gsftrack vector.";
    throw std::length_error( err.c_str() );
  }

  if( !ecalMask.empty() && 
      ecalMask.size() != ecals.size() ) {
    string err = "PFBlockAlgo::setInput: ";
    err += "The size of the ecal mask is different ";
    err += "from the size of the ecal clusters vector.";
    throw std::length_error( err.c_str() );
  }
  
  if( !hcalMask.empty() && 
      hcalMask.size() != hcals.size() ) {
    string err = "PFBlockAlgo::setInput: ";
    err += "The size of the hcal mask is different ";
    err += "from the size of the hcal clusters vector.";
    throw std::length_error( err.c_str() );
  }

  if( !hoMask.empty() && 
      hoMask.size() != hos.size() ) {
    string err = "PFBlockAlgo::setInput: ";
    err += "The size of the ho mask is different ";
    err += "from the size of the ho clusters vector.";
    throw std::length_error( err.c_str() );
  }


  if( !hfemMask.empty() && 
      hfemMask.size() != hfems.size() ) {
    string err = "PFBlockAlgo::setInput: ";
    err += "The size of the hfem mask is different ";
    err += "from the size of the hfem clusters vector.";
    throw std::length_error( err.c_str() );
  }

  if( !hfhadMask.empty() && 
      hfhadMask.size() != hfhads.size() ) {
    string err = "PFBlockAlgo::setInput: ";
    err += "The size of the hfhad mask is different ";
    err += "from the size of the hfhad clusters vector.";
    throw std::length_error( err.c_str() );
  }

  if( !psMask.empty() && 
      psMask.size() != pss.size() ) {
    string err = "PFBlockAlgo::setInput: ";
    err += "The size of the ps mask is different ";
    err += "from the size of the ps clusters vector.";
    throw std::length_error( err.c_str() );
  }
  
  if( !phMask.empty() && 
      phMask.size() != egphh.size() ) {
    string err = "PFBlockAlgo::setInput: ";
    err += "The size of the photon mask is different ";
    err += "from the size of the photon vector.";
    throw std::length_error( err.c_str() );
  }
  
  if( !scMask.empty() && 
      scMask.size() != (sceb.size() + scee.size()) ) {
    string err = "PFBlockAlgo::setInput: ";
    err += "The size of the SC mask is different ";
    err += "from the size of the SC vectors.";
    throw std::length_error( err.c_str() );
  }  

}


std::ostream& operator<<(std::ostream& out, const PFBlockAlgo& a) {
  if(! out) return out;
  
  out<<"====== Particle Flow Block Algorithm ======= ";
  out<<endl;
  out<<"number of unassociated elements : "<<a.elements_.size()<<endl;
  out<<endl;
  
  for(PFBlockAlgo::IEC ie = a.elements_.begin(); 
      ie != a.elements_.end(); ++ie) {
    out<<"\t"<<**ie <<endl;
  }

  
  //   const PFBlockCollection& blocks = a.blocks();

  const std::auto_ptr< reco::PFBlockCollection >& blocks
    = a.blocks(); 
    
  if(!blocks.get() ) {
    out<<"blocks already transfered"<<endl;
  }
  else {
    out<<"number of blocks : "<<blocks->size()<<endl;
    out<<endl;
    
    for(PFBlockAlgo::IBC ib=blocks->begin(); 
	ib != blocks->end(); ++ib) {
      out<<(*ib)<<endl;
    }
  }

  return out;
}

bool 
PFBlockAlgo::goodPtResolution( const reco::TrackRef& trackref) {

  double P = trackref->p();
  double Pt = trackref->pt();
  double DPt = trackref->ptError();
  unsigned int NHit = trackref->getHitPattern().trackerLayersWithMeasurement(HitPattern::TRACK_HITS);
  unsigned int NLostHit = trackref->getHitPattern().trackerLayersWithoutMeasurement(HitPattern::TRACK_HITS);
  unsigned int LostHits = trackref->numberOfLostHits();
  double sigmaHad = sqrt(1.20*1.20/P+0.06*0.06) / (1.+LostHits);

  // iteration 1,2,3,4,5 correspond to algo = 1/4,5,6,7,8,9
  unsigned int Algo = 0; 
  switch (trackref->algo()) {
  case TrackBase::ctf:
  case TrackBase::iter0:
  case TrackBase::iter1:
  case TrackBase::iter2:
    Algo = 0;
    break;
  case TrackBase::iter3:
    Algo = 1;
    break;
  case TrackBase::iter4:
    Algo = 2;
    break;
  case TrackBase::iter5:
    Algo = 3;
    break;
  case TrackBase::iter6:
    Algo = 4;
    break;
  default:
    Algo = useIterTracking_ ? 5 : 0;
    break;
  }

  // Protection against 0 momentum tracks
  if ( P < 0.05 ) return false;

  // Temporary : Reject all tracking iteration beyond 5th step. 
  if ( Algo > 4 ) return false;
 
  if (debug_) cout << " PFBlockAlgo: PFrecTrack->Track Pt= "
		   << Pt << " DPt = " << DPt << endl;
  if ( ( DPtovPtCut_[Algo] > 0. && 
	 DPt/Pt > DPtovPtCut_[Algo]*sigmaHad ) || 
       NHit < NHitCut_[Algo] ) { 
    // (Algo >= 3 && LostHits != 0) ) {
    if (debug_) cout << " PFBlockAlgo: skip badly measured track"
		     << ", P = " << P 
		     << ", Pt = " << Pt 
		     << " DPt = " << DPt 
		     << ", N(hits) = " << NHit << " (Lost : " << LostHits << "/" << NLostHit << ")"
		     << ", Algo = " << Algo
		     << endl;
    if (debug_) cout << " cut is DPt/Pt < " << DPtovPtCut_[Algo] * sigmaHad << endl;
    if (debug_) cout << " cut is NHit >= " << NHitCut_[Algo] << endl;
    /*
    std::cout << "Track REJECTED : ";
    std::cout << ", P = " << P 
	      << ", Pt = " << Pt 
	      << " DPt = " << DPt 
	      << ", N(hits) = " << NHit << " (Lost : " << LostHits << "/" << NLostHit << ")"
	      << ", Algo = " << Algo
	      << std::endl;
    */
    return false;
  }

  /*
  std::cout << "Track Accepted : ";
  std::cout << ", P = " << P 
       << ", Pt = " << Pt 
       << " DPt = " << DPt 
       << ", N(hits) = " << NHit << " (Lost : " << LostHits << "/" << NLostHit << ")"
       << ", Algo = " << Algo
       << std::endl;
  */
  return true;
}

int
PFBlockAlgo::muAssocToTrack( const reco::TrackRef& trackref,
			     const edm::Handle<reco::MuonCollection>& muonh) const {
  if(muonh.isValid() ) {
    for(unsigned j=0;j<muonh->size(); ++j) {
      reco::MuonRef muonref( muonh, j );
      if (muonref->track().isNonnull()) 
	if( muonref->track() == trackref ) return j;
    }
  }
  return -1; // not found
}

int 
PFBlockAlgo::muAssocToTrack( const reco::TrackRef& trackref,
			     const edm::OrphanHandle<reco::MuonCollection>& muonh) const {
  if(muonh.isValid() ) {
    for(unsigned j=0;j<muonh->size(); ++j) {
      reco::MuonRef muonref( muonh, j );
      if (muonref->track().isNonnull())
	if( muonref->track() == trackref ) return j;
    }
  }
  return -1; // not found
}


// This prefilter avoid to call associate when not necessary.
// ACHTUNG!!!! If you introduce new links check that they are not desables here
inline bool
PFBlockAlgo::linkPrefilter(const reco::PFBlockElement* last, const reco::PFBlockElement* next) const {

  PFBlockElement::Type type1 = (last)->type();
  PFBlockElement::Type type2 = (next)->type();

  if( type1==type2 ) {
    // cannot link 2 elements of the same type. 
    // except if the elements are 2 tracks or 2 ECAL
    if( type1!=PFBlockElement::TRACK && type1!=PFBlockElement::GSF &&
	type1!=PFBlockElement::ECAL) { // && type1!=PFBlockElement::HCAL) {
      return false;
    }

    if (type1==PFBlockElement::ECAL && bNoSuperclus_) return false;

    // cannot link two primary tracks  (except if they come from a V0)
    if( type1 ==PFBlockElement::TRACK) {
      if ( !((last)->isLinkedToDisplacedVertex()) || !((next)->isLinkedToDisplacedVertex())) 
      return false;
    }
  }

  if ((type1 == PFBlockElement::PS1 || type1 == PFBlockElement::PS2) && (type2 != PFBlockElement::ECAL)) return false;
  if ((type2 == PFBlockElement::PS1 || type2 == PFBlockElement::PS2) && (type1 != PFBlockElement::ECAL)) return false;
  if ((type1 == PFBlockElement::HFEM && type2 != PFBlockElement::HFHAD) || (type1 == PFBlockElement::HFHAD && type2 != PFBlockElement::HFEM)) return false;

  if (useKDTreeTrackEcalLinker_){ 
  
    if ( type1 == PFBlockElement::TRACK && type2 == PFBlockElement::ECAL)
      if ( last->isMultilinksValide()  && last->getMultilinks().size()==0 ) return false;
    if ( type2 == PFBlockElement::TRACK && type1 == PFBlockElement::ECAL)
      if ( next->isMultilinksValide() && next->getMultilinks().size()==0 ) return false;
    if ( type1 == PFBlockElement::PS1 || type1 == PFBlockElement::PS2)
      if ( last->isMultilinksValide()  && last->getMultilinks().size()==0 ) return false;
    if ( type2 == PFBlockElement::PS1 || type2 == PFBlockElement::PS2)
      if ( next->isMultilinksValide() && next->getMultilinks().size()==0 ) return false;

  }

  return true;

}
>>>>>>> d2b7f73c
<|MERGE_RESOLUTION|>--- conflicted
+++ resolved
@@ -402,621 +402,4 @@
       linktest = PFBlock::LINKTEST_RECHIT;
       break;
     }
-<<<<<<< HEAD
     */
-=======
-    */
-
-  default:
-    dist = -1.;
-    //   linktest = PFBlock::LINKTEST_RECHIT;
-    // cerr<<"link type not implemented yet: 0x"<<hex<<linktype<<dec<<endl;
-    // assert(0);
-    return;
-  }
-}
-
-double
-PFBlockAlgo::testTrackAndPS(const PFRecTrack& track, 
-			    const PFCluster& ps)  const {
-
-#ifdef PFLOW_DEBUG
-  //   cout<<"entering testTrackAndPS"<<endl;
-  // resolution of PS cluster dxdx and dydy from strip pitch and length
-  double dx=0.;
-  double dy=0.;
-  
-  unsigned layerid =0;
-  // PS1: vertical strips  PS2: horizontal strips
-  switch (ps.layer()) {
-  case PFLayer::PS1:
-    layerid = reco::PFTrajectoryPoint::PS1;
-    
-    // vertical strips in PS1, measure x with pitch precision
-    dx = resPSpitch_;
-    dy = resPSlength_; 
-    break;
-  case PFLayer::PS2:
-    layerid = reco::PFTrajectoryPoint::PS2;
-    // horizontal strips in PS2, measure y with pitch precision
-    dy = resPSpitch_;
-    dx = resPSlength_;
-    break;
-  default:
-    break;
-  }
-  const reco::PFTrajectoryPoint& atPS
-    = track.extrapolatedPoint( layerid );  
-  // did not reach PS, cannot be associated with a cluster.
-  if( ! atPS.isValid() ) return -1.;   
-  
-  double trackx = atPS.position().X();
-  double tracky = atPS.position().Y();
-  double trackz = atPS.position().Z(); // MDN jan 09
-  
-  // ps position  x, y
-  double psx = ps.position().X();
-  double psy = ps.position().Y();
-  // MDN Jan 09: check that trackz and psz have the same sign
-  double psz = ps.position().Z();
-  if( trackz*psz < 0.) return -1.; 
-  
-  // double chi2 = (psx-trackx)*(psx-trackx)/(dx*dx + trackresolx*trackresolx)
-  //  + (psy-tracky)*(psy-tracky)/(dy*dy + trackresoly*trackresoly);
-
-  double dist = std::sqrt( (psx-trackx)*(psx-trackx)
-			 + (psy-tracky)*(psy-tracky));  
-  if(debug_) cout<<"testTrackAndPS "<< dist <<" "<<endl;
-  if(debug_){
-    cout<<" trackx " << trackx 
-	<<" tracky " << tracky 
-	<<" psx "    <<  psx   
-	<<" psy "    << psy    
-	<< endl;
-  }
-#endif
-  
-  // Return -1. as long as no link by rechit is available
-  return -1.;
-}
-
-double
-PFBlockAlgo::testECALAndHCAL(const PFCluster& ecal, 
-			     const PFCluster& hcal)  const {
-  
-  //   cout<<"entering testECALAndHCAL"<<endl;
-  
-  double dist = fabs(ecal.positionREP().Eta()) > 2.5 ?
-    LinkByRecHit::computeDist( ecal.positionREP().Eta(),
-			       ecal.positionREP().Phi(), 
-			       hcal.positionREP().Eta(), 
-			       hcal.positionREP().Phi() )
-    : 
-    -1.;
-
-#ifdef PFLOW_DEBUG
-  if(debug_) cout<<"testECALAndHCAL "<< dist <<" "<<endl;
-  if(debug_){
-    cout<<" ecaleta " << ecal.positionREP().Eta()
-	<<" ecalphi " << ecal.positionREP().Phi()
-	<<" hcaleta " << hcal.positionREP().Eta()
-	<<" hcalphi " << hcal.positionREP().Phi()
-  }
-#endif
-
-  if ( dist < 0.2 ) return dist; 
- 
-  // Need to implement a link by RecHit
-  return -1.;
-}
-
-double
-PFBlockAlgo::testHCALAndHO(const PFCluster& hcal, 
-			     const PFCluster& ho)  const {
-  
-  double dist = fabs(hcal.positionREP().Eta()) < 1.5 ?
-    LinkByRecHit::computeDist( hcal.positionREP().Eta(),
-			       hcal.positionREP().Phi(), 
-			       ho.positionREP().Eta(), 
-			       ho.positionREP().Phi() )
-    : 
-    -1.;
-
-#ifdef PFLOW_DEBUG
-  if(debug_) cout<<"testHCALAndHO "<< dist <<" "<<endl;
-  if(debug_){
-    cout<<" hcaleta " << hcal.positionREP().Eta()
-	<<" hcalphi " << hcal.positionREP().Phi()
-	<<" hoeta " << ho.positionREP().Eta()
-	<<" hophi " << ho.positionREP().Phi()
-	<<" dist " << dist<<endl;
-  }
-#endif
-
-  if ( dist < 0.20 ) return dist; 
- 
-  // Need to implement a link by RecHit
-  return -1.;
-}
-
-
-
-double
-PFBlockAlgo::testLinkBySuperCluster(const PFClusterRef& ecal1, 
-				    const PFClusterRef& ecal2)  const {
-  
-  //  cout<<"entering testECALAndECAL "<< pfcRefSCMap_.size() << endl;
-  
-  double dist = -1;
-  
-  // the first one is not in any super cluster
-  int testindex=pfcSCVec_[ecal1.key()];
-  if(testindex == -1.) return dist;
-  //  if(itcheck==pfcRefSCMap_.end()) return dist;
-  // now retrieve the of PFclusters in this super cluster  
-
-  const std::vector<reco::PFClusterRef> & thePFClusters(scpfcRefs_[testindex]);
-  
-  unsigned npf=thePFClusters.size();
-  for(unsigned i=0;i<npf;++i)
-    {
-      if(thePFClusters[i]==ecal2) // yes they are in the same SC 
-	{
-	  dist=LinkByRecHit::computeDist( ecal1->positionREP().Eta(),
-					  ecal1->positionREP().Phi(), 
-					  ecal2->positionREP().Eta(), 
-					  ecal2->positionREP().Phi() );
-//	  std::cout << " DETA " << fabs(ecal1->positionREP().Eta()-ecal2->positionREP().Eta()) << std::endl;
-//	  if(fabs(ecal1->positionREP().Eta()-ecal2->positionREP().Eta())>0.2)
-//	    {
-//	      std::cout <<  " Super Cluster " <<  *(superClusters_[testindex]) << std::endl;
-//	      std::cout <<  " Cluster1 " <<  *ecal1 << std::endl;
-//	      std::cout <<  " Cluster2 " <<  *ecal2 << std::endl;
-//	      ClusterClusterMapping::checkOverlap(*ecal1,superClusters_,0.01,true);
-//	      ClusterClusterMapping::checkOverlap(*ecal2,superClusters_,0.01,true);
-//	    }
-	  return dist;
-	}
-    }
-  return dist;
-}
-
-
-double
-PFBlockAlgo::testSuperClusterPFCluster(const SuperClusterRef& ecal1, 
-				       const PFClusterRef& ecal2)  const {
-  
-  //  cout<<"entering testECALAndECAL "<< pfcRefSCMap_.size() << endl;
-  
-  double dist = -1;
-  
-  if(superClusterMatchByRef_) {
-    //loop over supercluster CaloClusters, look up PFCluster ptrs in value map, and match by ref
-    for (reco::CaloCluster_iterator caloclus = ecal1->clustersBegin(); caloclus!=ecal1->clustersEnd(); ++caloclus) {
-      bool overlap = ClusterClusterMapping::overlap(ecal2, *ecal1,*pfclusterassoc_);
-      if (overlap) dist = 0.001;
-    }
-  }
-  else {
-    bool overlap=ClusterClusterMapping::overlap(*ecal1,*ecal2);
-    
-    if(overlap) 	{
-      dist=LinkByRecHit::computeDist( ecal1->position().eta(),
-                                      ecal1->position().phi(), 
-                                      ecal2->positionREP().Eta(), 
-                                      ecal2->positionREP().Phi() );
-    }
-  }
-  return dist;
-}
-
-
-
-double
-PFBlockAlgo::testPS1AndPS2(const PFCluster& ps1, 
-			   const PFCluster& ps2)  const {
-  
-#ifdef PFLOW_DEBUG
-  //   cout<<"entering testPS1AndPS2"<<endl;
-  
-  // compute chi2 in y, z using swimming formulae
-  // y2 = y1 * z2/z1   and x2 = x1 *z2/z1
-  
-  // ps position1  x, y, z
-  double x1 = ps1.position().X();
-  double y1 = ps1.position().Y();
-  double z1 = ps1.position().Z();
-  double x2 = ps2.position().X();
-  double y2 = ps2.position().Y();
-  double z2 = ps2.position().Z();
-  // MDN Bug correction Jan 09: check that z1 and z2 have the same sign!
-  if (z1*z2<0.) -1.;
-  // swim to PS2
-  double scale = z2/z1;
-  double x1atPS2 = x1*scale;
-  double y1atPS2 = y1*scale;
-  // resolution of PS cluster dxdx and dydy from strip pitch and length
-  // vertical strips in PS1, measure x with pitch precision
-  double dx1dx1 = resPSpitch_*resPSpitch_*scale*scale;
-  double dy1dy1 = resPSlength_*resPSlength_*scale*scale;
-  // horizontal strips in PS2 , measure y with pitch precision
-  double dy2dy2 = resPSpitch_*resPSpitch_;
-  double dx2dx2 = resPSlength_*resPSlength_;
-  
-  // double chi2 = (x2-x1atPS2)*(x2-x1atPS2)/(dx1dx1 + dx2dx2) 
-  //  + (y2-y1atPS2)*(y2-y1atPS2)/(dy1dy1 + dy2dy2);
-  
-  double dist = std::sqrt( (x2-x1atPS2)*(x2-x1atPS2)
-			 + (y2-y1atPS2)*(y2-y1atPS2));
-    
-  if(debug_) cout<<"testPS1AndPS2 "<<dist<<" "<<endl;
-  if(debug_){
-    cout<<" x1atPS2 "<< x1atPS2 << " dx1 "<<resPSpitch_*scale
-	<<" y1atPS2 "<< y1atPS2 << " dy1 "<<resPSlength_*scale<< endl
-	<<" x2 " <<x2  << " dx2 "<<resPSlength_
-	<<" y2 " << y2 << " dy2 "<<resPSpitch_<< endl;
-  }
-#endif
-
-  // Need a link by rechit here
-  return -1.; 
-}
-
-
-
-double
-PFBlockAlgo::testLinkByVertex( const reco::PFBlockElement* elt1, 
-			       const reco::PFBlockElement* elt2) const {
-
-  //  cout << "Test link by vertex between" << endl << *elt1 << endl << " and " << endl << *elt2 << endl;
-
-  double result=-1.;
-
-  reco::PFBlockElement::TrackType T_TO_DISP = reco::PFBlockElement::T_TO_DISP;
-  reco::PFBlockElement::TrackType T_FROM_DISP = reco::PFBlockElement::T_FROM_DISP;
-  PFDisplacedTrackerVertexRef ni1_TO_DISP = elt1->displacedVertexRef(T_TO_DISP);
-  PFDisplacedTrackerVertexRef ni2_TO_DISP = elt2->displacedVertexRef(T_TO_DISP);
-  PFDisplacedTrackerVertexRef ni1_FROM_DISP = elt1->displacedVertexRef(T_FROM_DISP);
-  PFDisplacedTrackerVertexRef ni2_FROM_DISP = elt2->displacedVertexRef(T_FROM_DISP);
-  
-  if( ni1_TO_DISP.isNonnull() && ni2_FROM_DISP.isNonnull())
-    if( ni1_TO_DISP == ni2_FROM_DISP ) { result = 1.0; return result; }
-
-  if( ni1_FROM_DISP.isNonnull() && ni2_TO_DISP.isNonnull())
-    if( ni1_FROM_DISP == ni2_TO_DISP ) { result = 1.0; return result; }
-
-  if( ni1_FROM_DISP.isNonnull() && ni2_FROM_DISP.isNonnull())
-    if( ni1_FROM_DISP == ni2_FROM_DISP ) { result = 1.0; return result; }
-    
-  
-  if (  elt1->trackType(reco::PFBlockElement::T_FROM_GAMMACONV)  &&
-	     elt2->trackType(reco::PFBlockElement::T_FROM_GAMMACONV)  ) {
-    
-    if(debug_ ) std::cout << " testLinkByVertex On Conversions " << std::endl;
-    
-    if ( elt1->convRef().isNonnull() && elt2->convRef().isNonnull() ) {
-      if(debug_ ) std::cout << " PFBlockAlgo.cc testLinkByVertex  Cconversion Refs are non null  " << std::endl;      
-      if ( elt1->convRef() ==  elt2->convRef() ) {
-	result=1.0;
-	if(debug_ ) std::cout << " testLinkByVertex  Cconversion Refs are equal  " << std::endl;      
-	return result;
-      }
-    } 
-    
-  }
-  
-  if (  elt1->trackType(reco::PFBlockElement::T_FROM_V0)  &&
-             elt2->trackType(reco::PFBlockElement::T_FROM_V0)  ) {
-    if(debug_ ) std::cout << " testLinkByVertex On V0 " << std::endl;
-    if ( elt1->V0Ref().isNonnull() && elt2->V0Ref().isNonnull() ) {
-      if(debug_ ) std::cout << " PFBlockAlgo.cc testLinkByVertex  V0 Refs are non null  " << std::endl;
-      if ( elt1->V0Ref() ==  elt2->V0Ref() ) {
-	result=1.0;
-	if(debug_ ) std::cout << " testLinkByVertex  V0 Refs are equal  " << std::endl;
-	return result;
-      }
-    }
-  }
-
-  return result;
-}
-
-
-
-void 
-PFBlockAlgo::checkMaskSize( const reco::PFRecTrackCollection& tracks,
-			    const reco::GsfPFRecTrackCollection& gsftracks, 
-			    const reco::PFClusterCollection&  ecals,
-			    const reco::PFClusterCollection&  hcals,
-			    const reco::PFClusterCollection&  hos,
-			    const reco::PFClusterCollection&  hfems,
-			    const reco::PFClusterCollection&  hfhads,
-			    const reco::PFClusterCollection&  pss, 
-			    const reco::PhotonCollection&  egphh, 
-			    const reco::SuperClusterCollection&  sceb, 
-			    const reco::SuperClusterCollection&  scee, 			    
-			    const Mask& trackMask, 
-			    const Mask& gsftrackMask,  
-			    const Mask& ecalMask,
-			    const Mask& hcalMask,
-			    const Mask& hoMask, 
-			    const Mask& hfemMask,
-			    const Mask& hfhadMask,		      
-			    const Mask& psMask,
-			    const Mask& phMask,
-			    const Mask& scMask) const {
-
-  if( !trackMask.empty() && 
-      trackMask.size() != tracks.size() ) {
-    string err = "PFBlockAlgo::setInput: ";
-    err += "The size of the track mask is different ";
-    err += "from the size of the track vector.";
-    throw std::length_error( err.c_str() );
-  }
-
-  if( !gsftrackMask.empty() && 
-      gsftrackMask.size() != gsftracks.size() ) {
-    string err = "PFBlockAlgo::setInput: ";
-    err += "The size of the gsf track mask is different ";
-    err += "from the size of the gsftrack vector.";
-    throw std::length_error( err.c_str() );
-  }
-
-  if( !ecalMask.empty() && 
-      ecalMask.size() != ecals.size() ) {
-    string err = "PFBlockAlgo::setInput: ";
-    err += "The size of the ecal mask is different ";
-    err += "from the size of the ecal clusters vector.";
-    throw std::length_error( err.c_str() );
-  }
-  
-  if( !hcalMask.empty() && 
-      hcalMask.size() != hcals.size() ) {
-    string err = "PFBlockAlgo::setInput: ";
-    err += "The size of the hcal mask is different ";
-    err += "from the size of the hcal clusters vector.";
-    throw std::length_error( err.c_str() );
-  }
-
-  if( !hoMask.empty() && 
-      hoMask.size() != hos.size() ) {
-    string err = "PFBlockAlgo::setInput: ";
-    err += "The size of the ho mask is different ";
-    err += "from the size of the ho clusters vector.";
-    throw std::length_error( err.c_str() );
-  }
-
-
-  if( !hfemMask.empty() && 
-      hfemMask.size() != hfems.size() ) {
-    string err = "PFBlockAlgo::setInput: ";
-    err += "The size of the hfem mask is different ";
-    err += "from the size of the hfem clusters vector.";
-    throw std::length_error( err.c_str() );
-  }
-
-  if( !hfhadMask.empty() && 
-      hfhadMask.size() != hfhads.size() ) {
-    string err = "PFBlockAlgo::setInput: ";
-    err += "The size of the hfhad mask is different ";
-    err += "from the size of the hfhad clusters vector.";
-    throw std::length_error( err.c_str() );
-  }
-
-  if( !psMask.empty() && 
-      psMask.size() != pss.size() ) {
-    string err = "PFBlockAlgo::setInput: ";
-    err += "The size of the ps mask is different ";
-    err += "from the size of the ps clusters vector.";
-    throw std::length_error( err.c_str() );
-  }
-  
-  if( !phMask.empty() && 
-      phMask.size() != egphh.size() ) {
-    string err = "PFBlockAlgo::setInput: ";
-    err += "The size of the photon mask is different ";
-    err += "from the size of the photon vector.";
-    throw std::length_error( err.c_str() );
-  }
-  
-  if( !scMask.empty() && 
-      scMask.size() != (sceb.size() + scee.size()) ) {
-    string err = "PFBlockAlgo::setInput: ";
-    err += "The size of the SC mask is different ";
-    err += "from the size of the SC vectors.";
-    throw std::length_error( err.c_str() );
-  }  
-
-}
-
-
-std::ostream& operator<<(std::ostream& out, const PFBlockAlgo& a) {
-  if(! out) return out;
-  
-  out<<"====== Particle Flow Block Algorithm ======= ";
-  out<<endl;
-  out<<"number of unassociated elements : "<<a.elements_.size()<<endl;
-  out<<endl;
-  
-  for(PFBlockAlgo::IEC ie = a.elements_.begin(); 
-      ie != a.elements_.end(); ++ie) {
-    out<<"\t"<<**ie <<endl;
-  }
-
-  
-  //   const PFBlockCollection& blocks = a.blocks();
-
-  const std::auto_ptr< reco::PFBlockCollection >& blocks
-    = a.blocks(); 
-    
-  if(!blocks.get() ) {
-    out<<"blocks already transfered"<<endl;
-  }
-  else {
-    out<<"number of blocks : "<<blocks->size()<<endl;
-    out<<endl;
-    
-    for(PFBlockAlgo::IBC ib=blocks->begin(); 
-	ib != blocks->end(); ++ib) {
-      out<<(*ib)<<endl;
-    }
-  }
-
-  return out;
-}
-
-bool 
-PFBlockAlgo::goodPtResolution( const reco::TrackRef& trackref) {
-
-  double P = trackref->p();
-  double Pt = trackref->pt();
-  double DPt = trackref->ptError();
-  unsigned int NHit = trackref->getHitPattern().trackerLayersWithMeasurement(HitPattern::TRACK_HITS);
-  unsigned int NLostHit = trackref->getHitPattern().trackerLayersWithoutMeasurement(HitPattern::TRACK_HITS);
-  unsigned int LostHits = trackref->numberOfLostHits();
-  double sigmaHad = sqrt(1.20*1.20/P+0.06*0.06) / (1.+LostHits);
-
-  // iteration 1,2,3,4,5 correspond to algo = 1/4,5,6,7,8,9
-  unsigned int Algo = 0; 
-  switch (trackref->algo()) {
-  case TrackBase::ctf:
-  case TrackBase::iter0:
-  case TrackBase::iter1:
-  case TrackBase::iter2:
-    Algo = 0;
-    break;
-  case TrackBase::iter3:
-    Algo = 1;
-    break;
-  case TrackBase::iter4:
-    Algo = 2;
-    break;
-  case TrackBase::iter5:
-    Algo = 3;
-    break;
-  case TrackBase::iter6:
-    Algo = 4;
-    break;
-  default:
-    Algo = useIterTracking_ ? 5 : 0;
-    break;
-  }
-
-  // Protection against 0 momentum tracks
-  if ( P < 0.05 ) return false;
-
-  // Temporary : Reject all tracking iteration beyond 5th step. 
-  if ( Algo > 4 ) return false;
- 
-  if (debug_) cout << " PFBlockAlgo: PFrecTrack->Track Pt= "
-		   << Pt << " DPt = " << DPt << endl;
-  if ( ( DPtovPtCut_[Algo] > 0. && 
-	 DPt/Pt > DPtovPtCut_[Algo]*sigmaHad ) || 
-       NHit < NHitCut_[Algo] ) { 
-    // (Algo >= 3 && LostHits != 0) ) {
-    if (debug_) cout << " PFBlockAlgo: skip badly measured track"
-		     << ", P = " << P 
-		     << ", Pt = " << Pt 
-		     << " DPt = " << DPt 
-		     << ", N(hits) = " << NHit << " (Lost : " << LostHits << "/" << NLostHit << ")"
-		     << ", Algo = " << Algo
-		     << endl;
-    if (debug_) cout << " cut is DPt/Pt < " << DPtovPtCut_[Algo] * sigmaHad << endl;
-    if (debug_) cout << " cut is NHit >= " << NHitCut_[Algo] << endl;
-    /*
-    std::cout << "Track REJECTED : ";
-    std::cout << ", P = " << P 
-	      << ", Pt = " << Pt 
-	      << " DPt = " << DPt 
-	      << ", N(hits) = " << NHit << " (Lost : " << LostHits << "/" << NLostHit << ")"
-	      << ", Algo = " << Algo
-	      << std::endl;
-    */
-    return false;
-  }
-
-  /*
-  std::cout << "Track Accepted : ";
-  std::cout << ", P = " << P 
-       << ", Pt = " << Pt 
-       << " DPt = " << DPt 
-       << ", N(hits) = " << NHit << " (Lost : " << LostHits << "/" << NLostHit << ")"
-       << ", Algo = " << Algo
-       << std::endl;
-  */
-  return true;
-}
-
-int
-PFBlockAlgo::muAssocToTrack( const reco::TrackRef& trackref,
-			     const edm::Handle<reco::MuonCollection>& muonh) const {
-  if(muonh.isValid() ) {
-    for(unsigned j=0;j<muonh->size(); ++j) {
-      reco::MuonRef muonref( muonh, j );
-      if (muonref->track().isNonnull()) 
-	if( muonref->track() == trackref ) return j;
-    }
-  }
-  return -1; // not found
-}
-
-int 
-PFBlockAlgo::muAssocToTrack( const reco::TrackRef& trackref,
-			     const edm::OrphanHandle<reco::MuonCollection>& muonh) const {
-  if(muonh.isValid() ) {
-    for(unsigned j=0;j<muonh->size(); ++j) {
-      reco::MuonRef muonref( muonh, j );
-      if (muonref->track().isNonnull())
-	if( muonref->track() == trackref ) return j;
-    }
-  }
-  return -1; // not found
-}
-
-
-// This prefilter avoid to call associate when not necessary.
-// ACHTUNG!!!! If you introduce new links check that they are not desables here
-inline bool
-PFBlockAlgo::linkPrefilter(const reco::PFBlockElement* last, const reco::PFBlockElement* next) const {
-
-  PFBlockElement::Type type1 = (last)->type();
-  PFBlockElement::Type type2 = (next)->type();
-
-  if( type1==type2 ) {
-    // cannot link 2 elements of the same type. 
-    // except if the elements are 2 tracks or 2 ECAL
-    if( type1!=PFBlockElement::TRACK && type1!=PFBlockElement::GSF &&
-	type1!=PFBlockElement::ECAL) { // && type1!=PFBlockElement::HCAL) {
-      return false;
-    }
-
-    if (type1==PFBlockElement::ECAL && bNoSuperclus_) return false;
-
-    // cannot link two primary tracks  (except if they come from a V0)
-    if( type1 ==PFBlockElement::TRACK) {
-      if ( !((last)->isLinkedToDisplacedVertex()) || !((next)->isLinkedToDisplacedVertex())) 
-      return false;
-    }
-  }
-
-  if ((type1 == PFBlockElement::PS1 || type1 == PFBlockElement::PS2) && (type2 != PFBlockElement::ECAL)) return false;
-  if ((type2 == PFBlockElement::PS1 || type2 == PFBlockElement::PS2) && (type1 != PFBlockElement::ECAL)) return false;
-  if ((type1 == PFBlockElement::HFEM && type2 != PFBlockElement::HFHAD) || (type1 == PFBlockElement::HFHAD && type2 != PFBlockElement::HFEM)) return false;
-
-  if (useKDTreeTrackEcalLinker_){ 
-  
-    if ( type1 == PFBlockElement::TRACK && type2 == PFBlockElement::ECAL)
-      if ( last->isMultilinksValide()  && last->getMultilinks().size()==0 ) return false;
-    if ( type2 == PFBlockElement::TRACK && type1 == PFBlockElement::ECAL)
-      if ( next->isMultilinksValide() && next->getMultilinks().size()==0 ) return false;
-    if ( type1 == PFBlockElement::PS1 || type1 == PFBlockElement::PS2)
-      if ( last->isMultilinksValide()  && last->getMultilinks().size()==0 ) return false;
-    if ( type2 == PFBlockElement::PS1 || type2 == PFBlockElement::PS2)
-      if ( next->isMultilinksValide() && next->getMultilinks().size()==0 ) return false;
-
-  }
-
-  return true;
-
-}
->>>>>>> d2b7f73c
