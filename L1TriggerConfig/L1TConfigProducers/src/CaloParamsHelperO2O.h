#include <iostream>

#include "CondFormats/L1TObjects/interface/CaloParams.h"

#include "CondFormats/L1TObjects/interface/L1CaloEtScale.h"
#include "CondFormats/DataRecord/interface/L1EmEtScaleRcd.h"
#include "CondFormats/DataRecord/interface/L1JetEtScaleRcd.h"
#include "CondFormats/DataRecord/interface/L1HtMissScaleRcd.h"
#include "CondFormats/DataRecord/interface/L1HfRingEtScaleRcd.h"

#ifndef CaloParamsHelperO2O_h
#define CaloParamsHelperO2O_h

namespace l1t {

  class CaloParamsHelperO2O : public CaloParams {

  public:
    // DO NOT ADD ENTRIES ANYWHERE BUT DIRECTLY BEFORE "NUM_CALOPARAMNODES"
    // DO NOT CHANGE NUMERICAL VALUES OF ANY ALREADY EXISTING FIELDS, YOU CAN ONLY EXTEND, AT THE END.
    enum { regionPUS=0,
	   egTrimming=1, egMaxHOverE=2, egCompressShapes=3, egShapeId=4, egCalibration=5, egPUS=6, egIsolation=7,
	   tauCalibration=8, tauPUS=9, tauIsolation=10,
	   jetPUS=11, jetCalibration=12,
	   hiCentrality=13, hiQ2=14,
	   tauEtToHFRingEt=15,
           tauCompress=16,
           layer1ECal=17,
           layer1HCal=18,
           layer1HF=19,
	   jetCompressEta=20, jetCompressPt=21,
	   metCalibration=22, metHFCalibration=23, etSumEttCalibration=24, etSumEcalSumCalibration=25,
	   tauIsolation2=26,
           egBypassEGVetosFlag=27,
           jetBypassPUSFlag=28,
           egHOverEBarrel=29,
           egHOverEEndcap=30,
	   etSumMetPUS=31,
	   etSumBypassMetPUSFlag=32,
	   egBypassExtHoE=33,
	   egIsolation2=34,
	   etSumEttPUS=35,
	   etSumBypassEttPUSFlag=36,
	   etSumEcalSumPUS=37,
	   etSumBypassEcalSumPUSFlag=38,
	   layer1HOverE=39,
	   PUTowerThreshold=40,
	   tauTrimmingShapeVeto=41,
	   egBypassShapeFlag=42,
	   egBypassECALFGFlag=43,
	   egBypassHoEFlag=44,
	   etSumCentralityLower=45,
	   etSumCentralityUpper=46,
	   jetPUSUsePhiRingFlag=47,
<<<<<<< HEAD
	   metPhiCalibration=48,
	   metHFPhiCalibration=49,
	   NUM_CALOPARAMNODES=50
=======
	   NUM_CALOPARAMNODES=48
>>>>>>> 34797502
    };

    CaloParamsHelperO2O() { pnode_.resize(NUM_CALOPARAMNODES); }
    CaloParamsHelperO2O(const CaloParams &p) : CaloParams(p) {
        if (pnode_.size() < NUM_CALOPARAMNODES){
            pnode_.resize(NUM_CALOPARAMNODES);
            // at version 2, tauCompress was added, we can add a default version here if necessary...
        }
    };
    ~CaloParamsHelperO2O() {}

    bool isValidForStage1() {return true; } 
    bool isValidForStage2() {return (version_ >= 2); }

    L1CaloEtScale emScale() { return emScale_; }
    void setEmScale(L1CaloEtScale emScale) { emScale_ = emScale; }
    L1CaloEtScale jetScale() { return jetScale_; }
    void setJetScale(L1CaloEtScale jetScale) { jetScale_ = jetScale; }
    L1CaloEtScale HtMissScale() {return HtMissScale_;}
    L1CaloEtScale HfRingScale() {return HfRingScale_;}
    void setHtMissScale(L1CaloEtScale HtMissScale){HtMissScale_ = HtMissScale;}
    void setHfRingScale(L1CaloEtScale HfRingScale){HfRingScale_ = HfRingScale;}

    // towers
    double towerLsbH() const { return towerp_.lsbH_; }
    double towerLsbE() const { return towerp_.lsbE_; }
    double towerLsbSum() const { return towerp_.lsbSum_; }
    int towerNBitsH() const { return towerp_.nBitsH_; }
    int towerNBitsE() const { return towerp_.nBitsE_; }
    int towerNBitsSum() const { return towerp_.nBitsSum_; }
    int towerNBitsRatio() const { return towerp_.nBitsRatio_; }
    int towerMaskE() const { return towerp_.maskE_; }
    int towerMaskH() const { return towerp_.maskH_; }
    int towerMaskSum() const { return towerp_.maskSum_; }
    int towerMaskRatio() const { return towerp_.maskRatio_; }
    bool doTowerEncoding() const { return towerp_.doEncoding_; }

    void setTowerLsbH(double lsb) { towerp_.lsbH_ = lsb; }
    void setTowerLsbE(double lsb) { towerp_.lsbE_ = lsb; }
    void setTowerLsbSum(double lsb) { towerp_.lsbSum_ = lsb; }
    void setTowerNBitsH(int n) { towerp_.nBitsH_ = n; towerp_.maskH_ = std::pow(2,n)-1; }
    void setTowerNBitsE(int n) { towerp_.nBitsE_ = n; towerp_.maskE_ = std::pow(2,n)-1; }
    void setTowerNBitsSum(int n) { towerp_.nBitsSum_ = n; towerp_.maskSum_ = std::pow(2,n)-1; }
    void setTowerNBitsRatio(int n) { towerp_.nBitsRatio_ = n; towerp_.maskRatio_ = std::pow(2,n)-1; }
    void setTowerEncoding(bool doit) { towerp_.doEncoding_ = doit; }


    // regions
    double regionLsb() const { return regionLsb_; }
    std::string regionPUSType() const { return pnode_[regionPUS].type_; }
    std::vector<double> regionPUSParams() { return pnode_[regionPUS].dparams_; }
    l1t::LUT* regionPUSLUT() {return &pnode_[regionPUS].LUT_; }

    int regionPUSValue(int PUM0, int eta)
    {
      int puSub = ceil(regionPUSParams()[18*eta+PUM0]*2);
      return puSub;
    }

    void setRegionLsb(double lsb) { regionLsb_ = lsb; }
    void setRegionPUSType(std::string type) { pnode_[regionPUS].type_ = type; }
    void setRegionPUSParams(const std::vector<double> & params) { pnode_[regionPUS].dparams_ = params; }
    void setRegionPUSLUT(const l1t::LUT & lut) { pnode_[regionPUS].LUT_ = lut; }

    int pileUpTowerThreshold() const {return pnode_[PUTowerThreshold].iparams_[0]; }
    void setPileUpTowerThreshold(int thresh) { 
      pnode_[PUTowerThreshold].iparams_.resize(1);
      pnode_[PUTowerThreshold].iparams_[0] = thresh; 
    }

    // EG
    int egEtaCut() const {
      if (pnode_[egPUS].version_ ==1)
	return pnode_[egPUS].iparams_[0];
      else
	return 0;
    }
    double egLsb() const { return egp_.lsb_; }
    double egSeedThreshold() const { return egp_.seedThreshold_; }
    double egNeighbourThreshold() const { return egp_.neighbourThreshold_; }
    double egHcalThreshold() const { return egp_.hcalThreshold_; }
    l1t::LUT* egTrimmingLUT() { return &pnode_[egTrimming].LUT_; }
    double egMaxHcalEt() const { return egp_.maxHcalEt_; }
    double egMaxPtHOverE() const {return egp_.maxPtHOverE_;}
    l1t::LUT* egMaxHOverELUT() { return &pnode_[egMaxHOverE].LUT_; }
    l1t::LUT* egCompressShapesLUT() { return &pnode_[egCompressShapes].LUT_; }
    l1t::LUT* egShapeIdLUT() { return &pnode_[egShapeId].LUT_; }
    int egMinPtJetIsolation() const { return egp_.minPtJetIsolation_; }
    int egMaxPtJetIsolation() const { return egp_.maxPtJetIsolation_; }
    int egMinPtHOverEIsolation() const { return egp_.minPtHOverEIsolation_; }
    int egMaxPtHOverEIsolation() const { return egp_.maxPtHOverEIsolation_; }
    unsigned egBypassEGVetos() { return pnode_[egBypassEGVetosFlag].uparams_[0]; }
    unsigned egBypassExtHOverE() { return pnode_[egBypassExtHoE].uparams_[0]; }
    unsigned egBypassShape() const {
      if(pnode_[egBypassShapeFlag].uparams_.empty()) return 0;
      else return pnode_[egBypassShapeFlag].uparams_[0];
    }
    unsigned egBypassECALFG()  const {
      if(pnode_[egBypassECALFGFlag].uparams_.empty()) return 0;
      else return pnode_[egBypassECALFGFlag].uparams_[0];
    }
    unsigned egBypassHoE() const {
      if(pnode_[egBypassHoEFlag].uparams_.empty()) return 0;
      else return pnode_[egBypassHoEFlag].uparams_[0];
    }

    int egHOverEcutBarrel() const {return pnode_[egHOverEBarrel].iparams_[0]; }
    int egHOverEcutEndcap() const {return pnode_[egHOverEEndcap].iparams_[0]; }

    unsigned egIsoAreaNrTowersEta()const{return egp_.isoAreaNrTowersEta_;}
    unsigned egIsoAreaNrTowersPhi()const{return egp_.isoAreaNrTowersPhi_;}
    unsigned egIsoVetoNrTowersPhi()const{return egp_.isoVetoNrTowersPhi_;}
    const std::string & egPUSType() const { return pnode_[egPUS].type_; }
    const std::vector<double> & egPUSParams() const { return pnode_[egPUS].dparams_; }
    double egPUSParam(int ipar) const { return pnode_[egPUS].dparams_.at(ipar); }

    std::string egIsolationType() const { return pnode_[egIsolation].type_; }
    l1t::LUT* egIsolationLUT() { return &pnode_[egIsolation].LUT_; }
    l1t::LUT* egIsolationLUT2() { return &pnode_[egIsolation2].LUT_; }
    std::string egCalibrationType() const { return pnode_[egCalibration].type_; }
    std::vector<double> egCalibrationParams() { return pnode_[egCalibration].dparams_; }
    l1t::LUT* egCalibrationLUT() { return &pnode_[egCalibration].LUT_; }

    void setEgEtaCut(int mask) {
      pnode_[egPUS].iparams_.resize(1);
      pnode_[egPUS].iparams_[0] = mask;
    }
    void setEgLsb(double lsb) { egp_.lsb_ = lsb; }
    void setEgSeedThreshold(double thresh) { egp_.seedThreshold_ = thresh; }
    void setEgNeighbourThreshold(double thresh) { egp_.neighbourThreshold_ = thresh; }
    void setEgHcalThreshold(double thresh) { egp_.hcalThreshold_ = thresh; }
    void setEgTrimmingLUT(const l1t::LUT & lut) { pnode_[egTrimming].LUT_ = lut; }
    void setEgMaxHcalEt(double cut) { egp_.maxHcalEt_ = cut; }
    void setEgMaxPtHOverE(double thresh) { egp_.maxPtHOverE_ = thresh;}
    void setEgMaxHOverELUT(const l1t::LUT & lut) { pnode_[egMaxHOverE].LUT_ = lut; }
    void setEgCompressShapesLUT(const l1t::LUT & lut) { pnode_[egCompressShapes].LUT_ = lut; }
    void setEgShapeIdLUT(const l1t::LUT & lut) { pnode_[egShapeId].LUT_ = lut; }
    void setEgMinPtJetIsolation(int cutValue) { egp_.minPtJetIsolation_ = cutValue; }
    void setEgMaxPtJetIsolation(int cutValue) { egp_.maxPtJetIsolation_ = cutValue; }
    void setEgMinPtHOverEIsolation(int cutValue) { egp_.minPtHOverEIsolation_ = cutValue; }
    void setEgMaxPtHOverEIsolation(int cutValue) { egp_.maxPtHOverEIsolation_ = cutValue; }
    void setEgBypassEGVetos(unsigned flag) { 
      pnode_[egBypassEGVetosFlag].uparams_.resize(1);
      pnode_[egBypassEGVetosFlag].uparams_[0] = flag; 
    }
    void setEgBypassShape(unsigned flag) { 
      pnode_[egBypassShapeFlag].uparams_.resize(1);
      pnode_[egBypassShapeFlag].uparams_[0] = flag; 
    }
    void setEgBypassECALFG(unsigned flag) { 
      pnode_[egBypassECALFGFlag].uparams_.resize(1);
      pnode_[egBypassECALFGFlag].uparams_[0] = flag; 
    }
    void setEgBypassExtHOverE(unsigned flag) {
      pnode_[egBypassExtHoE].uparams_.resize(1);
      pnode_[egBypassExtHoE].uparams_[0] = flag;
    }
    void setEgHOverEcutBarrel(int cut) { 
      pnode_[egHOverEBarrel].iparams_.resize(1);
      pnode_[egHOverEBarrel].iparams_[0] = cut; 
    }
    void setEgHOverEcutEndcap(int cut) { 
      pnode_[egHOverEEndcap].iparams_.resize(1);
      pnode_[egHOverEEndcap].iparams_[0] = cut; 
    }

    void setEgIsoAreaNrTowersEta(unsigned iEgIsoAreaNrTowersEta){egp_.isoAreaNrTowersEta_=iEgIsoAreaNrTowersEta;}
    void setEgIsoAreaNrTowersPhi(unsigned iEgIsoAreaNrTowersPhi){egp_.isoAreaNrTowersPhi_=iEgIsoAreaNrTowersPhi;}
    void setEgIsoVetoNrTowersPhi(unsigned iEgIsoVetoNrTowersPhi){egp_.isoVetoNrTowersPhi_=iEgIsoVetoNrTowersPhi;}
    void setEgPUSType(std::string type) { pnode_[egPUS].type_ = type; }
    void setEgPUSParams(const std::vector<double> & params) { pnode_[egPUS].dparams_ = params; }
    void setEgIsolationType(std::string type) { pnode_[egIsolation].type_ = type; }
    void setEgIsolationLUT(const l1t::LUT & lut) { pnode_[egIsolation].LUT_ = lut; }
    void setEgIsolationLUT2(const l1t::LUT & lut) { pnode_[egIsolation2].LUT_ = lut; }
    void setEgCalibrationType(std::string type) { pnode_[egCalibration].type_ = type; }
    void setEgCalibrationParams(std::vector<double> params) { pnode_[egCalibration].dparams_ = params; }
    void setEgCalibrationLUT(const l1t::LUT & lut) { pnode_[egCalibration].LUT_ = lut; }

    // - recently imported:
    std::string egShapeIdType() const { return pnode_[egShapeId].type_; }
    void setEgShapeIdType(std::string type) { pnode_[egShapeId].type_ = type; }
    unsigned egShapeIdVersion() const { return pnode_[egShapeId].version_; }
    void setEgShapeIdVersion(unsigned version) { pnode_[egShapeId].version_ = version; }
    unsigned egCalibrationVersion() const { return pnode_[egCalibration].version_; }
    void setEgCalibrationVersion(unsigned version) { pnode_[egCalibration].version_ = version; }

    // tau
    int tauRegionMask() const {
      if (pnode_[tauPUS].version_ ==1)
	return pnode_[tauPUS].iparams_[0];
      else
	return 0;
    }
    double tauLsb() const { return taup_.lsb_; }
    double tauSeedThreshold() const { return taup_.seedThreshold_; }
    double tauNeighbourThreshold() const { return taup_.neighbourThreshold_; }
    double tauMaxPtTauVeto() const { return taup_.maxPtTauVeto_;}
    double tauMinPtJetIsolationB() const { return taup_.minPtJetIsolationB_;}
    double tauMaxJetIsolationB() const { return taup_.maxJetIsolationB_; }
    double tauMaxJetIsolationA() const { return taup_.maxJetIsolationA_; }
    int    isoTauEtaMin() const { return taup_.isoEtaMin_; }
    int    isoTauEtaMax() const { return taup_.isoEtaMax_; }
    std::string tauPUSType() const { return pnode_[tauPUS].type_; }
    const  std::vector<double> & tauPUSParams() const { return pnode_[tauPUS].dparams_; }
    double tauPUSParam(int ipar) const { return pnode_[tauPUS].dparams_.at(ipar); }

    l1t::LUT* tauIsolationLUT() { return &pnode_[tauIsolation].LUT_; }
    l1t::LUT* tauIsolationLUT2() { return &pnode_[tauIsolation2].LUT_; }
    l1t::LUT* tauTrimmingShapeVetoLUT() {return &pnode_[tauTrimmingShapeVeto].LUT_; }

    std::string tauCalibrationType() const { return pnode_[tauCalibration].type_; }
    std::vector<double> tauCalibrationParams() { return pnode_[tauCalibration].dparams_; }
    l1t::LUT* tauCalibrationLUT() { return &pnode_[tauCalibration].LUT_; }
    l1t::LUT* tauCompressLUT() { return &pnode_[tauCompress].LUT_; }

    l1t::LUT* tauEtToHFRingEtLUT() { return &pnode_[tauEtToHFRingEt].LUT_; }

    unsigned tauIsoAreaNrTowersEta()const{return taup_.isoAreaNrTowersEta_;}
    unsigned tauIsoAreaNrTowersPhi()const{return taup_.isoAreaNrTowersPhi_;}
    unsigned tauIsoVetoNrTowersPhi()const{return taup_.isoVetoNrTowersPhi_;}

    void setTauRegionMask(int mask) {
      pnode_[tauPUS].iparams_.resize(1);
      pnode_[tauPUS].iparams_[0] = mask;
    }
    void setTauLsb(double lsb) { taup_.lsb_ = lsb; }
    void setTauSeedThreshold(double thresh) { taup_.seedThreshold_ = thresh; }
    void setTauNeighbourThreshold(double thresh) { taup_.neighbourThreshold_ = thresh; }
    void setTauMaxPtTauVeto(double limit) { taup_.maxPtTauVeto_ = limit; }
    void setTauMinPtJetIsolationB(double limit) { taup_.minPtJetIsolationB_ = limit; }
    void setTauMaxJetIsolationB(double limit) { taup_.maxJetIsolationB_ = limit; }
    void setTauMaxJetIsolationA(double cutValue) { taup_.maxJetIsolationA_ = cutValue; }
    void setIsoTauEtaMin(int value) { taup_.isoEtaMin_ = value; }
    void setIsoTauEtaMax(int value) { taup_.isoEtaMax_ = value; }
    void setTauPUSType(std::string type) { pnode_[tauPUS].type_ = type; }
    void setTauIsolationLUT(const l1t::LUT & lut) { pnode_[tauIsolation].LUT_ = lut; }
    void setTauIsolationLUT2(const l1t::LUT & lut) { pnode_[tauIsolation2].LUT_ = lut; }
    void setTauTrimmingShapeVetoLUT(const l1t::LUT & lut) { pnode_[tauTrimmingShapeVeto].LUT_ = lut; }

    void setTauCalibrationType(std::string type) { pnode_[tauCalibration].type_ = type; }
    void setTauIsoAreaNrTowersEta(unsigned iTauIsoAreaNrTowersEta){taup_.isoAreaNrTowersEta_=iTauIsoAreaNrTowersEta;}
    void setTauIsoAreaNrTowersPhi(unsigned iTauIsoAreaNrTowersPhi){taup_.isoAreaNrTowersPhi_=iTauIsoAreaNrTowersPhi;}
    void setTauIsoVetoNrTowersPhi(unsigned iTauIsoVetoNrTowersPhi){taup_.isoVetoNrTowersPhi_=iTauIsoVetoNrTowersPhi;}

    void setTauCalibrationParams(std::vector<double> params) { pnode_[tauCalibration].dparams_ = params; }
    void setTauCalibrationLUT(const l1t::LUT & lut) { pnode_[tauCalibration].LUT_ = lut; }
    void setTauCompressLUT(const l1t::LUT & lut) { pnode_[tauCompress].LUT_ = lut; }
    void setTauPUSParams(const std::vector<double> & params) { pnode_[tauPUS].dparams_ = params; }

    void setTauEtToHFRingEtLUT(const l1t::LUT & lut) { pnode_[tauEtToHFRingEt].LUT_ = lut; }

    // jets
    double jetLsb() const { return jetp_.lsb_; }
    double jetSeedThreshold() const { return jetp_.seedThreshold_; }
    double jetNeighbourThreshold() const { return jetp_.neighbourThreshold_; }
    int jetRegionMask() const {
      if (pnode_[jetPUS].version_ ==1)
	return pnode_[jetPUS].iparams_[0];
      else
	return 0;
    }

    unsigned jetBypassPUS() const { return pnode_[jetBypassPUSFlag].uparams_[0]; }
    unsigned jetPUSUsePhiRing() const { return pnode_[jetPUSUsePhiRingFlag].uparams_[0]; }

    std::string jetPUSType() const { return pnode_[jetPUS].type_; }
    std::vector<double> jetPUSParams() { return pnode_[jetPUS].dparams_; }
    std::string jetCalibrationType() const { return pnode_[jetCalibration].type_; }
    std::vector<double> jetCalibrationParams() { return pnode_[jetCalibration].dparams_; }

    l1t::LUT* jetCalibrationLUT() { return &pnode_[jetCalibration].LUT_; }
    l1t::LUT* jetCompressPtLUT() { return &pnode_[jetCompressPt].LUT_; }
    l1t::LUT* jetCompressEtaLUT() { return &pnode_[jetCompressEta].LUT_; }

    void setJetLsb(double lsb) { jetp_.lsb_ = lsb; }
    void setJetSeedThreshold(double thresh) { jetp_.seedThreshold_ = thresh; }
    void setJetNeighbourThreshold(double thresh) { jetp_.neighbourThreshold_ = thresh; }
    void setJetRegionMask(int mask) {
      pnode_[jetPUS].iparams_.resize(1);
      pnode_[jetPUS].iparams_[0] = mask;
    }
    void setJetPUSType(std::string type) { pnode_[jetPUS].type_ = type; }
    void setJetPUSParams(std::vector<double> params) { pnode_[jetPUS].dparams_ = params; }
    void setJetCalibrationType(std::string type) { pnode_[jetCalibration].type_ = type; }
    void setJetCalibrationParams(std::vector<double> params) { pnode_[jetCalibration].dparams_ = params; }
    void setJetCalibrationLUT(const l1t::LUT & lut) { pnode_[jetCalibration].LUT_ = lut; }
    void setJetCompressEtaLUT(const l1t::LUT & lut) { pnode_[jetCompressEta].LUT_ = lut; }
    void setJetCompressPtLUT(const l1t::LUT & lut) { pnode_[jetCompressPt].LUT_ = lut; }
    void setJetBypassPUS(unsigned flag) { 
      pnode_[jetBypassPUSFlag].uparams_.resize(1);
      pnode_[jetBypassPUSFlag].uparams_[0] = flag; 
    }
    void setJetPUSUsePhiRing(unsigned flag) {
      pnode_[jetPUSUsePhiRingFlag].uparams_.resize(1);
      pnode_[jetPUSUsePhiRingFlag].uparams_[0] = flag; 
    }
    // sums

    double etSumLsb() const { return etSumLsb_; }
    int etSumEtaMin(unsigned isum) const {
        if (etSumEtaMin_.size()>isum) return etSumEtaMin_.at(isum);
        else return 0;
    }
    int etSumEtaMax(unsigned isum) const {
        if (etSumEtaMax_.size()>isum) return etSumEtaMax_.at(isum);
        else return 0;
    }
    double etSumEtThreshold(unsigned isum) const {
        if (etSumEtThreshold_.size()>isum) return etSumEtThreshold_.at(isum);
        else return 0.;
    }
    unsigned etSumBypassMetPUS() const { return pnode_[etSumBypassMetPUSFlag].uparams_[0]; }
    unsigned etSumBypassEttPUS() const { return pnode_[etSumBypassEttPUSFlag].uparams_[0]; }
    unsigned etSumBypassEcalSumPUS() const { return pnode_[etSumBypassEcalSumPUSFlag].uparams_[0]; }
    std::string etSumMetPUSType() const { return pnode_[etSumMetPUS].type_; }
    std::string etSumEttPUSType() const { return pnode_[etSumEttPUS].type_; }
    std::string etSumEcalSumPUSType() const { return pnode_[etSumEcalSumPUS].type_; }
    std::string metCalibrationType() const { return pnode_[metCalibration].type_; }
    std::string metHFCalibrationType() const { return pnode_[metHFCalibration].type_; }
    std::string etSumEttCalibrationType() const { return pnode_[etSumEttCalibration].type_; }
    std::string etSumEcalSumCalibrationType() const { return pnode_[etSumEcalSumCalibration].type_; }

    l1t::LUT* etSumMetPUSLUT() { return &pnode_[etSumMetPUS].LUT_; }
    l1t::LUT* etSumEttPUSLUT() { return &pnode_[etSumEttPUS].LUT_; }
    l1t::LUT* etSumEcalSumPUSLUT() { return &pnode_[etSumEcalSumPUS].LUT_; }
    l1t::LUT* metCalibrationLUT() { return &pnode_[metCalibration].LUT_; }
    l1t::LUT* metHFCalibrationLUT() { return &pnode_[metHFCalibration].LUT_; }
    l1t::LUT* etSumEttCalibrationLUT() { return &pnode_[etSumEttCalibration].LUT_; }
    l1t::LUT* etSumEcalSumCalibrationLUT() { return &pnode_[etSumEcalSumCalibration].LUT_; }
    l1t::LUT* metPhiCalibrationLUT() { return &pnode_[metPhiCalibration].LUT_; }
    l1t::LUT* metHFPhiCalibrationLUT() { return &pnode_[metHFPhiCalibration].LUT_; }

    void setEtSumLsb(double lsb) { etSumLsb_ = lsb; }
    void setEtSumEtaMin(unsigned isum, int eta){
        if (etSumEtaMin_.size()<=isum) etSumEtaMin_.resize(isum+1);
        etSumEtaMin_.at(isum) = eta;
    }
    void setEtSumEtaMax(unsigned isum, int eta){
        if (etSumEtaMax_.size()<=isum) etSumEtaMax_.resize(isum+1);
        etSumEtaMax_.at(isum) = eta;
    }
    void setEtSumEtThreshold(unsigned isum, double thresh){
        if (etSumEtThreshold_.size()<=isum) etSumEtThreshold_.resize(isum+1);
        etSumEtThreshold_.at(isum) = thresh;
    }
    void setEtSumMetPUSType(std::string type) { pnode_[etSumMetPUS].type_ = type; }
    void setEtSumEttPUSType(std::string type) { pnode_[etSumEttPUS].type_ = type; }
    void setEtSumEcalSumPUSType(std::string type) { pnode_[etSumEcalSumPUS].type_ = type; }
    void setMetCalibrationType(std::string type) { pnode_[metCalibration].type_ = type; }
    void setMetHFCalibrationType(std::string type) { pnode_[metHFCalibration].type_ = type; }
    void setEtSumEttCalibrationType(std::string type) { pnode_[etSumEttCalibration].type_ = type; }
    void setEtSumEcalSumCalibrationType(std::string type) { pnode_[etSumEcalSumCalibration].type_ = type; }
    void setEtSumBypassMetPUS(unsigned flag) { 
      pnode_[etSumBypassMetPUSFlag].uparams_.resize(1);
      pnode_[etSumBypassMetPUSFlag].uparams_[0] = flag; 
    }
    void setEtSumBypassEttPUS(unsigned flag) { 
      pnode_[etSumBypassEttPUSFlag].uparams_.resize(1);
      pnode_[etSumBypassEttPUSFlag].uparams_[0] = flag; 
    }
    void setEtSumBypassEcalSumPUS(unsigned flag) { 
      pnode_[etSumBypassEcalSumPUSFlag].uparams_.resize(1);
      pnode_[etSumBypassEcalSumPUSFlag].uparams_[0] = flag; 
    }


    void setEtSumMetPUSLUT(const l1t::LUT & lut) { pnode_[etSumMetPUS].LUT_ = lut; }
    void setEtSumEttPUSLUT(const l1t::LUT & lut) { pnode_[etSumEttPUS].LUT_ = lut; }
    void setEtSumEcalSumPUSLUT(const l1t::LUT & lut) { pnode_[etSumEcalSumPUS].LUT_ = lut; }
    void setMetCalibrationLUT(const l1t::LUT & lut) { pnode_[metCalibration].LUT_ = lut; }
    void setMetHFCalibrationLUT(const l1t::LUT & lut) { pnode_[metHFCalibration].LUT_ = lut; }
    void setEtSumEttCalibrationLUT(const l1t::LUT & lut) { pnode_[etSumEttCalibration].LUT_ = lut; }
    void setEtSumEcalSumCalibrationLUT(const l1t::LUT & lut) { pnode_[etSumEcalSumCalibration].LUT_ = lut; }
    void setMetPhiCalibrationLUT(const l1t::LUT & lut) { pnode_[metPhiCalibration].LUT_ = lut; }
    void setMetHFPhiCalibrationLUT(const l1t::LUT & lut) { pnode_[metHFPhiCalibration].LUT_ = lut; }

    double etSumCentLower(unsigned centClass) const {
      if (pnode_[etSumCentralityLower].dparams_.size()>centClass)
	return pnode_[etSumCentralityLower].dparams_.at(centClass);
      else return 0.;
    }
    
    double etSumCentUpper(unsigned centClass) const {
      if (pnode_[etSumCentralityUpper].dparams_.size()>centClass)
	return pnode_[etSumCentralityUpper].dparams_.at(centClass);
      else return 0.;
    }
    
    void setEtSumCentLower(unsigned centClass, double loBound) {
      if (pnode_[etSumCentralityLower].dparams_.size()<=centClass) 
	pnode_[etSumCentralityLower].dparams_.resize(centClass+1);
      pnode_[etSumCentralityLower].dparams_.at(centClass) = loBound;
    }
    
    void setEtSumCentUpper(unsigned centClass, double upBound) {
      if (pnode_[etSumCentralityUpper].dparams_.size()<=centClass) 
	pnode_[etSumCentralityUpper].dparams_.resize(centClass+1);
      pnode_[etSumCentralityUpper].dparams_.at(centClass) = upBound;
    }
    
    // HI centrality
    int centralityRegionMask() const {
      if(pnode_[hiCentrality].version_ == 1)
	return pnode_[hiCentrality].iparams_[0] ;
      else
	return 0;
    }
    std::vector<int> minimumBiasThresholds() const {
      if(pnode_[hiCentrality].version_ == 1 && pnode_[hiCentrality].iparams_.size()==5) {
	std::vector<int> newVec;
	for(int i = 0; i<4; i++) {
	  newVec.push_back(pnode_[hiCentrality].iparams_.at(i+1));
	}
	return newVec;
      } else {
	std::vector<int> newVec;
	return newVec;
      }
    }
    l1t::LUT * centralityLUT() { return &pnode_[hiCentrality].LUT_; }
    void setCentralityRegionMask(int mask) {
      pnode_[hiCentrality].iparams_.resize(5);
      pnode_[hiCentrality].iparams_[0] = mask;
    }
    void setMinimumBiasThresholds(std::vector<int> thresholds) {
      pnode_[hiCentrality].iparams_.resize(5);
      for(int i = 0; i<4; i++) {
	pnode_[hiCentrality].iparams_[i+1] = thresholds.at(i);
      }
    }
    void setCentralityLUT(const l1t::LUT & lut) { pnode_[hiCentrality].LUT_ = lut; }

    // HI Q2
    l1t::LUT * q2LUT() { return &pnode_[hiQ2].LUT_; }
    void setQ2LUT(const l1t::LUT & lut) { pnode_[hiQ2].LUT_ = lut; }

    // HI parameters

    // Layer 1 LUT specification
    std::vector<double> layer1ECalScaleFactors() { return pnode_[layer1ECal].dparams_; }
    std::vector<double> layer1HCalScaleFactors() { return pnode_[layer1HCal].dparams_; }
    std::vector<double> layer1HFScaleFactors()   { return pnode_[layer1HF  ].dparams_; }
    std::vector<int> layer1ECalScaleETBins() { return pnode_[layer1ECal].iparams_; }
    std::vector<int> layer1HCalScaleETBins() { return pnode_[layer1HCal].iparams_; }
    std::vector<int> layer1HFScaleETBins()   { return pnode_[layer1HF  ].iparams_; }
    std::vector<unsigned> layer1ECalScalePhiBins() { return pnode_[layer1ECal].uparams_; }
    std::vector<unsigned> layer1HCalScalePhiBins() { return pnode_[layer1HCal].uparams_; }
    std::vector<unsigned> layer1HFScalePhiBins()   { return pnode_[layer1HF  ].uparams_; }
    void setLayer1ECalScaleFactors(const std::vector<double> params) { pnode_[layer1ECal].dparams_ = params; }
    void setLayer1HCalScaleFactors(const std::vector<double> params) { pnode_[layer1HCal].dparams_ = params; }
    void setLayer1HFScaleFactors(const std::vector<double> params)   { pnode_[layer1HF  ].dparams_ = params; }
    void setLayer1ECalScaleETBins(const std::vector<int> params) { pnode_[layer1ECal].iparams_ = params; }
    void setLayer1HCalScaleETBins(const std::vector<int> params) { pnode_[layer1HCal].iparams_ = params; }
    void setLayer1HFScaleETBins(const std::vector<int> params)   { pnode_[layer1HF  ].iparams_ = params; }
    void setLayer1ECalScalePhiBins(const std::vector<unsigned> params) { pnode_[layer1ECal].uparams_ = params; }
    void setLayer1HCalScalePhiBins(const std::vector<unsigned> params) { pnode_[layer1HCal].uparams_ = params; }
    void setLayer1HFScalePhiBins(const std::vector<unsigned> params)   { pnode_[layer1HF  ].uparams_ = params; }

    std::vector<unsigned> layer1SecondStageLUT() { return pnode_[layer1HOverE].uparams_; }
    void setLayer1SecondStageLUT(const std::vector<unsigned>& lut) { pnode_[layer1HOverE].uparams_ = lut; }


  private:
    L1CaloEtScale emScale_;
    L1CaloEtScale jetScale_;
    L1CaloEtScale HtMissScale_;
    L1CaloEtScale HfRingScale_;
  };

}



#endif
<|MERGE_RESOLUTION|>--- conflicted
+++ resolved
@@ -52,13 +52,9 @@
 	   etSumCentralityLower=45,
 	   etSumCentralityUpper=46,
 	   jetPUSUsePhiRingFlag=47,
-<<<<<<< HEAD
 	   metPhiCalibration=48,
 	   metHFPhiCalibration=49,
 	   NUM_CALOPARAMNODES=50
-=======
-	   NUM_CALOPARAMNODES=48
->>>>>>> 34797502
     };
 
     CaloParamsHelperO2O() { pnode_.resize(NUM_CALOPARAMNODES); }
