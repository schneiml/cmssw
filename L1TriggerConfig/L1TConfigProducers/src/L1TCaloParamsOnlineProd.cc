--- conflicted
+++ resolved
@@ -82,22 +82,6 @@
     "leptonSeedThreshold",
     "leptonTowerThreshold",
     "pileUpTowerThreshold",
-<<<<<<< HEAD
-    "jetSeedThreshold",
-    "jetMaxEta",
-    "HTMHT_maxJetEta",
-    "HT_jetThreshold",
-    "MHT_jetThreshold",
-    "jetEnergyCalibLUT",
-    "ETMET_maxTowerEta",
-    "ET_energyCalibLUT",
-    "ecalET_energyCalibLUT",
-    "MET_energyCalibLUT",
-    "METHF_energyCalibLUT",
-    "MET_phiCalibLUT",
-    "METHF_phiCalibLUT",
-=======
->>>>>>> 34797502
     "egammaRelaxationThreshold",
     "egammaMaxEta",
     "egammaBypassCuts",
@@ -130,8 +114,10 @@
     "ET_centralityUpperThresholds",
     "ET_energyCalibLUT",
     "ecalET_energyCalibLUT",
-    "METX_energyCalibLUT",
-    "METY_energyCalibLUT"
+    "MET_energyCalibLUT",
+    "METHF_energyCalibLUT",
+    "MET_phiCalibLUT",
+    "METHF_phiCalibLUT",
   };
 
   for (const auto param : expectedParams) {
@@ -145,16 +131,10 @@
   paramsHelper.setTauSeedThreshold((conf["leptonSeedThreshold"].getValue<int>())/2);
   paramsHelper.setEgNeighbourThreshold((conf["leptonTowerThreshold"].getValue<int>())/2);
   paramsHelper.setTauNeighbourThreshold((conf["leptonTowerThreshold"].getValue<int>())/2);
-<<<<<<< HEAD
-  paramsHelper.setJetSeedThreshold((conf["jetSeedThreshold"].getValue<int>())/2);
-  paramsHelper.setJetBypassPUS(conf["jetBypassPileUpSub"].getValue<bool>());
-  paramsHelper.setJetPUSUsePhiRing(conf["jetPUSUsePhiRing"].getValue<bool>());
-=======
   paramsHelper.setPileUpTowerThreshold((conf["pileUpTowerThreshold"].getValue<int>())/2);
 
   paramsHelper.setEgMaxPtHOverE((conf["egammaRelaxationThreshold"].getValue<int>())/2.);
   paramsHelper.setEgEtaCut((conf["egammaMaxEta"].getValue<int>()));
->>>>>>> 34797502
   paramsHelper.setEgBypassEGVetos(conf["egammaBypassCuts"].getValue<bool>());
   paramsHelper.setEgBypassShape( conf["egammaBypassShape"].getValue<bool>() );
   paramsHelper.setEgBypassECALFG( conf["egammaBypassECALFG"].getValue<bool>() );
@@ -203,33 +183,10 @@
   // demux tower sum calib LUTs
   paramsHelper.setEtSumEttCalibrationLUT    ( l1t::convertToLUT( conf["ET_energyCalibLUT"].getVector<int>() ) );
   paramsHelper.setEtSumEcalSumCalibrationLUT( l1t::convertToLUT( conf["ecalET_energyCalibLUT"].getVector<int>() ) );
-<<<<<<< HEAD
   paramsHelper.setMetCalibrationLUT      ( l1t::convertToLUT( conf["MET_energyCalibLUT"].getVector<int>() ) );
   paramsHelper.setMetHFCalibrationLUT      ( l1t::convertToLUT( conf["METHF_energyCalibLUT"].getVector<int>() ) );
   paramsHelper.setMetPhiCalibrationLUT      ( l1t::convertToLUT( conf["MET_phiCalibLUT"].getVector<int>() ) );
   paramsHelper.setMetHFPhiCalibrationLUT      ( l1t::convertToLUT( conf["METHF_phiCalibLUT"].getVector<int>() ) );
-
-  paramsHelper.setEgMaxPtHOverE((conf["egammaRelaxationThreshold"].getValue<int>())/2.);
-  paramsHelper.setEgEtaCut((conf["egammaMaxEta"].getValue<int>()));
-  paramsHelper.setEgCalibrationLUT  ( l1t::convertToLUT( conf["egammaEnergyCalibLUT"].getVector<int>() ) );
-  paramsHelper.setEgIsolationLUT    ( l1t::convertToLUT( conf["egammaIsoLUT1"].getVector<int>() ) );
-  paramsHelper.setEgIsolationLUT2   ( l1t::convertToLUT( conf["egammaIsoLUT2"].getVector<int>() ) );
-
-  paramsHelper.setIsoTauEtaMax((conf["tauMaxEta"].getValue<int>()));
-
-  paramsHelper.setTauCalibrationLUT( l1t::convertToLUT( conf["tauEnergyCalibLUT"].getVector<int>() ) );
-  paramsHelper.setTauIsolationLUT  ( l1t::convertToLUT( conf["tauIsoLUT1"].getVector<int>() ) );
-  if( conf.find("tauIsoLUT2") != conf.end() )
-    paramsHelper.setTauIsolationLUT2 ( l1t::convertToLUT( conf["tauIsoLUT2"].getVector<int>() ) );
-
-  paramsHelper.setEgBypassExtHOverE( conf["egammaBypassExtendedHOverE"].getValue<bool>() );
-
-  if( conf.find("P_TauTrimming_13to8.mif") != conf.end() )
-    paramsHelper.setTauTrimmingShapeVetoLUT( l1t::convertToLUT( conf["P_TauTrimming_13to8.mif"].getVector<int>() ) );
-=======
-  paramsHelper.setEtSumXCalibrationLUT      ( l1t::convertToLUT( conf["METX_energyCalibLUT"].getVector<int>() ) );
-  paramsHelper.setEtSumYCalibrationLUT      ( l1t::convertToLUT( conf["METY_energyCalibLUT"].getVector<int>() ) );
->>>>>>> 34797502
 
   return true;
 }
