#ifndef CommonTools_RecoAlgos_PrimaryVertexSorter_
#define CommonTools_RecoAlgos_PrimaryVertexSorter_

// system include files
#include <memory>
#include <string>

// user include files
#include "FWCore/Framework/interface/Frameworkfwd.h"
#include "FWCore/Framework/interface/stream/EDProducer.h"
#include "FWCore/ParameterSet/interface/ParameterSet.h"

#include "DataFormats/Common/interface/ValueMap.h"
#include "DataFormats/Common/interface/Association.h"

#include "FWCore/Framework/interface/Event.h"
#include "FWCore/Framework/interface/MakerMacros.h"

#include "DataFormats/VertexReco/interface/VertexFwd.h"

#include "CommonTools/RecoAlgos/interface/PrimaryVertexAssignment.h"
#include "CommonTools/RecoAlgos/interface/PrimaryVertexSorting.h"

/**\class PrimaryVertexSorter
 * \author Andrea Rizzi

*/

template <class ParticlesCollection>

class PrimaryVertexSorter : public edm::stream::EDProducer<> {
 public:

  typedef edm::Association<reco::VertexCollection> CandToVertex;
  typedef edm::ValueMap<int> CandToVertexQuality;
  typedef edm::ValueMap<float> VertexScore;

  typedef ParticlesCollection PFCollection;

  explicit PrimaryVertexSorter(const edm::ParameterSet&);

  ~PrimaryVertexSorter() override {}

  void produce(edm::Event&, const edm::EventSetup&) override;

 private:

  PrimaryVertexAssignment    assignmentAlgo_;
  PrimaryVertexSorting       sortingAlgo_;

  /// Candidates to be analyzed
  edm::EDGetTokenT<PFCollection>   tokenCandidates_;

  /// vertices
  edm::EDGetTokenT<reco::VertexCollection>   tokenVertices_;
  edm::EDGetTokenT<edm::View<reco::Candidate> >   tokenJets_;
  edm::EDGetTokenT<edm::ValueMap<float> >   tokenTrackTimeTag_;
  edm::EDGetTokenT<edm::ValueMap<float> >   tokenTrackTimeResoTag_;

  bool produceOriginalMapping_;
  bool produceSortedVertices_;
  bool producePFPileUp_;
  bool producePFNoPileUp_;
  int  qualityCut_;
  bool useMET_;
  bool useTiming_;

  void doConsumesForTiming(const edm::ParameterSet &iConfig) ;
  bool needsProductsForTiming() ;
  std::pair<int,PrimaryVertexAssignment::Quality> runAlgo( const reco::VertexCollection& vertices, const typename ParticlesCollection::value_type & pf, const edm::ValueMap<float> *trackTimeTag,
                                   const edm::ValueMap<float> *trackTimeResoTag, const edm::View<reco::Candidate>& jets, const TransientTrackBuilder& builder) ;
};



#include "DataFormats/VertexReco/interface/Vertex.h"
#include "TrackingTools/TransientTrack/interface/TransientTrackBuilder.h"
#include "TrackingTools/Records/interface/TransientTrackRecord.h"
#include "FWCore/Framework/interface/ESHandle.h"

// #include "FWCore/MessageLogger/interface/MessageLogger.h"
#include "FWCore/Utilities/interface/Exception.h"
#include "FWCore/Framework/interface/EventSetup.h"



template <class ParticlesCollection>
PrimaryVertexSorter<ParticlesCollection>::PrimaryVertexSorter(const edm::ParameterSet& iConfig) :
  assignmentAlgo_(iConfig.getParameterSet("assignment")),
  sortingAlgo_(iConfig.getParameterSet("sorting")),
  tokenCandidates_(consumes<ParticlesCollection>(iConfig.getParameter<edm::InputTag>("particles"))),
  tokenVertices_(consumes<reco::VertexCollection>(iConfig.getParameter<edm::InputTag>("vertices"))),
  tokenJets_(consumes<edm::View<reco::Candidate> > (iConfig.getParameter<edm::InputTag>("jets"))),
  produceOriginalMapping_(iConfig.getParameter<bool>("produceAssociationToOriginalVertices")),
  produceSortedVertices_(iConfig.getParameter<bool>("produceSortedVertices")),
  producePFPileUp_(iConfig.getParameter<bool>("producePileUpCollection")),
  producePFNoPileUp_(iConfig.getParameter<bool>("produceNoPileUpCollection")),
  qualityCut_(iConfig.getParameter<int>("qualityForPrimary")),
  useMET_(iConfig.getParameter<bool>("usePVMET")),
  useTiming_(iConfig.getParameterSet("assignment").getParameter<bool>("useTiming"))
{

using namespace std;
using namespace edm;
using namespace reco;

  if(produceOriginalMapping_){
      produces< CandToVertex> ("original");
      produces< CandToVertexQuality> ("original");
      produces< VertexScore> ("original");
  }
  if(produceSortedVertices_){
      produces< reco::VertexCollection> ();
      produces< CandToVertex> ();
      produces< CandToVertexQuality> ();
      produces< VertexScore> ();
  }

  if(producePFPileUp_){
      if(produceOriginalMapping_)
            produces< PFCollection> ("originalPileUp");
      if(produceSortedVertices_)
            produces< PFCollection> ("PileUp");
  }

  if(producePFNoPileUp_){
      if(produceOriginalMapping_)
            produces< PFCollection> ("originalNoPileUp");
      if(produceSortedVertices_)
            produces< PFCollection> ("NoPileUp");
  }

  if (useTiming_) doConsumesForTiming(iConfig);

}





template <class ParticlesCollection>
void PrimaryVertexSorter<ParticlesCollection>::produce(edm::Event& iEvent,  const edm::EventSetup& iSetup) {

using namespace std;
using namespace edm;
using namespace reco;

  Handle<edm::View<reco::Candidate> > jets;
  iEvent.getByToken( tokenJets_, jets);

  edm::ESHandle<TransientTrackBuilder> builder;
  iSetup.get<TransientTrackRecord>().get("TransientTrackBuilder", builder);


  Handle<VertexCollection> vertices;
  iEvent.getByToken( tokenVertices_, vertices);

  Handle<ParticlesCollection> particlesHandle;
  iEvent.getByToken( tokenCandidates_, particlesHandle);
  
  Handle<edm::ValueMap<float> > trackTimeTagHandle;
  Handle<edm::ValueMap<float> > trackTimeResoTagHandle;
  
<<<<<<< HEAD
  const edm::ValueMap<float> *trackTimeTag = 0;
  const edm::ValueMap<float> *trackTimeResoTag = 0;
=======
  const edm::ValueMap<float> *trackTimeTag = nullptr;
  const edm::ValueMap<float> *trackTimeResoTag = nullptr;
>>>>>>> 2efa9721
  if (useTiming_ && needsProductsForTiming()) {
    iEvent.getByToken(tokenTrackTimeTag_, trackTimeTagHandle);
    iEvent.getByToken(tokenTrackTimeResoTag_, trackTimeResoTagHandle);
    
    trackTimeTag = trackTimeTagHandle.product();
    trackTimeResoTag = trackTimeResoTagHandle.product();
  } 
    
  ParticlesCollection particles = *particlesHandle.product();
  std::vector<int> pfToPVVector;
  std::vector<PrimaryVertexAssignment::Quality> pfToPVQualityVector;
  //reverse mapping
  std::vector< std::vector<int> > pvToPFVector(vertices->size());
  std::vector< std::vector<const reco::Candidate *> > pvToCandVector(vertices->size());
  std::vector< std::vector<PrimaryVertexAssignment::Quality> > pvToPFQualityVector(vertices->size());
  std::vector<float> vertexScoreOriginal(vertices->size());
  std::vector<float> vertexScore(vertices->size());

    for(auto const & pf : particles) {
    std::pair<int,PrimaryVertexAssignment::Quality> vtxWithQuality = runAlgo(*vertices,pf,trackTimeTag,trackTimeResoTag,*jets,*builder);
    pfToPVVector.push_back(vtxWithQuality.first); 
    pfToPVQualityVector.push_back(vtxWithQuality.second); 
  }

  //Invert the mapping
  for(size_t i = 0; i < pfToPVVector.size();i++)
  {
    auto pv = pfToPVVector[i];
    auto qual = pfToPVQualityVector[i];
    if(pv >=0 and qual >= qualityCut_){
       pvToPFVector[pv].push_back(i);
//    std::cout << i << std::endl;
//     const typename  ParticlesCollection::value_type & cp = particles[i];
//     std::cout << "CP " << &cp <<  std::endl;
       pvToCandVector[pv].push_back( &particles[i] );
       pvToPFQualityVector[pv].push_back(qual);
    }
  }

  //Use multimap for sorting of indices
  std::multimap<float,int> scores;
  for(unsigned int i=0;i<vertices->size();i++){
     float s=sortingAlgo_.score((*vertices)[i],pvToCandVector[i],useMET_);
     vertexScoreOriginal[i]=s;
     scores.insert(std::pair<float,int>(-s,i));    
  }

  //create indices
  std::vector<int> oldToNew(vertices->size()),  newToOld(vertices->size());
  size_t newIdx=0;
  for(auto const &  idx :  scores)
  {
//    std::cout << newIdx << " score: " << idx.first << " oldidx: " << idx.second << " "<< producePFPileUp_ << std::endl;
    vertexScore[newIdx]=-idx.first;
    oldToNew[idx.second]=newIdx;
    newToOld[newIdx]=idx.second;
    newIdx++;
  }
  



  if(produceOriginalMapping_){
    unique_ptr< CandToVertex>  pfCandToOriginalVertexOutput( new CandToVertex(vertices) );
    unique_ptr< CandToVertexQuality>  pfCandToOriginalVertexQualityOutput( new CandToVertexQuality() );
    CandToVertex::Filler cand2VertexFiller(*pfCandToOriginalVertexOutput);
    CandToVertexQuality::Filler cand2VertexQualityFiller(*pfCandToOriginalVertexQualityOutput);

    cand2VertexFiller.insert(particlesHandle,pfToPVVector.begin(),pfToPVVector.end());
    cand2VertexQualityFiller.insert(particlesHandle,pfToPVQualityVector.begin(),pfToPVQualityVector.end());

    cand2VertexFiller.fill();
    cand2VertexQualityFiller.fill();
    iEvent.put(std::move(pfCandToOriginalVertexOutput) ,"original");
    iEvent.put(std::move(pfCandToOriginalVertexQualityOutput) ,"original");

    unique_ptr< VertexScore>  vertexScoreOriginalOutput( new VertexScore );
    VertexScore::Filler vertexScoreOriginalFiller(*vertexScoreOriginalOutput);
    vertexScoreOriginalFiller.insert(vertices,vertexScoreOriginal.begin(),vertexScoreOriginal.end());
    vertexScoreOriginalFiller.fill();
    iEvent.put(std::move(vertexScoreOriginalOutput) ,"original");
 
  }

  if(produceSortedVertices_){
      std::vector<int> pfToSortedPVVector;
//      std::vector<int> pfToSortedPVQualityVector;
      for(size_t i=0;i<pfToPVVector.size();i++) {
        pfToSortedPVVector.push_back(oldToNew[pfToPVVector[i]]);
//        pfToSortedPVQualityVector.push_back(pfToPVQualityVector[i]); //same as old!
      }

      unique_ptr< reco::VertexCollection>  sortedVerticesOutput( new reco::VertexCollection );
      for(size_t i=0;i<vertices->size();i++){
         sortedVerticesOutput->push_back((*vertices)[newToOld[i]]); 
      }
    edm::OrphanHandle<reco::VertexCollection> oh = iEvent.put(std::move(sortedVerticesOutput));
    unique_ptr< CandToVertex>  pfCandToVertexOutput( new CandToVertex(oh) );
    unique_ptr< CandToVertexQuality>  pfCandToVertexQualityOutput( new CandToVertexQuality() );
    CandToVertex::Filler cand2VertexFiller(*pfCandToVertexOutput);
    CandToVertexQuality::Filler cand2VertexQualityFiller(*pfCandToVertexQualityOutput);

    cand2VertexFiller.insert(particlesHandle,pfToSortedPVVector.begin(),pfToSortedPVVector.end());
    cand2VertexQualityFiller.insert(particlesHandle,pfToPVQualityVector.begin(),pfToPVQualityVector.end());

    cand2VertexFiller.fill();
    cand2VertexQualityFiller.fill();
    iEvent.put(std::move(pfCandToVertexOutput ));
    iEvent.put(std::move(pfCandToVertexQualityOutput ));

    unique_ptr< VertexScore>  vertexScoreOutput( new VertexScore );
    VertexScore::Filler vertexScoreFiller(*vertexScoreOutput);
    vertexScoreFiller.insert(oh,vertexScore.begin(),vertexScore.end());
    vertexScoreFiller.fill();
    iEvent.put(std::move(vertexScoreOutput));


  }


  unique_ptr< PFCollection >  pfCollectionNOPUOriginalOutput( new PFCollection );
  unique_ptr< PFCollection >  pfCollectionNOPUOutput( new PFCollection );
  unique_ptr< PFCollection >  pfCollectionPUOriginalOutput( new PFCollection );
  unique_ptr< PFCollection >  pfCollectionPUOutput( new PFCollection );

  for(size_t i=0;i<particles.size();i++) {
    auto pv = pfToPVVector[i];
    auto qual = pfToPVQualityVector[i];


     if(producePFNoPileUp_ && produceSortedVertices_) 
         if(pv == newToOld[0] and qual >= qualityCut_) 
                   pfCollectionNOPUOutput->push_back(particles[i]);

     if(producePFPileUp_ && produceSortedVertices_) 
         if(pv != newToOld[0] and qual >= qualityCut_) 
                   pfCollectionPUOutput->push_back(particles[i]);

     if(producePFNoPileUp_ && produceOriginalMapping_) 
         if(pv == 0 and qual >= qualityCut_) 
                   pfCollectionNOPUOriginalOutput->push_back(particles[i]);

     if(producePFPileUp_ && produceOriginalMapping_) 
         if(pv != 0 and qual >= qualityCut_) 
                   pfCollectionPUOriginalOutput->push_back(particles[i]);

  }              
  if(producePFNoPileUp_ && produceSortedVertices_) iEvent.put(std::move(pfCollectionNOPUOutput),"NoPileUp" );
  if(producePFPileUp_ && produceSortedVertices_) iEvent.put(std::move(pfCollectionPUOutput), "PileUp");
  if(producePFNoPileUp_ && produceOriginalMapping_) iEvent.put(std::move(pfCollectionNOPUOriginalOutput),"originalNoPileUp" );
  if(producePFPileUp_ && produceOriginalMapping_) iEvent.put(std::move(pfCollectionPUOriginalOutput),"originalPileUp" );
  

} 


template<>
void PrimaryVertexSorter<std::vector<reco::RecoChargedRefCandidate>>::doConsumesForTiming(const edm::ParameterSet &iConfig) 
{
  tokenTrackTimeTag_ = consumes<edm::ValueMap<float> > (iConfig.getParameter<edm::InputTag>("trackTimeTag"));
  tokenTrackTimeResoTag_ = consumes<edm::ValueMap<float> > (iConfig.getParameter<edm::InputTag>("trackTimeResoTag"));
}

template<>
void PrimaryVertexSorter<std::vector<reco::PFCandidate>>::doConsumesForTiming(const edm::ParameterSet &iConfig)
{
}

template<>
bool PrimaryVertexSorter<std::vector<reco::RecoChargedRefCandidate>>::needsProductsForTiming() 
{ 
   return true; 
}

template<>
bool PrimaryVertexSorter<std::vector<reco::PFCandidate>>::needsProductsForTiming()
{
   return false;
}

template<>
std::pair<int,PrimaryVertexAssignment::Quality>
PrimaryVertexSorter<std::vector<reco::RecoChargedRefCandidate>>::runAlgo( const reco::VertexCollection& vertices, const reco::RecoChargedRefCandidate & pf, const edm::ValueMap<float> *trackTimeTag,
                                   const edm::ValueMap<float> *trackTimeResoTag, const edm::View<reco::Candidate>& jets, const TransientTrackBuilder& builder) 
{
    return assignmentAlgo_.chargedHadronVertex( vertices, pf, trackTimeTag, trackTimeResoTag, jets, builder);
}

template<>
std::pair<int,PrimaryVertexAssignment::Quality>
PrimaryVertexSorter<std::vector<reco::PFCandidate>>::runAlgo( const reco::VertexCollection& vertices, const reco::PFCandidate & pf, const edm::ValueMap<float> *trackTimeTag,
                                   const edm::ValueMap<float> *trackTimeResoTag, const edm::View<reco::Candidate>& jets, const TransientTrackBuilder& builder) 
{
    return assignmentAlgo_.chargedHadronVertex( vertices, pf, jets, builder);
}

#endif<|MERGE_RESOLUTION|>--- conflicted
+++ resolved
@@ -161,13 +161,8 @@
   Handle<edm::ValueMap<float> > trackTimeTagHandle;
   Handle<edm::ValueMap<float> > trackTimeResoTagHandle;
   
-<<<<<<< HEAD
-  const edm::ValueMap<float> *trackTimeTag = 0;
-  const edm::ValueMap<float> *trackTimeResoTag = 0;
-=======
   const edm::ValueMap<float> *trackTimeTag = nullptr;
   const edm::ValueMap<float> *trackTimeResoTag = nullptr;
->>>>>>> 2efa9721
   if (useTiming_ && needsProductsForTiming()) {
     iEvent.getByToken(tokenTrackTimeTag_, trackTimeTagHandle);
     iEvent.getByToken(tokenTrackTimeResoTag_, trackTimeResoTagHandle);
