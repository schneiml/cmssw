--- conflicted
+++ resolved
@@ -84,17 +84,7 @@
   randomNumberEvent3_(0.0),
   randomNumberLumi0_(0.0),
   randomNumberLumi1_(0.0),
-<<<<<<< HEAD
   randomNumberLumi2_(0.0) {
-=======
-  randomNumberLumi2_(0.0),
-  multiprocessReplay_(pset.getUntrackedParameter<bool>("multiprocessReplay", false)) {
-  edm::Service<edm::RandomNumberGenerator> rng;
-  if(dump_) {
-    rng->print();
-    std::cout << "*** TestRandomNumberServiceAnalyzer constructor " << rng->mySeed() << "\n";
-  }
->>>>>>> 72757335
 }
 
 TestRandomNumberServiceAnalyzer::~TestRandomNumberServiceAnalyzer() {
@@ -115,37 +105,9 @@
   }
   ++count_;
 
-<<<<<<< HEAD
   edm::Service<edm::RandomNumberGenerator> rng;
   CLHEP::HepRandomEngine& engine = rng->getEngine(iEvent.streamID());
 
-=======
-  if(dump_) {
-    std::cout << "*** TestRandomNumberServiceAnalyzer analyze " << rng->mySeed() << "\n";
-  }
-
-  std::ofstream outFile;
-  outFile.open(outFileName_.c_str(), std::ofstream::out | std::ofstream::app);
-
-  outFile << "*** TestRandomNumberServiceAnalyzer analyze() "
-          << iEvent.eventAuxiliary().run()
-          << "/" << iEvent.eventAuxiliary().luminosityBlock()
-          << "/" << iEvent.eventAuxiliary().event()
-          << "\n";
-  outFile << rng->mySeed() << "\n";
-  outFile << rng->getEngine(iEvent.streamID()).name() << "\n";
-  
-  // Get a reference to the engine.  This call can
-  // be here or it can be in the module constructor
-  // if the class saves the reference as a member.  It is
-  // important that users NOT directly reset the seeds in
-  // the engine, reset the state of the engine, or try
-  // to destroy the engine object.  The service takes
-  // care of those actions.
-  CLHEP::HepRandomEngine& engine = rng->getEngine(iEvent.streamID());
-
-  // Generate random numbers distributed flatly between 0 and 1
->>>>>>> 72757335
   randomNumberEvent0_ = engine.flat();
   randomNumberEvent1_ = engine.flat();
   randomNumberEvent2_ = engine.flat();
@@ -161,32 +123,7 @@
     ss << "child" << childIndex_ << "FirstEvent.txt";
     std::string filename = ss.str();
 
-<<<<<<< HEAD
     std::ofstream outFile;
-=======
-    if(firstInPath_) {
-      outFile.open(filename.c_str());
-    } else {
-      outFile.open(filename.c_str(), std::ofstream::app);
-    }
-    outFile << moduleDescription().moduleLabel() << "\n";
-    outFile << rng->mySeed() << "\n";
-    outFile << rng->getEngine(iEvent.streamID()).name() << "\n";
-
-    outFile << "Event random numbers\n";
-    outFile << randomNumberEvent0_ << "\n";
-    outFile << randomNumberEvent1_ << "\n";
-    outFile << randomNumberEvent2_ << "\n";
-    outFile << randomNumberEvent3_ << "\n";
-
-    outFile << "Lumi random numbers\n";
-    outFile << randomNumberLumi0_ << "\n";
-    outFile << randomNumberLumi1_ << "\n";
-    outFile << randomNumberLumi2_ << "\n";
-
-    outFile.close();
-  }
->>>>>>> 72757335
 
     outFile.open(filename.c_str(), std::ofstream::app);
     
@@ -197,30 +134,9 @@
     outFile << randomNumberEvent2_ << " ";
     outFile << randomNumberEvent3_ << " ";
 
-<<<<<<< HEAD
     outFile << "Lumi random numbers ";
     outFile << randomNumberLumi0_ << " ";
     outFile << randomNumberLumi1_ << " ";
-=======
-    if(firstInPath_) {
-      outFile.open(filename.c_str());
-    } else {
-      outFile.open(filename.c_str(), std::ofstream::app);
-    }
-    outFile << moduleDescription().moduleLabel() << "\n";
-    outFile << rng->mySeed() << "\n";
-    outFile << rng->getEngine(iEvent.streamID()).name() << "\n";
-
-    outFile << "Event random numbers\n";
-    outFile << randomNumberEvent0_ << "\n";
-    outFile << randomNumberEvent1_ << "\n";
-    outFile << randomNumberEvent2_ << "\n";
-    outFile << randomNumberEvent3_ << "\n";
-
-    outFile << "Lumi random numbers\n";
-    outFile << randomNumberLumi0_ << "\n";
-    outFile << randomNumberLumi1_ << "\n";
->>>>>>> 72757335
     outFile << randomNumberLumi2_ << "\n";
 
     outFile.close();
@@ -229,29 +145,7 @@
   // Save a string with some random numbers, overwrite at each
   // event so at endJob this will only contain content from the last event
 
-<<<<<<< HEAD
   std::ostringstream ss;
-=======
-    if(firstInPath_) {
-      outFile.open(filename.c_str());
-    } else {
-      outFile.open(filename.c_str(), std::ofstream::app);
-    }
-    outFile << moduleDescription().moduleLabel() << "\n";
-    outFile << rng->mySeed() << "\n";
-    outFile << rng->getEngine(iEvent.streamID()).name() << "\n";
-
-    outFile << "Event random numbers\n";
-    outFile << randomNumberEvent0_ << "\n";
-    outFile << randomNumberEvent1_ << "\n";
-    outFile << randomNumberEvent2_ << "\n";
-    outFile << randomNumberEvent3_ << "\n";
-
-    outFile << "Lumi random numbers\n";
-    outFile << randomNumberLumi0_ << "\n";
-    outFile << randomNumberLumi1_ << "\n";
-    outFile << randomNumberLumi2_ << "\n";
->>>>>>> 72757335
 
   ss << moduleDescription().moduleLabel();
   ss << " Event random numbers ";
@@ -260,19 +154,10 @@
   ss << randomNumberEvent2_ << " ";
   ss << randomNumberEvent3_ << " ";
 
-<<<<<<< HEAD
   ss << "Lumi random numbers ";
   ss << randomNumberLumi0_ << " ";
   ss << randomNumberLumi1_ << " ";
   ss << randomNumberLumi2_ << "\n";
-=======
-void TestRandomNumberServiceAnalyzer::beginJob() {
-  edm::Service<edm::RandomNumberGenerator> rng;
-  if(dump_) {
-    std::cout << "*** TestRandomNumberServiceAnalyzer beginJob " << rng->mySeed() << "\n";
-  }
-}
->>>>>>> 72757335
 
   lastEventRandomNumbers_ = ss.str();
 
@@ -283,24 +168,8 @@
   std::string filename = ss1.str();
 
   std::ofstream outFile;
-<<<<<<< HEAD
 
   outFile.open(filename.c_str(), std::ofstream::app);
-=======
-  if(firstFileOpen_) {
-    outFile.open(outFileName_.c_str());
-    firstFileOpen_ = false;
-  } else {
-    outFile.open(outFileName_.c_str(), std::ofstream::out | std::ofstream::app);
-  }
-
-  outFile << "*** TestRandomNumberServiceAnalyzer beginLumi " << lumi.luminosityBlockAuxiliary().run()
-          << "/" << lumi.luminosityBlockAuxiliary().luminosityBlock()  << "\n";
-  outFile << rng->mySeed() << "\n";
-  outFile << rng->getEngine(lumi.index()).name() << "\n";
-
-  CLHEP::HepRandomEngine& engine = rng->getEngine(lumi.index());
->>>>>>> 72757335
 
   outFile << moduleDescription().moduleLabel();
   outFile << " Event random numbers ";
