--- conflicted
+++ resolved
@@ -8,14 +8,9 @@
 pixelPairStepMasks = _fastTrackingMaskProducer.clone(
     trackCollection = cms.InputTag("lowPtTripletStepTracks"),
     TrackQuality = RecoTracker.IterativeTracking.PixelPairStep_cff.pixelPairStepClusters.TrackQuality,
-<<<<<<< HEAD
     overrideTrkQuals = cms.InputTag('lowPtTripletStepSelector','lowPtTripletStep'),
     oldHitCombinationMasks = cms.InputTag("lowPtTripletStepMasks","hitCombinationMasks"),
     oldHitMasks = cms.InputTag("lowPtTripletStepMasks","hitMasks")
-=======
-    maxChi2 = RecoTracker.IterativeTracking.PixelPairStep_cff.pixelPairStepClusters.maxChi2,
-    trackClassifier                          = cms.InputTag('lowPtTripletStep',"QualityMasks")
->>>>>>> 133c6fc2
 )
   
 # trajectory seeds
@@ -58,10 +53,5 @@
                              +pixelPairStepSeeds
                              +pixelPairStepTrackCandidates
                              +pixelPairStepTracks
-<<<<<<< HEAD
-                             +pixelPairStepSelector                                                        
-                             )
-=======
                              +pixelPairStep 
-                         )
->>>>>>> 133c6fc2
+                         )