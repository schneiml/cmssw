--- conflicted
+++ resolved
@@ -3,29 +3,6 @@
 import RecoTracker.FinalTrackSelectors.trackListMerger_cfi
 generalTracksBase = RecoTracker.FinalTrackSelectors.trackListMerger_cfi.trackListMerger.clone(
     TrackProducers = (cms.InputTag('initialStepTracks'),
-<<<<<<< HEAD
-                      #cms.InputTag('lowPtTripletStepTracks'),
-                      #cms.InputTag('pixelPairStepTracks'),
-                      #cms.InputTag('detachedTripletStepTracks'),
-                      #cms.InputTag('mixedTripletStepTracks'),
-                      #cms.InputTag('pixelLessStepTracks'),
-                      #cms.InputTag('tobTecStepTracks'),
-#### not validated yet                      cms.InputTag('muonSeededTracksOutIn'),
-#### not validated yet                      cms.InputTag('muonSeededTracksInOut')
-                      ),
-###    hasSelector=cms.vint32(1,1,1,1,1,1,1,1,1),
-    #hasSelector=cms.vint32(1,1,1,1,1,1,1),
-    hasSelector=cms.vint32(1),
-    selectedTrackQuals = cms.VInputTag(cms.InputTag("initialStepSelector","initialStep"),
-                                       #cms.InputTag("lowPtTripletStepSelector","lowPtTripletStep"),
-                                       #cms.InputTag("pixelPairStepSelector","pixelPairStep"),
-                                       #cms.InputTag("detachedTripletStep"),
-                                       #cms.InputTag("mixedTripletStep"),
-                                       #cms.InputTag("pixelLessStepSelector","pixelLessStep"),
-                                       #cms.InputTag("tobTecStepSelector","tobTecStep"),
-#### not validated yet                                       cms.InputTag("muonSeededTracksOutInSelector","muonSeededTracksOutInHighPurity"),
-#### not validated yet                                       cms.InputTag("muonSeededTracksInOutSelector","muonSeededTracksInOutHighPurity")
-=======
                       cms.InputTag('lowPtTripletStepTracks'),
                       cms.InputTag('pixelPairStepTracks'),
                       cms.InputTag('detachedTripletStepTracks'),
@@ -46,7 +23,6 @@
                                        cms.InputTag("tobTecStepSelector","tobTecStep"),
                                        #### not validated yet                                       cms.InputTag("muonSeededTracksOutInSelector","muonSeededTracksOutInHighPurity"),
                                        #### not validated yet                                       cms.InputTag("muonSeededTracksInOutSelector","muonSeededTracksInOutHighPurity")
->>>>>>> ad8e3a79
                                        ),
     ###    setsToMerge = cms.VPSet( cms.PSet( tLists=cms.vint32(0,1,2,3,4,5,6,7,8), pQual=cms.bool(True) )
     setsToMerge = cms.VPSet( cms.PSet( tLists=cms.vint32(0,1,2,3,4,5,6), pQual=cms.bool(True) )
