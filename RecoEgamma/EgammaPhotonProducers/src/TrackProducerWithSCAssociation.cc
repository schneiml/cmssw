--- conflicted
+++ resolved
@@ -349,23 +349,18 @@
     reco::TrackExtra & tx = selTrackExtras->back();
    // ---  NOTA BENE: the convention is to sort hits and measurements "along the momentum".
     // This is consistent with innermost and outermost labels only for tracks from LHC collisions
-<<<<<<< HEAD
     Traj2TrackHits t2t(hitBuilder,false);
     auto ih = selHits->size();
     assert(ih==hidx);
     t2t(*theTraj,*selHits,false);
     auto ie = selHits->size();
-    size_t il = 0;
     for (;ih<ie; ++ih) {
       auto const & hit = (*selHits)[ih];
-      track.setHitPattern( hit, il ++ );
+      track.appendHitPattern(hit);
       tx.add( TrackingRecHitRef( rHits, hidx ++ ) );
     }
 
     /*
-    size_t k = 0;
-=======
->>>>>>> d2b7f73c
     if (theTraj->direction() == alongMomentum) {
       for( TrajectoryFitter::RecHitContainer::const_iterator j = transHits.begin();
            j != transHits.end(); j ++ ) {
