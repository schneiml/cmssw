--- conflicted
+++ resolved
@@ -114,15 +114,8 @@
     clusterHandles.push_back(clusterHfhadHandle);
   }
 
-<<<<<<< HEAD
   T1IsolationMap recoCandMap(recoCandHandle);
-  
-  float dRVeto = -1.;
-  float etaStrip = -1;
-=======
-  T1IsolationMap recoCandMap;
   HcalPFClusterIsolation<T1> isoAlgo(drMax_, drVetoBarrel_, drVetoEndcap_, etaStripBarrel_, etaStripEndcap_, energyBarrel_, energyEndcap_, useEt_);
->>>>>>> 69cd7ee9
   
   for (unsigned int iReco = 0; iReco < recoCandHandle->size(); iReco++) {
     T1Ref candRef(recoCandHandle, iReco);
