--- conflicted
+++ resolved
@@ -57,11 +57,7 @@
     tau->signalPFChargedHadrCands();
   std::vector<reco::TransientTrack> signalTransTracks;
   std::vector<reco::TrackRef> signalTrackPtrs;
-<<<<<<< HEAD
-  for (const auto& pftrack : signalTracks) {
-=======
   for(auto const& pftrack : signalTracks) {
->>>>>>> cbff2cad
     if (pftrack->trackRef().isNonnull()) {
       signalTransTracks.push_back(
           builder_->build(pftrack->trackRef()));
