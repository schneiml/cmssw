--- conflicted
+++ resolved
@@ -35,11 +35,7 @@
       :deltaR_(deltaR),tracks_(trks){}
     template <typename T>
     bool operator()(const T& t) const {
-<<<<<<< HEAD
-      BOOST_FOREACH(const reco::CandidatePtr& trk, tracks_) {
-=======
       for(auto const& trk : tracks_) {
->>>>>>> cbff2cad
         if (reco::deltaR(trk->p4(), t->p4()) < deltaR_)
           return true;
       }
@@ -110,11 +106,7 @@
     //DRSorter sorter(track->p4());
     PtSorter sorter;
 
-<<<<<<< HEAD
-    BOOST_FOREACH(CandList* course, courses) {
-=======
     for(auto* course : courses) {
->>>>>>> cbff2cad
       // Sort by deltaR to the current track
       course->sort(sorter);
       CandList::iterator toEatIter = course->begin();
