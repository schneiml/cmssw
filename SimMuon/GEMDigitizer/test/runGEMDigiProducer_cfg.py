--- conflicted
+++ resolved
@@ -72,23 +72,13 @@
 
 process.source = cms.Source("PoolSource",
     fileNames = cms.untracked.vstring(
-<<<<<<< HEAD
-#        'file:out_sim.root'
-'root://eoscms//eos/cms/store/user/mileva/gemTest/singleMuPt1000_gen_sim_merged620slhc/gensimMuPt1000Merged.root'
-
-=======
         'file:out_sim.root'
->>>>>>> a2d43057
     )
 )
 
 process.output = cms.OutputModule("PoolOutputModule",
     fileName = cms.untracked.string(
-<<<<<<< HEAD
-        'file:out_digi_sven.root'
-=======
         'file:out_digi.root'
->>>>>>> a2d43057
     ),
     outputCommands = cms.untracked.vstring(
         'keep  *_*_*_*',
