
import FWCore.ParameterSet.Config as cms

# Module to create simulated RPC digis.

simMuonRPCDigis = cms.EDProducer("RPCDigiProducer",
    Noise = cms.bool(True),
    digiModelConfig = cms.PSet(
        signalPropagationSpeed = cms.double(0.66),
        timingRPCOffset = cms.double(50.0),
        Frate = cms.double(1.0),
        printOutDigitizer = cms.bool(False),
        cosmics = cms.bool(False),
        deltatimeAdjacentStrip = cms.double(3.0),
        linkGateWidth = cms.double(20.0),
        Rate = cms.double(0.0),
        timeResolution = cms.double(2.5),
        averageClusterSize = cms.double(1.5),
        Gate = cms.double(25.0),
        averageEfficiency = cms.double(0.95),
        Nbxing = cms.int32(9),
	BX_range = cms.int32(5),	
        timeJitter = cms.double(1.0),
        IRPC_time_resolution = cms.double(0.1),
        IRPC_electronics_jitter = cms.double(0.025),
        digitizeElectrons = cms.bool(False), # False - do not digitize electron hits (they are included in bkg simulation configured with doBkgNoise)
    ),
    doBkgNoise = cms.bool(True), #False - no noise and bkg simulation
    Signal = cms.bool(True),
    mixLabel = cms.string('mix'),                                 
    InputCollection = cms.string('g4SimHitsMuonRPCHits'),
    digiModel = cms.string('RPCSimAsymmetricCls')
)

#the digitizer for PhaseII muon upgrade is RPCSimModelTiming and for the moment is based on  RPCSimAverageNoiseEffCls
from Configuration.Eras.Modifier_fastSim_cff import fastSim
fastSim.toModify(simMuonRPCDigis, InputCollection = 'MuonSimHitsMuonRPCHits')

_simMuonRPCDigisPhaseII = cms.EDProducer("RPCandIRPCDigiProducer",
    Noise = cms.bool(True),
    digiModelConfig = cms.PSet(
        signalPropagationSpeed = cms.double(0.66),
        timingRPCOffset = cms.double(50.0),
        Frate = cms.double(1.0),
        printOutDigitizer = cms.bool(False),
        cosmics = cms.bool(False),
        deltatimeAdjacentStrip = cms.double(3.0),
        linkGateWidth = cms.double(20.0),
        Rate = cms.double(0.0),
        timeResolution = cms.double(2.5),
        averageClusterSize = cms.double(1.5),
        Gate = cms.double(25.0),
        averageEfficiency = cms.double(0.95),
        Nbxing = cms.int32(9),
<<<<<<< HEAD
        timeJitter = cms.double(1.0),
        IRPC_time_resolution = cms.double(0.1),
        IRPC_electronics_jitter = cms.double(0.025)
=======
	BX_range = cms.int32(5),
        timeJitter = cms.double(1.0),
        sigmaY = cms.double(2.), # resolution of 2 cm
        do_Y_coordinate = cms.bool(False),
        digitizeElectrons = cms.bool(True),
        IRPC_time_resolution = cms.double(1.0),# resolution of 1 ns, after LB upgrade. Here the RPC resolution is set
        IRPC_electronics_jitter = cms.double(0.1)# resolution of 100 ps
>>>>>>> 4f15b524
    ),
    doBkgNoise = cms.bool(False), #False - no noise and bkg simulation
    Signal = cms.bool(True),
    mixLabel = cms.string('mix'),
    InputCollection = cms.string('g4SimHitsMuonRPCHits'),
<<<<<<< HEAD
    digiModel = cms.string('RPCSimAverageNoiseEffCls'),
=======
    digiModel = cms.string('RPCSimModelTiming'),
>>>>>>> 4f15b524
    digiIRPCModelConfig = cms.PSet(
        signalPropagationSpeed = cms.double(0.66),
        timingRPCOffset = cms.double(50.0),
        Frate = cms.double(1.0),
        printOutDigitizer = cms.bool(False),
        cosmics = cms.bool(False),
        deltatimeAdjacentStrip = cms.double(3.0),
        linkGateWidth = cms.double(20.0),
        Rate = cms.double(0.0),
        timeResolution = cms.double(2.5),
        averageClusterSize = cms.double(1.5),
        Gate = cms.double(25.0),
        averageEfficiency = cms.double(0.95),
        Nbxing = cms.int32(9),
<<<<<<< HEAD
=======
        BX_range = cms.int32(5),
>>>>>>> 4f15b524
        timeJitter = cms.double(1.0),
        IRPC_time_resolution = cms.double(1),# resolution of 1 ns
        IRPC_electronics_jitter = cms.double(0.1),# resolution of 100 ps
        sigmaY = cms.double(2.), # resolution of 2 cm
<<<<<<< HEAD
        do_Y_coordinate = cms.bool(True)
=======
        do_Y_coordinate = cms.bool(True),
        digitizeElectrons = cms.bool(True),
>>>>>>> 4f15b524
    ),
    digiIRPCModel = cms.string('RPCSimModelTiming')
)

from Configuration.Eras.Modifier_phase2_muon_cff import phase2_muon
<<<<<<< HEAD
phase2_muon.toReplaceWith( simMuonRPCDigis, _simMuonRPCDigisPhaseII )
=======
phase2_muon.toReplaceWith( simMuonRPCDigis, _simMuonRPCDigisPhaseII )
>>>>>>> 4f15b524
<|MERGE_RESOLUTION|>--- conflicted
+++ resolved
@@ -52,11 +52,6 @@
         Gate = cms.double(25.0),
         averageEfficiency = cms.double(0.95),
         Nbxing = cms.int32(9),
-<<<<<<< HEAD
-        timeJitter = cms.double(1.0),
-        IRPC_time_resolution = cms.double(0.1),
-        IRPC_electronics_jitter = cms.double(0.025)
-=======
 	BX_range = cms.int32(5),
         timeJitter = cms.double(1.0),
         sigmaY = cms.double(2.), # resolution of 2 cm
@@ -64,17 +59,12 @@
         digitizeElectrons = cms.bool(True),
         IRPC_time_resolution = cms.double(1.0),# resolution of 1 ns, after LB upgrade. Here the RPC resolution is set
         IRPC_electronics_jitter = cms.double(0.1)# resolution of 100 ps
->>>>>>> 4f15b524
     ),
     doBkgNoise = cms.bool(False), #False - no noise and bkg simulation
     Signal = cms.bool(True),
     mixLabel = cms.string('mix'),
     InputCollection = cms.string('g4SimHitsMuonRPCHits'),
-<<<<<<< HEAD
-    digiModel = cms.string('RPCSimAverageNoiseEffCls'),
-=======
     digiModel = cms.string('RPCSimModelTiming'),
->>>>>>> 4f15b524
     digiIRPCModelConfig = cms.PSet(
         signalPropagationSpeed = cms.double(0.66),
         timingRPCOffset = cms.double(50.0),
@@ -89,27 +79,16 @@
         Gate = cms.double(25.0),
         averageEfficiency = cms.double(0.95),
         Nbxing = cms.int32(9),
-<<<<<<< HEAD
-=======
         BX_range = cms.int32(5),
->>>>>>> 4f15b524
         timeJitter = cms.double(1.0),
         IRPC_time_resolution = cms.double(1),# resolution of 1 ns
         IRPC_electronics_jitter = cms.double(0.1),# resolution of 100 ps
         sigmaY = cms.double(2.), # resolution of 2 cm
-<<<<<<< HEAD
-        do_Y_coordinate = cms.bool(True)
-=======
         do_Y_coordinate = cms.bool(True),
         digitizeElectrons = cms.bool(True),
->>>>>>> 4f15b524
     ),
     digiIRPCModel = cms.string('RPCSimModelTiming')
 )
 
 from Configuration.Eras.Modifier_phase2_muon_cff import phase2_muon
-<<<<<<< HEAD
 phase2_muon.toReplaceWith( simMuonRPCDigis, _simMuonRPCDigisPhaseII )
-=======
-phase2_muon.toReplaceWith( simMuonRPCDigis, _simMuonRPCDigisPhaseII )
->>>>>>> 4f15b524
