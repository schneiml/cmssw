//-------------------------------------------------
//
/**  \class L2MuonSeedGenerator
 * 
 *   L2 muon seed generator:
 *   Transform the L1 informations in seeds for the
 *   L2 muon reconstruction
 *
 *
 *
 *   \author  A.Everett, R.Bellan, J. Alcaraz
 *
 *    ORCA's author: N. Neumeister 
 */
//
//--------------------------------------------------

// Class Header
#include "RecoMuon/L2MuonSeedGenerator/src/L2MuonSeedGenerator.h"


// Framework
#include "FWCore/Framework/interface/EventSetup.h"
#include "FWCore/Framework/interface/Event.h"
#include "FWCore/ParameterSet/interface/ParameterSet.h"
#include "FWCore/MessageLogger/interface/MessageLogger.h"

#include "TrackingTools/TrajectoryParametrization/interface/GlobalTrajectoryParameters.h"
#include "TrackingTools/TrajectoryParametrization/interface/CurvilinearTrajectoryError.h"
#include "TrackingTools/TrajectoryState/interface/TrajectoryStateOnSurface.h"
#include "TrackingTools/TrajectoryState/interface/FreeTrajectoryState.h"
#include "TrackingTools/TrajectoryState/interface/TrajectoryStateTransform.h"
#include "TrackingTools/KalmanUpdators/interface/Chi2MeasurementEstimator.h"
#include "TrackingTools/DetLayers/interface/DetLayer.h"

#include "RecoMuon/TrackingTools/interface/MuonServiceProxy.h"
#include "RecoMuon/TrackingTools/interface/MuonPatternRecoDumper.h"

using namespace std;
using namespace edm;
using namespace l1extra;

// constructors
L2MuonSeedGenerator::L2MuonSeedGenerator(const edm::ParameterSet& iConfig) : 
  theSource(iConfig.getParameter<InputTag>("InputObjects")),
  theL1GMTReadoutCollection(iConfig.getParameter<InputTag>("GMTReadoutCollection")),
  thePropagatorName(iConfig.getParameter<string>("Propagator")),
  theL1MinPt(iConfig.getParameter<double>("L1MinPt")),
  theL1MaxEta(iConfig.getParameter<double>("L1MaxEta")),
  theL1MinQuality(iConfig.getParameter<unsigned int>("L1MinQuality")),
  useOfflineSeed(iConfig.getUntrackedParameter<bool>("UseOfflineSeed", false)),
  useUnassociatedL1(iConfig.existsAs<bool>("UseUnassociatedL1") ? 
		    iConfig.getParameter<bool>("UseUnassociatedL1") : true){
<<<<<<< HEAD

  gmtToken_ = consumes<L1MuGMTReadoutCollection>(theL1GMTReadoutCollection);
  muCollToken_ = consumes<L1MuonParticleCollection>(theSource);

  if(useOfflineSeed) {
    theOfflineSeedLabel = iConfig.getUntrackedParameter<InputTag>("OfflineSeedLabel");
    offlineSeedToken_ = consumes<edm::View<TrajectorySeed> >(theOfflineSeedLabel);
  }
=======
>>>>>>> 22356156
  
  // service parameters
  ParameterSet serviceParameters = iConfig.getParameter<ParameterSet>("ServiceParameters");
  
  // the services
  theService = new MuonServiceProxy(serviceParameters);

  // the estimator
  theEstimator = new Chi2MeasurementEstimator(10000.);


  produces<L2MuonTrajectorySeedCollection>(); 
}

// destructor
L2MuonSeedGenerator::~L2MuonSeedGenerator(){
  if (theService) delete theService;
  if (theEstimator) delete theEstimator;
}

void L2MuonSeedGenerator::produce(edm::Event& iEvent, const edm::EventSetup& iSetup)
{
  const std::string metname = "Muon|RecoMuon|L2MuonSeedGenerator";
  MuonPatternRecoDumper debug;

  auto_ptr<L2MuonTrajectorySeedCollection> output(new L2MuonTrajectorySeedCollection());
  
  // Muon particles and GMT readout collection
  edm::Handle<L1MuGMTReadoutCollection> gmtrc_handle;
  iEvent.getByToken(gmtToken_,gmtrc_handle);
  L1MuGMTReadoutRecord const& gmtrr = gmtrc_handle.product()->getRecord(0);

  edm::Handle<L1MuonParticleCollection> muColl;
  iEvent.getByToken(muCollToken_, muColl);
  LogTrace(metname) << "Number of muons " << muColl->size() << endl;

  edm::Handle<edm::View<TrajectorySeed> > offlineSeedHandle;
  vector<int> offlineSeedMap;
  if(useOfflineSeed) {
    iEvent.getByToken(offlineSeedToken_, offlineSeedHandle);
    LogTrace(metname) << "Number of offline seeds " << offlineSeedHandle->size() << endl;
    offlineSeedMap = vector<int>(offlineSeedHandle->size(), 0);
  }

  L1MuonParticleCollection::const_iterator it;
  L1MuonParticleRef::key_type l1ParticleIndex = 0;

  for(it = muColl->begin(); it != muColl->end(); ++it,++l1ParticleIndex) {
    
    const L1MuGMTExtendedCand muonCand = (*it).gmtMuonCand();
    unsigned int quality = 0;
    bool valid_charge = false;;

    if ( muonCand.empty() ) {
      LogWarning(metname) << "L2MuonSeedGenerator: WARNING, no L1MuGMTCand! " << endl;
      LogWarning(metname) << "L2MuonSeedGenerator:   this should make sense only within MC tests" << endl;
      // FIXME! Temporary to handle the MC input
      quality = 7;
      valid_charge = true;
    }
    else {
      quality =  muonCand.quality();
      valid_charge = muonCand.charge_valid();
    }
    
    float pt    =  (*it).pt();
    float eta   =  (*it).eta();
    float theta =  2*atan(exp(-eta));
    float phi   =  (*it).phi();      
    int charge  =  (*it).charge();
    // Set charge=0 for the time being if the valid charge bit is zero
    if (!valid_charge) charge = 0;
    bool barrel = !(*it).isForward();

    // Get a better eta and charge from regional information
    // Phi has the same resolution in GMT than regionally, is not it?
    if ( !(muonCand.empty()) ) {
      int idx = -1;
      vector<L1MuRegionalCand> rmc;
      if ( !muonCand.isRPC() ) {
            idx = muonCand.getDTCSCIndex();
            if (muonCand.isFwd()) rmc = gmtrr.getCSCCands();
            else rmc = gmtrr.getDTBXCands();
      } else {
            idx = muonCand.getRPCIndex();
            if (muonCand.isFwd()) rmc = gmtrr.getFwdRPCCands();
            else rmc = gmtrr.getBrlRPCCands();
      }
      if (idx>=0) {
            eta = rmc[idx].etaValue();
            //phi = rmc[idx].phiValue();
            // Use this charge if the valid charge bit is zero
            if (!valid_charge) charge = rmc[idx].chargeValue();
      }
    }

    if ( pt < theL1MinPt || fabs(eta) > theL1MaxEta ) continue;
    
    LogTrace(metname) << "New L2 Muon Seed";
    LogTrace(metname) << "Pt = " << pt << " GeV/c";
    LogTrace(metname) << "eta = " << eta;
    LogTrace(metname) << "theta = " << theta << " rad";
    LogTrace(metname) << "phi = " << phi << " rad";
    LogTrace(metname) << "charge = "<< charge;
    LogTrace(metname) << "In Barrel? = "<< barrel;
    
    if ( quality <= theL1MinQuality ) continue;
    LogTrace(metname) << "quality = "<< quality; 
    
    // Update the services
    theService->update(iSetup);

    const DetLayer *detLayer = 0;
    float radius = 0.;
  
    CLHEP::Hep3Vector vec(0.,1.,0.);
    vec.setTheta(theta);
    vec.setPhi(phi);
	
    // Get the det layer on which the state should be put
    if ( barrel ){
      LogTrace(metname) << "The seed is in the barrel";
      
      // MB2
      DetId id = DTChamberId(0,2,0);
      detLayer = theService->detLayerGeometry()->idToLayer(id);
      LogTrace(metname) << "L2 Layer: " << debug.dumpLayer(detLayer);
      
      const BoundSurface* sur = &(detLayer->surface());
      const BoundCylinder* bc = dynamic_cast<const BoundCylinder*>(sur);

      radius = fabs(bc->radius()/sin(theta));

      LogTrace(metname) << "radius "<<radius;

      if ( pt < 3.5 ) pt = 3.5;
    }
    else { 
      LogTrace(metname) << "The seed is in the endcap";
      
      DetId id;
      // ME2
      if ( theta < Geom::pi()/2. )
	id = CSCDetId(1,2,0,0,0); 
      else
	id = CSCDetId(2,2,0,0,0); 
      
      detLayer = theService->detLayerGeometry()->idToLayer(id);
      LogTrace(metname) << "L2 Layer: " << debug.dumpLayer(detLayer);

      radius = fabs(detLayer->position().z()/cos(theta));      
      
      if( pt < 1.0) pt = 1.0;
    }
        
    vec.setMag(radius);
    
    GlobalPoint pos(vec.x(),vec.y(),vec.z());
      
    GlobalVector mom(pt*cos(phi), pt*sin(phi), pt*cos(theta)/sin(theta));

    GlobalTrajectoryParameters param(pos,mom,charge,&*theService->magneticField());
    AlgebraicSymMatrix55 mat;
    
    mat[0][0] = (0.25/pt)*(0.25/pt);  // sigma^2(charge/abs_momentum)
    if ( !barrel ) mat[0][0] = (0.4/pt)*(0.4/pt);

    //Assign q/pt = 0 +- 1/pt if charge has been declared invalid
    if (!valid_charge) mat[0][0] = (1./pt)*(1./pt);
    
    mat[1][1] = 0.05*0.05;        // sigma^2(lambda)
    mat[2][2] = 0.2*0.2;          // sigma^2(phi)
    mat[3][3] = 20.*20.;          // sigma^2(x_transverse))
    mat[4][4] = 20.*20.;          // sigma^2(y_transverse))
    
    CurvilinearTrajectoryError error(mat);

    const FreeTrajectoryState state(param,error);
   
    LogTrace(metname) << "Free trajectory State from the parameters";
    LogTrace(metname) << debug.dumpFTS(state);

    // Propagate the state on the MB2/ME2 surface
    TrajectoryStateOnSurface tsos = theService->propagator(thePropagatorName)->propagate(state, detLayer->surface());
   
    LogTrace(metname) << "State after the propagation on the layer";
    LogTrace(metname) << debug.dumpLayer(detLayer);
    LogTrace(metname) << debug.dumpFTS(state);

    if (tsos.isValid()) {
      // Get the compatible dets on the layer
      std::vector< pair<const GeomDet*,TrajectoryStateOnSurface> > 
	detsWithStates = detLayer->compatibleDets(tsos, 
						  *theService->propagator(thePropagatorName), 
						  *theEstimator);   
      if (detsWithStates.size()){

	TrajectoryStateOnSurface newTSOS = detsWithStates.front().second;
	const GeomDet *newTSOSDet = detsWithStates.front().first;
	
	LogTrace(metname) << "Most compatible det";
	LogTrace(metname) << debug.dumpMuonId(newTSOSDet->geographicalId());

	LogDebug(metname) << "L1 info: Det and State:";
	LogDebug(metname) << debug.dumpMuonId(newTSOSDet->geographicalId());

	if (newTSOS.isValid()){

	  //LogDebug(metname) << "(x, y, z) = (" << newTSOS.globalPosition().x() << ", " 
	  //	              << newTSOS.globalPosition().y() << ", " << newTSOS.globalPosition().z() << ")";
	  LogDebug(metname) << "pos: (r=" << newTSOS.globalPosition().mag() << ", phi=" 
			    << newTSOS.globalPosition().phi() << ", eta=" << newTSOS.globalPosition().eta() << ")";
	  LogDebug(metname) << "mom: (q*pt=" << newTSOS.charge()*newTSOS.globalMomentum().perp() << ", phi=" 
			    << newTSOS.globalMomentum().phi() << ", eta=" << newTSOS.globalMomentum().eta() << ")";

	  //LogDebug(metname) << "State on it";
	  //LogDebug(metname) << debug.dumpTSOS(newTSOS);

	  //PTrajectoryStateOnDet seedTSOS;
	  edm::OwnVector<TrackingRecHit> container;

	  if(useOfflineSeed) {
	    const TrajectorySeed *assoOffseed = 
	      associateOfflineSeedToL1(offlineSeedHandle, offlineSeedMap, newTSOS);

	    if(assoOffseed!=0) {
	      PTrajectoryStateOnDet const & seedTSOS = assoOffseed->startingState();
	      TrajectorySeed::const_iterator 
		tsci  = assoOffseed->recHits().first,
		tscie = assoOffseed->recHits().second;
	      for(; tsci!=tscie; ++tsci) {
		container.push_back(*tsci);
	      }
	      output->push_back(L2MuonTrajectorySeed(seedTSOS,container,alongMomentum,
						     L1MuonParticleRef(muColl,l1ParticleIndex)));
	    }
	    else {
	      if(useUnassociatedL1) {
		// convert the TSOS into a PTSOD
		PTrajectoryStateOnDet const & seedTSOS = trajectoryStateTransform::persistentState( newTSOS,newTSOSDet->geographicalId().rawId());
		output->push_back(L2MuonTrajectorySeed(seedTSOS,container,alongMomentum,
						       L1MuonParticleRef(muColl,l1ParticleIndex)));
	      }
	    }
	  }
	  else {
	    // convert the TSOS into a PTSOD
	    PTrajectoryStateOnDet const & seedTSOS = trajectoryStateTransform::persistentState( newTSOS,newTSOSDet->geographicalId().rawId());
	    output->push_back(L2MuonTrajectorySeed(seedTSOS,container,alongMomentum,
						   L1MuonParticleRef(muColl,l1ParticleIndex)));
	  }
	}
      }
    }
  }
  
  iEvent.put(output);
}


// FIXME: does not resolve ambiguities yet! 
const TrajectorySeed* L2MuonSeedGenerator::associateOfflineSeedToL1( edm::Handle<edm::View<TrajectorySeed> > & offseeds, 
								     std::vector<int> & offseedMap, 
								     TrajectoryStateOnSurface & newTsos) {

  const std::string metlabel = "Muon|RecoMuon|L2MuonSeedGenerator";
  MuonPatternRecoDumper debugtmp;

  edm::View<TrajectorySeed>::const_iterator offseed, endOffseed = offseeds->end();
  const TrajectorySeed *selOffseed = 0;
  double bestDr = 99999.;
  unsigned int nOffseed(0);
  int lastOffseed(-1);

  for(offseed=offseeds->begin(); offseed!=endOffseed; ++offseed, ++nOffseed) {
    if(offseedMap[nOffseed]!=0) continue;
    GlobalPoint glbPos = theService->trackingGeometry()->idToDet(offseed->startingState().detId())->surface().toGlobal(offseed->startingState().parameters().position());
    GlobalVector glbMom = theService->trackingGeometry()->idToDet(offseed->startingState().detId())->surface().toGlobal(offseed->startingState().parameters().momentum());

    // Preliminary check
    double preDr = deltaR( newTsos.globalPosition().eta(), newTsos.globalPosition().phi(), glbPos.eta(), glbPos.phi() );
    if(preDr > 1.0) continue;

    const FreeTrajectoryState offseedFTS(glbPos, glbMom, offseed->startingState().parameters().charge(), &*theService->magneticField()); 
    TrajectoryStateOnSurface offseedTsos = theService->propagator(thePropagatorName)->propagate(offseedFTS, newTsos.surface());
    LogDebug(metlabel) << "Offline seed info: Det and State" << std::endl;
    LogDebug(metlabel) << debugtmp.dumpMuonId(offseed->startingState().detId()) << std::endl;
    //LogDebug(metlabel) << "(x, y, z) = (" << newTSOS.globalPosition().x() << ", " 
    //	                 << newTSOS.globalPosition().y() << ", " << newTSOS.globalPosition().z() << ")" << std::endl;
    LogDebug(metlabel) << "pos: (r=" << offseedFTS.position().mag() << ", phi=" 
		       << offseedFTS.position().phi() << ", eta=" << offseedFTS.position().eta() << ")" << std::endl;
    LogDebug(metlabel) << "mom: (q*pt=" << offseedFTS.charge()*offseedFTS.momentum().perp() << ", phi=" 
		       << offseedFTS.momentum().phi() << ", eta=" << offseedFTS.momentum().eta() << ")" << std::endl << std::endl;
    //LogDebug(metlabel) << debugtmp.dumpFTS(offseedFTS) << std::endl;

    if(offseedTsos.isValid()) {
      LogDebug(metlabel) << "Offline seed info after propagation to L1 layer:" << std::endl;
      //LogDebug(metlabel) << "(x, y, z) = (" << offseedTsos.globalPosition().x() << ", " 
      //                   << offseedTsos.globalPosition().y() << ", " << offseedTsos.globalPosition().z() << ")" << std::endl;
      LogDebug(metlabel) << "pos: (r=" << offseedTsos.globalPosition().mag() << ", phi=" 
			 << offseedTsos.globalPosition().phi() << ", eta=" << offseedTsos.globalPosition().eta() << ")" << std::endl;
      LogDebug(metlabel) << "mom: (q*pt=" << offseedTsos.charge()*offseedTsos.globalMomentum().perp() << ", phi=" 
			 << offseedTsos.globalMomentum().phi() << ", eta=" << offseedTsos.globalMomentum().eta() << ")" << std::endl << std::endl;
      //LogDebug(metlabel) << debugtmp.dumpTSOS(offseedTsos) << std::endl;
      double newDr = deltaR( newTsos.globalPosition().eta(),     newTsos.globalPosition().phi(), 
			     offseedTsos.globalPosition().eta(), offseedTsos.globalPosition().phi() );
      LogDebug(metlabel) << "   -- DR = " << newDr << std::endl;
      if( newDr<0.3 && newDr<bestDr ) {
	LogDebug(metlabel) << "          --> OK! " << newDr << std::endl << std::endl;
	selOffseed = &*offseed;
	bestDr = newDr;
	offseedMap[nOffseed] = 1;
	if(lastOffseed>-1) offseedMap[lastOffseed] = 0;
	lastOffseed = nOffseed;
      }
      else {
	LogDebug(metlabel) << "          --> Rejected. " << newDr << std::endl << std::endl;
      }
    }
    else {
      LogDebug(metlabel) << "Invalid offline seed TSOS after propagation!" << std::endl << std::endl;
    }
  }

  return selOffseed;
}<|MERGE_RESOLUTION|>--- conflicted
+++ resolved
@@ -51,17 +51,17 @@
   useOfflineSeed(iConfig.getUntrackedParameter<bool>("UseOfflineSeed", false)),
   useUnassociatedL1(iConfig.existsAs<bool>("UseUnassociatedL1") ? 
 		    iConfig.getParameter<bool>("UseUnassociatedL1") : true){
-<<<<<<< HEAD
-
-  gmtToken_ = consumes<L1MuGMTReadoutCollection>(theL1GMTReadoutCollection);
-  muCollToken_ = consumes<L1MuonParticleCollection>(theSource);
-
-  if(useOfflineSeed) {
-    theOfflineSeedLabel = iConfig.getUntrackedParameter<InputTag>("OfflineSeedLabel");
-    offlineSeedToken_ = consumes<edm::View<TrajectorySeed> >(theOfflineSeedLabel);
-  }
-=======
->>>>>>> 22356156
+//-ap ??? <<<<<<< HEAD
+//-ap ??? 
+//-ap ???   gmtToken_ = consumes<L1MuGMTReadoutCollection>(theL1GMTReadoutCollection);
+//-ap ???   muCollToken_ = consumes<L1MuonParticleCollection>(theSource);
+//-ap ??? 
+//-ap ???   if(useOfflineSeed) {
+//-ap ???     theOfflineSeedLabel = iConfig.getUntrackedParameter<InputTag>("OfflineSeedLabel");
+//-ap ???     offlineSeedToken_ = consumes<edm::View<TrajectorySeed> >(theOfflineSeedLabel);
+//-ap ???   }
+//-ap ??? =======
+//-ap ??? >>>>>>> apfeiffer1/merge-test
   
   // service parameters
   ParameterSet serviceParameters = iConfig.getParameter<ParameterSet>("ServiceParameters");
