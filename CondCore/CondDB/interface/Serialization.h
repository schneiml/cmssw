#ifndef CondCore_CondDB_Serialization_h
#define CondCore_CondDB_Serialization_h
//
// Package:     CondDB
// 
/**Serialization.h CondCore/CondDB/interface/Serialization.h
   Description: functions for serializing the payload objects.  
*/
//
// Author:      Giacomo Govi
// Created:     October 2013
//
//

#include "CondCore/CondDB/interface/Binary.h"
#include "CondCore/CondDB/interface/Exception.h" 
#include "CondCore/CondDB/interface/Utils.h" 
//
#include <sstream>
#include <iostream>
//
// temporarely
#include <boost/shared_ptr.hpp>

<<<<<<< HEAD
#include "CondFormats/Serialization/interface/Archive.h"

class TBufferFile;
=======
class RootStreamBuffer;
>>>>>>> 60f01d37

namespace cond {

  // default payload factory
  template <typename T> T* createPayload( const std::string& payloadTypeName ){
    std::string userTypeName = demangledName( typeid(T) );
    if( userTypeName != payloadTypeName ) 
      throwException(std::string("Type mismatch, user type: \""+userTypeName+"\", target type: \"")+payloadTypeName+"\"",
		     "createPayload" );
    return new T;
  }

  // Archives for the streaming based on ROOT.

  // output
  class RootOutputArchive {
  public:
    RootOutputArchive( std::ostream& dataDest, std::ostream& streamerInfoDest );

    template <typename T>
    RootOutputArchive& operator<<( const T& instance );
  private:
    // type and ptr of the object to stream
    void write( const std::type_info& sourceType, const void* sourceInstance);
  private:
    // here is where the write function will write on...
    std::ostream& m_dataBuffer;
    std::ostream& m_streamerInfoBuffer;
  };

  template <typename T> inline RootOutputArchive& RootOutputArchive::operator<<( const T& instance ){
    write( typeid(T), &instance );
    return *this;
  }

  // input
  class RootInputArchive {
  public:
    RootInputArchive( std::istream& binaryData, std::istream& binaryStreamerInfo );

    virtual ~RootInputArchive();

    template <typename T>
    RootInputArchive& operator>>( T& instance );
  private:
    // type and ptr of the object to restore
    void read( const std::type_info& destinationType, void* destinationInstance);
  private:
    // copy of the input stream. is referenced by the TBufferFile.
    std::string m_dataBuffer;
    std::string m_streamerInfoBuffer;
    RootStreamBuffer* m_streamer = nullptr;
  };

  template <typename T> inline RootInputArchive& RootInputArchive::operator>>( T& instance ){
    read( typeid(T), &instance );
    return *this;
  }

  typedef cond::serialization::InputArchive  CondInputArchive;
  typedef cond::serialization::OutputArchive CondOutputArchive;

  // call for the serialization. Setting packingOnly = TRUE the data will stay in the original memory layout 
  // ( no serialization in this case ). This option is used by the ORA backend - will be dropped after the changeover
<<<<<<< HEAD
  template <typename T> Binary serialize( const T& payload, bool packingOnly = false ){

    Binary ret;
=======
  template <typename T> std::pair<Binary,Binary> serialize( const T& payload, bool packingOnly = false ){
    std::pair<Binary,Binary> ret;
>>>>>>> 60f01d37
    if( !packingOnly ){
      // save data to buffers
      std::ostringstream dataBuffer;
      std::ostringstream streamerInfoBuffer;
      CondOutputArchive oa( dataBuffer, streamerInfoBuffer );
      oa << payload;
      //TODO: avoid (2!!) copies
      ret.first.copy( dataBuffer.str() );
      ret.second.copy( streamerInfoBuffer.str() );
    } else {
      // ORA objects case: nothing to serialize, the object is kept in memory in the original layout - the bare pointer is exchanged
      ret.first = Binary( payload );
    }
    return ret;
  }

  // generates an instance of T from the binary serialized data. With unpackingOnly = true the memory is already storing the object in the final 
  // format. Only a cast is required in this case - Used by the ORA backed, will be dropped in the future.
  template <typename T> boost::shared_ptr<T> deserialize( const std::string& payloadType, 
							  const Binary& payloadData, 
							  const Binary& streamerInfoData, 
							  bool unpackingOnly = false){
    // for the moment we fail if types don't match... later we will check for base types...
    boost::shared_ptr<T> payload;
    if( !unpackingOnly ){
      std::stringbuf sdataBuf;
      sdataBuf.pubsetbuf( static_cast<char*>(const_cast<void*>(payloadData.data())), payloadData.size() );
      std::stringbuf sstreamerInfoBuf;
      sstreamerInfoBuf.pubsetbuf( static_cast<char*>(const_cast<void*>(streamerInfoData.data())), streamerInfoData.size() );

      std::istream dataBuffer( &sdataBuf );
      std::istream streamerInfoBuffer( &sstreamerInfoBuf );
      CondInputArchive ia( dataBuffer, streamerInfoBuffer );
      payload.reset( createPayload<T>(payloadType) );
      ia >> (*payload);
    } else {
      // ORA objects case: nothing to de-serialize, the object is already in memory in the final layout, ready to be casted
      payload = boost::static_pointer_cast<T>(payloadData.oraObject().makeShared());
    }

    return payload;
  }

}
#endif<|MERGE_RESOLUTION|>--- conflicted
+++ resolved
@@ -22,13 +22,9 @@
 // temporarely
 #include <boost/shared_ptr.hpp>
 
-<<<<<<< HEAD
 #include "CondFormats/Serialization/interface/Archive.h"
 
 class TBufferFile;
-=======
-class RootStreamBuffer;
->>>>>>> 60f01d37
 
 namespace cond {
 
@@ -93,14 +89,9 @@
 
   // call for the serialization. Setting packingOnly = TRUE the data will stay in the original memory layout 
   // ( no serialization in this case ). This option is used by the ORA backend - will be dropped after the changeover
-<<<<<<< HEAD
   template <typename T> Binary serialize( const T& payload, bool packingOnly = false ){
 
     Binary ret;
-=======
-  template <typename T> std::pair<Binary,Binary> serialize( const T& payload, bool packingOnly = false ){
-    std::pair<Binary,Binary> ret;
->>>>>>> 60f01d37
     if( !packingOnly ){
       // save data to buffers
       std::ostringstream dataBuffer;
