--- conflicted
+++ resolved
@@ -1,7 +1,3 @@
-<<<<<<< HEAD
-<use   name="CondCore/DBCommon"/>
-=======
->>>>>>> 9d1bd68b
 <use   name="CondFormats/Serialization"/>
 <use   name="CondFormats/Common"/>
 <use   name="FWCore/Framework"/>
