--- conflicted
+++ resolved
@@ -14,11 +14,6 @@
                                                                       std::make_pair("Lumi", cond::lumiid ),
                                                                       std::make_pair("Hash", cond::hash ),
                                                                       std::make_pair("User", cond::userid ) };
-<<<<<<< HEAD
-
-=======
-    
->>>>>>> 29a3a273
     std::string timeTypeName(TimeType type) {
       if( type==invalid ) return "";
       return s_timeTypeMap[type].first;
