#include "CondCore/CondDB/interface/Exception.h"
#include "IOVSchema.h"
//
#include <openssl/sha.h>

namespace cond {

  namespace persistency {

    cond::Hash makeHash( const std::string& objectType, const cond::Binary& data ){
      SHA_CTX ctx;
      if( !SHA1_Init( &ctx ) ){
	throwException( "SHA1 initialization error.","IOVSchema::makeHash");
      }
      if( !SHA1_Update( &ctx, objectType.c_str(), objectType.size() ) ){
	throwException( "SHA1 processing error (1).","IOVSchema::makeHash");
      }
      if( !SHA1_Update( &ctx, data.data(), data.size() ) ){
	throwException( "SHA1 processing error (2).","IOVSchema::makeHash");
      }
      unsigned char hash[SHA_DIGEST_LENGTH];
      if( !SHA1_Final(hash, &ctx) ){
	throwException( "SHA1 finalization error.","IOVSchema::makeHash");
      }
      
      char tmp[SHA_DIGEST_LENGTH*2+1];
      // re-write bytes in hex
      for (unsigned int i = 0; i < 20; i++) {                                                                                                        
	::sprintf(&tmp[i * 2], "%02x", hash[i]);                                                                                                 
      }                                                                                                                                              
      tmp[20*2] = 0;                                                                                                                                 
      return tmp;                                                                                                                                    
    }

    TAG::Table::Table( coral::ISchema& schema ):
      m_schema( schema ){
    }

    bool TAG::Table::Table::exists(){
      return existsTable( m_schema, tname );
    }
   
    void TAG::Table::create(){
      if( exists() ){
	throwException( "TAG table already exists in this schema.",
			"TAG::Table::create");
      }
      TableDescription< NAME, TIME_TYPE, OBJECT_TYPE, SYNCHRONIZATION, END_OF_VALIDITY, DESCRIPTION, LAST_VALIDATED_TIME, INSERTION_TIME, MODIFICATION_TIME > descr( tname );
      descr.setPrimaryKey<NAME>();
      createTable( m_schema, descr.get() );
    }
    
    bool TAG::Table::select( const std::string& name ){
      Query< NAME > q( m_schema );
      q.addCondition<NAME>( name );
      for ( auto row : q ) {}
      
      return q.retrievedRows();
    }
    
    bool TAG::Table::select( const std::string& name, 
			     cond::TimeType& timeType, 
			     std::string& objectType, 
			     cond::SynchronizationType& synchronizationType,
			     cond::Time_t& endOfValidity,
			     std::string& description, 
			     cond::Time_t&  lastValidatedTime ){
      Query< TIME_TYPE, OBJECT_TYPE, SYNCHRONIZATION, END_OF_VALIDITY, DESCRIPTION, LAST_VALIDATED_TIME > q( m_schema );
      q.addCondition<NAME>( name );
      for ( auto row : q ) std::tie( timeType, objectType, synchronizationType, endOfValidity, description, lastValidatedTime ) = row;
      
      return q.retrievedRows();
    }
    
    bool TAG::Table::getMetadata( const std::string& name, 
				  std::string& description, 
				  boost::posix_time::ptime& insertionTime, 
				  boost::posix_time::ptime& modificationTime ){
      Query< DESCRIPTION, INSERTION_TIME, MODIFICATION_TIME > q( m_schema );
      q.addCondition<NAME>( name );
      for ( auto row : q ) std::tie( description, insertionTime, modificationTime ) = row;
      return q.retrievedRows();
    }
    
    void TAG::Table::insert( const std::string& name, 
			     cond::TimeType timeType, 
			     const std::string& objectType, 
			     cond::SynchronizationType synchronizationType, 
			     cond::Time_t endOfValidity, 
			     const std::string& description, 
			     cond::Time_t lastValidatedTime, 
			     const boost::posix_time::ptime& insertionTime ){
      RowBuffer< NAME, TIME_TYPE, OBJECT_TYPE, SYNCHRONIZATION, END_OF_VALIDITY, DESCRIPTION, LAST_VALIDATED_TIME, INSERTION_TIME, MODIFICATION_TIME > 
	dataToInsert( std::tie( name, timeType, objectType, synchronizationType, endOfValidity, description, lastValidatedTime, insertionTime, insertionTime ) );
      insertInTable( m_schema, tname, dataToInsert.get() );
    }
    
    void TAG::Table::update( const std::string& name, 
		      cond::Time_t& endOfValidity, 
		      const std::string& description, 
		      cond::Time_t lastValidatedTime,
		      const boost::posix_time::ptime& updateTime ){
      UpdateBuffer buffer;
      buffer.setColumnData< END_OF_VALIDITY, DESCRIPTION, LAST_VALIDATED_TIME, MODIFICATION_TIME >( std::tie( endOfValidity, description, lastValidatedTime, updateTime  ) );
      buffer.addWhereCondition<NAME>( name );
      updateTable( m_schema, tname, buffer );  
    }
    
    void TAG::Table::updateValidity( const std::string& name, 
				     cond::Time_t lastValidatedTime, 
				     const boost::posix_time::ptime& updateTime ){
      UpdateBuffer buffer;
      buffer.setColumnData< LAST_VALIDATED_TIME, MODIFICATION_TIME >( std::tie( lastValidatedTime, updateTime  ) );
      buffer.addWhereCondition<NAME>( name );
      updateTable( m_schema, tname, buffer );
    }
    
    IOV::Table::Table( coral::ISchema& schema ):
      m_schema( schema ){
    }

    bool IOV::Table::exists(){
      return existsTable( m_schema, tname );
    }
    
    void IOV::Table::create(){
      if( exists()){
	throwException( "IOV table already exists in this schema.",
			"IOV::Schema::create");
      }
      
      TableDescription< TAG_NAME, SINCE, PAYLOAD_HASH, INSERTION_TIME > descr( tname );
      descr.setPrimaryKey< TAG_NAME, SINCE, INSERTION_TIME >();
      descr.setForeignKey< TAG_NAME, TAG::NAME >( "TAG_NAME_FK" );
      descr.setForeignKey< PAYLOAD_HASH, PAYLOAD::HASH >( "PAYLOAD_HASH_FK" );
      createTable( m_schema, descr.get() );
    }
    
    size_t IOV::Table::selectGroups( const std::string& tag, std::vector<cond::Time_t>& groups ){
      Query< SINCE_GROUP > q( m_schema, true );
      q.addCondition<TAG_NAME>( tag );
      q.addOrderClause<SINCE_GROUP>();
      for( auto row : q ){
	groups.push_back(std::get<0>(row));
      }
      return q.retrievedRows();
    }
    
    size_t IOV::Table::selectSnapshotGroups( const std::string& tag, const boost::posix_time::ptime& snapshotTime, std::vector<cond::Time_t>& groups ){
      Query< SINCE_GROUP > q( m_schema, true );
      q.addCondition<TAG_NAME>( tag );
      q.addCondition<INSERTION_TIME>( snapshotTime,"<=" );
      q.addOrderClause<SINCE_GROUP>();
      for( auto row : q ){
	groups.push_back(std::get<0>(row));
      }
      return q.retrievedRows();
    }
    
    size_t IOV::Table::selectLatestByGroup( const std::string& tag, cond::Time_t lowerSinceGroup, cond::Time_t upperSinceGroup , 
					    std::vector<std::tuple<cond::Time_t,cond::Hash> >& iovs ){
      Query< SINCE, PAYLOAD_HASH > q( m_schema );
      q.addCondition<TAG_NAME>( tag );
      if( lowerSinceGroup > 0 ) q.addCondition<SINCE>( lowerSinceGroup, ">=" );
      if( upperSinceGroup < cond::time::MAX_VAL ) q.addCondition<SINCE>( upperSinceGroup, "<" );
      q.addOrderClause<SINCE>();
      q.addOrderClause<INSERTION_TIME>( false );
      size_t initialSize = iovs.size();
      for( auto row : q ){
	// starting from the second iov in the array, skip the rows with older timestamp
	if( iovs.size()-initialSize && std::get<0>(iovs.back()) == std::get<0>(row) ) continue;
	iovs.push_back( row );
      }
      return iovs.size()-initialSize;
    }
    
    size_t IOV::Table::selectSnapshotByGroup( const std::string& tag, cond::Time_t lowerSinceGroup, cond::Time_t upperSinceGroup, 
					      const boost::posix_time::ptime& snapshotTime, 
					      std::vector<std::tuple<cond::Time_t,cond::Hash> >& iovs ){
      Query< SINCE, PAYLOAD_HASH > q( m_schema );
      q.addCondition<TAG_NAME>( tag );
      if( lowerSinceGroup > 0 ) q.addCondition<SINCE>( lowerSinceGroup, ">=" );
      if( upperSinceGroup < cond::time::MAX_VAL ) q.addCondition<SINCE>( upperSinceGroup, "<" );
      q.addCondition<INSERTION_TIME>( snapshotTime,"<=" );
      q.addOrderClause<SINCE>();
      q.addOrderClause<INSERTION_TIME>( false );
      size_t initialSize = iovs.size();
      for ( auto row : q ) {
	// starting from the second iov in the array, skip the rows with older timestamp
	if( iovs.size()-initialSize && std::get<0>(iovs.back()) == std::get<0>(row) ) continue;
	iovs.push_back( row );
      }
      return iovs.size()-initialSize;
    }
    
    size_t IOV::Table::selectLatest( const std::string& tag, 
				     std::vector<std::tuple<cond::Time_t,cond::Hash> >& iovs ){
      Query< SINCE, PAYLOAD_HASH > q( m_schema );
      q.addCondition<TAG_NAME>( tag );
      q.addOrderClause<SINCE>();
      q.addOrderClause<INSERTION_TIME>( false );
      size_t initialSize = iovs.size();
      for ( auto row : q ) {
	// starting from the second iov in the array, skip the rows with older timestamp
	if( iovs.size()-initialSize && std::get<0>(iovs.back()) == std::get<0>(row) ) continue;
	iovs.push_back( row );
      }
      return iovs.size()-initialSize;
    }

    bool IOV::Table::getLastIov( const std::string& tag, cond::Time_t& since, cond::Hash& hash ){
      Query< SINCE, PAYLOAD_HASH > q( m_schema );
      q.addCondition<TAG_NAME>( tag );
      q.addOrderClause<SINCE>( false );
      q.addOrderClause<INSERTION_TIME>( false );
      for ( auto row : q ) {
	since = std::get<0>(row);
	hash = std::get<1>(row);
	return true;
      }
      return false;
    }

    bool IOV::Table::getSize( const std::string& tag, size_t& size ){
      Query< SEQUENCE_SIZE > q( m_schema );
      q.addCondition<TAG_NAME>( tag );
      for ( auto row : q ) {
	size = std::get<0>(row);
	return true;
      }
      return false;
    }
    
    bool IOV::Table::getSnapshotSize( const std::string& tag, const boost::posix_time::ptime& snapshotTime, size_t& size ){
      Query< SEQUENCE_SIZE > q( m_schema );
      q.addCondition<TAG_NAME>( tag );
      q.addCondition<INSERTION_TIME>( snapshotTime,"<=" );
      for ( auto row : q ) {
	size = std::get<0>(row);
	return true;
      }
      return false;
    }

    void IOV::Table::insertOne( const std::string& tag, 
				cond::Time_t since, 
				cond::Hash payloadHash, 
				const boost::posix_time::ptime& insertTimeStamp ){
      RowBuffer< TAG_NAME, SINCE, PAYLOAD_HASH, INSERTION_TIME > dataToInsert( std::tie( tag, since, payloadHash, insertTimeStamp ) );
      insertInTable( m_schema, tname, dataToInsert.get() );
    }
    
    void IOV::Table::insertMany( const std::string& tag, 
				 const std::vector<std::tuple<cond::Time_t,cond::Hash,boost::posix_time::ptime> >& iovs ){
      BulkInserter< TAG_NAME, SINCE, PAYLOAD_HASH, INSERTION_TIME > inserter( m_schema, tname );
      for( auto row : iovs ) inserter.insert( std::tuple_cat( std::tie(tag),row ) );
      
      inserter.flush();
    }

    void IOV::Table::erase( const std::string& tag ){
      DeleteBuffer buffer;
      buffer.addWhereCondition<TAG_NAME>( tag );
      deleteFromTable( m_schema, tname, buffer );  
    }
    
    PAYLOAD::Table::Table( coral::ISchema& schema ):
      m_schema( schema ){
    }

    bool PAYLOAD::Table::exists(){
      return existsTable( m_schema, tname );
    }
    
    void PAYLOAD::Table::create(){
      if( exists()){
	throwException( "Payload table already exists in this schema.",
			"PAYLOAD::Schema::create");
      }
      
      TableDescription< HASH, OBJECT_TYPE, DATA, STREAMER_INFO, VERSION, INSERTION_TIME > descr( tname );
      descr.setPrimaryKey<HASH>();
      createTable( m_schema, descr.get() );
    }
    
    bool PAYLOAD::Table::select( const cond::Hash& payloadHash ){
      Query< HASH > q( m_schema );
      q.addCondition<HASH>( payloadHash );
      for ( auto row : q ) {}
      
      return q.retrievedRows();
    }

    bool PAYLOAD::Table::getType( const cond::Hash& payloadHash, std::string& objectType ){
      Query< OBJECT_TYPE > q( m_schema );
      q.addCondition<HASH>( payloadHash );
      for ( auto row : q ) {
	objectType = std::get<0>(row);
      }
      
      return q.retrievedRows(); 
    }

    bool PAYLOAD::Table::select( const cond::Hash& payloadHash, 
				 std::string& objectType, 
				 cond::Binary& payloadData,
				 cond::Binary& streamerInfoData ){
      Query< DATA, STREAMER_INFO, OBJECT_TYPE > q( m_schema );
      q.addCondition<HASH>( payloadHash );
      for ( auto row : q ) {
	std::tie( payloadData, streamerInfoData, objectType ) = row;
      }
      return q.retrievedRows();
    }
    
    bool PAYLOAD::Table::insert( const cond::Hash& payloadHash, 
    				 const std::string& objectType,
    				 const cond::Binary& payloadData, 
				 const cond::Binary& streamerInfoData,				      
    				 const boost::posix_time::ptime& insertionTime ){
      std::string version("dummy");
<<<<<<< HEAD
      if (streamerInfoData.size() == 0) { // we can't insert NULLs here
	void * foo = new int(0);
	cond::Binary fooB(foo, sizeof(foo));
	RowBuffer< HASH, OBJECT_TYPE, DATA, STREAMER_INFO, VERSION, INSERTION_TIME > dataToInsert( std::tie( payloadHash, objectType, payloadData, fooB, version, insertionTime ) ); 
	bool failOnDuplicate = false;
	return insertInTable( m_schema, tname, dataToInsert.get(), failOnDuplicate );
      } else {
	RowBuffer< HASH, OBJECT_TYPE, DATA, STREAMER_INFO, VERSION, INSERTION_TIME > dataToInsert( std::tie( payloadHash, objectType, payloadData, streamerInfoData, version, insertionTime ) ); 
	bool failOnDuplicate = false;
	return insertInTable( m_schema, tname, dataToInsert.get(), failOnDuplicate );
      }
=======
      cond::Binary sinfoData( streamerInfoData );
      if( !sinfoData.size() ) sinfoData.copy( std::string("0") );   
      RowBuffer< HASH, OBJECT_TYPE, DATA, STREAMER_INFO, VERSION, INSERTION_TIME > dataToInsert( std::tie( payloadHash, objectType, payloadData, sinfoData, version, insertionTime ) ); 
      bool failOnDuplicate = false;
      return insertInTable( m_schema, tname, dataToInsert.get(), failOnDuplicate );
>>>>>>> 9f05177b
    }

    cond::Hash PAYLOAD::Table::insertIfNew( const std::string& payloadObjectType, 
					    const cond::Binary& payloadData, 
					    const cond::Binary& streamerInfoData,
					    const boost::posix_time::ptime& insertionTime ){
      cond::Hash payloadHash = makeHash( payloadObjectType, payloadData );
      // the check on the hash existance is only required to avoid the error message printing in SQLite! once this is removed, this check is useless... 
      if( !select( payloadHash ) ){
	insert( payloadHash, payloadObjectType, payloadData, streamerInfoData, insertionTime );
      }
      return payloadHash;
    }
    
    TAG_MIGRATION::Table::Table( coral::ISchema& schema ):
      m_schema( schema ){
    }

    bool TAG_MIGRATION::Table::exists(){
      return existsTable( m_schema, tname );  
    }
    
    void TAG_MIGRATION::Table::create(){
      if( exists() ){
	throwException( "TAG_MIGRATIONtable already exists in this schema.",
			"TAG::create");
      }
      TableDescription< SOURCE_ACCOUNT, SOURCE_TAG, TAG_NAME, STATUS_CODE, INSERTION_TIME > descr( tname );
      descr.setPrimaryKey<SOURCE_ACCOUNT, SOURCE_TAG>();
      descr.setForeignKey< TAG_NAME, TAG::NAME >( "TAG_NAME_FK" );
      createTable( m_schema, descr.get() );
    }
    
    bool TAG_MIGRATION::Table::select( const std::string& sourceAccount, const std::string& sourceTag, std::string& tagName, int& statusCode ){
      Query< TAG_NAME, STATUS_CODE > q( m_schema );
      q.addCondition<SOURCE_ACCOUNT>( sourceAccount );
      q.addCondition<SOURCE_TAG>( sourceTag );
      for ( auto row : q ) {
	std::tie( tagName, statusCode ) = row;
      }
      
      return q.retrievedRows();
      
    }
    
    void TAG_MIGRATION::Table::insert( const std::string& sourceAccount, const std::string& sourceTag, const std::string& tagName, 
				       int statusCode, const boost::posix_time::ptime& insertionTime ){
      RowBuffer< SOURCE_ACCOUNT, SOURCE_TAG, TAG_NAME, STATUS_CODE, INSERTION_TIME > 
	dataToInsert( std::tie( sourceAccount, sourceTag, tagName, statusCode, insertionTime ) );
      insertInTable( m_schema, tname, dataToInsert.get() );
    }

    void TAG_MIGRATION::Table::updateValidationCode( const std::string& sourceAccount, const std::string& sourceTag, int statusCode ){
      UpdateBuffer buffer;
      buffer.setColumnData< STATUS_CODE >( std::tie( statusCode ) );
      buffer.addWhereCondition<SOURCE_ACCOUNT>( sourceAccount );
      buffer.addWhereCondition<SOURCE_TAG>( sourceTag );
      updateTable( m_schema, tname, buffer );  
    }
    
    IOVSchema::IOVSchema( coral::ISchema& schema ):
      m_tagTable( schema ),
      m_iovTable( schema ),
      m_payloadTable( schema ),
      m_tagMigrationTable( schema ){
    }
      
    bool IOVSchema::exists(){
      if( !m_tagTable.exists() ) return false;
      if( !m_payloadTable.exists() ) return false;
      if( !m_iovTable.exists() ) return false;
      return true;
    }
    
    bool IOVSchema::create(){
      bool created = false;
      if( !exists() ){
	m_tagTable.create();
	m_payloadTable.create();
	m_iovTable.create();
	created = true;
      }
      return created;
    }

    ITagTable& IOVSchema::tagTable(){
      return m_tagTable;
    }
      
    IIOVTable& IOVSchema::iovTable(){
      return m_iovTable;
    }
      
    IPayloadTable& IOVSchema::payloadTable(){
      return m_payloadTable;
    }
      
    ITagMigrationTable& IOVSchema::tagMigrationTable(){
      return m_tagMigrationTable;
    }
    
  }
}
<|MERGE_RESOLUTION|>--- conflicted
+++ resolved
@@ -319,7 +319,6 @@
 				 const cond::Binary& streamerInfoData,				      
     				 const boost::posix_time::ptime& insertionTime ){
       std::string version("dummy");
-<<<<<<< HEAD
       if (streamerInfoData.size() == 0) { // we can't insert NULLs here
 	void * foo = new int(0);
 	cond::Binary fooB(foo, sizeof(foo));
@@ -331,13 +330,6 @@
 	bool failOnDuplicate = false;
 	return insertInTable( m_schema, tname, dataToInsert.get(), failOnDuplicate );
       }
-=======
-      cond::Binary sinfoData( streamerInfoData );
-      if( !sinfoData.size() ) sinfoData.copy( std::string("0") );   
-      RowBuffer< HASH, OBJECT_TYPE, DATA, STREAMER_INFO, VERSION, INSERTION_TIME > dataToInsert( std::tie( payloadHash, objectType, payloadData, sinfoData, version, insertionTime ) ); 
-      bool failOnDuplicate = false;
-      return insertInTable( m_schema, tname, dataToInsert.get(), failOnDuplicate );
->>>>>>> 9f05177b
     }
 
     cond::Hash PAYLOAD::Table::insertIfNew( const std::string& payloadObjectType, 
