--- conflicted
+++ resolved
@@ -141,17 +141,10 @@
       //all sessions opened with this connection service will share the same frontier security option.
       std::pair<std::string,std::string> fullConnectionPars = getConnectionParams( connectionString, transactionId, m_frontierSecurity );
       if( !fullConnectionPars.second.empty() ) {
-<<<<<<< HEAD
-	// the new schema...
-	connServ.webCacheControl().setTableTimeToLive( fullConnectionPars.second, TAG::tname, 1 );
-	connServ.webCacheControl().setTableTimeToLive( fullConnectionPars.second, IOV::tname, 1 );
-	connServ.webCacheControl().setTableTimeToLive( fullConnectionPars.second, PAYLOAD::tname, 3 );
-=======
         //all sessions opened with this connection service will share the same TTL settings for TAG, IOV, and PAYLOAD tables.
         connServ.webCacheControl().setTableTimeToLive( fullConnectionPars.second, TAG::tname, 1 );
         connServ.webCacheControl().setTableTimeToLive( fullConnectionPars.second, IOV::tname, 1 );
         connServ.webCacheControl().setTableTimeToLive( fullConnectionPars.second, PAYLOAD::tname, 3 );
->>>>>>> 9d1bd68b
       }
 
       return boost::shared_ptr<coral::ISessionProxy>( connServ.connect( fullConnectionPars.first, 
@@ -160,25 +153,9 @@
     }
 
     Session ConnectionPool::createSession( const std::string& connectionString, 
-<<<<<<< HEAD
-					   const std::string& transactionId, 
-					   bool writeCapable ){
-      coral::ConnectionService connServ;
-      std::pair<std::string,std::string> fullConnectionPars = getConnectionParams( connectionString, transactionId );
-      if( !fullConnectionPars.second.empty() ) {
-	// the new schema...
-	connServ.webCacheControl().setTableTimeToLive( fullConnectionPars.second, TAG::tname, 1 );
-	connServ.webCacheControl().setTableTimeToLive( fullConnectionPars.second, IOV::tname, 1 );
-	connServ.webCacheControl().setTableTimeToLive( fullConnectionPars.second, PAYLOAD::tname, 3 );
-      }
-
-      boost::shared_ptr<coral::ISessionProxy> coralSession = createCoralSession( connectionString, transactionId, writeCapable );
-
-=======
                                            const std::string& transactionId, 
                                            bool writeCapable ){
       boost::shared_ptr<coral::ISessionProxy> coralSession = createCoralSession( connectionString, transactionId, writeCapable );
->>>>>>> 9d1bd68b
       std::shared_ptr<SessionImpl> impl( new SessionImpl( coralSession, connectionString ) );  
       return Session( impl );
     }
