--- conflicted
+++ resolved
@@ -67,13 +67,8 @@
   int a;
   float b;
   std::string s;
-<<<<<<< HEAD
 
   COND_SERIALIZABLE;
-=======
-  double d[2][2];
-  int f[2][2];
->>>>>>> 3d99b5e0
 };
 
 #include <boost/serialization/nvp.hpp>
