//

//TO DO: add the comparison between stored object and input object - bool cond::serialization::equal( obj,read_back_copy )
#define IMPORT_PAYLOAD_CASE( TYPENAME )  \
  if( inputTypeName == #TYPENAME ){ \
    match = true; \
    const TYPENAME& obj = *static_cast<const TYPENAME*>( inputPtr ); \
    payloadId = destination.storePayload( obj, boost::posix_time::microsec_clock::universal_time() ); \
  } 

#define IGNORE_FOR_IMPORT_CASE( TYPENAME ) \
  if( inputTypeName == #TYPENAME ){ \
    match = true; \
    payloadId = 0; \
    newInsert = false; \
    std::cout <<"WARNING: typename "<<inputTypeName<<" will be skipped in the import."<<std::endl; \
  }

#define FETCH_PAYLOAD_CASE( TYPENAME ) \
  if( payloadTypeName == #TYPENAME ){ \
    auto payload = deserialize<TYPENAME>( payloadTypeName, data, streamerInfo, isOra ); \
    payloadPtr = payload; \
    match = true; \
  }

#include "CondCore/CondDB/interface/Serialization.h"
<<<<<<< HEAD
#include "CondFormats/External/interface/DetID.h"
#include "CondFormats/External/interface/EcalDetID.h"
#include "CondFormats/External/interface/SMatrix.h"
#include "CondFormats/External/interface/L1GtLogicParser.h"
#include "CondFormats/External/interface/Timestamp.h"
#include "CondFormats/External/interface/HLTPrescaleTable.h"

=======
>>>>>>> 9f05177b
#include "CondCore/Utilities/interface/CondDBImport.h"
#include "CondCore/CondDB/interface/Exception.h"
#include "CondFormats.h"

//
#include <sstream>

namespace cond {

  namespace persistency {

    cond::Hash import( const std::string& inputTypeName, const void* inputPtr, Session& destination ){
      cond::Hash payloadId("");
      bool newInsert = false;
      bool match = false;
      if( inputPtr ){
      IMPORT_PAYLOAD_CASE( std::string ) 
      IMPORT_PAYLOAD_CASE( std::vector<unsigned long long> )
      IMPORT_PAYLOAD_CASE( AlCaRecoTriggerBits )
      IMPORT_PAYLOAD_CASE( AlignmentErrors )
      IMPORT_PAYLOAD_CASE( AlignmentSurfaceDeformations )
      IMPORT_PAYLOAD_CASE( Alignments )
      IMPORT_PAYLOAD_CASE( BeamSpotObjects )
      IMPORT_PAYLOAD_CASE( CSCBadChambers )
      IMPORT_PAYLOAD_CASE( CSCBadStrips )
      IMPORT_PAYLOAD_CASE( CSCBadWires )
      IMPORT_PAYLOAD_CASE( CSCChamberIndex )
      IMPORT_PAYLOAD_CASE( CSCChamberMap )
      IMPORT_PAYLOAD_CASE( CSCChamberTimeCorrections )
      IMPORT_PAYLOAD_CASE( CSCCrateMap )
      IMPORT_PAYLOAD_CASE( CSCDBChipSpeedCorrection )
      IMPORT_PAYLOAD_CASE( CSCDBCrosstalk )
      IMPORT_PAYLOAD_CASE( CSCDBGains )
      IMPORT_PAYLOAD_CASE( CSCDBGasGainCorrection )
      IMPORT_PAYLOAD_CASE( CSCDBL1TPParameters )
      IMPORT_PAYLOAD_CASE( CSCDBNoiseMatrix )
      IMPORT_PAYLOAD_CASE( CSCDBPedestals )
      IMPORT_PAYLOAD_CASE( CSCDDUMap )
      IMPORT_PAYLOAD_CASE( CSCL1TPParameters )
      IMPORT_PAYLOAD_CASE( CSCRecoDigiParameters )
      IMPORT_PAYLOAD_CASE( CastorChannelQuality )
      IMPORT_PAYLOAD_CASE( CastorElectronicsMap )
      IMPORT_PAYLOAD_CASE( CastorGainWidths )
      IMPORT_PAYLOAD_CASE( CastorGains )
      IMPORT_PAYLOAD_CASE( CastorPedestalWidths )
      IMPORT_PAYLOAD_CASE( CastorPedestals )
      IMPORT_PAYLOAD_CASE( CastorQIEData )
      IMPORT_PAYLOAD_CASE( CastorRecoParams )
      IMPORT_PAYLOAD_CASE( CastorSaturationCorrs )
      IMPORT_PAYLOAD_CASE( CentralityTable )
      IMPORT_PAYLOAD_CASE( DTCCBConfig )
      IMPORT_PAYLOAD_CASE( DTDeadFlag )
      IMPORT_PAYLOAD_CASE( DTHVStatus )
      IMPORT_PAYLOAD_CASE( DTKeyedConfig )
      IMPORT_PAYLOAD_CASE( DTLVStatus )
      IMPORT_PAYLOAD_CASE( DTMtime )
      IMPORT_PAYLOAD_CASE( DTReadOutMapping )
      IMPORT_PAYLOAD_CASE( DTRecoUncertainties )
      IMPORT_PAYLOAD_CASE( DTStatusFlag )
      IMPORT_PAYLOAD_CASE( DTT0 )
      IMPORT_PAYLOAD_CASE( DTTPGParameters )
      IMPORT_PAYLOAD_CASE( DTTtrig )
      IMPORT_PAYLOAD_CASE( DropBoxMetadata )
      IMPORT_PAYLOAD_CASE( ESChannelStatus )
      IMPORT_PAYLOAD_CASE( ESEEIntercalibConstants )
      IMPORT_PAYLOAD_CASE( ESFloatCondObjectContainer )
      IMPORT_PAYLOAD_CASE( ESGain )
      IMPORT_PAYLOAD_CASE( ESMIPToGeVConstant )
      IMPORT_PAYLOAD_CASE( ESMissingEnergyCalibration )
      IMPORT_PAYLOAD_CASE( ESPedestals )
      IMPORT_PAYLOAD_CASE( ESRecHitRatioCuts )
      IMPORT_PAYLOAD_CASE( ESThresholds )
      IMPORT_PAYLOAD_CASE( ESTimeSampleWeights )
      IMPORT_PAYLOAD_CASE( EcalADCToGeVConstant )
      IMPORT_PAYLOAD_CASE( EcalChannelStatus )
      IMPORT_PAYLOAD_CASE( EcalClusterEnergyCorrectionObjectSpecificParameters )
      IMPORT_PAYLOAD_CASE( EcalDAQTowerStatus )
      IMPORT_PAYLOAD_CASE( EcalDCSTowerStatus )
      IMPORT_PAYLOAD_CASE( EcalDQMChannelStatus )
      IMPORT_PAYLOAD_CASE( EcalDQMTowerStatus )
      IMPORT_PAYLOAD_CASE( EcalFloatCondObjectContainer )
      IMPORT_PAYLOAD_CASE( EcalFunParams )
      IMPORT_PAYLOAD_CASE( EcalGainRatios )
      IMPORT_PAYLOAD_CASE( EcalLaserAPDPNRatios )
      IMPORT_PAYLOAD_CASE( EcalMappingElectronics )
      IMPORT_PAYLOAD_CASE( EcalCondObjectContainer<EcalMappingElement> )
      IMPORT_PAYLOAD_CASE( EcalCondObjectContainer<EcalPedestal> )
      IMPORT_PAYLOAD_CASE( EcalCondObjectContainer<EcalTPGLinearizationConstant> )
      IMPORT_PAYLOAD_CASE( EcalCondObjectContainer<EcalDQMStatusCode> )
      IMPORT_PAYLOAD_CASE( EcalCondObjectContainer<EcalTPGCrystalStatusCode> )
      IMPORT_PAYLOAD_CASE( EcalCondTowerObjectContainer<EcalDAQStatusCode> )
      IMPORT_PAYLOAD_CASE( EcalCondTowerObjectContainer<EcalChannelStatusCode> )
      IMPORT_PAYLOAD_CASE( EcalCondTowerObjectContainer<EcalDQMStatusCode> )
      IMPORT_PAYLOAD_CASE( EcalPedestals )
      IMPORT_PAYLOAD_CASE( EcalSRSettings )
      IMPORT_PAYLOAD_CASE( EcalSampleMask )
      IMPORT_PAYLOAD_CASE( EcalTBWeights )
      IMPORT_PAYLOAD_CASE( EcalTPGCrystalStatus )
      IMPORT_PAYLOAD_CASE( EcalTPGFineGrainEBGroup )
      IMPORT_PAYLOAD_CASE( EcalTPGFineGrainEBIdMap )
      IMPORT_PAYLOAD_CASE( EcalTPGFineGrainStripEE )
      IMPORT_PAYLOAD_CASE( EcalTPGFineGrainTowerEE )
      IMPORT_PAYLOAD_CASE( EcalTPGLinearizationConst )
      IMPORT_PAYLOAD_CASE( EcalTPGLutGroup )
      IMPORT_PAYLOAD_CASE( EcalTPGLutIdMap )
      IMPORT_PAYLOAD_CASE( EcalTPGPedestals )
      IMPORT_PAYLOAD_CASE( EcalTPGPhysicsConst )
      IMPORT_PAYLOAD_CASE( EcalTPGSlidingWindow )
      IMPORT_PAYLOAD_CASE( EcalTPGSpike )
      IMPORT_PAYLOAD_CASE( EcalTPGStripStatus )
      IMPORT_PAYLOAD_CASE( EcalTPGTowerStatus )
      IMPORT_PAYLOAD_CASE( EcalTPGWeightGroup )
      IMPORT_PAYLOAD_CASE( EcalTPGWeightIdMap )
      IMPORT_PAYLOAD_CASE( EcalTimeBiasCorrections )
      IMPORT_PAYLOAD_CASE( EcalTimeOffsetConstant )
      IMPORT_PAYLOAD_CASE( EcalTimeDependentCorrections )
      IMPORT_PAYLOAD_CASE( EcalWeightXtalGroups )
      IMPORT_PAYLOAD_CASE( FileBlob )
      IMPORT_PAYLOAD_CASE( GBRForest )
      IMPORT_PAYLOAD_CASE( HcalChannelQuality )
      IMPORT_PAYLOAD_CASE( HcalCholeskyMatrices )
      IMPORT_PAYLOAD_CASE( HcalDcsValues )
      IMPORT_PAYLOAD_CASE( HcalElectronicsMap )
      IMPORT_PAYLOAD_CASE( HcalFlagHFDigiTimeParams )
      IMPORT_PAYLOAD_CASE( HcalGains )
      IMPORT_PAYLOAD_CASE( HcalGainWidths )
      IMPORT_PAYLOAD_CASE( HcalL1TriggerObjects )
      IMPORT_PAYLOAD_CASE( HcalLUTCorrs )
      IMPORT_PAYLOAD_CASE( HcalLongRecoParams )
      IMPORT_PAYLOAD_CASE( HcalLutMetadata )
      IMPORT_PAYLOAD_CASE( HcalMCParams )
      IMPORT_PAYLOAD_CASE( HcalPFCorrs )
      IMPORT_PAYLOAD_CASE( HcalPedestalWidths )
      IMPORT_PAYLOAD_CASE( HcalPedestals )
      IMPORT_PAYLOAD_CASE( HcalQIEData )
      IMPORT_PAYLOAD_CASE( HcalRecoParams )
      IMPORT_PAYLOAD_CASE( HcalRespCorrs )
      IMPORT_PAYLOAD_CASE( HcalTimeCorrs )
      IMPORT_PAYLOAD_CASE( HcalZSThresholds )
      IMPORT_PAYLOAD_CASE( JetCorrectorParametersCollection )
      IMPORT_PAYLOAD_CASE( L1CaloEcalScale )
      IMPORT_PAYLOAD_CASE( L1CaloEtScale )
      IMPORT_PAYLOAD_CASE( L1CaloGeometry )
      IMPORT_PAYLOAD_CASE( L1CaloHcalScale )
      IMPORT_PAYLOAD_CASE( L1GctChannelMask )
      IMPORT_PAYLOAD_CASE( L1GctJetFinderParams )
      IMPORT_PAYLOAD_CASE( L1GtBoardMaps )
      IMPORT_PAYLOAD_CASE( L1GtParameters )
      IMPORT_PAYLOAD_CASE( L1GtPrescaleFactors )
      IMPORT_PAYLOAD_CASE( L1GtPsbSetup )
      IMPORT_PAYLOAD_CASE( L1GtStableParameters )
      IMPORT_PAYLOAD_CASE( L1GtTriggerMask )
      IMPORT_PAYLOAD_CASE( L1GtTriggerMenu )
      IMPORT_PAYLOAD_CASE( L1MuCSCPtLut )
      IMPORT_PAYLOAD_CASE( L1MuCSCTFAlignment )
      IMPORT_PAYLOAD_CASE( L1MuCSCTFConfiguration )
      IMPORT_PAYLOAD_CASE( L1MuDTEtaPatternLut )
      IMPORT_PAYLOAD_CASE( L1MuDTExtLut )
      IMPORT_PAYLOAD_CASE( L1MuDTPhiLut )
      IMPORT_PAYLOAD_CASE( L1MuDTPtaLut )
      IMPORT_PAYLOAD_CASE( L1MuDTQualPatternLut )
      IMPORT_PAYLOAD_CASE( L1MuDTTFMasks )
      IMPORT_PAYLOAD_CASE( L1MuDTTFParameters )
      IMPORT_PAYLOAD_CASE( L1MuGMTChannelMask )
      IMPORT_PAYLOAD_CASE( L1MuGMTParameters )
      IMPORT_PAYLOAD_CASE( L1MuGMTScales )
      IMPORT_PAYLOAD_CASE( L1MuTriggerPtScale )
      IMPORT_PAYLOAD_CASE( L1MuTriggerScales )
      IMPORT_PAYLOAD_CASE( L1RCTChannelMask )
      IMPORT_PAYLOAD_CASE( L1RCTNoisyChannelMask )
      IMPORT_PAYLOAD_CASE( L1RCTParameters )
      IMPORT_PAYLOAD_CASE( L1RPCBxOrConfig )
      IMPORT_PAYLOAD_CASE( L1RPCConeDefinition )
      IMPORT_PAYLOAD_CASE( L1RPCConfig )
      IMPORT_PAYLOAD_CASE( L1RPCHsbConfig ) 
      IMPORT_PAYLOAD_CASE( L1RPCHwConfig )
      IMPORT_PAYLOAD_CASE( L1TriggerKey )
      IMPORT_PAYLOAD_CASE( L1TriggerKeyList )
      IMPORT_PAYLOAD_CASE( lumi::LumiSectionData )
      IMPORT_PAYLOAD_CASE( MixingModuleConfig )
      IMPORT_PAYLOAD_CASE( MuScleFitDBobject )
      /**
      if( inputTypeName == "PhysicsTools::Calibration::MVAComputerContainer" ){ \
      std::cout <<"@@@@@ MVAComputer!"<<std::endl;\
      match = true;\
      const PhysicsTools::Calibration::MVAComputerContainer& obj = *static_cast<const PhysicsTools::Calibration::MVAComputerContainer*>( inputPtr ); \
      PhysicsTools::Calibration::MVAComputerContainer tmp;		\
      for( auto entry : obj.entries ) {					\
      std::cout <<"#Adding new entry label="<<entry.first<<std::endl;	\
      PhysicsTools::Calibration::MVAComputer& c = tmp.add( entry.first ); \
      c.inputSet = entry.second.inputSet;				\
      c.output =  entry.second.output;					\
      auto ps = entry.second.getProcessors();				\
      for( size_t i=0;i<ps.size();i++ ){				\
      std::cout <<"PRocess type="<<demangledName( typeid(*ps[i] ) )<<std::endl;	\
      c.addProcessor( ps[i] );						\
      }									\
      }									\
      std::pair<std::string,bool> st = destination.storePayload( tmp, boost::posix_time::microsec_clock::universal_time() ); \
      payloadId = st.first;						\
      newInsert = st.second;						\
      } 
      **/

      IMPORT_PAYLOAD_CASE( PhysicsTools::Calibration::MVAComputerContainer )
      IMPORT_PAYLOAD_CASE( PCaloGeometry )
      IMPORT_PAYLOAD_CASE( PGeometricDet )
      IMPORT_PAYLOAD_CASE( PGeometricDetExtra )
	//IMPORT_PAYLOAD_CASE( PerformancePayload )
      IMPORT_PAYLOAD_CASE( PerformancePayloadFromTable )
      IMPORT_PAYLOAD_CASE( PerformancePayloadFromTFormula )
      IMPORT_PAYLOAD_CASE( PerformancePayloadFromBinnedTFormula )
      IMPORT_PAYLOAD_CASE( PerformanceWorkingPoint )
      IMPORT_PAYLOAD_CASE( PhysicsTools::Calibration::HistogramD3D )
      IMPORT_PAYLOAD_CASE( RPCEMap )
      IMPORT_PAYLOAD_CASE( RPCClusterSize )
      IMPORT_PAYLOAD_CASE( RPCStripNoises )
      IMPORT_PAYLOAD_CASE( RPCObFebmap )
      IMPORT_PAYLOAD_CASE( RPCObGas )
      IMPORT_PAYLOAD_CASE( RPCObImon )
      IMPORT_PAYLOAD_CASE( RPCObGasMix )
      IMPORT_PAYLOAD_CASE( RPCObPVSSmap )
      IMPORT_PAYLOAD_CASE( RPCObStatus )
      IMPORT_PAYLOAD_CASE( RPCObTemp )
      IMPORT_PAYLOAD_CASE( RPCObUXC )
      IMPORT_PAYLOAD_CASE( RPCObVmon )
      IMPORT_PAYLOAD_CASE( RecoIdealGeometry )
      IMPORT_PAYLOAD_CASE( RunInfo )
      IMPORT_PAYLOAD_CASE( SiPixelCalibConfiguration )
      IMPORT_PAYLOAD_CASE( SiPixelCPEGenericErrorParm )
      IMPORT_PAYLOAD_CASE( SiPixelFedCablingMap )
      IMPORT_PAYLOAD_CASE( SiPixelGainCalibrationForHLT )
      IMPORT_PAYLOAD_CASE( SiPixelGainCalibrationOffline )
      IMPORT_PAYLOAD_CASE( SiPixelLorentzAngle )
      IMPORT_PAYLOAD_CASE( SiPixelQuality )
      IMPORT_PAYLOAD_CASE( SiPixelTemplateDBObject )
      IMPORT_PAYLOAD_CASE( SiStripApvGain )
      IMPORT_PAYLOAD_CASE( SiStripBadStrip )
      IMPORT_PAYLOAD_CASE( SiStripBackPlaneCorrection )
      IMPORT_PAYLOAD_CASE( SiStripConfObject )
      IMPORT_PAYLOAD_CASE( SiStripDetVOff )
      IMPORT_PAYLOAD_CASE( SiStripFedCabling )
      IMPORT_PAYLOAD_CASE( SiStripLatency )
      IMPORT_PAYLOAD_CASE( SiStripLorentzAngle )
      IMPORT_PAYLOAD_CASE( SiStripNoises )
      IMPORT_PAYLOAD_CASE( SiStripPedestals )
      IMPORT_PAYLOAD_CASE( SiStripThreshold )
      IMPORT_PAYLOAD_CASE( TrackProbabilityCalibration )
      IMPORT_PAYLOAD_CASE( cond::BaseKeyed )
      IMPORT_PAYLOAD_CASE( ESCondObjectContainer<ESChannelStatusCode> )
      IMPORT_PAYLOAD_CASE( ESCondObjectContainer<ESPedestal> )
      IMPORT_PAYLOAD_CASE( ESCondObjectContainer<float> )
      IMPORT_PAYLOAD_CASE( EcalCondObjectContainer<EcalChannelStatusCode> )
      IMPORT_PAYLOAD_CASE( EcalCondObjectContainer<EcalMGPAGainRatio> )
      IMPORT_PAYLOAD_CASE( EcalCondObjectContainer<EcalTPGPedestal> )
      IMPORT_PAYLOAD_CASE( EcalCondObjectContainer<EcalXtalGroupId> )
      IMPORT_PAYLOAD_CASE( EcalCondObjectContainer<float> )
      if( inputTypeName == "PhysicsTools::Calibration::Histogram3D<double,double,double,double>" ){
	match = true;
	const PhysicsTools::Calibration::Histogram3D<double,double,double,double>& obj = *static_cast<const PhysicsTools::Calibration::Histogram3D<double,double,double,double>*>( inputPtr ); 
	payloadId = destination.storePayload( obj, boost::posix_time::microsec_clock::universal_time() ); 
      } 
      if( inputTypeName == "PhysicsTools::Calibration::Histogram2D<double,double,double>" ){
	match = true;
	const PhysicsTools::Calibration::Histogram2D<double,double,double>& obj = *static_cast<const PhysicsTools::Calibration::Histogram2D<double,double,double>*>( inputPtr ); 
	payloadId = destination.storePayload( obj, boost::posix_time::microsec_clock::universal_time() ); 
      } 
      if( inputTypeName == "std::vector<unsignedlonglong,std::allocator<unsignedlonglong>>" ){
	match = true;
	const std::vector<unsigned long long>& obj = *static_cast<const std::vector<unsigned long long>*>( inputPtr );
	payloadId = destination.storePayload( obj, boost::posix_time::microsec_clock::universal_time() );
      }
      
      if( ! match ) throwException( "Payload type \""+inputTypeName+"\" is unknown.","import" );
      }
      return payloadId;
    }

    std::pair<std::string,boost::shared_ptr<void> > fetch( const cond::Hash& payloadId, Session& session ){
      boost::shared_ptr<void> payloadPtr;
      cond::Binary data;
      cond::Binary streamerInfo;
      std::string payloadTypeName;
      bool found = session.fetchPayloadData( payloadId, payloadTypeName, data, streamerInfo );
      if( !found ) throwException( "Payload with id "+boost::lexical_cast<std::string>(payloadId)+" has not been found in the database.","fetchAndCompare" );
      //std::cout <<"--> payload type "<<payloadTypeName<<" has blob size "<<data.size()<<std::endl;
      bool isOra = session.isOraSession();
<<<<<<< HEAD
      return fetchOne(payloadTypeName, data, streamerInfo, payloadPtr, isOra);
    }
    std::pair<std::string, boost::shared_ptr<void> > fetchOne( const std::string &payloadTypeName, const cond::Binary &data, const cond::Binary &streamerInfo, boost::shared_ptr<void> payloadPtr, bool isOra ){

=======
>>>>>>> 9f05177b
      bool match = false;
    FETCH_PAYLOAD_CASE( std::string ) 
    FETCH_PAYLOAD_CASE( std::vector<unsigned long long> )
    FETCH_PAYLOAD_CASE( AlCaRecoTriggerBits )
    FETCH_PAYLOAD_CASE( AlignmentErrors )
    FETCH_PAYLOAD_CASE( AlignmentSurfaceDeformations )
    FETCH_PAYLOAD_CASE( Alignments )
    FETCH_PAYLOAD_CASE( BeamSpotObjects )
    FETCH_PAYLOAD_CASE( CSCBadChambers )
    FETCH_PAYLOAD_CASE( CSCBadStrips )
    FETCH_PAYLOAD_CASE( CSCBadWires )
    FETCH_PAYLOAD_CASE( CSCChamberIndex )
    FETCH_PAYLOAD_CASE( CSCChamberMap )
    FETCH_PAYLOAD_CASE( CSCChamberTimeCorrections )
    FETCH_PAYLOAD_CASE( CSCCrateMap )
    FETCH_PAYLOAD_CASE( CSCDBChipSpeedCorrection )
    FETCH_PAYLOAD_CASE( CSCDBCrosstalk )
    FETCH_PAYLOAD_CASE( CSCDBGains )
    FETCH_PAYLOAD_CASE( CSCDBGasGainCorrection )
    FETCH_PAYLOAD_CASE( CSCDBL1TPParameters )
    FETCH_PAYLOAD_CASE( CSCDBNoiseMatrix )
    FETCH_PAYLOAD_CASE( CSCDBPedestals )
    FETCH_PAYLOAD_CASE( CSCDDUMap )
    FETCH_PAYLOAD_CASE( CSCL1TPParameters )
    FETCH_PAYLOAD_CASE( CSCRecoDigiParameters )
    FETCH_PAYLOAD_CASE( CastorChannelQuality )
    FETCH_PAYLOAD_CASE( CastorElectronicsMap )
    FETCH_PAYLOAD_CASE( CastorGainWidths )
    FETCH_PAYLOAD_CASE( CastorGains )
    FETCH_PAYLOAD_CASE( CastorPedestalWidths )
    FETCH_PAYLOAD_CASE( CastorPedestals )
    FETCH_PAYLOAD_CASE( CastorQIEData )
    FETCH_PAYLOAD_CASE( CastorRecoParams )
    FETCH_PAYLOAD_CASE( CastorSaturationCorrs )
    FETCH_PAYLOAD_CASE( CentralityTable )
    FETCH_PAYLOAD_CASE( DTCCBConfig )
    FETCH_PAYLOAD_CASE( DTDeadFlag )
    FETCH_PAYLOAD_CASE( DTHVStatus )
    FETCH_PAYLOAD_CASE( DTKeyedConfig )
    FETCH_PAYLOAD_CASE( DTLVStatus )
    FETCH_PAYLOAD_CASE( DTMtime )
    FETCH_PAYLOAD_CASE( DTReadOutMapping )
    FETCH_PAYLOAD_CASE( DTRecoUncertainties )
    FETCH_PAYLOAD_CASE( DTStatusFlag )
    FETCH_PAYLOAD_CASE( DTT0 )
    FETCH_PAYLOAD_CASE( DTTPGParameters )
    FETCH_PAYLOAD_CASE( DTTtrig )
    FETCH_PAYLOAD_CASE( DropBoxMetadata )
    FETCH_PAYLOAD_CASE( ESChannelStatus )
    FETCH_PAYLOAD_CASE( ESEEIntercalibConstants )
    FETCH_PAYLOAD_CASE( ESFloatCondObjectContainer )
    FETCH_PAYLOAD_CASE( ESGain )
    FETCH_PAYLOAD_CASE( ESMIPToGeVConstant )
    FETCH_PAYLOAD_CASE( ESMissingEnergyCalibration )
    FETCH_PAYLOAD_CASE( ESPedestals )
    FETCH_PAYLOAD_CASE( ESRecHitRatioCuts )
    FETCH_PAYLOAD_CASE( ESThresholds )
    FETCH_PAYLOAD_CASE( ESTimeSampleWeights )
    FETCH_PAYLOAD_CASE( EcalADCToGeVConstant )
    FETCH_PAYLOAD_CASE( EcalChannelStatus )
    FETCH_PAYLOAD_CASE( EcalClusterEnergyCorrectionObjectSpecificParameters )
    FETCH_PAYLOAD_CASE( EcalDAQTowerStatus )
    FETCH_PAYLOAD_CASE( EcalDCSTowerStatus )
    FETCH_PAYLOAD_CASE( EcalDQMChannelStatus )
    FETCH_PAYLOAD_CASE( EcalDQMTowerStatus )
    FETCH_PAYLOAD_CASE( EcalFloatCondObjectContainer )
    FETCH_PAYLOAD_CASE( EcalFunParams )
    FETCH_PAYLOAD_CASE( EcalGainRatios )
    FETCH_PAYLOAD_CASE( EcalLaserAPDPNRatios )
    FETCH_PAYLOAD_CASE( EcalMappingElectronics )
    FETCH_PAYLOAD_CASE( EcalCondObjectContainer<EcalMappingElement> )
    FETCH_PAYLOAD_CASE( EcalCondObjectContainer<EcalPedestal> )
    FETCH_PAYLOAD_CASE( EcalCondObjectContainer<EcalTPGLinearizationConstant> )
    FETCH_PAYLOAD_CASE( EcalCondObjectContainer<EcalDQMStatusCode> )
    FETCH_PAYLOAD_CASE( EcalCondObjectContainer<EcalTPGCrystalStatusCode> )
    FETCH_PAYLOAD_CASE( EcalCondTowerObjectContainer<EcalDAQStatusCode> )
    FETCH_PAYLOAD_CASE( EcalCondTowerObjectContainer<EcalChannelStatusCode> )
    FETCH_PAYLOAD_CASE( EcalCondTowerObjectContainer<EcalDQMStatusCode> )
    FETCH_PAYLOAD_CASE( EcalPedestals )
    FETCH_PAYLOAD_CASE( EcalSRSettings )
    FETCH_PAYLOAD_CASE( EcalSampleMask )
    FETCH_PAYLOAD_CASE( EcalTBWeights )
    FETCH_PAYLOAD_CASE( EcalTimeBiasCorrections )
    FETCH_PAYLOAD_CASE( EcalTimeDependentCorrections )
    FETCH_PAYLOAD_CASE( EcalTPGCrystalStatus )
    FETCH_PAYLOAD_CASE( EcalTPGFineGrainEBGroup )
    FETCH_PAYLOAD_CASE( EcalTPGFineGrainEBIdMap )
    FETCH_PAYLOAD_CASE( EcalTPGFineGrainStripEE )
    FETCH_PAYLOAD_CASE( EcalTPGFineGrainTowerEE )
    FETCH_PAYLOAD_CASE( EcalTPGLinearizationConst )
    FETCH_PAYLOAD_CASE( EcalTPGLutGroup )
    FETCH_PAYLOAD_CASE( EcalTPGLutIdMap )
    FETCH_PAYLOAD_CASE( EcalTPGPedestals )
    FETCH_PAYLOAD_CASE( EcalTPGPhysicsConst )
    FETCH_PAYLOAD_CASE( EcalTPGSlidingWindow )
    FETCH_PAYLOAD_CASE( EcalTPGSpike )
    FETCH_PAYLOAD_CASE( EcalTPGStripStatus )
    FETCH_PAYLOAD_CASE( EcalTPGTowerStatus )
    FETCH_PAYLOAD_CASE( EcalTPGWeightGroup )
    FETCH_PAYLOAD_CASE( EcalTPGWeightIdMap )
    FETCH_PAYLOAD_CASE( EcalTimeOffsetConstant )
    FETCH_PAYLOAD_CASE( EcalWeightXtalGroups )
    FETCH_PAYLOAD_CASE( FileBlob )
    FETCH_PAYLOAD_CASE( GBRForest )
    FETCH_PAYLOAD_CASE( HcalChannelQuality )
    FETCH_PAYLOAD_CASE( HcalCholeskyMatrices )
    FETCH_PAYLOAD_CASE( HcalElectronicsMap )
    FETCH_PAYLOAD_CASE( HcalFlagHFDigiTimeParams )
    FETCH_PAYLOAD_CASE( HcalDcsValues )
    FETCH_PAYLOAD_CASE( HcalGains )
    FETCH_PAYLOAD_CASE( HcalGainWidths )
    FETCH_PAYLOAD_CASE( HcalL1TriggerObjects )
    FETCH_PAYLOAD_CASE( HcalLUTCorrs )
    FETCH_PAYLOAD_CASE( HcalLongRecoParams )
    FETCH_PAYLOAD_CASE( HcalLutMetadata )
    FETCH_PAYLOAD_CASE( HcalMCParams )
    FETCH_PAYLOAD_CASE( HcalPFCorrs )
    FETCH_PAYLOAD_CASE( HcalPedestalWidths )
    FETCH_PAYLOAD_CASE( HcalPedestals )
    FETCH_PAYLOAD_CASE( HcalQIEData )
    FETCH_PAYLOAD_CASE( HcalRecoParams )
    FETCH_PAYLOAD_CASE( HcalRespCorrs )
    FETCH_PAYLOAD_CASE( HcalTimeCorrs )
    FETCH_PAYLOAD_CASE( HcalZSThresholds )
    FETCH_PAYLOAD_CASE( JetCorrectorParametersCollection )
    FETCH_PAYLOAD_CASE( L1CaloEcalScale )
    FETCH_PAYLOAD_CASE( L1CaloEtScale )
    FETCH_PAYLOAD_CASE( L1CaloGeometry )
    FETCH_PAYLOAD_CASE( L1CaloHcalScale )
    FETCH_PAYLOAD_CASE( L1GctChannelMask )
    FETCH_PAYLOAD_CASE( L1GctJetFinderParams )
    FETCH_PAYLOAD_CASE( L1GtBoardMaps )
    FETCH_PAYLOAD_CASE( L1GtParameters )
    FETCH_PAYLOAD_CASE( L1GtPrescaleFactors )
    FETCH_PAYLOAD_CASE( L1GtPsbSetup )
    FETCH_PAYLOAD_CASE( L1GtStableParameters )
    FETCH_PAYLOAD_CASE( L1GtTriggerMask )
    FETCH_PAYLOAD_CASE( L1GtTriggerMenu )
    FETCH_PAYLOAD_CASE( L1MuCSCPtLut )
    FETCH_PAYLOAD_CASE( L1MuCSCTFAlignment )
    FETCH_PAYLOAD_CASE( L1MuCSCTFConfiguration )
    FETCH_PAYLOAD_CASE( L1MuDTEtaPatternLut )
    FETCH_PAYLOAD_CASE( L1MuDTExtLut )
    FETCH_PAYLOAD_CASE( L1MuDTPhiLut )
    FETCH_PAYLOAD_CASE( L1MuDTPtaLut )
    FETCH_PAYLOAD_CASE( L1MuDTQualPatternLut )
    FETCH_PAYLOAD_CASE( L1MuDTTFMasks )
    FETCH_PAYLOAD_CASE( L1MuDTTFParameters )
    FETCH_PAYLOAD_CASE( L1MuGMTChannelMask )
    FETCH_PAYLOAD_CASE( L1MuGMTParameters )
    FETCH_PAYLOAD_CASE( L1MuGMTScales )
    FETCH_PAYLOAD_CASE( L1MuTriggerPtScale )
    FETCH_PAYLOAD_CASE( L1MuTriggerScales )
    FETCH_PAYLOAD_CASE( L1RCTChannelMask )
    FETCH_PAYLOAD_CASE( L1RCTNoisyChannelMask )
    FETCH_PAYLOAD_CASE( L1RCTParameters )
    FETCH_PAYLOAD_CASE( L1RPCBxOrConfig )
    FETCH_PAYLOAD_CASE( L1RPCConeDefinition )
    FETCH_PAYLOAD_CASE( L1RPCConfig )
    FETCH_PAYLOAD_CASE( L1RPCHsbConfig ) 
    FETCH_PAYLOAD_CASE( L1RPCHwConfig )
    FETCH_PAYLOAD_CASE( L1TriggerKey )
    FETCH_PAYLOAD_CASE( L1TriggerKeyList )
    FETCH_PAYLOAD_CASE( lumi::LumiSectionData )
    FETCH_PAYLOAD_CASE( MixingModuleConfig )
    FETCH_PAYLOAD_CASE( MuScleFitDBobject )
    FETCH_PAYLOAD_CASE( PhysicsTools::Calibration::MVAComputerContainer )
    FETCH_PAYLOAD_CASE( PCaloGeometry )
    FETCH_PAYLOAD_CASE( PGeometricDet )
    FETCH_PAYLOAD_CASE( PGeometricDetExtra )
      //FETCH_PAYLOAD_CASE( PerformancePayload )
    FETCH_PAYLOAD_CASE( PerformancePayloadFromTable )
    FETCH_PAYLOAD_CASE( PerformancePayloadFromTFormula )
    FETCH_PAYLOAD_CASE( PerformancePayloadFromBinnedTFormula )
    FETCH_PAYLOAD_CASE( PerformanceWorkingPoint )
    FETCH_PAYLOAD_CASE( PhysicsTools::Calibration::HistogramD3D )
    FETCH_PAYLOAD_CASE( RPCEMap )
    FETCH_PAYLOAD_CASE( RPCClusterSize )
    FETCH_PAYLOAD_CASE( RPCStripNoises )
    FETCH_PAYLOAD_CASE( RPCObFebmap )
    FETCH_PAYLOAD_CASE( RPCObGas )
    FETCH_PAYLOAD_CASE( RPCObImon )
    FETCH_PAYLOAD_CASE( RPCObGasMix )
    FETCH_PAYLOAD_CASE( RPCObPVSSmap )
    FETCH_PAYLOAD_CASE( RPCObStatus )
    FETCH_PAYLOAD_CASE( RPCObTemp )
    FETCH_PAYLOAD_CASE( RPCObUXC )
    FETCH_PAYLOAD_CASE( RPCObVmon )
    FETCH_PAYLOAD_CASE( RecoIdealGeometry )
    FETCH_PAYLOAD_CASE( RunInfo )
    FETCH_PAYLOAD_CASE( SiPixelCalibConfiguration )
    FETCH_PAYLOAD_CASE( SiPixelCPEGenericErrorParm )
    FETCH_PAYLOAD_CASE( SiPixelFedCablingMap )
    FETCH_PAYLOAD_CASE( SiPixelGainCalibrationForHLT )
    FETCH_PAYLOAD_CASE( SiPixelGainCalibrationOffline )
    FETCH_PAYLOAD_CASE( SiPixelLorentzAngle )
    FETCH_PAYLOAD_CASE( SiPixelQuality )
    FETCH_PAYLOAD_CASE( SiPixelTemplateDBObject )
    FETCH_PAYLOAD_CASE( SiStripApvGain )
    FETCH_PAYLOAD_CASE( SiStripBackPlaneCorrection )
    FETCH_PAYLOAD_CASE( SiStripBadStrip )
    FETCH_PAYLOAD_CASE( SiStripConfObject )
    FETCH_PAYLOAD_CASE( SiStripDetVOff )
    FETCH_PAYLOAD_CASE( SiStripFedCabling )
    FETCH_PAYLOAD_CASE( SiStripLatency )
    FETCH_PAYLOAD_CASE( SiStripLorentzAngle )
    FETCH_PAYLOAD_CASE( SiStripNoises )
    FETCH_PAYLOAD_CASE( SiStripPedestals )
    FETCH_PAYLOAD_CASE( SiStripThreshold )
    FETCH_PAYLOAD_CASE( TrackProbabilityCalibration )
    FETCH_PAYLOAD_CASE( cond::BaseKeyed )
    FETCH_PAYLOAD_CASE( ESCondObjectContainer<ESChannelStatusCode> )
    FETCH_PAYLOAD_CASE( ESCondObjectContainer<ESPedestal> )
    FETCH_PAYLOAD_CASE( ESCondObjectContainer<float> )
    FETCH_PAYLOAD_CASE( EcalCondObjectContainer<EcalChannelStatusCode> )
    FETCH_PAYLOAD_CASE( EcalCondObjectContainer<EcalMGPAGainRatio> )
    FETCH_PAYLOAD_CASE( EcalCondObjectContainer<EcalTPGPedestal> )
    FETCH_PAYLOAD_CASE( EcalCondObjectContainer<EcalXtalGroupId> )
    FETCH_PAYLOAD_CASE( EcalCondObjectContainer<float> )

    //   
    if( payloadTypeName == "PhysicsTools::Calibration::Histogram3D<double,double,double,double>" ){    
      auto payload = deserialize<PhysicsTools::Calibration::Histogram3D<double,double,double,double> >(payloadTypeName, data, streamerInfo, isOra );
      payloadPtr = payload;
      match = true;
    }
    if( payloadTypeName == "PhysicsTools::Calibration::Histogram2D<double,double,double>" ){    
      auto payload = deserialize<PhysicsTools::Calibration::Histogram2D<double,double,double> >(payloadTypeName, data, streamerInfo, isOra );
      payloadPtr = payload;
      match = true;
    }
    if( payloadTypeName == "std::vector<unsignedlonglong,std::allocator<unsignedlonglong>>" ){
      auto payload = deserialize<std::vector<unsigned long long> >( payloadTypeName, data, streamerInfo, isOra );
      payloadPtr = payload;
      match = true;
    }
  
    if( ! match ) throwException( "Payload type \""+payloadTypeName+"\" is unknown.","fetch" );
    return std::make_pair( payloadTypeName, payloadPtr );
  }

 }
}
<|MERGE_RESOLUTION|>--- conflicted
+++ resolved
@@ -24,7 +24,6 @@
   }
 
 #include "CondCore/CondDB/interface/Serialization.h"
-<<<<<<< HEAD
 #include "CondFormats/External/interface/DetID.h"
 #include "CondFormats/External/interface/EcalDetID.h"
 #include "CondFormats/External/interface/SMatrix.h"
@@ -32,8 +31,6 @@
 #include "CondFormats/External/interface/Timestamp.h"
 #include "CondFormats/External/interface/HLTPrescaleTable.h"
 
-=======
->>>>>>> 9f05177b
 #include "CondCore/Utilities/interface/CondDBImport.h"
 #include "CondCore/CondDB/interface/Exception.h"
 #include "CondFormats.h"
@@ -321,13 +318,10 @@
       if( !found ) throwException( "Payload with id "+boost::lexical_cast<std::string>(payloadId)+" has not been found in the database.","fetchAndCompare" );
       //std::cout <<"--> payload type "<<payloadTypeName<<" has blob size "<<data.size()<<std::endl;
       bool isOra = session.isOraSession();
-<<<<<<< HEAD
       return fetchOne(payloadTypeName, data, streamerInfo, payloadPtr, isOra);
     }
     std::pair<std::string, boost::shared_ptr<void> > fetchOne( const std::string &payloadTypeName, const cond::Binary &data, const cond::Binary &streamerInfo, boost::shared_ptr<void> payloadPtr, bool isOra ){
 
-=======
->>>>>>> 9f05177b
       bool match = false;
     FETCH_PAYLOAD_CASE( std::string ) 
     FETCH_PAYLOAD_CASE( std::vector<unsigned long long> )
