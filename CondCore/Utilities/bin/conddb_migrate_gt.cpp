#include "CondCore/DBCommon/interface/DbSession.h"
#include "CondCore/DBCommon/interface/DbScopedTransaction.h"
#include "CondCore/DBCommon/interface/DbTransaction.h"
#include "CondCore/DBCommon/interface/Exception.h"
#include "CondCore/DBCommon/interface/Auth.h"

#include "CondCore/CondDB/interface/ConnectionPool.h"
#include "CondCore/CondDB/interface/Session.h"
#include "CondCore/CondDB/interface/Utils.h"

#include "CondCore/CondDB/src/DbCore.h"

#include "CondCore/MetaDataService/interface/MetaData.h"

#include "CondCore/IOVService/interface/IOVProxy.h"

#include "CondCore/Utilities/interface/Utilities.h"
#include "CondCore/Utilities/interface/CondDBImport.h"
#include <iostream>

//
#include "RelationalAccess/ISchema.h"
#include "RelationalAccess/ITable.h"
#include "RelationalAccess/ITableDataEditor.h"
#include "RelationalAccess/IQuery.h"
#include "RelationalAccess/ICursor.h"
#include "CoralBase/Attribute.h"
#include "CoralBase/AttributeList.h"

<<<<<<< HEAD
#include <boost/regex.hpp>

// for the xml dump
#include "TFile.h"
#include "Cintex/Cintex.h"
=======
>>>>>>> 9f05177b
#include <sstream>
#include <vector>
#include <tuple>

// table definition
#define d_table( NAME ) namespace NAME {\
    static std::string tname;\
    }\
    namespace NAME

#define d_column( NAME, TYPE ) struct NAME {\
    static constexpr char const* name = #NAME;	\
    typedef TYPE type;\
    static std::string tableName(){ return tname; }\
    static std::string fullyQualifiedName(){ return tname+"."+name; }\
    };\


namespace cond {


    std::string convert(const std::string & input)
    {
      static const boost::regex trivial("oracle://(cms_orcon_adg|cms_orcoff_prep)/([_[:alnum:]]+?)");
      static const boost::regex short_frontier("frontier://([[:alnum:]]+?)/([_[:alnum:]]+?)");
      static const boost::regex long_frontier("frontier://((\\([-[:alnum:]]+?=[^\\)]+?\\))+)/([_[:alnum:]]+?)");
      static const boost::regex long_frontier_serverurl("\\(serverurl=[^\\)]+?/([[:alnum:]]+?)\\)");

      static const std::map<std::string, std::string> frontier_map = {
	{"PromptProd", "cms_orcon_adg"},
	{"FrontierProd", "cms_orcon_adg"},
	{"FrontierOnProd", "cms_orcon_adg"},
	{"FrontierPrep", "cms_orcoff_prep"},
	{"FrontierArc", "cms_orcon_adg"},
      };

      boost::smatch matches;

      if (boost::regex_match(input, matches, trivial))
	return std::string("oracle://") + matches[1] + "/" + matches[2];

      if (boost::regex_match(input, matches, short_frontier)) {
	std::string acct = matches[2];
	if( matches[1] == "FrontierArc" ) {
	  size_t len = acct.size()-5;
	  acct = acct.substr(0,len);
	}
	return std::string("oracle://") + frontier_map.at(matches[1]) + "/" + acct;
      }

      if (boost::regex_match(input, matches, long_frontier)) {
	std::string frontier_config(matches[1]);
	boost::smatch matches2;
	if (not boost::regex_search(frontier_config, matches2, long_frontier_serverurl))
	  throw std::runtime_error("No serverurl in matched long frontier");

	std::string acct = matches[3];
	if( matches2[1] == "FrontierArc" ) {
	  size_t len = acct.size()-5;
	  acct = acct.substr(0,len);
	}
	return std::string("oracle://") + frontier_map.at(matches2[1]) + "/" + acct;
      }

      throw std::runtime_error("Could not match input string to any known connection string.");
    }
    

  d_table( GT ){
    d_column( tagid, int );
  }

  d_table( TAGINV ){
    d_column( tagname, std::string );
    d_column( objectname, std::string );
    d_column( recordname, std::string );
    d_column( labelname, std::string );
    d_column( pfn, std::string );
    d_column( tagid, int );
  }

  class MigrateGTUtilities : public cond::Utilities {
    public:
      MigrateGTUtilities();
      bool getGTList( const std::string& gt, std::vector<std::tuple<std::string,std::string,std::string,std::string,std::string> >&tagList );
      int execute();
  };

  using namespace persistency;
}

cond::MigrateGTUtilities::MigrateGTUtilities():Utilities("conddb_migrate_gt"){
  addConnectOption("sourceConnect","s","source connection string (required)");
  addConnectOption("destConnect","d","destionation connection string (required)");
  addAuthenticationOptions();
  addOption<std::string>("globaltag","g","global tag (required)");
  addOption<std::string>("release","r","release validity (required)");
  addOption<bool>("verbose","v","verbose print out (optional)");
  addOption<bool>("dryRun","n","only display the actions (optional)");
}

bool cond::MigrateGTUtilities::getGTList( const std::string& gt, 
					   std::vector<std::tuple<std::string,std::string,std::string,std::string,std::string> >&tagList ){
  cond::DbSession gtSession =  openDbSession("sourceConnect",cond::Auth::COND_READER_ROLE,true);
  gtSession.transaction().start(true);
  coral::ISchema& schema = gtSession.nominalSchema();

  std::string gtTable("TAGTREE_TABLE_");
  gtTable += gt;
  if( !schema.existsTable( gtTable ) ){
    std::cout <<"ERROR: The specified Global Tag \"" << gt <<"\" has not been found in the database." <<std::endl;
    return false;
  }

  bool ret = false;
  GT::tname = gtTable;
  TAGINV::tname = "TAGINVENTORY_TABLE";

  persistency::Query< TAGINV::tagname, TAGINV::objectname, TAGINV::recordname, TAGINV::labelname, TAGINV::pfn > q( schema );
  q.addCondition<GT::tagid, TAGINV::tagid>();
  q.addOrderClause<TAGINV::tagname>();
  for ( auto row : q ) {
    tagList.push_back( row );
    ret = true;
  }
  
  gtSession.transaction().commit();
  return ret;
}

int cond::MigrateGTUtilities::execute(){

  std::string gtag = getOptionValue<std::string>("globaltag");
  std::string release = getOptionValue<std::string>("release");
  bool debug = hasDebug();
  std::string destConnect = getOptionValue<std::string>("destConnect" );
  std::string sourceConnect = getOptionValue<std::string>("sourceConnect");
  bool verbose = hasOptionValue("verbose");
  bool dryRun = hasOptionValue("dryRun");

  std::vector<std::tuple<std::string,std::string,std::string,std::string,std::string> > gtlist;
  if(! getGTList( gtag, gtlist ) ) throw std::runtime_error( std::string("Source GT ")+gtag+" has not been found." );

  ConnectionPool connPool;
  if( hasDebug() ) connPool.setMessageVerbosity( coral::Debug );
  Session session = connPool.createSession( destConnect, !dryRun );
  session.transaction().start( dryRun );

  if( session.existsGlobalTag( gtag ) ){
    std::cout <<"GT "<<gtag<<" already exists in the destination database."<<std::endl;
    return 1;
  }
  GTEditor newGT;
  if( !dryRun ){
    newGT = session.createGlobalTag( gtag );
    newGT.setDescription( "GT "+gtag+" migrated from account "+sourceConnect );
    newGT.setRelease( release );
    newGT.setSnapshotTime( boost::posix_time::microsec_clock::universal_time() );
  }
  std::cout <<"Processing "<<gtlist.size()<<" tags."<<std::endl;
  size_t nerr = 0;
  for(auto gtitem : gtlist ){

    std::string tag = std::get<0>( gtitem );
    std::string payloadTypeName = std::get<1>( gtitem );
    std::string recordName = std::get<2>( gtitem );
    std::string recordLabel = std::get<3>( gtitem );
    std::string connectionString = std::get<4>( gtitem );
    
    std::cout <<"--> Processing tag "<<tag<<" (objectType: "<<payloadTypeName<<") on account "<<connectionString<<std::endl;
<<<<<<< HEAD
    std::string sourceConn = convert( connectionString );    // "oracle://cms_orcon_adg/"+account;
=======

    std::string sourceConn = connectionString;
    std::string protocol = getConnectionProtocol( connectionString );
    if( protocol == "frontier" ){
      sourceConn = convertoToOracleConnection( connectionString);
    }

>>>>>>> 9f05177b
    std::string destTag("");
    cond::MigrationStatus status;
    bool exists = session.checkMigrationLog( sourceConn, tag, destTag, status );
    if(!exists || status==cond::ERROR){
      std::cout <<"    ERROR: Tag "<<tag<<" from "<<sourceConn<<" has not been migrated to the destination database."<<std::endl; 
      if( !dryRun ){
	return 1;
      } else {
	nerr++;
      }
    } else {
      std::cout <<"    Inserting tag "<<destTag<<std::endl; 
    }
    if( !dryRun ) newGT.insert( recordName, recordLabel, tag );
  }
  if( !dryRun )newGT.flush(); 

  session.transaction().commit();
  std::cout << std::endl;
  if( !dryRun ) {
    std::cout <<"Global Tag \""<<gtag<<"\" imported."<<std::endl;
  } else {
    std::cout <<"Importing Global Tag \""<<gtag<<"\" will run with "<<nerr<<" error(s)"<<std::endl; 
  }
  return 0;
}

int main( int argc, char** argv ){

  cond::MigrateGTUtilities utilities;
  return utilities.run(argc,argv);
}
<|MERGE_RESOLUTION|>--- conflicted
+++ resolved
@@ -27,14 +27,11 @@
 #include "CoralBase/Attribute.h"
 #include "CoralBase/AttributeList.h"
 
-<<<<<<< HEAD
 #include <boost/regex.hpp>
 
 // for the xml dump
 #include "TFile.h"
 #include "Cintex/Cintex.h"
-=======
->>>>>>> 9f05177b
 #include <sstream>
 #include <vector>
 #include <tuple>
@@ -205,17 +202,7 @@
     std::string connectionString = std::get<4>( gtitem );
     
     std::cout <<"--> Processing tag "<<tag<<" (objectType: "<<payloadTypeName<<") on account "<<connectionString<<std::endl;
-<<<<<<< HEAD
     std::string sourceConn = convert( connectionString );    // "oracle://cms_orcon_adg/"+account;
-=======
-
-    std::string sourceConn = connectionString;
-    std::string protocol = getConnectionProtocol( connectionString );
-    if( protocol == "frontier" ){
-      sourceConn = convertoToOracleConnection( connectionString);
-    }
-
->>>>>>> 9f05177b
     std::string destTag("");
     cond::MigrationStatus status;
     bool exists = session.checkMigrationLog( sourceConn, tag, destTag, status );
