#include "CondCore/DBCommon/interface/DbSession.h"
#include "CondCore/DBCommon/interface/DbScopedTransaction.h"
#include "CondCore/DBCommon/interface/DbTransaction.h"
#include "CondCore/DBCommon/interface/Exception.h"
#include "CondCore/DBCommon/interface/Auth.h"

#include "CondCore/CondDB/interface/ConnectionPool.h"
#include "CondCore/CondDB/interface/Utils.h"
#include "CondCore/CondDB/interface/IOVEditor.h"
#include "CondCore/CondDB/interface/IOVProxy.h"

#include "CondCore/MetaDataService/interface/MetaData.h"

#include "CondCore/IOVService/interface/IOVProxy.h"

#include "CondCore/Utilities/interface/Utilities.h"
#include "CondCore/Utilities/interface/CondDBImport.h"
#include <iostream>

// for the xml dump
#include "TFile.h"
#include <sstream>

namespace cond {

  class MigrateUtilities : public cond::Utilities {
    public:
      MigrateUtilities();
      ~MigrateUtilities();
      int execute();
  };
}

cond::MigrateUtilities::MigrateUtilities():Utilities("conddb_import_tag"){
  addConnectOption("sourceConnect","s","source connection string(required)");
  addConnectOption("destConnect","d","destionation connection string(required)");
  addAuthenticationOptions();
  addOption<std::string>("tag","t","migrate only the tag (optional)");
  addOption<std::string>("newTag","n","name for the destination tag (optional)");
<<<<<<< HEAD
=======
  addOption<bool>("verify","v","write an sqlite db with the tag content in the ORA format (optional, only for single tag mode)");
  ROOT::Cintex::Cintex::Enable();
>>>>>>> c39d1f5d
}

cond::MigrateUtilities::~MigrateUtilities(){
}

int cond::MigrateUtilities::execute(){

  std::string newTag("");
  std::string tag("");
  bool verify = false;
  if( hasOptionValue("tag")) {
    tag = getOptionValue<std::string>("tag");
    if( hasOptionValue("newTag")) newTag = getOptionValue<std::string>("newTag");
    if( hasOptionValue("verify")) verify = true;
  }
  bool debug = hasDebug();
  std::string destConnect = getOptionValue<std::string>("destConnect" );

  std::string sourceConnect = getOptionValue<std::string>("sourceConnect");
  std::tuple<std::string,std::string,std::string> connPars = persistency::parseConnectionString( sourceConnect );
  if( std::get<0>( connPars ) == "frontier" ) throwException("Cannot migrate data from FronTier cache.","MigrateUtilities::execute");

  std::cout <<"# Connecting to source database on "<<sourceConnect<<std::endl;
  cond::DbSession sourcedb = openDbSession( "sourceConnect", cond::Auth::COND_READER_ROLE, true );
     
  if(debug){
    std::cout << "tag " << tag << std::endl;
  }  
  
  sourcedb.transaction().start( true );
  cond::MetaData  metadata(sourcedb);
  
  std::vector<std::string> tagToProcess;
  if( !tag.empty() ){
    tagToProcess.push_back( tag );
  } else {
    metadata.listAllTags( tagToProcess );
  }

  persistency::ConnectionPool connPool;
  std::cout <<"# Opening session on destination database..."<<std::endl;
  persistency::Session session = connPool.createSession( destConnect, true, COND_DB );
    
  session.transaction().start( false );
  if( !session.existsDatabase() ) session.createDatabase();
  session.transaction().commit();

  std::cout <<"# "<<tagToProcess.size()<<" tag(s) to process."<<std::endl;
  std::cout <<std::endl;
  size_t nt = 0;
  size_t tid = 0;
  for( auto t : tagToProcess ){
    tid++;
    std::cout <<"--> Processing tag["<<tid<<"]: "<<t<<std::endl;
    session.transaction().start( false );

    std::string destTag("");
    if( session.checkMigrationLog( sourceConnect, t, destTag ) ){
      std::cout <<"    Tag already migrated." << std::endl;
      session.transaction().rollback();
      continue;
    }
    destTag = t;
    if( !newTag.empty() ){
      destTag = newTag;
    } else {
      if( session.existsIov( destTag ) ){
	destTag = destTag+"["+std::get<1>( connPars )+"/"+std::get<2>( connPars )+"]";
	std::cout <<"    Tag "<<t<<" already existing, renamed to "<<destTag<<std::endl;
      }
    }
    if( session.existsIov( destTag ) ){
      session.transaction().rollback();
      throwException("Tag \""+destTag+"\" already exists.","MigrateUtilities::execute");
    }

    std::cout <<"    Resolving source tag oid..."<<std::endl;
    std::string iovTok = metadata.getToken(t); 
    if(iovTok.empty()){
      session.transaction().rollback();
      throw std::runtime_error(std::string("tag ")+t+std::string(" not found") );
    }
    std::map<std::string,Hash> tokenToHash;
    size_t niovs = 0;
    std::set<Hash> pids;
    persistency::IOVEditor editor;
    std::cout <<"    Loading source tag..."<<std::endl;
    try{
      cond::IOVProxy sourceIov(sourcedb, iovTok);
      int tt = (int) sourceIov.timetype();
      if( sourceIov.size() == 0 ) {
	std::cout <<"    No iov found. Skipping tag."<<std::endl;
	session.transaction().rollback();
	continue;
      }
      std::string tk = sourceIov.begin()->token();
      std::string payloadType = sourcedb.classNameForItem( tk );
      
      std::cout <<"    Importing tag. Size:"<<sourceIov.size()<<" timeType:"<<cond::timeTypeNames(tt)<<" payloadObjectType=\""<<payloadType<<"\""<<std::endl;
      editor = session.createIov( payloadType, destTag, (cond::TimeType)tt );
      editor.setDescription( "Tag "+t+" migrated from "+sourceConnect  );
      for(  auto iov : sourceIov ){
	Time_t s = iov.since();
	std::string tok = iov.token();
	Hash pid("");
	auto f = tokenToHash.find( tok );
	if( f == tokenToHash.end() ){
	  if(hasDebug() ) std::cout <<"Debug: fetching object for iov ["<<niovs+1<<"] oid: \""<<t<<"\" from source database"<<std::endl;
	  ora::Object obj = sourcedb.getObject( tok );
	  if(hasDebug() ) std::cout <<"Debug: importing object into destination database"<<std::endl;
	  pid = import( obj.typeName(), obj.address(), session );  
	  tokenToHash.insert( std::make_pair( tok, pid ) );
	  obj.destruct();
	} else {
	  pid= f->second;
	}
	pids.insert( pid );
	editor.insert( s, pid );
	niovs++;
	if( niovs && (niovs%1000==0) ) std::cout <<"    Total of iov inserted: "<<niovs<<std::endl;
      } 
      std::cout <<"    Total of iov inserted: "<<niovs<<std::endl;
      std::cout <<"    Flushing changes..."<<std::endl;
      editor.flush();
      session.addToMigrationLog( sourceConnect, t, destTag );
      session.transaction().commit();
      std::cout <<"    Tag \""<<t<<"\" imported. Payloads:"<<pids.size()<<" IOVs:"<<niovs<<std::endl;
      nt++;
      if( verify ){
	session.transaction().start();
	persistency::IOVProxy p = session.readIov( destTag, true );
	persistency::Session verifySession = connPool.createSession( "sqlite:"+destTag+".db", true );
	verifySession.transaction().start( false );
	persistency::IOVEditor verifyEditor = verifySession.createIov( p.payloadObjectType(), destTag, p.timeType(), p.synchronizationType() );
	for( auto iov : p ){
	  std::pair<std::string,boost::shared_ptr<void> > readBackPayload = fetch( iov.payloadId, session );
	  cond::Hash ph = import( readBackPayload.first, readBackPayload.second.get(), verifySession );
	  verifyEditor.insert( iov.since, ph );
	}
	verifyEditor.setDescription( "Copy of "+destTag+" tag");
	verifyEditor.flush();
	verifySession.transaction().commit();
	session.transaction().commit();
      }
    } catch ( const std::exception& e ){
      std::cout <<"    ERROR:"<<e.what()<<std::endl;
      std::cout <<"    Tag "<<t<<" will be skipped."<<std::endl;
      session.transaction().rollback();
      continue;
    }
  }

  std::cout <<"# "<<nt<<" tag(s) migrated."<<std::endl;

  sourcedb.transaction().commit();

  return 0;
}

int main( int argc, char** argv ){

  cond::MigrateUtilities utilities;
  return utilities.run(argc,argv);
}
<|MERGE_RESOLUTION|>--- conflicted
+++ resolved
@@ -37,11 +37,6 @@
   addAuthenticationOptions();
   addOption<std::string>("tag","t","migrate only the tag (optional)");
   addOption<std::string>("newTag","n","name for the destination tag (optional)");
-<<<<<<< HEAD
-=======
-  addOption<bool>("verify","v","write an sqlite db with the tag content in the ORA format (optional, only for single tag mode)");
-  ROOT::Cintex::Cintex::Enable();
->>>>>>> c39d1f5d
 }
 
 cond::MigrateUtilities::~MigrateUtilities(){
