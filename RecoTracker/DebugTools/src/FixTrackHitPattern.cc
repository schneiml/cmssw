--- conflicted
+++ resolved
@@ -29,7 +29,6 @@
 
 FixTrackHitPattern::Result FixTrackHitPattern::analyze(const edm::EventSetup& iSetup, const reco::Track& track) 
 {
-<<<<<<< HEAD
   // Recalculate the inner and outer missing hit patterns. See header file for detailed comments.
 
   Result result;
@@ -119,9 +118,9 @@
 	  if(measDet->isActive()){    
 	    // Hence record that the track should have produced a hit here, but did not.
 	    // Store the information in a HitPattern.
-	    InvalidTrackingRecHit  tmpHit(id, TrackingRecHit::missing);
-	    newHitPattern.set(tmpHit, counter);      
-            counter++; 
+	    InvalidTrackingRecHit tmpHit(id, inOut == INNER ? TrackingRecHit::missing_inner : TrackingRecHit::missing_outer);
+	    newHitPattern.appendHit(tmpHit);
+        counter++;
 	  } else {
 	    // Missing hit expected here, since sensor was not functioning.
 	  }
@@ -136,8 +135,8 @@
       }
 
       // Print result for debugging.
-      LogDebug("FTHP")<<"Number of missing hits "<<newHitPattern.numberOfHits()<<"/"<<counter<<endl;
-      for (int j = 0; j < std::max(newHitPattern.numberOfHits(), counter); j++) {
+      LogDebug("FTHP")<<"Number of missing hits "<<newHitPattern.numberOfHits(HitPattern::ALL_HITS)<<"/"<<counter<<endl;
+      for (int j = 0; j < std::max(newHitPattern.numberOfHits(HitPattern::ALL_HITS), counter); j++) {
 	uint32_t hp = newHitPattern.getHitPattern(j);
 	uint32_t subDet = newHitPattern.getSubStructure(hp);
 	uint32_t layer = newHitPattern.getLayer(hp);
@@ -147,127 +146,6 @@
 
     } else {
       LogDebug("FTHP")<<"WARNING: could not calculate inner/outer hit pattern as trajectory info for inner/out hit missing"<<endl;
-=======
-    // Recalculate the inner and outer missing hit patterns. See header file for detailed comments.
-
-    Result result;
-#if 0 
-    using namespace std;
-
-    // Initialise Tracker geometry info (not sufficient to do this only on first call).
-    edm::ESHandle<GeometricSearchTracker> tracker;
-    iSetup.get<TrackerRecoGeometryRecord>().get( tracker );    
-
-    // This is also needed to extrapolate amongst the tracker layers.
-    edm::ESHandle<NavigationSchool> theSchool;
-    iSetup.get<NavigationSchoolRecord>().get("SimpleNavigationSchool",theSchool);
-    NavigationSetter junk(*theSchool);
-
-    // This is needed to determine which sensors are functioning.
-    edm::ESHandle<MeasurementTracker> measTk;
-    iSetup.get<CkfComponentsRecord>().get(measTk);
-    // Don't do this. It tries getting the tracker clusters, which do not exist in AOD.
-    // Hopefully not needed if one simply wants to know which sensors are active.
-    // measTk->update(iEvent);
-
-    // Get the magnetic field and use it to define a propagator for extrapolating the track trajectory.
-    edm::ESHandle<MagneticField> magField;
-    iSetup.get<IdealMagneticFieldRecord>().get(magField);
-    AnalyticalPropagator  propagator(&(*magField), alongMomentum);
-
-    // This is used to check if a track is compatible with crossing a sensor.
-    // Use +3.0 rather than default -3.0 here, so hit defined as inside acceptance if 
-    // no more than 3*sigma outside detector edge, as opposed to more than 3*sigma inside detector edge.
-    Chi2MeasurementEstimator estimator(30.,3.0);
-
-    // Get the track trajectory and detLayer at each valid hit on the track.
-    static GetTrackTrajInfo getTrackTrajInfo;
-    vector<GetTrackTrajInfo::Result> trkTrajInfo = getTrackTrajInfo.analyze(iSetup, track);
-    unsigned int nValidHits = trkTrajInfo.size();
-
-    // Calculate the inner and outer hitPatterns on the track.
-    // i.e. The list of where the track should have had hits inside its innermost valid hit 
-    // and outside its outmost valid hit.
-
-    enum InnerOuter {INNER = 1, OUTER=2};
-    for (unsigned int inOut = INNER; inOut <= OUTER; inOut++) {
-
-        // Get the track trajectory and detLayer at the inner/outermost valid hit.
-        unsigned int ihit = (inOut == INNER) ? 0 : nValidHits - 1;
-        TrackingRecHit::Type hitType = (inOut == INNER) ? TrackingRecHit::missing_inner : TrackingRecHit::missing_outer;
-        // Check that information about the track trajectory was available for this hit.
-        if (trkTrajInfo[ihit].valid) {
-            const DetLayer* detLayer = trkTrajInfo[ihit].detLayer;
-            const TrajectoryStateOnSurface& detTSOS = trkTrajInfo[ihit].detTSOS;
-            const FreeTrajectoryState* detFTS = detTSOS.freeTrajectoryState();
-
-            // When getting inner hit pattern, must propagate track inwards from innermost layer with valid hit.
-            // When getting outer hit pattern, must propagate track outwards from outermost layer with valid hit.
-            const PropagationDirection direc = (inOut == INNER) ? oppositeToMomentum : alongMomentum;
-
-            // Find all layers this track is compatible with in the desired direction, starting from this layer.
-            // Based on code in RecoTracker/TrackProducer/interface/TrackProducerBase.icc
-            // N.B. The following call uses code in RecoTracker/TkNavigation/src/SimpleBarrelNavigableLayer::compatibleLayers() 
-            // and RecoTracker/TkNavigation/src/SimpleNavigableLayer::wellInside(). 
-            // These make some curious checks on the direction of the trajectory relative to its starting point,
-            // so care was required above when calculating detFTS.
-            vector<const DetLayer*> compLayers = detLayer->compatibleLayers(*detFTS, direc);
-            LogDebug("FTHP")<<"Number of inner/outer "<<inOut<<" layers intercepted by track = "<<compLayers.size()<<endl;
-
-            int counter = 0;
-            reco::HitPattern newHitPattern;
-
-            for(vector<const DetLayer *>::const_iterator it = compLayers.begin(); 
-                    it != compLayers.end(); ++it){
-                if ((*it)->basicComponents().empty()) {
-                    //this should never happen. but better protect for it
-                    edm::LogWarning("FixTrackHitPattern")<<"a detlayer with no components: I can not figure out a DetId from this layer. please investigate.";
-                    continue;
-                }
-
-                // Find the sensor in this layer which is closest to the track trajectory.
-                // And get the track trajectory at that sensor.
-                propagator.setPropagationDirection(direc);
-                vector< GeometricSearchDet::DetWithState > detWithState = (*it)->compatibleDets(detTSOS, propagator, estimator);
-                // Check that at least one sensor was compatible with the track trajectory.
-                if(detWithState.size() > 0) {
-                    // Check that this sensor is functional
-                    DetId id = detWithState.front().first->geographicalId();
-                    const MeasurementDet* measDet = measTk->idToDet(id);      
-                    if(measDet->isActive()){    
-                        // Hence record that the track should have produced a hit here, but did not.
-                        // Store the information in a HitPattern.
-                        InvalidTrackingRecHit tmpHit(id, hitType);
-                        newHitPattern.appendHit(tmpHit);
-                        counter++; 
-                    } else {
-                        // Missing hit expected here, since sensor was not functioning.
-                    }
-                }
-            }//end loop over compatible layers
-
-            // Store this result.
-            if (inOut == INNER) {
-                result.innerHitPattern = newHitPattern;
-            } else {
-                result.outerHitPattern = newHitPattern;
-            }
-
-            // Print result for debugging.
-            reco::HitPattern::HitCategory hitCategory = (inOut == INNER) ? reco::HitPattern::MISSING_INNER_HITS : reco::HitPattern::MISSING_OUTER_HITS; 
-            LogDebug("FTHP")<<"Number of missing hits "<<newHitPattern.numberOfHits(hitCategory)<<"/"<<counter<<endl;
-            for (int j = 0; j < std::max(newHitPattern.numberOfHits(hitCategory), counter); j++) {
-                uint32_t hp = newHitPattern.getHitPattern(j);
-                uint32_t subDet = reco::HitPattern::getSubStructure(hp);
-                uint32_t layer = reco::HitPattern::getLayer(hp);
-                uint32_t status = reco::HitPattern::getHitType(hp);
-                LogDebug("FTHP")<<"           layer with no matched hit at counter="<<j<<" subdet="<<subDet<<" layer="<<layer<<" status="<<status<<endl;
-            }
-
-        } else {
-            LogDebug("FTHP")<<"WARNING: could not calculate inner/outer hit pattern as trajectory info for inner/out hit missing"<<endl;
-        }
->>>>>>> d2b7f73c
     }
 #endif
     return result;
