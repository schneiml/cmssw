#include "RecoTracker/TkSeedGenerator/plugins/MultiHitGeneratorFromChi2.h"

#include "RecoPixelVertexing/PixelTriplets/interface/ThirdHitPredictionFromCircle.h"
#include "RecoPixelVertexing/PixelTriplets/plugins/ThirdHitRZPrediction.h"
#include "FWCore/Framework/interface/ESHandle.h"

#include "Geometry/TrackerGeometryBuilder/interface/TrackerGeometry.h"
#include "Geometry/Records/interface/TrackerDigiGeometryRecord.h"
#include "RecoPixelVertexing/PixelTriplets/plugins/ThirdHitCorrection.h"
#include "RecoTracker/TkHitPairs/interface/RecHitsSortedInPhi.h"

#include "RecoPixelVertexing/PixelTriplets/plugins/KDTreeLinkerAlgo.h" 
#include "RecoPixelVertexing/PixelTriplets/plugins/KDTreeLinkerTools.h"

#include "RecoPixelVertexing/PixelTrackFitting/src/RZLine.h"
#include "RecoTracker/TkSeedGenerator/interface/FastHelix.h"
#include "MagneticField/Records/interface/IdealMagneticFieldRecord.h"
#include "DataFormats/SiStripDetId/interface/StripSubdetector.h"
#include "DataFormats/SiPixelDetId/interface/PixelSubdetector.h"
#include "RecoTracker/TkHitPairs/interface/HitPairGeneratorFromLayerPair.h"

#include "DataFormats/TrackerRecHit2D/interface/SiStripRecHit2D.h"
#include "DataFormats/TrackerRecHit2D/interface/SiStripMatchedRecHit2D.h"
#include "DataFormats/TrackerRecHit2D/interface/ProjectedSiStripRecHit2D.h"
#include "DataFormats/SiStripDetId/interface/SiStripDetId.h"
#include "MagneticField/Engine/interface/MagneticField.h"

#include <algorithm>
#include <iostream>
#include <vector>
#include <cmath>
#include <map>
#include <limits>

using namespace std;

typedef PixelRecoRange<float> Range;

namespace {
  struct LayerRZPredictions {
    ThirdHitRZPrediction<SimpleLineRZ> line;
  };
}

MultiHitGeneratorFromChi2::MultiHitGeneratorFromChi2(const edm::ParameterSet& cfg)
  : thePairGenerator(0),
    theLayerCache(0),
    useFixedPreFiltering(cfg.getParameter<bool>("useFixedPreFiltering")),
    extraHitRZtolerance(cfg.getParameter<double>("extraHitRZtolerance")),//extra window in ThirdHitRZPrediction range 
    extraHitRPhitolerance(cfg.getParameter<double>("extraHitRPhitolerance")),//extra window in ThirdHitPredictionFromCircle range (divide by R to get phi) 
    extraZKDBox(cfg.getParameter<double>("extraZKDBox")),//extra windown in Z when building the KDTree box (used in barrel)
    extraRKDBox(cfg.getParameter<double>("extraRKDBox")),//extra windown in R when building the KDTree box (used in endcap)
    extraPhiKDBox(cfg.getParameter<double>("extraPhiKDBox")),//extra windown in Phi when building the KDTree box
    fnSigmaRZ(cfg.getParameter<double>("fnSigmaRZ")),//this multiplies the max hit error on the layer when building the KDTree box
    chi2VsPtCut(cfg.getParameter<bool>("chi2VsPtCut")),
    maxChi2(cfg.getParameter<double>("maxChi2")),
    refitHits(cfg.getParameter<bool>("refitHits")),
    debug(cfg.getParameter<bool>("debug")),
    filterName_(cfg.getParameter<std::string>("ClusterShapeHitFilterName"))
{    
  theMaxElement=cfg.getParameter<unsigned int>("maxElement");
  if (useFixedPreFiltering)
    dphi = cfg.getParameter<double>("phiPreFiltering");
  if (chi2VsPtCut) {
    pt_interv = cfg.getParameter<std::vector<double> >("pt_interv");
    chi2_cuts = cfg.getParameter<std::vector<double> >("chi2_cuts");    
  }  
  if (debug) {
    detIdsToDebug = cfg.getParameter<std::vector<int> >("detIdsToDebug");
    //if (detIdsToDebug.size()<3) //fixme
  } else {
    detIdsToDebug.push_back(0);
    detIdsToDebug.push_back(0);
    detIdsToDebug.push_back(0);
  }
  bfield = 0;
  nomField = -1.;
}

void MultiHitGeneratorFromChi2::init(const HitPairGenerator & pairs,
<<<<<<< HEAD
					 LayerCacheType *layerCache)
=======
				     const std::vector<SeedingLayer> &layers,
				     LayerCacheType *layerCache,
				     const edm::EventSetup& es)
>>>>>>> 27c406f4
{
  thePairGenerator = pairs.clone();
  theLayerCache = layerCache;

  edm::ESHandle<MagneticField> bfield_h;
  es.get<IdealMagneticFieldRecord>().get(bfield_h);
  bfield = bfield_h.product();
  nomField = bfield->nominalValue();

  edm::ESHandle<ClusterShapeHitFilter> filterHandle_;
  es.get<CkfComponentsRecord>().get(filterName_, filterHandle_);
  filter = filterHandle_.product();

}

void MultiHitGeneratorFromChi2::setSeedingLayers(SeedingLayerSetsHits::SeedingLayerSet pairLayers,
                                                 std::vector<SeedingLayerSetsHits::SeedingLayer> thirdLayers) {
  thePairGenerator->setSeedingLayers(pairLayers);
  theLayers = thirdLayers;
}

namespace {
  inline
  bool intersect(Range &range, const Range &second)
  {
    if (range.first > second.max() || range.second < second.min())
      return false;
    if (range.first < second.min())
      range.first = second.min();
    if (range.second > second.max())
      range.second = second.max();
    return range.first < range.second;
  }
}

void MultiHitGeneratorFromChi2::hitSets(const TrackingRegion& region, 
					OrderedMultiHits & result,
					const edm::Event & ev,
					const edm::EventSetup& es)
{ 

  unsigned int debug_Id0 = detIdsToDebug[0];
  unsigned int debug_Id1 = detIdsToDebug[1];
  unsigned int debug_Id2 = detIdsToDebug[2];

  if (debug) cout << "pair: " << ((HitPairGeneratorFromLayerPair*) thePairGenerator)->innerLayer().name() << "+" <<  ((HitPairGeneratorFromLayerPair*) thePairGenerator)->outerLayer().name() << " 3rd lay size: " << theLayers.size() << endl;

  //gc: first get the pairs
  OrderedHitPairs pairs;
  pairs.reserve(30000);
  thePairGenerator->hitPairs(region,pairs,ev,es);
  if (debug) cout << endl;
  if (pairs.empty()) {
    //cout << "empy pairs" << endl;
    return;
  }
  
  //gc: these are all the layers compatible with the layer pairs (as defined in the config file)
  int size = theLayers.size();


  //gc: initialize a KDTree per each 3rd layer
  std::vector<KDTreeNodeInfo<RecHitsSortedInPhi::HitIter> > layerTree; // re-used throughout
  std::vector<RecHitsSortedInPhi::HitIter> foundNodes; // re-used thoughout
  foundNodes.reserve(100);
  KDTreeLinkerAlgo<RecHitsSortedInPhi::HitIter> hitTree[size];
  float rzError[size]; //save maximum errors
  double maxphi = Geom::twoPi(), minphi = -maxphi; //increase to cater for any range

  map<std::string, LayerRZPredictions> mapPred;//need to use the name as map key since we may have more than one SeedingLayer per DetLayer (e.g. TID and MTID)
  const RecHitsSortedInPhi * thirdHitMap[size];//gc: this comes from theLayerCache

  //gc: loop over each layer
  for(int il = 0; il < size; il++) {
<<<<<<< HEAD
    thirdHitMap[il] = &(*theLayerCache)(theLayers[il], region, ev, es);
=======
    if (debug) cout << "before getting cache for 3rd layer" << endl;
    thirdHitMap[il] = &(*theLayerCache)(&theLayers[il], region, ev, es);
>>>>>>> 27c406f4
    if (debug) cout << "considering third layer: " << theLayers[il].name() << " with hits: " << thirdHitMap[il]->all().second-thirdHitMap[il]->all().first << endl;
    const DetLayer *layer = theLayers[il].detLayer();
    LayerRZPredictions &predRZ = mapPred[theLayers[il].name()];
    predRZ.line.initLayer(layer);
    predRZ.line.initTolerance(extraHitRZtolerance);

    //gc: now we take all hits in the layer and fill the KDTree    
    RecHitsSortedInPhi::Range hitRange = thirdHitMap[il]->all(); // Get iterators
    layerTree.clear();
    double minz=999999.0, maxz= -999999.0; // Initialise to extreme values in case no hits
    float maxErr=0.0f;
    bool barrelLayer = (theLayers[il].detLayer()->location() == GeomDetEnumerators::barrel);
    if (hitRange.first != hitRange.second)
      { minz = barrelLayer? hitRange.first->hit()->globalPosition().z() : hitRange.first->hit()->globalPosition().perp();
	maxz = minz; //In case there's only one hit on the layer
	for (RecHitsSortedInPhi::HitIter hi=hitRange.first; hi != hitRange.second; ++hi)
	  { double angle = hi->phi();
	    double myz = barrelLayer? hi->hit()->globalPosition().z() : hi->hit()->globalPosition().perp();

	    if (debug && hi->hit()->rawId()==debug_Id2) {
	      cout << "filling KDTree with hit in id=" << debug_Id2 
		   << " with pos: " << hi->hit()->globalPosition() 
		   << " phi=" << hi->hit()->globalPosition().phi() 
		   << " z=" << hi->hit()->globalPosition().z() 
		   << " r=" << hi->hit()->globalPosition().perp() 
		   << " trans: " << (hi->hit()->transientHits().size()>1 ? hi->hit()->transientHits()[0]->globalPosition() : GlobalPoint(0,0,0)) << " "
		   << (hi->hit()->transientHits().size()>1 ? hi->hit()->transientHits()[1]->globalPosition() : GlobalPoint(0,0,0))
		   << endl;
	    }
	    //use (phi,r) for endcaps rather than (phi,z)
	    if (myz < minz) { minz = myz;} else { if (myz > maxz) {maxz = myz;}}
	    float myerr = barrelLayer? hi->hit()->errorGlobalZ(): hi->hit()->errorGlobalR();
	    if (myerr > maxErr) { maxErr = myerr;}
	    layerTree.push_back(KDTreeNodeInfo<RecHitsSortedInPhi::HitIter>(hi, angle, myz)); // save it
	    if (angle < 0)  // wrap all points in phi
	      { layerTree.push_back(KDTreeNodeInfo<RecHitsSortedInPhi::HitIter>(hi, angle+Geom::twoPi(), myz));}
	    else
	      { layerTree.push_back(KDTreeNodeInfo<RecHitsSortedInPhi::HitIter>(hi, angle-Geom::twoPi(), myz));}
	  }
      }
    KDTreeBox phiZ(minphi, maxphi, minz-0.01, maxz+0.01);  // declare our bounds
    //add fudge factors in case only one hit and also for floating-point inaccuracy
    hitTree[il].build(layerTree, phiZ); // make KDtree
    rzError[il] = maxErr; //save error
  }
  //gc: now we have initialized the KDTrees and we are out of the layer loop
  
  //gc: this sets the minPt of the triplet
  double curv = PixelRecoUtilities::curvature(1. / region.ptMin(), es);

  if (debug) std::cout << "pair size=" << pairs.size() << std::endl;

  //gc: now we loop over all pairs
  for (OrderedHitPairs::const_iterator ip = pairs.begin(); ip != pairs.end(); ++ip) {

    int foundTripletsFromPair = 0;
    bool usePair = false;
    SeedingHitSet triplet;
    float minChi2 = std::numeric_limits<float>::max();

    TransientTrackingRecHit::ConstRecHitPointer hit0 = ip->inner();
    TransientTrackingRecHit::ConstRecHitPointer hit1 = ip->outer();

    GlobalPoint gp0 = hit0->globalPosition();
    GlobalPoint gp1 = hit1->globalPosition();

    bool debugPair = debug && ip->inner()->rawId()==debug_Id0 && ip->outer()->rawId()==debug_Id1;

    if (debugPair) {
      cout << endl << endl
	   << "found new pair with ids "<<debug_Id0<<" "<<debug_Id1<<" with pos: " << gp0 << " " << gp1 
    	   << " trans0: " << ip->inner()->transientHits()[0]->globalPosition() << " " << ip->inner()->transientHits()[1]->globalPosition()
    	   << " trans1: " << ip->outer()->transientHits()[0]->globalPosition() << " " << ip->outer()->transientHits()[1]->globalPosition()
    	   << endl;
    }

    if (refitHits) {

      TrajectoryStateOnSurface tsos0, tsos1;
      refit2Hits(hit0,hit1,tsos0,tsos1,region,nomField,debugPair);

      //fixme add pixels
      bool passFilterHit0 = true;
      if (//hit0->geographicalId().subdetId() > 2
	  hit0->geographicalId().subdetId()==SiStripDetId::TIB 
	  || hit0->geographicalId().subdetId()==SiStripDetId::TID
	  //|| hit0->geographicalId().subdetId()==SiStripDetId::TOB
	  //|| hit0->geographicalId().subdetId()==SiStripDetId::TEC
	  ) {	
	const std::type_info &tid = typeid(*hit0->hit());
	if (tid == typeid(SiStripMatchedRecHit2D)) {
	  const SiStripMatchedRecHit2D* matchedHit = dynamic_cast<const SiStripMatchedRecHit2D *>(hit0->hit());
	  if (filter->isCompatible(DetId(matchedHit->monoId()), matchedHit->monoCluster(), tsos0.localMomentum())==0 ||
	      filter->isCompatible(DetId(matchedHit->stereoId()), matchedHit->stereoCluster(), tsos0.localMomentum())==0) passFilterHit0 = false;
	} else if (tid == typeid(SiStripRecHit2D)) {
	  const SiStripRecHit2D* recHit = dynamic_cast<const SiStripRecHit2D *>(hit0->hit());
	  if (filter->isCompatible(*recHit, tsos0.localMomentum())==0) passFilterHit0 = false;
	} else if (tid == typeid(ProjectedSiStripRecHit2D)) {
	  const ProjectedSiStripRecHit2D* precHit = dynamic_cast<const ProjectedSiStripRecHit2D *>(hit0->hit());
	  if (filter->isCompatible(precHit->originalHit(), tsos0.localMomentum())==0) passFilterHit0 = false;
	}
      }
      if (debugPair&&!passFilterHit0)  cout << "hit0 did not pass cluster shape filter" << endl;
      if (!passFilterHit0) continue;
      bool passFilterHit1 = true;
      if (//hit1->geographicalId().subdetId() > 2
	  hit1->geographicalId().subdetId()==SiStripDetId::TIB 
	  || hit1->geographicalId().subdetId()==SiStripDetId::TID
	  //|| hit1->geographicalId().subdetId()==SiStripDetId::TOB
	  //|| hit1->geographicalId().subdetId()==SiStripDetId::TEC
	  ) {	
	const std::type_info &tid = typeid(*hit1->hit());
	if (tid == typeid(SiStripMatchedRecHit2D)) {
	  const SiStripMatchedRecHit2D* matchedHit = dynamic_cast<const SiStripMatchedRecHit2D *>(hit1->hit());
	  if (filter->isCompatible(DetId(matchedHit->monoId()), matchedHit->monoCluster(), tsos1.localMomentum())==0 ||
	      filter->isCompatible(DetId(matchedHit->stereoId()), matchedHit->stereoCluster(), tsos1.localMomentum())==0) passFilterHit1 = false;
	} else if (tid == typeid(SiStripRecHit2D)) {
	  const SiStripRecHit2D* recHit = dynamic_cast<const SiStripRecHit2D *>(hit1->hit());
	  if (filter->isCompatible(*recHit, tsos1.localMomentum())==0) passFilterHit1 = false;
	} else if (tid == typeid(ProjectedSiStripRecHit2D)) {
	  const ProjectedSiStripRecHit2D* precHit = dynamic_cast<const ProjectedSiStripRecHit2D *>(hit1->hit());
	  if (filter->isCompatible(precHit->originalHit(), tsos1.localMomentum())==0) passFilterHit1 = false;
	}
      }
      if (debugPair&&!passFilterHit1)  cout << "hit1 did not pass cluster shape filter" << endl;
      if (!passFilterHit1) continue;

    }

    //gc: create the RZ line for the pair
    SimpleLineRZ line(PixelRecoPointRZ(gp0.perp(),gp0.z()), PixelRecoPointRZ(gp1.perp(),gp1.z()));
    ThirdHitPredictionFromCircle predictionRPhi(gp0, gp1, extraHitRPhitolerance);

    //gc: this is the curvature of the two hits assuming the region
    Range pairCurvature = predictionRPhi.curvature(region.originRBound());
    //gc: intersect not only returns a bool but may change pairCurvature to intersection with curv
    if (!intersect(pairCurvature, Range(-curv, curv))) {
      if (debugPair) std::cout << "curvature cut: curv=" << curv 
			       << " gc=(" << pairCurvature.first << ", " << pairCurvature.second << ")" << std::endl;
      continue;
    }

    //gc: loop over all third layers compatible with the pair
    for(int il = 0; il < size && !usePair; il++) {

      if (debugPair) 
	cout << "cosider layer: " << theLayers[il].name() << " for this pair. Location: " << theLayers[il].detLayer()->location() << endl;

      if (hitTree[il].empty()) {
	if (debugPair) {
	  cout << "empty hitTree" << endl;
	}
	continue; // Don't bother if no hits
      }

      SeedingHitSet tripletFromThisLayer;
      float chi2FromThisLayer = std::numeric_limits<float>::max();

      const DetLayer *layer = theLayers[il].detLayer();
      bool barrelLayer = layer->location() == GeomDetEnumerators::barrel;

      LayerRZPredictions &predRZ = mapPred.find(theLayers[il].name())->second;
      predRZ.line.initPropagator(&line);
      
      //gc: this takes the z at R-thick/2 and R+thick/2 according to 
      //    the line from the two points and the adds the extra tolerance
      Range rzRange = predRZ.line();

      if (rzRange.first >= rzRange.second) {
	if (debugPair) {
	  cout << "rzRange empty" << endl;
	}
        continue;
      }
      //gc: check that rzRange is compatible with detector bounds
      //    note that intersect may change rzRange to intersection with bounds
      if (!intersect(rzRange, predRZ.line.detSize())) {// theDetSize = Range(-maxZ, maxZ); 
	if (debugPair) {
	  cout << "rzRange and detector do not intersect" << endl;
	}
	continue;
      }
      Range radius = barrelLayer ? predRZ.line.detRange() : rzRange;

      //gc: define the phi range of the hits
      Range phiRange;
      if (useFixedPreFiltering) { 
	//gc: in this case it takes as range the phi of the outer 
	//    hit +/- the phiPreFiltering value from cfg
        float phi0 = ip->outer()->globalPosition().phi();
        phiRange = Range(phi0 - dphi, phi0 + dphi);
      } else {	
	//gc: predictionRPhi uses the cosine rule to find the phi of the 3rd point at radius, assuming the pairCurvature range [-c,+c]
	if (pairCurvature.first<0. && pairCurvature.second<0.) {
	  float phi12 = predictionRPhi.phi(pairCurvature.first,radius.second);
	  float phi21 = predictionRPhi.phi(pairCurvature.second,radius.first);
	  while(unlikely(phi12 <  phi21)) phi12 += float(2. * M_PI); 
	  phiRange = Range(phi21,phi12);
	} else if (pairCurvature.first>=0. && pairCurvature.second>=0.) {
	  float phi11 = predictionRPhi.phi(pairCurvature.first,radius.first);
	  float phi22 = predictionRPhi.phi(pairCurvature.second,radius.second);
	  while(unlikely(phi11 <  phi22)) phi11 += float(2. * M_PI); 
	  phiRange = Range(phi22,phi11);
	} else {
	  float phi12 = predictionRPhi.phi(pairCurvature.first,radius.second);
	  float phi22 = predictionRPhi.phi(pairCurvature.second,radius.second);
	  while(unlikely(phi12 <  phi22)) phi12 += float(2. * M_PI); 
	  phiRange = Range(phi22,phi12);
	}
      }
      
      //gc: this is the place where hits in the compatible region are put in the foundNodes
      typedef RecHitsSortedInPhi::Hit Hit;
      foundNodes.clear(); // Now recover hits in bounding box...
      // This needs range -twoPi to +twoPi to work
      float prmin=phiRange.min(), prmax=phiRange.max(); //get contiguous range
      if ((prmax-prmin) > Geom::twoPi()) { 
	prmax=Geom::pi(); prmin = -Geom::pi();
      } else {
	while (prmax>maxphi) { prmin -= Geom::twoPi(); prmax -= Geom::twoPi();}
	while (prmin<minphi) { prmin += Geom::twoPi(); prmax += Geom::twoPi();}
      }
      
      if (debugPair) cout << "defining kd tree box" << endl;

      if (barrelLayer) {
	KDTreeBox phiZ(prmin-extraPhiKDBox, prmax+extraPhiKDBox,
		       rzRange.min()-fnSigmaRZ*rzError[il]-extraZKDBox,
		       rzRange.max()+fnSigmaRZ*rzError[il]+extraZKDBox);
	hitTree[il].search(phiZ, foundNodes);

	if (debugPair) cout << "kd tree box bounds, phi: " << prmin-extraPhiKDBox <<","<< prmax+extraPhiKDBox
			    << " z: "<< rzRange.min()-fnSigmaRZ*rzError[il]-extraZKDBox <<","<<rzRange.max()+fnSigmaRZ*rzError[il]+extraZKDBox
			    << " rzRange: " << rzRange.min() <<","<<rzRange.max()
			    << endl;

      } else {
	KDTreeBox phiR(prmin-extraPhiKDBox, prmax+extraPhiKDBox,
		       rzRange.min()-fnSigmaRZ*rzError[il]-extraRKDBox,
		       rzRange.max()+fnSigmaRZ*rzError[il]+extraRKDBox);
	hitTree[il].search(phiR, foundNodes);

	if (debugPair) cout << "kd tree box bounds, phi: " << prmin-extraPhiKDBox <<","<< prmax+extraPhiKDBox
			    << " r: "<< rzRange.min()-fnSigmaRZ*rzError[il]-extraRKDBox <<","<<rzRange.max()+fnSigmaRZ*rzError[il]+extraRKDBox
			    << " rzRange: " << rzRange.min() <<","<<rzRange.max()
			    << endl;
      }

      if (debugPair) cout << "kd tree box size: " << foundNodes.size() << endl;
      

      //gc: now we loop over the hits in the box for this layer
      for (std::vector<RecHitsSortedInPhi::HitIter>::iterator ih = foundNodes.begin();
	   ih !=foundNodes.end() && !usePair; ++ih) {

	if (debugPair) std::cout << endl << "triplet candidate" << std::endl;

	const RecHitsSortedInPhi::HitIter KDdata = *ih;

	TransientTrackingRecHit::ConstRecHitPointer hit2 = KDdata->hit();
	if (refitHits) {//fixme

	  //fitting all 3 hits takes too much time... do it quickly only for 3rd hit
	  GlobalVector initMomentum(hit2->globalPosition() - gp1);
	  initMomentum *= (1./initMomentum.perp()); //set pT=1
	  GlobalTrajectoryParameters kine = GlobalTrajectoryParameters(hit2->globalPosition(), initMomentum, 1, &*bfield);
	  TrajectoryStateOnSurface state(kine,*hit2->surface());
	  hit2 = hit2->clone(state);

	  //fixme add pixels
	  bool passFilterHit2 = true;
	  if (hit2->geographicalId().subdetId()==SiStripDetId::TIB 
	      || hit2->geographicalId().subdetId()==SiStripDetId::TID
	      // || hit2->geographicalId().subdetId()==SiStripDetId::TOB
	      // || hit2->geographicalId().subdetId()==SiStripDetId::TEC
	      ) {
	    const std::type_info &tid = typeid(*hit2->hit());
	    if (tid == typeid(SiStripMatchedRecHit2D)) {
	      const SiStripMatchedRecHit2D* matchedHit = dynamic_cast<const SiStripMatchedRecHit2D *>(hit2->hit());
	      if (filter->isCompatible(DetId(matchedHit->monoId()), matchedHit->monoCluster(), initMomentum)==0 ||
		  filter->isCompatible(DetId(matchedHit->stereoId()), matchedHit->stereoCluster(), initMomentum)==0) passFilterHit2 = false;
	    } else if (tid == typeid(SiStripRecHit2D)) {
	      const SiStripRecHit2D* recHit = dynamic_cast<const SiStripRecHit2D *>(hit2->hit());
	      if (filter->isCompatible(*recHit, initMomentum)==0) passFilterHit2 = false;
	    } else if (tid == typeid(ProjectedSiStripRecHit2D)) {
	      const ProjectedSiStripRecHit2D* precHit = dynamic_cast<const ProjectedSiStripRecHit2D *>(hit2->hit());
	      if (filter->isCompatible(precHit->originalHit(), initMomentum)==0) passFilterHit2 = false;
	    }
	  }
	  if (debugPair&&!passFilterHit2)  cout << "hit2 did not pass cluster shape filter" << endl;
	  if (!passFilterHit2) continue;
	  
	  // fitting all 3 hits takes too much time :-(
	  // TrajectoryStateOnSurface tsos0, tsos1, tsos2;
	  // refit3Hits(hit0,hit1,hit2,tsos0,tsos1,tsos2,nomField,debugPair);
	  // if (hit2->geographicalId().subdetId()==SiStripDetId::TIB 
	  //     // || hit2->geographicalId().subdetId()==SiStripDetId::TOB
	  //     // || hit2->geographicalId().subdetId()==SiStripDetId::TID
	  //     // || hit2->geographicalId().subdetId()==SiStripDetId::TEC
	  //     ) {
	  //   const std::type_info &tid = typeid(*hit2->hit());
	  //   if (tid == typeid(SiStripMatchedRecHit2D)) {
	  //     const SiStripMatchedRecHit2D* matchedHit = dynamic_cast<const SiStripMatchedRecHit2D *>(hit2->hit());
	  //     if (filter->isCompatible(DetId(matchedHit->monoId()), matchedHit->monoCluster(), tsos2.localMomentum())==0 ||
	  // 	      filter->isCompatible(DetId(matchedHit->stereoId()), matchedHit->stereoCluster(), tsos2.localMomentum())==0) continue;
	  //   } else if (tid == typeid(SiStripRecHit2D)) {
	  //     const SiStripRecHit2D* recHit = dynamic_cast<const SiStripRecHit2D *>(hit2->hit());
	  //     if (filter->isCompatible(*recHit, tsos2.localMomentum())==0) continue;
	  //   } else if (tid == typeid(ProjectedSiStripRecHit2D)) {
	  //     const ProjectedSiStripRecHit2D* precHit = dynamic_cast<const ProjectedSiStripRecHit2D *>(hit2->hit());
	  //     if (filter->isCompatible(precHit->originalHit(), tsos2.localMomentum())==0) continue;;
	  //   }
	  // }

	}

	//gc: add the chi2 cut
	vector<GlobalPoint> gp(3);
	vector<GlobalError> ge(3);
	vector<bool> bl(3);
	gp[0] = hit0->globalPosition();
	ge[0] = hit0->globalPositionError();
	int subid0 = hit0->geographicalId().subdetId();
	bl[0] = (subid0 == StripSubdetector::TIB || subid0 == StripSubdetector::TOB || subid0 == (int) PixelSubdetector::PixelBarrel);
	gp[1] = hit1->globalPosition();
	ge[1] = hit1->globalPositionError();
	int subid1 = hit1->geographicalId().subdetId();
	bl[1] = (subid1 == StripSubdetector::TIB || subid1 == StripSubdetector::TOB || subid1 == (int) PixelSubdetector::PixelBarrel);
	gp[2] = hit2->globalPosition();
	ge[2] = hit2->globalPositionError();
	int subid2 = hit2->geographicalId().subdetId();
	bl[2] = (subid2 == StripSubdetector::TIB || subid2 == StripSubdetector::TOB || subid2 == (int) PixelSubdetector::PixelBarrel);
	RZLine rzLine(gp,ge,bl);
	float  cottheta, intercept, covss, covii, covsi;
	rzLine.fit(cottheta, intercept, covss, covii, covsi);
	float chi2 = rzLine.chi2(cottheta, intercept);

	bool debugTriplet = debugPair && hit2->rawId()==debug_Id2;
	if (debugTriplet) {
	  std::cout << endl << "triplet candidate in debug id" << std::endl;
	  cout << "hit in id="<<debug_Id2<<" (from KDTree) with pos: " << KDdata->hit()->globalPosition()
	       << " refitted: " << hit2->globalPosition() 
	       << " trans2: "
	       << (hit2->transientHits().size()>1 ? hit2->transientHits()[0]->globalPosition() : GlobalPoint(0,0,0)) << " "
	       << (hit2->transientHits().size()>1 ? hit2->transientHits()[1]->globalPosition() : GlobalPoint(0,0,0))
	       << " chi2: " << chi2
	       << endl;
	  //cout << state << endl;
	}

	if (chi2 > maxChi2) continue; 

	if (chi2VsPtCut) {

	  FastCircle theCircle(hit2->globalPosition(),hit1->globalPosition(),hit0->globalPosition());
	  float tesla0 = 0.1*nomField;
	  float rho = theCircle.rho();
	  float cm2GeV = 0.01 * 0.3*tesla0;
	  float pt = cm2GeV * rho;
	  if (debugTriplet) {
	    std::cout << "triplet pT=" << pt << std::endl;
	  }
	  if (pt<region.ptMin()) continue;
	  
	  if (chi2_cuts.size()==4) {
	    if ( ( pt>pt_interv[0] && pt<=pt_interv[1] && chi2 > chi2_cuts[0] ) ||
		 ( pt>pt_interv[1] && pt<=pt_interv[2] && chi2 > chi2_cuts[1] ) ||
		 ( pt>pt_interv[2] && pt<=pt_interv[3] && chi2 > chi2_cuts[2] ) ||
		 ( pt>pt_interv[3] && chi2 > chi2_cuts[3] ) ) continue;		
	  }
	  
	  // apparently this takes too much time...
	  // 	  if (chi2_cuts.size()>1) {	    
	  // 	    int ncuts = chi2_cuts.size();
	  // 	    if ( pt<=pt_interv[0] && chi2 > chi2_cuts[0] ) continue; 
	  // 	    bool pass = true;
	  // 	    for (int icut=1; icut<ncuts-1; icut++){
	  // 	      if ( pt>pt_interv[icut-1] && pt<=pt_interv[icut] && chi2 > chi2_cuts[icut] ) pass=false;
	  // 	    }
	  // 	    if (!pass) continue;
	  // 	    if ( pt>pt_interv[ncuts-2] && chi2 > chi2_cuts[ncuts-1] ) continue; 	    
	  // 	    if (debug && hit0->rawId()==debug_Id0 && hit1->rawId()==debug_Id1 && hit2->rawId()==debug_Id2) {
	  // 	      std::cout << "triplet passed chi2 vs pt cut" << std::endl;
	  // 	    }
	  // 	  } 
	  
	}
	
	if (theMaxElement!=0 && result.size() >= theMaxElement) {
	  result.clear();
	  edm::LogError("TooManyTriplets")<<" number of triples exceed maximum. no triplets produced.";
	  return;
	}
	if (debugPair) std::cout << "triplet made" << std::endl;
	//result.push_back(SeedingHitSet(hit0, hit1, hit2)); 
	tripletFromThisLayer = SeedingHitSet(hit0, hit1, hit2);
	chi2FromThisLayer = chi2;
	foundTripletsFromPair++;
	if (foundTripletsFromPair>=2) {
	  usePair=true;
	  if (debugPair) std::cout << "using pair" << std::endl;
	  break;
	}
      }//loop over hits in KDTree

      if (usePair) break;
      else {
	//if there is one triplet in more than one layer, try picking the one with best chi2
	if (chi2FromThisLayer<minChi2) {
	  triplet = tripletFromThisLayer;
	  minChi2 = chi2FromThisLayer;
	}
      }

    }//loop over layers

    if (foundTripletsFromPair==0) continue;

    //push back only (max) once per pair
    if (debugPair) std::cout << "Done seed #" << result.size() << std::endl;
    if (usePair) result.push_back(SeedingHitSet(ip->inner(), ip->outer())); 
    else result.push_back(triplet); 

  }//loop over pairs
  if (debug) {
    std::cout << "triplet size=" << result.size() << std::endl;
  }
}

bool MultiHitGeneratorFromChi2::checkPhiInRange(float phi, float phi1, float phi2) const
{ while (phi > phi2) phi -= 2. * M_PI;
  while (phi < phi1) phi += 2. * M_PI;
  return phi <= phi2;
}  

std::pair<float, float>
MultiHitGeneratorFromChi2::mergePhiRanges(const std::pair<float, float> &r1,
					      const std::pair<float, float> &r2) const
{ float r2Min = r2.first;
  float r2Max = r2.second;
  while (r1.first - r2Min > +M_PI) r2Min += 2. * M_PI, r2Max += 2. * M_PI;
  while (r1.first - r2Min < -M_PI) r2Min -= 2. * M_PI, r2Max -= 2. * M_PI;
  //std::cout << "mergePhiRanges " << fabs(r1.first-r2Min) << " " <<  fabs(r1.second-r2Max) << endl;
  return std::make_pair(min(r1.first, r2Min), max(r1.second, r2Max));
}

void MultiHitGeneratorFromChi2::refit2Hits(TransientTrackingRecHit::ConstRecHitPointer& hit1,
					   TransientTrackingRecHit::ConstRecHitPointer& hit2,
					   TrajectoryStateOnSurface& state1,
					   TrajectoryStateOnSurface& state2,
					   const TrackingRegion& region, float nomField, bool isDebug) {

  //these need to be sorted in R
  GlobalPoint gp0 = region.origin();
  GlobalPoint gp1 = hit1->globalPosition();
  GlobalPoint gp2 = hit2->globalPosition();

  if (isDebug) {
    cout << "positions before refitting: " << hit1->globalPosition() << " " << hit2->globalPosition() <<endl;
  }

  FastCircle theCircle(gp2,gp1,gp0);
  GlobalPoint cc(theCircle.x0(),theCircle.y0(),0);
  float tesla0 = 0.1*nomField;
  float rho = theCircle.rho();
  float cm2GeV = 0.01 * 0.3*tesla0;
  float pt = cm2GeV * rho;

  GlobalVector vec20 = gp2-gp0;
  //if (isDebug) { cout << "vec20.eta=" << vec20.eta() << endl; }

  GlobalVector p0( gp0.y()-cc.y(), -gp0.x()+cc.x(), 0. );
  p0 = p0*pt/p0.perp();
  GlobalVector p1( gp1.y()-cc.y(), -gp1.x()+cc.x(), 0. );
  p1 = p1*pt/p1.perp();
  GlobalVector p2( gp2.y()-cc.y(), -gp2.x()+cc.x(), 0. );
  p2 = p2*pt/p2.perp();

  //check sign according to scalar product
  if ( (p0.x()*(gp1.x()-gp0.x())+p0.y()*(gp1.y()-gp0.y()) ) < 0 ) {
    p0*=-1.;
    p1*=-1.;
    p2*=-1.;
  }

  //now set z component
  p0 = GlobalVector(p0.x(),p0.y(),p0.perp()/tan(vec20.theta()));
  p1 = GlobalVector(p1.x(),p1.y(),p1.perp()/tan(vec20.theta()));
  p2 = GlobalVector(p2.x(),p2.y(),p2.perp()/tan(vec20.theta()));

  //get charge from vectorial product
  TrackCharge q = 1;
  if ((gp1-cc).x()*p1.y() - (gp1-cc).y()*p1.x() > 0) q =-q;

  GlobalTrajectoryParameters kine1 = GlobalTrajectoryParameters(gp1, p1, q, &*bfield);
  state1 = TrajectoryStateOnSurface(kine1,*hit1->surface());
  hit1 = hit1->clone(state1);

  GlobalTrajectoryParameters kine2 = GlobalTrajectoryParameters(gp2, p2, q, &*bfield);
  state2 = TrajectoryStateOnSurface(kine2,*hit2->surface());
  hit2 = hit2->clone(state2);

  if (isDebug) {
    cout << "charge=" << q << endl;
    cout << "state1 pt=" << state1.globalMomentum().perp() << " eta=" << state1.globalMomentum().eta()  << " phi=" << state1.globalMomentum().phi() << endl;
    cout << "state2 pt=" << state2.globalMomentum().perp() << " eta=" << state2.globalMomentum().eta()  << " phi=" << state2.globalMomentum().phi() << endl;
    cout << "positions after refitting: " << hit1->globalPosition() << " " << hit2->globalPosition() <<endl;
  }

}

void MultiHitGeneratorFromChi2::refit3Hits(TransientTrackingRecHit::ConstRecHitPointer& hit0,
					   TransientTrackingRecHit::ConstRecHitPointer& hit1,
					   TransientTrackingRecHit::ConstRecHitPointer& hit2,
					   TrajectoryStateOnSurface& state0,
					   TrajectoryStateOnSurface& state1,
					   TrajectoryStateOnSurface& state2,
					   float nomField, bool isDebug) {

  //these need to be sorted in R
  GlobalPoint gp0 = hit0->globalPosition();
  GlobalPoint gp1 = hit1->globalPosition();
  GlobalPoint gp2 = hit2->globalPosition();

  if (isDebug) {
    cout << "positions before refitting: " << hit0->globalPosition() << " " << hit1->globalPosition() << " " << hit2->globalPosition() <<endl;
  }

  FastCircle theCircle(gp2,gp1,gp0);
  GlobalPoint cc(theCircle.x0(),theCircle.y0(),0);
  float tesla0 = 0.1*nomField;
  float rho = theCircle.rho();
  float cm2GeV = 0.01 * 0.3*tesla0;
  float pt = cm2GeV * rho;

  GlobalVector vec20 = gp2-gp0;
  //if (isDebug) { cout << "vec20.eta=" << vec20.eta() << endl; }

  GlobalVector p0( gp0.y()-cc.y(), -gp0.x()+cc.x(), 0. );
  p0 = p0*pt/p0.perp();
  GlobalVector p1( gp1.y()-cc.y(), -gp1.x()+cc.x(), 0. );
  p1 = p1*pt/p1.perp();
  GlobalVector p2( gp2.y()-cc.y(), -gp2.x()+cc.x(), 0. );
  p2 = p2*pt/p2.perp();

  //check sign according to scalar product
  if ( (p0.x()*(gp1.x()-gp0.x())+p0.y()*(gp1.y()-gp0.y()) ) < 0 ) {
    p0*=-1.;
    p1*=-1.;
    p2*=-1.;
  }

  //now set z component
  p0 = GlobalVector(p0.x(),p0.y(),p0.perp()/tan(vec20.theta()));
  p1 = GlobalVector(p1.x(),p1.y(),p1.perp()/tan(vec20.theta()));
  p2 = GlobalVector(p2.x(),p2.y(),p2.perp()/tan(vec20.theta()));

  //get charge from vectorial product
  TrackCharge q = 1;
  if ((gp1-cc).x()*p1.y() - (gp1-cc).y()*p1.x() > 0) q =-q;

  GlobalTrajectoryParameters kine0 = GlobalTrajectoryParameters(gp0, p0, q, &*bfield);
  state0 = TrajectoryStateOnSurface(kine0,*hit0->surface());
  hit0 = hit0->clone(state0);

  GlobalTrajectoryParameters kine1 = GlobalTrajectoryParameters(gp1, p1, q, &*bfield);
  state1 = TrajectoryStateOnSurface(kine1,*hit1->surface());
  hit1 = hit1->clone(state1);

  GlobalTrajectoryParameters kine2 = GlobalTrajectoryParameters(gp2, p2, q, &*bfield);
  state2 = TrajectoryStateOnSurface(kine2,*hit2->surface());
  hit2 = hit2->clone(state2);

  if (isDebug) {
    cout << "charge=" << q << endl;
    cout << "state0 pt=" << state0.globalMomentum().perp() << " eta=" << state0.globalMomentum().eta()  << " phi=" << state0.globalMomentum().phi() << endl;
    cout << "state1 pt=" << state1.globalMomentum().perp() << " eta=" << state1.globalMomentum().eta()  << " phi=" << state1.globalMomentum().phi() << endl;
    cout << "state2 pt=" << state2.globalMomentum().perp() << " eta=" << state2.globalMomentum().eta()  << " phi=" << state2.globalMomentum().phi() << endl;
    cout << "positions after refitting: " << hit0->globalPosition() << " " << hit1->globalPosition() << " " << hit2->globalPosition() <<endl;
  }

}<|MERGE_RESOLUTION|>--- conflicted
+++ resolved
@@ -78,26 +78,10 @@
 }
 
 void MultiHitGeneratorFromChi2::init(const HitPairGenerator & pairs,
-<<<<<<< HEAD
-					 LayerCacheType *layerCache)
-=======
-				     const std::vector<SeedingLayer> &layers,
-				     LayerCacheType *layerCache,
-				     const edm::EventSetup& es)
->>>>>>> 27c406f4
+				     LayerCacheType *layerCache)
 {
   thePairGenerator = pairs.clone();
   theLayerCache = layerCache;
-
-  edm::ESHandle<MagneticField> bfield_h;
-  es.get<IdealMagneticFieldRecord>().get(bfield_h);
-  bfield = bfield_h.product();
-  nomField = bfield->nominalValue();
-
-  edm::ESHandle<ClusterShapeHitFilter> filterHandle_;
-  es.get<CkfComponentsRecord>().get(filterName_, filterHandle_);
-  filter = filterHandle_.product();
-
 }
 
 void MultiHitGeneratorFromChi2::setSeedingLayers(SeedingLayerSetsHits::SeedingLayerSet pairLayers,
@@ -126,6 +110,16 @@
 					const edm::EventSetup& es)
 { 
 
+  //fixme move in initES
+  edm::ESHandle<MagneticField> bfield_h;
+  es.get<IdealMagneticFieldRecord>().get(bfield_h);
+  bfield = bfield_h.product();
+  nomField = bfield->nominalValue();
+
+  edm::ESHandle<ClusterShapeHitFilter> filterHandle_;
+  es.get<CkfComponentsRecord>().get(filterName_, filterHandle_);
+  filter = filterHandle_.product();
+
   unsigned int debug_Id0 = detIdsToDebug[0];
   unsigned int debug_Id1 = detIdsToDebug[1];
   unsigned int debug_Id2 = detIdsToDebug[2];
@@ -159,12 +153,7 @@
 
   //gc: loop over each layer
   for(int il = 0; il < size; il++) {
-<<<<<<< HEAD
     thirdHitMap[il] = &(*theLayerCache)(theLayers[il], region, ev, es);
-=======
-    if (debug) cout << "before getting cache for 3rd layer" << endl;
-    thirdHitMap[il] = &(*theLayerCache)(&theLayers[il], region, ev, es);
->>>>>>> 27c406f4
     if (debug) cout << "considering third layer: " << theLayers[il].name() << " with hits: " << thirdHitMap[il]->all().second-thirdHitMap[il]->all().first << endl;
     const DetLayer *layer = theLayers[il].detLayer();
     LayerRZPredictions &predRZ = mapPred[theLayers[il].name()];
