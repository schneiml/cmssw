--- conflicted
+++ resolved
@@ -21,17 +21,11 @@
   typedef LayerHitMapCache  LayerCacheType;
 
   virtual ~MultiHitGeneratorFromPairAndLayers() {}
-<<<<<<< HEAD
+
   virtual void init( const HitPairGenerator & pairs, LayerCacheType* layerCache) = 0; 
 
   virtual void setSeedingLayers(SeedingLayerSetsHits::SeedingLayerSet pairLayers,
                                 std::vector<SeedingLayerSetsHits::SeedingLayer> thirdLayers) = 0;
-=======
-  virtual void init( const HitPairGenerator & pairs, 
-		     const std::vector<ctfseeding::SeedingLayer>& layers, 
-		     LayerCacheType* layerCache,  
-		     const edm::EventSetup& es) = 0; 
->>>>>>> 27c406f4
 };
 #endif
 
