--- conflicted
+++ resolved
@@ -50,11 +50,7 @@
   inputdedxTag_   = iConfig.getParameter< edm::InputTag > ("inputDeDxTag");
   caloTowersTag_ =  iConfig.getParameter<edm::InputTag>("caloTowersTag");
 
-<<<<<<< HEAD
-  caloTowersToken_ = consumes<CaloTowerCollection> (iConfig.getParameter<edm::InputTag>("caloTowersTag"));
-=======
   if(maxAssocCaloE_ >= 0) caloTowersToken_ = consumes<CaloTowerCollection> (iConfig.getParameter<edm::InputTag>("caloTowersTag"));
->>>>>>> 08b9744c
   inputTracksToken_ = consumes<reco::TrackCollection>(iConfig.getParameter< edm::InputTag > ("inputTracksTag"));
   inputdedxToken_   = consumes<edm::ValueMap<reco::DeDxData> >(iConfig.getParameter< edm::InputTag > ("inputDeDxTag"));
 
@@ -117,13 +113,7 @@
   const edm::ValueMap<reco::DeDxData> &dEdxTrack = *dEdxTrackHandle.product();
 
   edm::Handle<CaloTowerCollection> caloTowersHandle;
-<<<<<<< HEAD
-  iEvent.getByToken(caloTowersToken_, caloTowersHandle);
-  const CaloTowerCollection &caloTower = *caloTowersHandle.product();
-
-=======
   if(maxAssocCaloE_ >= 0) iEvent.getByToken(caloTowersToken_, caloTowersHandle);
->>>>>>> 08b9744c
 
   bool accept=false;
   int  NTracks = 0;
@@ -172,10 +162,7 @@
        //Access info about Calo Towers                                                                                       
        double caloEMDeltaRp5  = 0;
        double caloHadDeltaRp5 = 0;
-<<<<<<< HEAD
-=======
        const CaloTowerCollection &caloTower = *caloTowersHandle.product();
->>>>>>> 08b9744c
        for (CaloTowerCollection::const_iterator j=caloTower.begin(); j!=caloTower.end(); j++) {
 	 auto caloDeltaR2 = deltaR2(eta[i], phi[i], j->eta(), j->phi());
 	 double Eem  = j->emEnergy();
