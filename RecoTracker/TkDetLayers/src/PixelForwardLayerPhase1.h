--- conflicted
+++ resolved
@@ -11,10 +11,6 @@
  *  built out of ForwardPhase1PixelBlade
  */
 
-<<<<<<< HEAD
-=======
-#pragma GCC visibility push(hidden)
->>>>>>> 854a1827
 
 class PixelForwardLayerPhase1 GCC11_FINAL : public ForwardDetLayer {
  public:
