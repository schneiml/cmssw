#ifndef TkDetLayers_PixelBladeBuilder_h
#define TkDetLayers_PixelBladeBuilder_h


//#include "PixelBlade.h"

#include "FWCore/Framework/interface/ESHandle.h"
#include "Geometry/TrackerGeometryBuilder/interface/TrackerGeometry.h"
#include "Geometry/TrackerNumberingBuilder/interface/GeometricDet.h"

#include "FWCore/MessageLogger/interface/MessageLogger.h"

#include "DataFormats/GeometrySurface/interface/TkRotation.h"


/** A concrete builder for PixelBlade
 */

<<<<<<< HEAD

class PixelBladeBuilder {  
=======
#pragma GCC visibility push(hidden)
template <class T>
class PixelBladeBuilder {
>>>>>>> ae6bf83b
 public:
  PixelBladeBuilder(){};

 T* build(const GeometricDet* geometricDetFrontPanel,
	  const GeometricDet* geometricDetBackPanel,
	  const TrackerGeometry* theGeomDetGeometry) __attribute__ ((cold));
    
};

template <class T>
T* PixelBladeBuilder<T>::build(const GeometricDet* geometricDetFrontPanel,
			       const GeometricDet* geometricDetBackPanel,
			       const TrackerGeometry* theGeomDetGeometry)
    
  {
    std::vector<const GeometricDet*> frontGeometricDets = geometricDetFrontPanel->components();
    std::vector<const GeometricDet*> backGeometricDets  = geometricDetBackPanel->components();
    
    std::vector<const GeomDet*> theFrontGeomDets;
    std::vector<const GeomDet*> theBackGeomDets;
    
    for(std::vector<const GeometricDet*>::iterator it=frontGeometricDets.begin();
	it!=frontGeometricDets.end();it++){
      const GeomDet* theGeomDet = theGeomDetGeometry->idToDet( (*it)->geographicalID() );
      theFrontGeomDets.push_back(theGeomDet);
    }
    
    for(std::vector<const GeometricDet*>::iterator it=backGeometricDets.begin();
	it!=backGeometricDets.end();it++){
      const GeomDet* theGeomDet = theGeomDetGeometry->idToDet( (*it)->geographicalID() );
      theBackGeomDets.push_back(theGeomDet);
    }
    
    //edm::LogInfo(TkDetLayers) << "FrontGeomDet.size(): " << theFrontGeomDets.size() ;
    //edm::LogInfo(TkDetLayers) << "BackGeomDet.size():  " << theBackGeomDets.size() ;
    
    return new T(theFrontGeomDets,theBackGeomDets);
    
  }


<<<<<<< HEAD

#endif 
=======
#pragma GCC visibility pop
#endif
>>>>>>> ae6bf83b
<|MERGE_RESOLUTION|>--- conflicted
+++ resolved
@@ -16,14 +16,8 @@
 /** A concrete builder for PixelBlade
  */
 
-<<<<<<< HEAD
 
 class PixelBladeBuilder {  
-=======
-#pragma GCC visibility push(hidden)
-template <class T>
-class PixelBladeBuilder {
->>>>>>> ae6bf83b
  public:
   PixelBladeBuilder(){};
 
@@ -65,10 +59,5 @@
   }
 
 
-<<<<<<< HEAD
 
-#endif 
-=======
-#pragma GCC visibility pop
-#endif
->>>>>>> ae6bf83b
+#endif 