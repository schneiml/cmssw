#include "RecoTracker/CkfPattern/interface/CkfTrajectoryBuilder.h"

#include "FWCore/MessageLogger/interface/MessageLogger.h"

#include "MagneticField/Records/interface/IdealMagneticFieldRecord.h"

#include "TrackingTools/GeomPropagators/interface/Propagator.h"
#include "TrackingTools/PatternTools/interface/TrajectoryStateUpdator.h"
#include "TrackingTools/KalmanUpdators/interface/Chi2MeasurementEstimatorBase.h"

#include "TrackingTools/PatternTools/interface/Trajectory.h"
#include "TrackingTools/PatternTools/interface/TrajMeasLessEstim.h"
#include "TrackingTools/TrajectoryState/interface/BasicSingleTrajectoryState.h"
#include "RecoTracker/MeasurementDet/interface/MeasurementTracker.h"
#include "RecoTracker/MeasurementDet/interface/MeasurementTrackerEvent.h"
#include "TrackingTools/MeasurementDet/interface/LayerMeasurements.h"


#include "RecoTracker/CkfPattern/src/RecHitIsInvalid.h"
#include "RecoTracker/CkfPattern/interface/TrajCandLess.h"

#include "RecoTracker/TkDetLayers/interface/GeometricSearchTracker.h"

#include "RecoTracker/CkfPattern/interface/IntermediateTrajectoryCleaner.h"
#include "TrackingTools/TrajectoryState/interface/TrajectoryStateTransform.h"
#include "TrackingTools/PatternTools/interface/TransverseImpactPointExtrapolator.h"

using namespace std;

CkfTrajectoryBuilder::CkfTrajectoryBuilder(const edm::ParameterSet& conf, edm::ConsumesCollector& iC):
  CkfTrajectoryBuilder(conf,
                       BaseCkfTrajectoryBuilder::createTrajectoryFilter(conf.getParameter<edm::ParameterSet>("trajectoryFilter"), iC))
{}

CkfTrajectoryBuilder::CkfTrajectoryBuilder(const edm::ParameterSet& conf, TrajectoryFilter *filter):
  BaseCkfTrajectoryBuilder(conf, filter)
{
  theMaxCand              = conf.getParameter<int>("maxCand");
  theLostHitPenalty       = conf.getParameter<double>("lostHitPenalty");
  theIntermediateCleaning = conf.getParameter<bool>("intermediateCleaning");
  theAlwaysUseInvalidHits = conf.getParameter<bool>("alwaysUseInvalidHits");
  /*
    theSharedSeedCheck = conf.getParameter<bool>("SharedSeedCheck");
    std::stringstream ss;
    ss<<"CkfTrajectoryBuilder_"<<conf.getParameter<std::string>("ComponentName")<<"_"<<this;
    theUniqueName = ss.str();
    LogDebug("CkfPattern")<<"my unique name is: "<<theUniqueName;
  */
}

/*
  void CkfTrajectoryBuilder::setEvent(const edm::Event& event) const
  {
  theMeasurementTracker->update(event);
  }
*/

void CkfTrajectoryBuilder::setEvent_(const edm::Event& event, const edm::EventSetup& iSetup) {  
}

CkfTrajectoryBuilder::TrajectoryContainer 
CkfTrajectoryBuilder::trajectories(const TrajectorySeed& seed) const
{  
  TrajectoryContainer result;
  result.reserve(5);
  trajectories(seed, result);
  return result;
}

/*
  void CkfTrajectoryBuilder::rememberSeedAndTrajectories(const TrajectorySeed& seed,
  CkfTrajectoryBuilder::TrajectoryContainer &result) const
  {
  
  //result ----> theCachedTrajectories
  //every first iteration on event. forget about everything that happened before
  if (edm::Service<UpdaterService>()->checkOnce(theUniqueName)) 
  theCachedTrajectories.clear();
  
  if (seed.nHits()==0) return;
  
  //then remember those trajectories
  for (TrajectoryContainer::iterator traj=result.begin();
  traj!=result.end(); ++traj) {
  theCachedTrajectories.insert(std::make_pair(seed.recHits().first->geographicalId(),*traj));
  }  
  }
  
  bool CkfTrajectoryBuilder::sharedSeed(const TrajectorySeed& s1,const TrajectorySeed& s2) const{
  //quit right away on nH=0
  if (s1.nHits()==0 || s2.nHits()==0) return false;
  //quit right away if not the same number of hits
  if (s1.nHits()!=s2.nHits()) return false;
  TrajectorySeed::range r1=s1.recHits();
  TrajectorySeed::range r2=s2.recHits();
  TrajectorySeed::const_iterator i1,i2;
  TrajectorySeed::const_iterator & i1_e=r1.second,&i2_e=r2.second;
  TrajectorySeed::const_iterator & i1_b=r1.first,&i2_b=r2.first;
  //quit right away if first detId does not match. front exist because of ==0 ->quit test
  if(i1_b->geographicalId() != i2_b->geographicalId()) return false;
  //then check hit by hit if they are the same
  for (i1=i1_b,i2=i2_b;i1!=i1_e,i2!=i2_e;++i1,++i2){
  if (!i1->sharesInput(&(*i2),TrackingRecHit::all)) return false;
  }
  return true;
  }
  bool CkfTrajectoryBuilder::seedAlreadyUsed(const TrajectorySeed& seed,
  CkfTrajectoryBuilder::TempTrajectoryContainer &candidates) const
  {
  //theCachedTrajectories ---> candidates
  if (seed.nHits()==0) return false;
  bool answer=false;
  pair<SharedTrajectory::const_iterator, SharedTrajectory::const_iterator> range = 
  theCachedTrajectories.equal_range(seed.recHits().first->geographicalId());
  SharedTrajectory::const_iterator trajP;
  for (trajP = range.first; trajP!=range.second;++trajP){
  //check whether seeds are identical     
  if (sharedSeed(trajP->second.seed(),seed)){
  candidates.push_back(trajP->second);
  answer=true;
  }//already existing trajectory shares the seed.   
  }//loop already made trajectories      
  
  return answer;
  }
*/

void
CkfTrajectoryBuilder::trajectories(const TrajectorySeed& seed, CkfTrajectoryBuilder::TrajectoryContainer &result) const
{  
  // analyseSeed( seed);
  /*
    if (theSharedSeedCheck){
    TempTrajectoryContainer candidates;
    if (seedAlreadyUsed(seed,candidates))
    {
    //start with those candidates already made before
    limitedCandidates(candidates,result);
    //and quit
    return;
    }
    }
  */

  buildTrajectories(seed, result,nullptr);
}

TempTrajectory CkfTrajectoryBuilder::buildTrajectories (const TrajectorySeed&seed,
							TrajectoryContainer &result,
							const TrajectoryFilter*) const {
  if (theMeasurementTracker == 0) {
      throw cms::Exception("LogicError") << "Asking to create trajectories to an un-initialized CkfTrajectoryBuilder.\nYou have to call clone(const MeasurementTrackerEvent *data) and then call trajectories on it instead.\n";
  }
 
  TempTrajectory && startingTraj = createStartingTrajectory( seed );
  
  /// limitedCandidates( startingTraj, regionalCondition, result);
  /// FIXME: restore regionalCondition
  limitedCandidates(seed, startingTraj, result);
  
  return startingTraj;

  /*
  //and remember what you just did
  if (theSharedSeedCheck)  rememberSeedAndTrajectories(seed,result);
  */
  
  // analyseResult(result);
}

void CkfTrajectoryBuilder::
limitedCandidates(const TrajectorySeed&seed, TempTrajectory& startingTraj,
		   TrajectoryContainer& result) const
{
  TempTrajectoryContainer candidates;
  candidates.push_back( startingTraj);
  boost::shared_ptr<const TrajectorySeed>  sharedSeed(new TrajectorySeed(seed));
  limitedCandidates(sharedSeed, candidates,result);
}

void CkfTrajectoryBuilder::
limitedCandidates(const boost::shared_ptr<const TrajectorySeed> & sharedSeed, TempTrajectoryContainer &candidates,
		   TrajectoryContainer& result) const
{
  unsigned int nIter=1;
  TempTrajectoryContainer newCand; // = TrajectoryContainer();
  newCand.reserve(2*theMaxCand);

  
  auto trajCandLess = [&](TempTrajectory const & a, TempTrajectory const & b) {
    return  (a.chiSquared() + a.lostHits()*theLostHitPenalty)  <
    (b.chiSquared() + b.lostHits()*theLostHitPenalty);
  };
  
 
  while ( !candidates.empty()) {

    newCand.clear();
    for (auto traj=candidates.begin(); traj!=candidates.end(); traj++) {
      std::vector<TM> meas;
      findCompatibleMeasurements(*sharedSeed, *traj, meas);

      // --- method for debugging
      if(!analyzeMeasurementsDebugger(*traj,meas,
				      theMeasurementTracker,
				      forwardPropagator(*sharedSeed),theEstimator,
				      theTTRHBuilder)) return;
      // ---

      if ( meas.empty()) {
	if ( qualityFilter( *traj)) addToResult(sharedSeed, *traj, result);
      }
      else {
	std::vector<TM>::const_iterator last;
	if ( theAlwaysUseInvalidHits) last = meas.end();
	else {
	  if (meas.front().recHit()->isValid()) {
	    last = find_if( meas.begin(), meas.end(), RecHitIsInvalid());
	  }
	  else last = meas.end();
	}

	for(auto itm = meas.begin(); itm != last; itm++) {
	  TempTrajectory newTraj = *traj;
	  updateTrajectory( newTraj, std::move(*itm));

	  if ( toBeContinued(newTraj)) {
	    newCand.push_back(std::move(newTraj));  std::push_heap(newCand.begin(),newCand.end(),trajCandLess);
	  }
	  else {
	    if ( qualityFilter(newTraj))  addToResult(sharedSeed, newTraj, result);
	    //// don't know yet
	  }
	}
      }


      /*
      auto trajVal = [&](TempTrajectory const & a) {
      	return  a.chiSquared() + a.lostHits()*theLostHitPenalty;
      };

      // safe (stable?) logig: always sort, kill exceeding only if worse than last to keep
      // if ((int)newCand.size() > theMaxCand) std::cout << "TrajVal " << theMaxCand  << ' ' << newCand.size() << ' ' <<  trajVal(newCand.front());
      int toCut = int(newCand.size()) - int(theMaxCand);
      if (toCut>0) {
        // move largest "toCut" to the end
        for (int i=0; i<toCut; ++i)
          std::pop_heap(newCand.begin(),newCand.end()-i,trajCandLess);
        auto fval = trajVal(newCand.front());
        // remove till equal to highest to keep
        for (int i=0; i<toCut; ++i) {
           if (fval==trajVal(newCand.back())) break;
           newCand.pop_back();
        }
	//assert((int)newCand.size() >= theMaxCand);
	//std::cout << "; " << newCand.size() << ' ' << trajVal(newCand.front())  << " " << trajVal(newCand.back());

	// std::make_heap(newCand.begin(),newCand.end(),trajCandLess);
        // push_heap again the one left
        for (auto iter = newCand.begin()+theMaxCand+1; iter<=newCand.end(); ++iter  )
	  std::push_heap(newCand.begin(),iter,trajCandLess);

	// std::cout << "; " << newCand.size() << ' ' << trajVal(newCand.front())  << " " << trajVal(newCand.back()) << std::endl;
      }

      */

      
      // intermedeate login: always sort,  kill all exceeding
      while ((int)newCand.size() > theMaxCand) {
	std::pop_heap(newCand.begin(),newCand.end(),trajCandLess);
	// if ((int)newCand.size() == theMaxCand+1) std::cout << " " << trajVal(newCand.front())  << " " << trajVal(newCand.back()) << std::endl;
	newCand.pop_back();
       }
      
      /*
      //   original logic: sort only if > theMaxCand, kill all exceeding
      if ((int)newCand.size() > theMaxCand) {
	std::sort( newCand.begin(), newCand.end(), TrajCandLess<TempTrajectory>(theLostHitPenalty));
	// std::partial_sort( newCand.begin(), newCand.begin()+theMaxCand, newCand.end(), TrajCandLess<TempTrajectory>(theLostHitPenalty));
	std::cout << "TrajVal " << theMaxCand  << ' ' << newCand.size() << ' '
	<< trajVal(newCand.back()) << ' ' << trajVal(newCand[theMaxCand-1]) << ' ' << trajVal(newCand[theMaxCand])  << std::endl;
	newCand.resize(theMaxCand);
      }
      */

    } // end loop on candidates

    std::sort_heap(newCand.begin(),newCand.end(),trajCandLess);
    if (theIntermediateCleaning) IntermediateTrajectoryCleaner::clean(newCand);

    candidates.swap(newCand);
    
    LogDebug("CkfPattern") <<result.size()<<" candidates after "<<nIter++<<" CKF iteration: \n"
			   <<PrintoutHelper::dumpCandidates(result)
			   <<"\n "<<candidates.size()<<" running candidates are: \n"
			   <<PrintoutHelper::dumpCandidates(candidates);

  }
}



void CkfTrajectoryBuilder::updateTrajectory( TempTrajectory& traj,
					     TM && tm) const
{
  auto && predictedState = tm.predictedState();
  auto  && hit = tm.recHit();
  if ( hit->isValid()) {
    auto && upState = theUpdator->update( predictedState, *hit);
    traj.emplace( std::move(predictedState), std::move(upState),
		 std::move(hit), tm.estimate(), tm.layer()); 
  }
  else {
    traj.emplace( std::move(predictedState), std::move(hit), 0, tm.layer());
  }
}


void 
CkfTrajectoryBuilder::findCompatibleMeasurements(const TrajectorySeed&seed,
						 const TempTrajectory& traj, 
						 std::vector<TrajectoryMeasurement> & result) const
{
  int invalidHits = 0;
  std::pair<TSOS,std::vector<const DetLayer*> > && stateAndLayers = findStateAndLayers(traj);
  if (stateAndLayers.second.empty()) return;

  auto layerBegin = stateAndLayers.second.begin();
  auto layerEnd  = stateAndLayers.second.end();
  LogDebug("CkfPattern")<<"looping on "<< stateAndLayers.second.size()<<" layers.";
  const Propagator *fwdPropagator = forwardPropagator(seed);
  for (auto il = layerBegin;  il != layerEnd; il++) {

    LogDebug("CkfPattern")<<"looping on a layer in findCompatibleMeasurements.\n last layer: "<<traj.lastLayer()<<" current layer: "<<(*il);

    TSOS stateToUse = stateAndLayers.first;
    if unlikely ((*il)==traj.lastLayer()) {
	LogDebug("CkfPattern")<<" self propagating in findCompatibleMeasurements.\n from: \n"<<stateToUse;
	//self navigation case
	// go to a middle point first
	TransverseImpactPointExtrapolator middle;
	GlobalPoint center(0,0,0);
	stateToUse = middle.extrapolate(stateToUse, center, *fwdPropagator);
	
	if (!stateToUse.isValid()) continue;
	LogDebug("CkfPattern")<<"to: "<<stateToUse;
      }
    
    LayerMeasurements layerMeasurements(theMeasurementTracker->measurementTracker(), *theMeasurementTracker);
<<<<<<< HEAD
    std::vector<TrajectoryMeasurement> tmp = layerMeasurements.measurements((**il),stateToUse, *fwdPropagator, *theEstimator);
=======
    std::vector<TrajectoryMeasurement> && tmp = layerMeasurements.measurements((**il),stateToUse, *fwdPropagator, *theEstimator);
>>>>>>> ec0de331
    
    if ( !tmp.empty()) {
      if ( result.empty()) result.swap(tmp);
      else {
	// keep one dummy TM at the end, skip the others
	result.insert( result.end()-invalidHits, 
		       std::make_move_iterator(tmp.begin()), std::make_move_iterator(tmp.end()));
      }
      invalidHits++;
    }
  }

  // sort the final result, keep dummy measurements at the end
  if ( result.size() > 1) {
    std::sort( result.begin(), result.end()-invalidHits, TrajMeasLessEstim());
  }

  LogDebug("CkfPattern")<<"starting from:\n"
			<<"x: "<<stateAndLayers.first.globalPosition()<<"\n"
			<<"p: "<<stateAndLayers.first.globalMomentum()<<"\n"
			<<PrintoutHelper::dumpMeasurements(result);

#ifdef DEBUG_INVALID
  bool afterInvalid = false;
  for (vector<TM>::const_iterator i=result.begin();
       i!=result.end(); i++) {
    if ( ! i->recHit().isValid()) afterInvalid = true;
    if (afterInvalid && i->recHit().isValid()) {
      edm::LogError("CkfPattern") << "CkfTrajectoryBuilder error: valid hit after invalid!" ;
    }
  }
#endif

  //analyseMeasurements( result, traj);

}
<|MERGE_RESOLUTION|>--- conflicted
+++ resolved
@@ -349,11 +349,7 @@
       }
     
     LayerMeasurements layerMeasurements(theMeasurementTracker->measurementTracker(), *theMeasurementTracker);
-<<<<<<< HEAD
-    std::vector<TrajectoryMeasurement> tmp = layerMeasurements.measurements((**il),stateToUse, *fwdPropagator, *theEstimator);
-=======
     std::vector<TrajectoryMeasurement> && tmp = layerMeasurements.measurements((**il),stateToUse, *fwdPropagator, *theEstimator);
->>>>>>> ec0de331
     
     if ( !tmp.empty()) {
       if ( result.empty()) result.swap(tmp);
