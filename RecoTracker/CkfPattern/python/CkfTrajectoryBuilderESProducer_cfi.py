import FWCore.ParameterSet.Config as cms

CkfTrajectoryBuilder = cms.ESProducer("CkfTrajectoryBuilderESProducer",
<<<<<<< HEAD
    propagatorAlong = cms.string('PropagatorWithMaterialParabolicMf'),
=======
    propagatorAlong = cms.string('PropagatorWithMaterial'),
#    propagatorAlong = cms.string('PropagatorWithMaterialParabolicMf'),
>>>>>>> da8c1578
    trajectoryFilterName = cms.string('ckfBaseTrajectoryFilter'),
    maxCand = cms.int32(5),
    ComponentName = cms.string('CkfTrajectoryBuilder'),
    intermediateCleaning = cms.bool(True),
    MeasurementTrackerName = cms.string(''),
    estimator = cms.string('Chi2'),
    TTRHBuilder = cms.string('WithTrackAngle'),
    updator = cms.string('KFUpdator'),
    alwaysUseInvalidHits = cms.bool(True),
<<<<<<< HEAD
    propagatorOpposite = cms.string('PropagatorWithMaterialParabolicMfOpposite'),
=======
    propagatorOpposite = cms.string('PropagatorWithMaterialOpposite'),
#    propagatorOpposite = cms.string('PropagatorWithMaterialParabolicMfOpposite'),
>>>>>>> da8c1578
    lostHitPenalty = cms.double(30.0),
    #SharedSeedCheck = cms.bool(False)
)

<|MERGE_RESOLUTION|>--- conflicted
+++ resolved
@@ -1,12 +1,8 @@
 import FWCore.ParameterSet.Config as cms
 
 CkfTrajectoryBuilder = cms.ESProducer("CkfTrajectoryBuilderESProducer",
-<<<<<<< HEAD
-    propagatorAlong = cms.string('PropagatorWithMaterialParabolicMf'),
-=======
     propagatorAlong = cms.string('PropagatorWithMaterial'),
 #    propagatorAlong = cms.string('PropagatorWithMaterialParabolicMf'),
->>>>>>> da8c1578
     trajectoryFilterName = cms.string('ckfBaseTrajectoryFilter'),
     maxCand = cms.int32(5),
     ComponentName = cms.string('CkfTrajectoryBuilder'),
@@ -16,12 +12,8 @@
     TTRHBuilder = cms.string('WithTrackAngle'),
     updator = cms.string('KFUpdator'),
     alwaysUseInvalidHits = cms.bool(True),
-<<<<<<< HEAD
-    propagatorOpposite = cms.string('PropagatorWithMaterialParabolicMfOpposite'),
-=======
     propagatorOpposite = cms.string('PropagatorWithMaterialOpposite'),
 #    propagatorOpposite = cms.string('PropagatorWithMaterialParabolicMfOpposite'),
->>>>>>> da8c1578
     lostHitPenalty = cms.double(30.0),
     #SharedSeedCheck = cms.bool(False)
 )
