--- conflicted
+++ resolved
@@ -2,12 +2,8 @@
 
 GroupedCkfTrajectoryBuilder = cms.ESProducer("GroupedCkfTrajectoryBuilderESProducer",
     bestHitOnly = cms.bool(True),
-<<<<<<< HEAD
-    propagatorAlong = cms.string('PropagatorWithMaterialParabolicMf'),
-=======
     propagatorAlong = cms.string('PropagatorWithMaterial'),
 #    propagatorAlong = cms.string('PropagatorWithMaterialParabolicMf'),
->>>>>>> da8c1578
     # Filter used on tracks at end of all tracking (in-out + out-in)
     trajectoryFilterName = cms.string('ckfBaseTrajectoryFilter'),
     # Filter used on tracks at end of in-out tracking phase
@@ -34,12 +30,8 @@
     requireSeedHitsInRebuild = cms.bool(True),
     keepOriginalIfRebuildFails = cms.bool(False),
     estimator = cms.string('Chi2'),
-<<<<<<< HEAD
-    propagatorOpposite = cms.string('PropagatorWithMaterialParabolicMfOpposite'),
-=======
     propagatorOpposite = cms.string('PropagatorWithMaterialOpposite'),
 #    propagatorOpposite = cms.string('PropagatorWithMaterialParabolicMfOpposite'),
->>>>>>> da8c1578
     # Out-in tracking will not be attempted unless this many hits
     # are on track after in-out tracking phase.
     minNrOfHitsForRebuild = cms.int32(5)
