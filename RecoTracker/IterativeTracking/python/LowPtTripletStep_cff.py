--- conflicted
+++ resolved
@@ -106,42 +106,6 @@
 lowPtTripletStepTrackCandidates.TrajectoryCleaner = 'lowPtTripletStepTrajectoryCleanerBySharedHits'
 
 # Final selection
-<<<<<<< HEAD
-import RecoTracker.FinalTrackSelectors.multiTrackSelector_cfi
-lowPtTripletStepSelector = RecoTracker.FinalTrackSelectors.multiTrackSelector_cfi.multiTrackSelector.clone(
-    src='lowPtTripletStepTracks',
-    useAnyMVA = cms.bool(True),
-    trackSelectors= cms.VPSet(
-        RecoTracker.FinalTrackSelectors.multiTrackSelector_cfi.looseMTS.clone(
-            name = 'lowPtTripletStepLoose',
-            GBRForestLabel = cms.string('MVASelectorIter1_13TeV'),
-            useMVA = cms.bool(True),
-            minMVA = cms.double(-0.6),
-            mvaType = cms.string("Prompt"),
-            useMVAonly = cms.bool(True),
-            chi2n_par = cms.double(9999),
-            ), #end of pset
-        RecoTracker.FinalTrackSelectors.multiTrackSelector_cfi.tightMTS.clone(
-            name = 'lowPtTripletStepTight',
-            preFilterName = 'lowPtTripletStepLoose',
-            GBRForestLabel = cms.string('MVASelectorIter1_13TeV'),
-            mvaType = cms.string("Prompt"),
-            ),
-        RecoTracker.FinalTrackSelectors.multiTrackSelector_cfi.looseMTS.clone(
-            name = 'lowPtTripletStep',
-            preFilterName = 'lowPtTripletStepLoose',
-            GBRForestLabel = cms.string('MVASelectorIter1_13TeV'),
-            useMVA = cms.bool(True),
-            minMVA = cms.double(-0.1),
-            mvaType = cms.string("Prompt"),
-            useMVAonly = cms.bool(True),
-            qualityBit = cms.string('highPurity'),
-            keepAllTracks = cms.bool(True),
-            chi2n_par = cms.double(9999),
-            ),
-        ) #end of vpset
-    ) #end of clone
-=======
 
 
 
@@ -149,10 +113,9 @@
 lowPtTripletStep =  TrackMVAClassifierPrompt.clone()
 lowPtTripletStep.src = 'lowPtTripletStepTracks'
 lowPtTripletStep.GBRForestLabel = 'MVASelectorIter1_13TeV'
-lowPtTripletStep.qualityCuts = [-0.6,-0.3,0.0]
+lowPtTripletStep.qualityCuts = [-0.6,-0.3,-0.1]
 
 
->>>>>>> a727b134
 
 # Final sequence
 LowPtTripletStep = cms.Sequence(lowPtTripletStepClusters*
