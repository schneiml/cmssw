--- conflicted
+++ resolved
@@ -135,11 +135,7 @@
           input_.branchIDListHelper(),
           input_.thinnedAssociationsHelper(),
           nullptr, // associationsFromSecondary
-<<<<<<< HEAD
-          duplicateChecker_,
-=======
           duplicateChecker(),
->>>>>>> 93fb804c
           input_.dropDescendants(),
           input_.processHistoryRegistryForUpdate(),
           indexesIntoFiles(),
