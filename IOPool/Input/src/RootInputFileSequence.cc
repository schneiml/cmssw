/*----------------------------------------------------------------------
----------------------------------------------------------------------*/
#include "DuplicateChecker.h"
#include "PoolSource.h"
#include "RootFile.h"
#include "RootInputFileSequence.h"
#include "RootTree.h"

#include "DataFormats/Provenance/interface/BranchIDListHelper.h"
#include "DataFormats/Provenance/interface/ProductRegistry.h"
#include "FWCore/Catalog/interface/SiteLocalConfig.h"
#include "FWCore/Framework/interface/EventPrincipal.h"
#include "FWCore/Framework/interface/FileBlock.h"
#include "FWCore/Framework/interface/LuminosityBlockPrincipal.h"
#include "FWCore/Framework/interface/RunPrincipal.h"
#include "FWCore/MessageLogger/interface/MessageLogger.h"
#include "FWCore/ParameterSet/interface/ParameterSet.h"
#include "FWCore/ParameterSet/interface/ParameterSetDescription.h"
#include "FWCore/ServiceRegistry/interface/Service.h"
#include "Utilities/StorageFactory/interface/StorageFactory.h"

#include "CLHEP/Random/RandFlat.h"
#include "InputFile.h"
#include "TSystem.h"

namespace edm {
  RootInputFileSequence::RootInputFileSequence(
                ParameterSet const& pset,
                PoolSource& input,
                InputFileCatalog const& catalog,
                unsigned int nStreams,
                InputType inputType) :
    input_(input),
    inputType_(inputType),
    catalog_(catalog),
    firstFile_(true),
    lfn_("unknown"),
    fileIterBegin_(fileCatalogItems().begin()),
    fileIterEnd_(fileCatalogItems().end()),
    fileIter_(fileIterEnd_),
    fileIterLastOpened_(fileIterEnd_),
    rootFile_(),
    branchesMustMatch_(BranchDescription::Permissive),
    indexesIntoFiles_(fileCatalogItems().size()),
    orderedProcessHistoryIDs_(),
    nStreams_(nStreams),
    eventSkipperByID_(inputType == InputType::Primary ? EventSkipperByID::create(pset).release() : 0),
    eventsRemainingInFile_(0),
    // The default value provided as the second argument to the getUntrackedParameter function call
    // is not used when the ParameterSet has been validated and the parameters are not optional
    // in the description.  This is currently true when PoolSource is the primary input source.
    // The modules that use PoolSource as a SecSource have not defined their fillDescriptions function
    // yet, so the ParameterSet does not get validated yet.  As soon as all the modules with a SecSource
    // have defined descriptions, the defaults in the getUntrackedParameterSet function calls can
    // and should be deleted from the code.
    initialNumberOfEventsToSkip_(inputType == InputType::Primary ? pset.getUntrackedParameter<unsigned int>("skipEvents", 0U) : 0U),
    noEventSort_(inputType == InputType::Primary ? pset.getUntrackedParameter<bool>("noEventSort", true) : false),
    skipBadFiles_(pset.getUntrackedParameter<bool>("skipBadFiles", false)),
    treeCacheSize_(noEventSort_ ? pset.getUntrackedParameter<unsigned int>("cacheSize", roottree::defaultCacheSize) : 0U),
    treeMaxVirtualSize_(pset.getUntrackedParameter<int>("treeMaxVirtualSize", -1)),
    setRun_(pset.getUntrackedParameter<unsigned int>("setRunNumber", 0U)),
    productSelectorRules_(pset, "inputCommands", "InputSource"),
    duplicateChecker_(inputType == InputType::Primary ? new DuplicateChecker(pset) : 0),
    dropDescendants_(pset.getUntrackedParameter<bool>("dropDescendantsOfDroppedBranches", inputType != InputType::SecondarySource)),
    labelRawDataLikeMC_(pset.getUntrackedParameter<bool>("labelRawDataLikeMC", true)),
    usingGoToEvent_(false),
    enablePrefetching_(false),
    usedFallback_(false) {

    // The SiteLocalConfig controls the TTreeCache size and the prefetching settings.
    Service<SiteLocalConfig> pSLC;
    if(pSLC.isAvailable()) {
      if(treeCacheSize_ != 0U && pSLC->sourceTTreeCacheSize()) {
        treeCacheSize_ = *(pSLC->sourceTTreeCacheSize());
      }
      enablePrefetching_ = pSLC->enablePrefetching();
    }

    StorageFactory *factory = StorageFactory::get();
    for(fileIter_ = fileIterBegin_; fileIter_ != fileIterEnd_; ++fileIter_) {
      factory->activateTimeout(fileIter_->fileName());
      factory->stagein(fileIter_->fileName());
      //NOTE: we do not want to stage in all secondary files since we can be given a list of
      // thousands of files and prestaging all those files can cause a site to fail.
      // So, we stage in the first secondary file only.
      if(inputType_ != InputType::Primary) {
        break;
      }
    }

    std::string branchesMustMatch = pset.getUntrackedParameter<std::string>("branchesMustMatch", std::string("permissive"));
    if(branchesMustMatch == std::string("strict")) branchesMustMatch_ = BranchDescription::Strict;

    for(fileIter_ = fileIterBegin_; fileIter_ != fileIterEnd_; ++fileIter_) {
      initFile(skipBadFiles_);
      if(rootFile_) break;
    }
    if(rootFile_) {
      productRegistryUpdate().updateFromInput(rootFile_->productRegistry()->productList());
      if(initialNumberOfEventsToSkip_ != 0) {
        skipEvents(initialNumberOfEventsToSkip_);
      }
    }
  }

  std::vector<FileCatalogItem> const&
  RootInputFileSequence::fileCatalogItems() const {
    return catalog_.fileCatalogItems();
  }

  void
  RootInputFileSequence::endJob() {
    closeFile_();
  }

  std::unique_ptr<FileBlock>
  RootInputFileSequence::readFile_() {
    if(firstFile_) {
      // The first input file has already been opened.
      firstFile_ = false;
      if(!rootFile_) {
        initFile(skipBadFiles_);
      }
    } else {
      if(!nextFile()) {
        assert(0);
      }
    }
    if(!rootFile_) {
      return std::unique_ptr<FileBlock>(new FileBlock);
    }
    return rootFile_->createFileBlock();
  }

  void RootInputFileSequence::closeFile_() {
    // close the currently open file, if any, and delete the RootFile object.
    if(rootFile_) {
      if(inputType_ != InputType::SecondarySource) {
        std::unique_ptr<InputSource::FileCloseSentry>
        sentry((inputType_ == InputType::Primary) ? new InputSource::FileCloseSentry(input_, lfn_, usedFallback_) : 0);
        rootFile_->close();
        if(duplicateChecker_) duplicateChecker_->inputFileClosed();
      }
      rootFile_.reset();
    }
  }

  void RootInputFileSequence::initFile(bool skipBadFiles) {
    // We are really going to close the open file.

    // If this is the primary sequence, we are not duplicate checking across files
    // and we are not using random access to find events, then we can delete the
    // IndexIntoFile for the file we are closing. If we can't delete all of it,
    // then we can delete the parts we do not need.
    if(fileIterLastOpened_ != fileIterEnd_) {
      size_t currentIndexIntoFile = fileIterLastOpened_ - fileIterBegin_;
      bool needIndexesForDuplicateChecker = duplicateChecker_ && duplicateChecker_->checkingAllFiles() && !duplicateChecker_->checkDisabled();
      bool deleteIndexIntoFile = inputType_ == InputType::Primary &&
                                 !needIndexesForDuplicateChecker &&
                                 !usingGoToEvent_;
      if(deleteIndexIntoFile) {
        indexesIntoFiles_[currentIndexIntoFile].reset();
      } else {
        if(indexesIntoFiles_[currentIndexIntoFile]) indexesIntoFiles_[currentIndexIntoFile]->inputFileClosed();
      }
      fileIterLastOpened_ = fileIterEnd_;
    }
    closeFile_();

    if(fileIter_ == fileIterEnd_) {
      // No files specified
      return;
    }

    // Check if the logical file name was found.
    if(fileIter_->fileName().empty()) {
      // LFN not found in catalog.
      InputFile::reportSkippedFile(fileIter_->fileName(), fileIter_->logicalFileName());
      if(!skipBadFiles) {
        throw cms::Exception("LogicalFileNameNotFound", "RootInputFileSequence::initFile()\n")
          << "Logical file name '" << fileIter_->logicalFileName() << "' was not found in the file catalog.\n"
          << "If you wanted a local file, you forgot the 'file:' prefix\n"
          << "before the file name in your configuration file.\n";
      }
      LogWarning("") << "Input logical file: " << fileIter_->logicalFileName() << " was not found in the catalog, and will be skipped.\n";
      return;
    }

    lfn_ = fileIter_->logicalFileName().empty() ? fileIter_->fileName() : fileIter_->logicalFileName();
    usedFallback_ = false;

    // Determine whether we have a fallback URL specified; if so, prepare it;
    // Only valid if it is non-empty and differs from the original filename.
    std::string fallbackName = fileIter_->fallbackFileName();
    bool hasFallbackUrl = !fallbackName.empty() && fallbackName != fileIter_->fileName();

<<<<<<< HEAD
    boost::shared_ptr<InputFile> filePtr;
    std::list<std::string> originalInfo;
=======
    std::shared_ptr<InputFile> filePtr;
>>>>>>> 3b5043bf
    try {
      std::unique_ptr<InputSource::FileOpenSentry>
        sentry(inputType_ == InputType::Primary ? new InputSource::FileOpenSentry(input_, lfn_, usedFallback_) : 0);
      filePtr.reset(new InputFile(gSystem->ExpandPathName(fileIter_->fileName().c_str()), "  Initiating request to open file ", inputType_));
    }
    catch (cms::Exception const& e) {
      if(!skipBadFiles) {
        if(hasFallbackUrl) {
          std::ostringstream out;
          out << e.explainSelf();
          std::string pfn(gSystem->ExpandPathName(fallbackName.c_str()));
          InputFile::reportFallbackAttempt(pfn, fileIter_->logicalFileName(), out.str());
          originalInfo = e.additionalInfo();
        } else {
          InputFile::reportSkippedFile(fileIter_->fileName(), fileIter_->logicalFileName());
          Exception ex(errors::FileOpenError, "", e);
          ex.addContext("Calling RootInputFileSequence::initFile()");
          std::ostringstream out;
          out << "Input file " << fileIter_->fileName() << " could not be opened.";
          ex.addAdditionalInfo(out.str());
          throw ex;
        }
      }
    }
    if(!filePtr && (hasFallbackUrl)) {
      try {
        usedFallback_ = true;
        std::unique_ptr<InputSource::FileOpenSentry>
          sentry(inputType_ == InputType::Primary ? new InputSource::FileOpenSentry(input_, lfn_, usedFallback_) : 0);
        filePtr.reset(new InputFile(gSystem->ExpandPathName(fallbackName.c_str()), "  Fallback request to file ", inputType_));
      }
      catch (cms::Exception const& e) {
        if(!skipBadFiles) {
          InputFile::reportSkippedFile(fileIter_->fileName(), fileIter_->logicalFileName());
          Exception ex(errors::FallbackFileOpenError, "", e);
          ex.addContext("Calling RootInputFileSequence::initFile()");
          std::ostringstream out;
          out << "Input file " << fileIter_->fileName() << " could not be opened.\n";
          out << "Fallback Input file " << fallbackName << " also could not be opened.";
          if (originalInfo.size()) {
            out << std::endl << "Original exception info is above; fallback exception info is below.";
            ex.addAdditionalInfo(out.str());
            for (auto const & s : originalInfo) {
              ex.addAdditionalInfo(s);
            }
          } else {
            ex.addAdditionalInfo(out.str());
          }
          throw ex;
        }
      }
    }
    if(filePtr) {
      std::vector<std::shared_ptr<IndexIntoFile> >::size_type currentIndexIntoFile = fileIter_ - fileIterBegin_;
      rootFile_ = RootFileSharedPtr(new RootFile(
          fileIter_->fileName(),
          processConfiguration(),
          fileIter_->logicalFileName(),
          filePtr,
          eventSkipperByID_,
          initialNumberOfEventsToSkip_ != 0,
          remainingEvents(),
          remainingLuminosityBlocks(),
	  nStreams_,
          treeCacheSize_,
          treeMaxVirtualSize_,
          input_.processingMode(),
          setRun_,
          noEventSort_,
          productSelectorRules_,
          inputType_,
          (inputType_ == InputType::SecondarySource ?  std::make_shared<BranchIDListHelper>() :  input_.branchIDListHelper()),
          duplicateChecker_,
          dropDescendants_,
          processHistoryRegistryForUpdate(),
          indexesIntoFiles_,
          currentIndexIntoFile,
          orderedProcessHistoryIDs_,
          labelRawDataLikeMC_,
          usingGoToEvent_,
          enablePrefetching_));

      assert(rootFile_);
      fileIterLastOpened_ = fileIter_;
      indexesIntoFiles_[currentIndexIntoFile] = rootFile_->indexIntoFileSharedPtr();
      char const* inputType = 0;
      switch(inputType_) {
      case InputType::Primary: inputType = "primaryFiles"; break;
      case InputType::SecondaryFile: inputType = "secondaryFiles"; break;
      case InputType::SecondarySource: inputType = "mixingFiles"; break;
      }
      rootFile_->reportOpened(inputType);
    } else {
      InputFile::reportSkippedFile(fileIter_->fileName(), fileIter_->logicalFileName());
      if(!skipBadFiles) {
        throw Exception(errors::FileOpenError) <<
           "RootInputFileSequence::initFile(): Input file " << fileIter_->fileName() << " was not found or could not be opened.\n";
      }
      LogWarning("") << "Input file: " << fileIter_->fileName() << " was not found or could not be opened, and will be skipped.\n";
    }
  }

  std::shared_ptr<ProductRegistry const>
  RootInputFileSequence::fileProductRegistry() const {
    assert(rootFile_);
    return rootFile_->productRegistry();
  }

  std::shared_ptr<BranchIDListHelper const>
  RootInputFileSequence::fileBranchIDListHelper() const {
    assert(rootFile_);
    return rootFile_->branchIDListHelper();
  }

  bool RootInputFileSequence::nextFile() {
    if(fileIter_ != fileIterEnd_) ++fileIter_;
    if(fileIter_ == fileIterEnd_) {
      if(inputType_ == InputType::Primary) {
        return false;
      } else {
        fileIter_ = fileIterBegin_;
      }
    }

    initFile(skipBadFiles_);

    if(inputType_ == InputType::Primary && rootFile_) {
      // make sure the new product registry is compatible with the main one
      std::string mergeInfo = productRegistryUpdate().merge(*rootFile_->productRegistry(),
                                                            fileIter_->fileName(),
                                                            branchesMustMatch_);
      if(!mergeInfo.empty()) {
        throw Exception(errors::MismatchedInputFiles,"RootInputFileSequence::nextFile()") << mergeInfo;
      }
    }
    return true;
  }

  bool RootInputFileSequence::previousFile() {
    if(fileIter_ == fileIterBegin_) {
      if(inputType_ == InputType::Primary) {
        return false;
      } else {
        fileIter_ = fileIterEnd_;
      }
    }
    --fileIter_;

    initFile(false);

    if(inputType_ == InputType::Primary && rootFile_) {
      // make sure the new product registry is compatible to the main one
      std::string mergeInfo = productRegistryUpdate().merge(*rootFile_->productRegistry(),
                                                            fileIter_->fileName(),
                                                            branchesMustMatch_);
      if(!mergeInfo.empty()) {
        throw Exception(errors::MismatchedInputFiles,"RootInputFileSequence::previousEvent()") << mergeInfo;
      }
    }
    if(rootFile_) rootFile_->setToLastEntry();
    return true;
  }

  RootInputFileSequence::~RootInputFileSequence() {
  }

  std::shared_ptr<RunAuxiliary>
  RootInputFileSequence::readRunAuxiliary_() {
    assert(rootFile_);
    return rootFile_->readRunAuxiliary_();
  }

  std::shared_ptr<LuminosityBlockAuxiliary>
  RootInputFileSequence::readLuminosityBlockAuxiliary_() {
    assert(rootFile_);
    return rootFile_->readLuminosityBlockAuxiliary_();
  }

  void
  RootInputFileSequence::readRun_(RunPrincipal& runPrincipal) {
    assert(rootFile_);
    rootFile_->readRun_(runPrincipal);
  }

  void
  RootInputFileSequence::readLuminosityBlock_(LuminosityBlockPrincipal& lumiPrincipal) {
    assert(rootFile_);
    rootFile_->readLuminosityBlock_(lumiPrincipal);
  }

  // readEvent() is responsible for setting up the EventPrincipal.
  //
  //   1. fill an EventPrincipal with a unique EventID
  //   2. For each entry in the provenance, put in one ProductHolder,
  //      holding the Provenance for the corresponding EDProduct.
  //   3. set up the caches in the EventPrincipal to know about this
  //      ProductHolder.
  //
  // We do *not* create the EDProduct instance (the equivalent of reading
  // the branch containing this EDProduct. That will be done by the Delayed Reader,
  //  when it is asked to do so.
  //

  void
  RootInputFileSequence::readEvent(EventPrincipal& eventPrincipal) {
    assert(rootFile_);
    rootFile_->readEvent(eventPrincipal);
  }

  InputSource::ItemType
  RootInputFileSequence::getNextItemType(RunNumber_t& run, LuminosityBlockNumber_t& lumi, EventNumber_t& event) {
    if(fileIter_ == fileIterEnd_) {
      return InputSource::IsStop;
    }
    if(firstFile_) {
      return InputSource::IsFile;
    }
    if(rootFile_) {
      IndexIntoFile::EntryType entryType = rootFile_->getNextItemType(run, lumi, event);
      if(entryType == IndexIntoFile::kEvent) {
        return InputSource::IsEvent;
      } else if(entryType == IndexIntoFile::kLumi) {
        return InputSource::IsLumi;
      } else if(entryType == IndexIntoFile::kRun) {
        return InputSource::IsRun;
      }
      assert(entryType == IndexIntoFile::kEnd);
    }
    if(fileIter_ + 1 == fileIterEnd_) {
      return InputSource::IsStop;
    }
    return InputSource::IsFile;
  }

  bool
  RootInputFileSequence::containedInCurrentFile(RunNumber_t run, LuminosityBlockNumber_t lumi, EventNumber_t event) const {
    if(!rootFile_) return false;
    return rootFile_->containsItem(run, lumi, event);
  }

  // Rewind to before the first event that was read.
  void
  RootInputFileSequence::rewind_() {
    if(fileIter_ != fileIterBegin_) {
      closeFile_();
      fileIter_ = fileIterBegin_;
    }
    if(!rootFile_) {
      initFile(false);
    }
    rewindFile();
    firstFile_ = true;
    if(rootFile_) {
      if(initialNumberOfEventsToSkip_ != 0) {
        skipEvents(initialNumberOfEventsToSkip_);
      }
    }
  }

  // Rewind to the beginning of the current file
  void
  RootInputFileSequence::rewindFile() {
    if(rootFile_) rootFile_->rewind();
  }

  // Advance "offset" events.  Offset can be positive or negative (or zero).
  bool
  RootInputFileSequence::skipEvents(int offset) {
    // We never call skipEvents for secondary input files.  If we did,
    // we would have to implement synchronization if a new file is opened.
    // To avoid this, just assert.
    assert(inputType_ != InputType::SecondaryFile);
    assert(rootFile_);
    while(offset != 0) {
      bool atEnd = rootFile_->skipEvents(offset);
      if((offset > 0 || atEnd) && !nextFile()) {
        return false;
      }
      if(offset < 0 && !previousFile()) {
        fileIter_ = fileIterEnd_;
        return false;
      }
    }
    return true;
  }

  bool
  RootInputFileSequence::goToEvent(EventID const& eventID) {
    usingGoToEvent_ = true;
    if(rootFile_) {
      if(rootFile_->goToEvent(eventID)) {
        return true;
      }
      // If only one input file, give up now, to save time.
      if(rootFile_ && indexesIntoFiles_.size() == 1) {
        return false;
      }
      // Save the current file and position so that we can restore them
      // if we fail to restore the desired event
      bool closedOriginalFile = false;
      std::vector<FileCatalogItem>::const_iterator originalFile = fileIter_;
      IndexIntoFile::IndexIntoFileItr originalPosition = rootFile_->indexIntoFileIter();

      // Look for item (run/lumi/event) in files previously opened without reopening unnecessary files.
      typedef std::vector<std::shared_ptr<IndexIntoFile> >::const_iterator Iter;
      for(Iter it = indexesIntoFiles_.begin(), itEnd = indexesIntoFiles_.end(); it != itEnd; ++it) {
        if(*it && (*it)->containsItem(eventID.run(), eventID.luminosityBlock(), eventID.event())) {
          // We found it. Close the currently open file, and open the correct one.
          fileIter_ = fileIterBegin_ + (it - indexesIntoFiles_.begin());
          initFile(false);
          // Now get the item from the correct file.
          assert(rootFile_);
          bool found = rootFile_->goToEvent(eventID);
          assert(found);
          return true;
        }
      }
      // Look for item in files not yet opened.
      for(Iter it = indexesIntoFiles_.begin(), itEnd = indexesIntoFiles_.end(); it != itEnd; ++it) {
        if(!*it) {
          fileIter_ = fileIterBegin_ + (it - indexesIntoFiles_.begin());
          initFile(false);
          closedOriginalFile = true;
          if((*it)->containsItem(eventID.run(), eventID.luminosityBlock(), eventID.event())) {
            assert(rootFile_);
            if(rootFile_->goToEvent(eventID)) {
              return true;
            }
          }
        }
      }
      if(closedOriginalFile) {
        fileIter_ = originalFile;
        initFile(false);
        assert(rootFile_);
        rootFile_->setPosition(originalPosition);
      }
    }
    return false;
  }

  bool
  RootInputFileSequence::skipToItemInNewFile(RunNumber_t run, LuminosityBlockNumber_t lumi, EventNumber_t event) {
    // Look for item in files not yet opened.
    typedef std::vector<std::shared_ptr<IndexIntoFile> >::const_iterator Iter;
    for(Iter it = indexesIntoFiles_.begin(), itEnd = indexesIntoFiles_.end(); it != itEnd; ++it) {
      if(!*it) {
        fileIter_ = fileIterBegin_ + (it - indexesIntoFiles_.begin());
        initFile(false);
        assert(rootFile_);
        bool found = rootFile_->setEntryAtItem(run, lumi, event);
        if(found) {
          return true;
        }
      }
    }
    // Not found
    return false;
  }

  bool
  RootInputFileSequence::skipToItem(RunNumber_t run, LuminosityBlockNumber_t lumi, EventNumber_t event, bool currentFileFirst) {
    // Attempt to find item in currently open input file.
    bool found = currentFileFirst && rootFile_ && rootFile_->setEntryAtItem(run, lumi, event);
    if(!found) {
      // If only one input file, give up now, to save time.
      if(currentFileFirst && rootFile_ && indexesIntoFiles_.size() == 1) {
        return false;
      }
      // Look for item (run/lumi/event) in files previously opened without reopening unnecessary files.
      typedef std::vector<std::shared_ptr<IndexIntoFile> >::const_iterator Iter;
      for(Iter it = indexesIntoFiles_.begin(), itEnd = indexesIntoFiles_.end(); it != itEnd; ++it) {
        if(*it && (*it)->containsItem(run, lumi, event)) {
          // We found it. Close the currently open file, and open the correct one.
          std::vector<FileCatalogItem>::const_iterator currentIter = fileIter_;
          fileIter_ = fileIterBegin_ + (it - indexesIntoFiles_.begin());
          if(fileIter_ != currentIter) {
            initFile(false);
          }
          // Now get the item from the correct file.
          assert(rootFile_);
          found = rootFile_->setEntryAtItem(run, lumi, event);
          assert(found);
          return true;
        }
      }
      // Look for item in files not yet opened.
      return skipToItemInNewFile(run, lumi, event);
    }
    return true;
  }

  ProcessHistoryRegistry const&
  RootInputFileSequence::processHistoryRegistry() const {
    return input_.processHistoryRegistry();
  }

  ProcessHistoryRegistry&
  RootInputFileSequence::processHistoryRegistryForUpdate() {
    return input_.processHistoryRegistryForUpdate();
  }

  ProcessConfiguration const&
  RootInputFileSequence::processConfiguration() const {
    return input_.processConfiguration();
  }

  int
  RootInputFileSequence::remainingEvents() const {
    return input_.remainingEvents();
  }

  int
  RootInputFileSequence::remainingLuminosityBlocks() const {
    return input_.remainingLuminosityBlocks();
  }

  ProductRegistry &
  RootInputFileSequence::productRegistryUpdate() const{
    return input_.productRegistryUpdate();
  }

  std::shared_ptr<ProductRegistry const>
  RootInputFileSequence::productRegistry() const{
    return input_.productRegistry();
  }

  void
  RootInputFileSequence::dropUnwantedBranches_(std::vector<std::string> const& wantedBranches) {
    std::vector<std::string> rules;
    rules.reserve(wantedBranches.size() + 1);
    rules.emplace_back("drop *");
    for(std::string const& branch : wantedBranches) {
      rules.push_back("keep " + branch + "_*");
    }
    ParameterSet pset;
    pset.addUntrackedParameter("inputCommands", rules);
    productSelectorRules_ = ProductSelectorRules(pset, "inputCommands", "InputSource");
  }

  bool
  RootInputFileSequence::readOneSequential(EventPrincipal& cache) {
    skipBadFiles_ = false;
    if(fileIter_ == fileIterEnd_ || !rootFile_) {
      if(fileIterEnd_ == fileIterBegin_) {
        throw Exception(errors::Configuration) << "RootInputFileSequence::readOneSequential(): no input files specified for secondary input source.\n";
      }
      fileIter_ = fileIterBegin_;
      initFile(false);
      assert(rootFile_);
      rootFile_->setAtEventEntry(IndexIntoFile::invalidEntry);
    }
    assert(rootFile_);
    rootFile_->nextEventEntry();
    bool found = rootFile_->readCurrentEvent(cache);
    if(!found) {
      ++fileIter_;
      if(fileIter_ == fileIterEnd_) {
        return false;
      }
      initFile(false);
      assert(rootFile_);
      rootFile_->setAtEventEntry(IndexIntoFile::invalidEntry);
      return readOneSequential(cache);
    }
    return true;
  }

  bool
  RootInputFileSequence::readOneSequentialWithID(EventPrincipal& cache, LuminosityBlockID const& id) {
    if(fileIterEnd_ == fileIterBegin_) {
      throw Exception(errors::Configuration) << "RootInputFileSequence::readOneSequentialWithID(): no input files specified for secondary input source.\n";
    }
    skipBadFiles_ = false;
    if(fileIter_ == fileIterEnd_ || !rootFile_ ||
        rootFile_->indexIntoFileIter().run() != id.run() ||
        rootFile_->indexIntoFileIter().lumi() != id.luminosityBlock()) {
      bool found = skipToItem(id.run(), id.luminosityBlock(), 0, false);
      if(!found) {
        return false;
      }
    }
    assert(rootFile_);
    bool found = rootFile_->setEntryAtNextEventInLumi(id.run(), id.luminosityBlock());
    if(found) {
      found = rootFile_->readCurrentEvent(cache);
    }
    if(!found) {
      found = skipToItemInNewFile(id.run(), id.luminosityBlock(), 0);
      if(!found) {
        return false;
      }
      return readOneSequentialWithID(cache, id);
    }
    return true;
  }

  void
  RootInputFileSequence::readOneSpecified(EventPrincipal& cache, EventID const& id) {
    if(fileIterEnd_ == fileIterBegin_) {
      throw Exception(errors::Configuration) << "RootInputFileSequence::readOneSpecified(): no input files specified for secondary input source.\n";
    }
    skipBadFiles_ = false;
    bool found = skipToItem(id.run(), id.luminosityBlock(), id.event());
    if(!found) {
       throw Exception(errors::NotFound) <<
         "RootInputFileSequence::readOneSpecified(): Secondary Input files" <<
         " do not contain specified event:\n" << id << "\n";
    }
    assert(rootFile_);
    found = rootFile_->readCurrentEvent(cache);
    assert(found);
  }

  void
  RootInputFileSequence::readOneRandom(EventPrincipal& cache, CLHEP::HepRandomEngine* engine) {
    if(fileIterEnd_ == fileIterBegin_) {
      throw Exception(errors::Configuration) << "RootInputFileSequence::readOneRandom(): no input files specified for secondary input source.\n";
    }
    assert(rootFile_);
    skipBadFiles_ = false;
    unsigned int currentSeqNumber = fileIter_ - fileIterBegin_;
    while(eventsRemainingInFile_ == 0) {

      fileIter_ = fileIterBegin_ + CLHEP::RandFlat::shootInt(engine, fileCatalogItems().size());
      unsigned int newSeqNumber = fileIter_ - fileIterBegin_;
      if(newSeqNumber != currentSeqNumber) {
        initFile(false);
        currentSeqNumber = newSeqNumber;
      }
      eventsRemainingInFile_ = rootFile_->eventTree().entries();
      if(eventsRemainingInFile_ == 0) {
        throw Exception(errors::NotFound) <<
           "RootInputFileSequence::readOneRandom(): Secondary Input file " << fileIter_->fileName() << " contains no events.\n";
      }
      rootFile_->setAtEventEntry(CLHEP::RandFlat::shootInt(engine, eventsRemainingInFile_) - 1);
    }
    rootFile_->nextEventEntry();

    bool found = rootFile_->readCurrentEvent(cache);
    if(!found) {
      rootFile_->setAtEventEntry(0);
      bool found = rootFile_->readCurrentEvent(cache);
      assert(found);
    }
    --eventsRemainingInFile_;
  }

  // bool RootFile::setEntryAtNextEventInLumi(RunNumber_t run, LuminosityBlockNumber_t lumi) {

  bool
  RootInputFileSequence::readOneRandomWithID(EventPrincipal& cache, LuminosityBlockID const& id, CLHEP::HepRandomEngine* engine) {
    if(fileIterEnd_ == fileIterBegin_) {
      throw Exception(errors::Configuration) << "RootInputFileSequence::readOneRandomWithID(): no input files specified for secondary input source.\n";
    }
    skipBadFiles_ = false;
    if(fileIter_ == fileIterEnd_ || !rootFile_ ||
        rootFile_->indexIntoFileIter().run() != id.run() ||
        rootFile_->indexIntoFileIter().lumi() != id.luminosityBlock()) {
      bool found = skipToItem(id.run(), id.luminosityBlock(), 0);
      if(!found) {
        return false;
      }
      int eventsInLumi = 0;
      assert(rootFile_);
      while(rootFile_->setEntryAtNextEventInLumi(id.run(), id.luminosityBlock())) ++eventsInLumi;
      found = skipToItem(id.run(), id.luminosityBlock(), 0);
      assert(found);
      int eventInLumi = CLHEP::RandFlat::shootInt(engine, eventsInLumi);
      for(int i = 0; i < eventInLumi; ++i) {
        bool found = rootFile_->setEntryAtNextEventInLumi(id.run(), id.luminosityBlock());
        assert(found);
      }
    }
    assert(rootFile_);
    bool found = rootFile_->setEntryAtNextEventInLumi(id.run(), id.luminosityBlock());
    if(found) {
      found = rootFile_->readCurrentEvent(cache);
    }
    if(!found) {
      bool found = rootFile_->setEntryAtItem(id.run(), id.luminosityBlock(), 0);
      if(!found) {
        return false;
      }
      return readOneRandomWithID(cache, id, engine);
    }
    return true;
  }

  void
  RootInputFileSequence::fillDescription(ParameterSetDescription & desc) {
    desc.addUntracked<unsigned int>("skipEvents", 0U)
        ->setComment("Skip the first 'skipEvents' events that otherwise would have been processed.");
    desc.addUntracked<bool>("noEventSort", true)
        ->setComment("True:  Process runs, lumis and events in the order they appear in the file (but see notes 1 and 2).\n"
                     "False: Process runs, lumis and events in each file in numerical order (run#, lumi#, event#) (but see note 3).\n"
                     "Note 1: Events within the same lumi will always be processed contiguously.\n"
                     "Note 2: Lumis within the same run will always be processed contiguously.\n"
                     "Note 3: Any sorting occurs independently in each input file (no sorting across input files).");
    desc.addUntracked<bool>("skipBadFiles", false)
        ->setComment("True:  Ignore any missing or unopenable input file.\n"
                     "False: Throw exception if missing or unopenable input file.");
    desc.addUntracked<unsigned int>("cacheSize", roottree::defaultCacheSize)
        ->setComment("Size of ROOT TTree prefetch cache.  Affects performance.");
    desc.addUntracked<int>("treeMaxVirtualSize", -1)
        ->setComment("Size of ROOT TTree TBasket cache.  Affects performance.");
    desc.addUntracked<unsigned int>("setRunNumber", 0U)
        ->setComment("If non-zero, change number of first run to this number. Apply same offset to all runs.  Allowed only for simulation.");
    desc.addUntracked<bool>("dropDescendantsOfDroppedBranches", true)
        ->setComment("If True, also drop on input any descendent of any branch dropped on input.");
    std::string defaultString("permissive");
    desc.addUntracked<std::string>("branchesMustMatch", defaultString)
        ->setComment("'strict':     Branches in each input file must match those in the first file.\n"
                     "'permissive': Branches in each input file may be any subset of those in the first file.");
    desc.addUntracked<bool>("labelRawDataLikeMC", true)
        ->setComment("If True: replace module label for raw data to match MC. Also use 'LHC' as process.");

    ProductSelectorRules::fillDescription(desc, "inputCommands");
    EventSkipperByID::fillDescription(desc);
    DuplicateChecker::fillDescription(desc);
  }

  ProcessingController::ForwardState
  RootInputFileSequence::forwardState() const {
    if(rootFile_) {
      if(!rootFile_->wasLastEventJustRead()) {
        return ProcessingController::kEventsAheadInFile;
      }
      std::vector<FileCatalogItem>::const_iterator itr(fileIter_);
      if(itr != fileIterEnd_) ++itr;
      if(itr != fileIterEnd_) {
        return ProcessingController::kNextFileExists;
      }
      return ProcessingController::kAtLastEvent;
    }
    return ProcessingController::kUnknownForward;
  }

  ProcessingController::ReverseState
  RootInputFileSequence::reverseState() const {
    if(rootFile_) {
      if(!rootFile_->wasFirstEventJustRead()) {
        return ProcessingController::kEventsBackwardsInFile;
      }
      if(fileIter_ != fileIterBegin_) {
        return ProcessingController::kPreviousFileExists;
      }
      return ProcessingController::kAtFirstEvent;
    }
    return ProcessingController::kUnknownReverse;
  }
}<|MERGE_RESOLUTION|>--- conflicted
+++ resolved
@@ -194,12 +194,8 @@
     std::string fallbackName = fileIter_->fallbackFileName();
     bool hasFallbackUrl = !fallbackName.empty() && fallbackName != fileIter_->fileName();
 
-<<<<<<< HEAD
-    boost::shared_ptr<InputFile> filePtr;
+    std::shared_ptr<InputFile> filePtr;
     std::list<std::string> originalInfo;
-=======
-    std::shared_ptr<InputFile> filePtr;
->>>>>>> 3b5043bf
     try {
       std::unique_ptr<InputSource::FileOpenSentry>
         sentry(inputType_ == InputType::Primary ? new InputSource::FileOpenSentry(input_, lfn_, usedFallback_) : 0);
