#ifndef IOPool_Input_PoolSource_h
#define IOPool_Input_PoolSource_h

/*----------------------------------------------------------------------

PoolSource: This is an InputSource

----------------------------------------------------------------------*/

#include "DataFormats/Provenance/interface/BranchType.h"
#include "FWCore/Catalog/interface/InputFileCatalog.h"
#include "FWCore/Framework/interface/Frameworkfwd.h"
#include "FWCore/Framework/interface/ProcessingController.h"
#include "FWCore/Framework/interface/ProductSelectorRules.h"
#include "FWCore/Framework/interface/InputSource.h"
#include "FWCore/Utilities/interface/propagate_const.h"
#include "IOPool/Common/interface/RootServiceChecker.h"

#include <array>
#include <memory>
#include <string>
#include <vector>

namespace edm {

  class ConfigurationDescriptions;
  class FileCatalogItem;
  class RootPrimaryFileSequence;
  class RootSecondaryFileSequence;
  class RunHelperBase;

  class PoolSource : public InputSource {
  public:
    explicit PoolSource(ParameterSet const& pset, InputSourceDescription const& desc);
    virtual ~PoolSource();
    using InputSource::processHistoryRegistryForUpdate;
    using InputSource::productRegistryUpdate;

    // const accessors
    bool skipBadFiles() const {return skipBadFiles_;}
    bool dropDescendants() const {return dropDescendants_;}
    bool bypassVersionCheck() const {return bypassVersionCheck_;}
    bool labelRawDataLikeMC() const {return labelRawDataLikeMC_;}
    unsigned int nStreams() const {return nStreams_;}
    int treeMaxVirtualSize() const {return treeMaxVirtualSize_;}
    ProductSelectorRules const& productSelectorRules() const {return productSelectorRules_;}
    RunHelperBase* runHelper() {return runHelper_.get();}

    static void fillDescriptions(ConfigurationDescriptions& descriptions);

  private:
    virtual void readEvent_(EventPrincipal& eventPrincipal) override;
    virtual std::shared_ptr<LuminosityBlockAuxiliary> readLuminosityBlockAuxiliary_() override;
    virtual void readLuminosityBlock_(LuminosityBlockPrincipal& lumiPrincipal) override;
    virtual std::shared_ptr<RunAuxiliary> readRunAuxiliary_() override;
    virtual void readRun_(RunPrincipal& runPrincipal) override;
    virtual std::unique_ptr<FileBlock> readFile_() override;
    virtual void closeFile_() override;
    virtual void endJob() override;
    virtual ItemType getNextItemType() override;
    virtual bool readIt(EventID const& id, EventPrincipal& eventPrincipal, StreamContext& streamContext) override;
    virtual void skip(int offset) override;
    virtual bool goToEvent_(EventID const& eventID) override;
    virtual void rewind_() override;
    virtual void preForkReleaseResources() override;
    virtual bool randomAccess_() const override;
    virtual ProcessingController::ForwardState forwardState_() const override;
    virtual ProcessingController::ReverseState reverseState_() const override;

    SharedResourcesAcquirer* resourceSharedWithDelayedReader_() override;
    
    RootServiceChecker rootServiceChecker_;
    InputFileCatalog catalog_;
    InputFileCatalog secondaryCatalog_;
<<<<<<< HEAD
    std::shared_ptr<RunPrincipal> secondaryRunPrincipal_;
    std::shared_ptr<LuminosityBlockPrincipal> secondaryLumiPrincipal_;
    std::vector<std::unique_ptr<EventPrincipal>> secondaryEventPrincipals_;
=======
    edm::propagate_const<std::shared_ptr<RunPrincipal>> secondaryRunPrincipal_;
    edm::propagate_const<std::shared_ptr<LuminosityBlockPrincipal>> secondaryLumiPrincipal_;
    std::vector<edm::propagate_const<std::unique_ptr<EventPrincipal>>> secondaryEventPrincipals_;
>>>>>>> 9d1bd68b
    std::array<std::vector<BranchID>, NumBranchTypes>  branchIDsToReplace_;

    unsigned int nStreams_;
    bool skipBadFiles_;
    bool bypassVersionCheck_;
    int const treeMaxVirtualSize_;
    ProductSelectorRules productSelectorRules_;
    bool dropDescendants_;
    bool labelRawDataLikeMC_;
    
<<<<<<< HEAD
    std::unique_ptr<RunHelperBase> runHelper_;
    std::unique_ptr<SharedResourcesAcquirer> resourceSharedWithDelayedReaderPtr_;
    std::unique_ptr<RootPrimaryFileSequence> primaryFileSequence_;
    std::unique_ptr<RootSecondaryFileSequence> secondaryFileSequence_;
=======
    edm::propagate_const<std::unique_ptr<RunHelperBase>> runHelper_;
    std::unique_ptr<SharedResourcesAcquirer> resourceSharedWithDelayedReaderPtr_; // We do not use propagate_const because the acquirer is itself mutable.
    edm::propagate_const<std::unique_ptr<RootPrimaryFileSequence>> primaryFileSequence_;
    edm::propagate_const<std::unique_ptr<RootSecondaryFileSequence>> secondaryFileSequence_;
>>>>>>> 9d1bd68b
  }; // class PoolSource
}
#endif<|MERGE_RESOLUTION|>--- conflicted
+++ resolved
@@ -72,15 +72,9 @@
     RootServiceChecker rootServiceChecker_;
     InputFileCatalog catalog_;
     InputFileCatalog secondaryCatalog_;
-<<<<<<< HEAD
-    std::shared_ptr<RunPrincipal> secondaryRunPrincipal_;
-    std::shared_ptr<LuminosityBlockPrincipal> secondaryLumiPrincipal_;
-    std::vector<std::unique_ptr<EventPrincipal>> secondaryEventPrincipals_;
-=======
     edm::propagate_const<std::shared_ptr<RunPrincipal>> secondaryRunPrincipal_;
     edm::propagate_const<std::shared_ptr<LuminosityBlockPrincipal>> secondaryLumiPrincipal_;
     std::vector<edm::propagate_const<std::unique_ptr<EventPrincipal>>> secondaryEventPrincipals_;
->>>>>>> 9d1bd68b
     std::array<std::vector<BranchID>, NumBranchTypes>  branchIDsToReplace_;
 
     unsigned int nStreams_;
@@ -91,17 +85,10 @@
     bool dropDescendants_;
     bool labelRawDataLikeMC_;
     
-<<<<<<< HEAD
-    std::unique_ptr<RunHelperBase> runHelper_;
-    std::unique_ptr<SharedResourcesAcquirer> resourceSharedWithDelayedReaderPtr_;
-    std::unique_ptr<RootPrimaryFileSequence> primaryFileSequence_;
-    std::unique_ptr<RootSecondaryFileSequence> secondaryFileSequence_;
-=======
     edm::propagate_const<std::unique_ptr<RunHelperBase>> runHelper_;
     std::unique_ptr<SharedResourcesAcquirer> resourceSharedWithDelayedReaderPtr_; // We do not use propagate_const because the acquirer is itself mutable.
     edm::propagate_const<std::unique_ptr<RootPrimaryFileSequence>> primaryFileSequence_;
     edm::propagate_const<std::unique_ptr<RootSecondaryFileSequence>> secondaryFileSequence_;
->>>>>>> 9d1bd68b
   }; // class PoolSource
 }
 #endif