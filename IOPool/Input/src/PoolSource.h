--- conflicted
+++ resolved
@@ -85,17 +85,10 @@
     bool dropDescendants_;
     bool labelRawDataLikeMC_;
     
-<<<<<<< HEAD
-    std::unique_ptr<RunHelperBase> runHelper_;
-    std::unique_ptr<SharedResourcesAcquirer> resourceSharedWithDelayedReaderPtr_;
-    std::unique_ptr<RootPrimaryFileSequence> primaryFileSequence_;
-    std::unique_ptr<RootSecondaryFileSequence> secondaryFileSequence_;
-=======
     edm::propagate_const<std::unique_ptr<RunHelperBase>> runHelper_;
     std::unique_ptr<SharedResourcesAcquirer> resourceSharedWithDelayedReaderPtr_; // We do not use propagate_const because the acquirer is itself mutable.
     edm::propagate_const<std::unique_ptr<RootPrimaryFileSequence>> primaryFileSequence_;
     edm::propagate_const<std::unique_ptr<RootSecondaryFileSequence>> secondaryFileSequence_;
->>>>>>> 93fb804c
   }; // class PoolSource
 }
 #endif