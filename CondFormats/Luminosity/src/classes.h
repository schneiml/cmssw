<<<<<<< HEAD
#include "CondFormats/Luminosity/src/headers.h"

namespace {
=======
#include "CondFormats/Luminosity/interface/LumiSectionData.h"

namespace CondFormats_Luminosity {
  struct dictionary {
>>>>>>> 41782612
    std::vector<lumi::BunchCrossingInfo>::iterator tmp1;
    std::vector<lumi::HLTInfo>::iterator tmp2;
    std::vector<lumi::TriggerInfo>::iterator tmp3;
  };
}<|MERGE_RESOLUTION|>--- conflicted
+++ resolved
@@ -1,13 +1,6 @@
-<<<<<<< HEAD
 #include "CondFormats/Luminosity/src/headers.h"
 
 namespace {
-=======
-#include "CondFormats/Luminosity/interface/LumiSectionData.h"
-
-namespace CondFormats_Luminosity {
-  struct dictionary {
->>>>>>> 41782612
     std::vector<lumi::BunchCrossingInfo>::iterator tmp1;
     std::vector<lumi::HLTInfo>::iterator tmp2;
     std::vector<lumi::TriggerInfo>::iterator tmp3;
