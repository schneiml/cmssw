///
/// \class l1t::CaloParams
///
/// Description: Placeholder for calorimeter trigger parameters
///
/// Implementation:
///    
///
/// \author: Jim Brooke
///

#ifndef CaloParams_h
#define CaloParams_h

#include "CondFormats/L1TObjects/interface/LUT.h"

//#include "CondFormats/L1TObjects/interface/FirmwareVersion.h"

#include <memory>
#include <iostream>
#include <vector>
#include <cmath>

namespace l1t {
  
  class CaloParams {
    
  public:

    CaloParams() {}

    ~CaloParams() {}

    // towers
    double towerLsbH() const { return towerLsbH_; }
    double towerLsbE() const { return towerLsbE_; }
    double towerLsbSum() const { return towerLsbSum_; }
    int towerNBitsH() const { return towerNBitsH_; }
    int towerNBitsE() const { return towerNBitsE_; }
    int towerNBitsSum() const { return towerNBitsSum_; }
    int towerNBitsRatio() const { return towerNBitsRatio_; }
    int towerMaskE() const { return towerMaskE_; }
    int towerMaskH() const { return towerMaskH_; }
    int towerMaskSum() const { return towerMaskSum_; }
    int towerMaskRatio() const { return towerMaskRatio_; }
    bool doTowerEncoding() const { return towerDoEncoding_; }

    void setTowerLsbH(double lsb) { towerLsbH_ = lsb; }
    void setTowerLsbE(double lsb) { towerLsbE_ = lsb; }
    void setTowerLsbSum(double lsb) { towerLsbSum_ = lsb; }
    void setTowerNBitsH(int n) { towerNBitsH_ = n; towerMaskH_ = std::pow(2,n)-1; }
    void setTowerNBitsE(int n) { towerNBitsE_ = n; towerMaskE_ = std::pow(2,n)-1; }
    void setTowerNBitsSum(int n) { towerNBitsSum_ = n; towerMaskSum_ = std::pow(2,n)-1; }
    void setTowerNBitsRatio(int n) { towerNBitsRatio_ = n; towerMaskRatio_ = std::pow(2,n)-1; }
    void setTowerEncoding(bool doit) { towerDoEncoding_ = doit; }


    // regions
    double regionLsb() const { return regionLsb_; }
    std::string regionPUSType() const { return regionPUSType_; }
    std::vector<double> regionPUSParams() { return regionPUSParams_; }

    void setRegionLsb(double lsb) { regionLsb_ = lsb; }
    void setRegionPUSType(std::string type) { regionPUSType_ = type; }
    void setRegionPUSParams(std::vector<double> params) { regionPUSParams_ = params; }


    // EG
    double egLsb() const { return egLsb_; }
    int egSeedThresholdHw() const { return floor(egSeedThreshold_/egLsb_); }
    double egSeedThreshold() const { return egSeedThreshold_; }
    int egNeighbourThresholdHw() const { return floor(egNeighbourThreshold_/egLsb_); }
    double egNeighbourThreshold() const { return egNeighbourThreshold_; }
    int egMaxHcalEtHw() const { return floor(egMaxHcalEt_/egLsb_); }
    double egMaxHcalEt() const { return egMaxHcalEt_; }
<<<<<<< HEAD
    int egMaxHOverEHw() const { return floor(egMaxHOverE_/egLsb_); }
    double egMaxHOverE() const { return egMaxHOverE_; }
    std::string egIsoPUSType() const { return egIsoPUSType_; }
    l1t::LUT* egIsolationLUT() { return egIsolationLUT_.get(); }

    void setEgLsb(double lsb) { egLsb_ = lsb; }
=======
    double egMaxHOverE() const { return egMaxHOverE_; } //cut is H/E <= egMaxHOverE/128
    double egRelativeJetIsolationCut() const { return egRelativeJetIsolationCut_; }
    std::string egIsoPUSType() const { return egIsoPUSType_; }
    l1t::LUT* egIsolationLUT() { return egIsolationLUT_.get(); }

    unsigned egIsoAreaNrTowersEta()const{return egIsoAreaNrTowersEta_;}
    unsigned egIsoAreaNrTowersPhi()const{return egIsoAreaNrTowersPhi_;}
    unsigned egIsoVetoNrTowersPhi()const{return egIsoVetoNrTowersPhi_;}
    unsigned egIsoPUEstTowerGranularity()const{return egIsoPUEstTowerGranularity_;}
    unsigned egIsoMaxEtaAbsForTowerSum()const{return egIsoMaxEtaAbsForTowerSum_;}

>>>>>>> 59390334
    void setEgSeedThreshold(double thresh) { egSeedThreshold_ = thresh; }
    void setEgNeighbourThreshold(double thresh) { egNeighbourThreshold_ = thresh; }
    void setEgMaxHcalEt(double cut) { egMaxHcalEt_ = cut; }
    void setEgMaxHOverE(double cut) { egMaxHOverE_ = cut; }
    void setEgIsoPUSType(std::string type) { egIsoPUSType_ = type; }
    void setEgIsolationLUT(std::shared_ptr<LUT> lut) { egIsolationLUT_ = lut; }
    void setEgRelativeJetIsolationCut(double cutValue) { egRelativeJetIsolationCut_ = cutValue; }
   
    void setEgIsoAreaNrTowersEta(unsigned iEgIsoAreaNrTowersEta){egIsoAreaNrTowersEta_=iEgIsoAreaNrTowersEta;}
    void setEgIsoAreaNrTowersPhi(unsigned iEgIsoAreaNrTowersPhi){egIsoAreaNrTowersPhi_=iEgIsoAreaNrTowersPhi;}
    void setEgIsoVetoNrTowersPhi(unsigned iEgIsoVetoNrTowersPhi){egIsoVetoNrTowersPhi_=iEgIsoVetoNrTowersPhi;}
    void setEgIsoPUEstTowerGranularity(unsigned iEgIsoPUEstTowerGranularity){egIsoPUEstTowerGranularity_=iEgIsoPUEstTowerGranularity;}
    void setEgIsoMaxEtaAbsForTowerSum(unsigned iEgIsoMaxEtaAbsForTowerSum){egIsoMaxEtaAbsForTowerSum_=iEgIsoMaxEtaAbsForTowerSum;}


    // tau
    double tauLsb() const { return tauLsb_; }
    int tauSeedThresholdHw() const { return floor(tauSeedThreshold_/tauLsb_); }
    double tauSeedThreshold() const { return tauSeedThreshold_; }
    int tauNeighbourThresholdHw() const { return floor(tauNeighbourThreshold_/tauLsb_); }
    double tauNeighbourThreshold() const { return tauNeighbourThreshold_; }
    double tauRelativeJetIsolationCut() const { return tauRelativeJetIsolationCut_; }
    std::string tauIsoPUSType() const { return tauIsoPUSType_; }
    l1t::LUT* tauIsolationLUT() { return tauIsolationLUT_.get(); }

    void setTauLsb(double lsb) { tauLsb_ = lsb; }
    void setTauSeedThreshold(double thresh) { tauSeedThreshold_ = thresh; }
    void setTauNeighbourThreshold(double thresh) { tauNeighbourThreshold_ = thresh; }
    void setTauIsoPUSType(std::string type) { tauIsoPUSType_ = type; }
    void setTauIsolationLUT(std::shared_ptr<LUT> lut) { tauIsolationLUT_ = lut; }
    void setTauRelativeJetIsolationCut(double cutValue) { tauRelativeJetIsolationCut_ = cutValue; }

    // jets
    double jetLsb() const { return jetLsb_; }
    int jetSeedThresholdHw() const { return floor(jetSeedThreshold_/jetLsb_); }
    double jetSeedThreshold() const { return jetSeedThreshold_; }
    int jetNeighbourThresholdHw() const { return floor(jetNeighbourThreshold_/jetLsb_); }
    double jetNeighbourThreshold() const { return jetNeighbourThreshold_; }
    std::string jetPUSType() const { return jetPUSType_; }
    std::vector<double> jetPUSParams() { return jetPUSParams_; }
    std::string jetCalibrationType() const { return jetCalibrationType_; }
    std::vector<double> jetCalibrationParams() { return jetCalibrationParams_; }

    void setJetLsb(double lsb) { jetLsb_ = lsb; }
    void setJetSeedThreshold(double thresh) { jetSeedThreshold_ = thresh; }
    void setJetNeighbourThreshold(double thresh) { jetNeighbourThreshold_ = thresh; }
    void setJetPUSType(std::string type) { jetPUSType_ = type; }
    void setJetPUSParams(std::vector<double> params) { jetPUSParams_ = params; }
    void setJetCalibrationType(std::string type) { jetCalibrationType_ = type; }
    void setJetCalibrationParams(std::vector<double> params) { jetCalibrationParams_ = params; }

    
    // sums
    double etSumLsb() const { return etSumLsb_; }
    int etSumEtaMin(unsigned isum) const;
    int etSumEtaMax(unsigned isum) const;
    int etSumEtThresholdHw(unsigned isum) const { return floor(etSumEtThreshold(isum)/etSumLsb_); }
    double etSumEtThreshold(unsigned isum) const;
    
    void setEtSumLsb(double lsb) { etSumLsb_ = lsb; }
    void setEtSumEtaMin(unsigned isum, int eta);
    void setEtSumEtaMax(unsigned isum, int eta);
    void setEtSumEtThreshold(unsigned isum, double thresh);    

    // print parameters to stream:
    void print(std::ostream&) const;
    friend std::ostream& operator<<(std::ostream& o, const CaloParams & p) { p.print(o); return o; }



    // redundant ?

    bool PUSubtract() const { return PUSubtract_; }           
    std::vector<double> regionSubtraction() const { return regionSubtraction_; }
    bool applyJetCalibration() const { return applyJetCalibration_; }           
    std::vector<double> jetSF() const { return jetSF_; }

    void setPUSubtract(bool pusub) { PUSubtract_ = pusub; }            
    void setregionSubtraction(std::vector<double> regsub) { regionSubtraction_ = regsub; }
    void setapplyJetCalibration(bool jetcalib) { applyJetCalibration_ = jetcalib; }            
    void setjetSF(std::vector<double> jetsf) { jetSF_ = jetsf; }
    void setRegionETCutForHT(unsigned etcut) { regionETCutForHT_ = etcut; }
    void setRegionETCutForMET(unsigned etcut) { regionETCutForMET_ = etcut; }
    void setMinGctEtaForSums(int eta) { minGctEtaForSums_ = eta; }
    void setMaxGctEtaForSums(int eta) { maxGctEtaForSums_ = eta; }

    void setEmScale(double scale) { emScale_ = scale; }
    void setJetScale(double scale) { jetScale_ = scale; }

    unsigned int regionETCutForHT() const { return regionETCutForHT_; }
    unsigned int regionETCutForMET() const { return regionETCutForMET_; }
    int minGctEtaForSums() const { return minGctEtaForSums_; }
    int maxGctEtaForSums() const { return maxGctEtaForSums_; }
    
    double emScale() const { return emScale_; }
    double jetScale() const { return jetScale_; }

  private:

    /* Towers */

    // LSB of HCAL scale
    double towerLsbH_;

    // LSB of ECAL scale
    double towerLsbE_;

    // LSB of ECAL+HCAL sum scale
    double towerLsbSum_;

    // number of bits for HCAL encoding
    int towerNBitsH_;

    // number of bits for ECAL encoding
    int towerNBitsE_;

    // number of bits for ECAL+HCAL sum encoding
    int towerNBitsSum_;

    // number of bits for ECAL/HCAL ratio encoding
    int towerNBitsRatio_;

    // bitmask for storing HCAL Et in tower object
    int towerMaskH_;

    // bitmask for storing ECAL ET in tower object
    int towerMaskE_;

    // bitmask for storing ECAL+HCAL sum in tower object
    int towerMaskSum_;

    // bitmask for storing ECAL/HCAL ratio in tower object
    int towerMaskRatio_;
    
    // turn encoding on/off
    bool towerDoEncoding_;


    /* Regions */

    // Region LSB
    double regionLsb_;

    // PUS scheme
    std::string regionPUSType_;

    // PUS parameters
    std::vector<double> regionPUSParams_;



    /* EG */

    // EG LSB
    double egLsb_;

    // Et threshold on EG seed tower
    int egSeedThreshold_;

    // Et threshold on EG neighbour tower(s)
    int egNeighbourThreshold_;

    // EG maximum value of HCAL Et
    int egMaxHcalEt_;

    // EG maximum value of H/E
    int egMaxHOverE_;

    // EG calibration
    // need to decide implementation
    
    // EG isolation PUS
    std::string egIsoPUSType_;

    // EG isolation LUT (indexed by eta, Et ?)
    std::shared_ptr<l1t::LUT> egIsolationLUT_;

    // Relative jet isolation cut for EG (Stage1Layer2)
    double egRelativeJetIsolationCut_;

    unsigned egIsoAreaNrTowersEta_; //isolation area in eta is seed tower +/- <=egIsoAreaNrTowersPhi
    unsigned egIsoAreaNrTowersPhi_; //isolation area in phi is seed tower +/- <=egIsoAreaNrTowersPhi
    unsigned egIsoVetoNrTowersPhi_; //veto region is seed tower +/- <=egIsoVetoNrTowersPhi
    unsigned egIsoPUEstTowerGranularity_; //for # towers based estimator, estimator is #towers/egIsoPUEstTowerGranularity_
    unsigned egIsoMaxEtaAbsForTowerSum_; //tower sum is done from 

    /* Tau */

    // Tau LSB
    double tauLsb_;

    // Et threshold on tau seed tower
    double tauSeedThreshold_;

    // Et threshold on tau neighbour towers
    double tauNeighbourThreshold_;
    
    // Relative jet isolation cut for Taus (Stage1Layer2)
    double tauRelativeJetIsolationCut_;
    // Tau isolation PUS
    std::string tauIsoPUSType_;

    // Tau isolation LUT (indexed by eta, Et ?)
     std::shared_ptr<l1t::LUT> tauIsolationLUT_;



    /* Jets */

    // Jet LSB
    double jetLsb_;

    // Et threshold on jet seed tower/region
    double jetSeedThreshold_;

    // Et threshold on neighbouring towers/regions
    double jetNeighbourThreshold_;

    // jet PUS scheme ("None" means no PU)
    std::string jetPUSType_;                    

    // jet PU params
    std::vector<double> jetPUSParams_;

    // jet calibration scheme ("None" means no JEC)
    std::string jetCalibrationType_;

    // jet calibration coefficients
    std::vector<double> jetCalibrationParams_;



    /* Sums */

    // EtSum LSB
    double etSumLsb_;

    // minimum eta for EtSums (index is particular EtSum.  ETT=1, HTT=2, MET=3, MHT=4, other values reserved).
    std::vector<int> etSumEtaMin_;

    // maximum eta for EtSums (index is particular EtSum.  ETT=1, HTT=2, MET=3, MHT=4, other values reserved).
    std::vector<int> etSumEtaMax_;

    // minimum eta for EtSums (index is particular EtSum.  ETT=1, HTT=2, MET=3, MHT=4, other values reserved).
    std::vector<double> etSumEtThreshold_;




    // probbaly redundant with above parameters  ?
    bool PUSubtract_;
    std::vector<double> regionSubtraction_;    //pu subtraction look up table, see region_cfi
    bool applyJetCalibration_;
    std::vector<double> jetSF_;    // jet correction table, see jet_sfi

    // these are redundant with etSumEtaMin_, etSumEtaMax_, etSumEtThreshold_ etc.
    unsigned regionETCutForHT_;
    unsigned regionETCutForMET_;
    int minGctEtaForSums_;
    int maxGctEtaForSums_;

    //redundant with L1CaloEtScale for stage 1
    // discussion needed for stage 2
    double emScale_;
    double jetScale_;
  };

}// namespace
#endif<|MERGE_RESOLUTION|>--- conflicted
+++ resolved
@@ -13,8 +13,6 @@
 #define CaloParams_h
 
 #include "CondFormats/L1TObjects/interface/LUT.h"
-
-//#include "CondFormats/L1TObjects/interface/FirmwareVersion.h"
 
 #include <memory>
 #include <iostream>
@@ -73,32 +71,25 @@
     double egNeighbourThreshold() const { return egNeighbourThreshold_; }
     int egMaxHcalEtHw() const { return floor(egMaxHcalEt_/egLsb_); }
     double egMaxHcalEt() const { return egMaxHcalEt_; }
-<<<<<<< HEAD
     int egMaxHOverEHw() const { return floor(egMaxHOverE_/egLsb_); }
-    double egMaxHOverE() const { return egMaxHOverE_; }
-    std::string egIsoPUSType() const { return egIsoPUSType_; }
-    l1t::LUT* egIsolationLUT() { return egIsolationLUT_.get(); }
-
-    void setEgLsb(double lsb) { egLsb_ = lsb; }
-=======
     double egMaxHOverE() const { return egMaxHOverE_; } //cut is H/E <= egMaxHOverE/128
     double egRelativeJetIsolationCut() const { return egRelativeJetIsolationCut_; }
-    std::string egIsoPUSType() const { return egIsoPUSType_; }
-    l1t::LUT* egIsolationLUT() { return egIsolationLUT_.get(); }
-
     unsigned egIsoAreaNrTowersEta()const{return egIsoAreaNrTowersEta_;}
     unsigned egIsoAreaNrTowersPhi()const{return egIsoAreaNrTowersPhi_;}
     unsigned egIsoVetoNrTowersPhi()const{return egIsoVetoNrTowersPhi_;}
     unsigned egIsoPUEstTowerGranularity()const{return egIsoPUEstTowerGranularity_;}
     unsigned egIsoMaxEtaAbsForTowerSum()const{return egIsoMaxEtaAbsForTowerSum_;}
-
->>>>>>> 59390334
+    std::string egIsoPUSType() const { return egIsoPUSType_; }
+    l1t::LUT* egIsolationLUT() { return egIsolationLUT_.get(); }
+    std::string egCalibrationType() const { return egCalibrationType_; }
+    std::vector<double> egCalibrationParams() { return egCalibrationParams_; }
+
+
+    void setEgLsb(double lsb) { egLsb_ = lsb; }
     void setEgSeedThreshold(double thresh) { egSeedThreshold_ = thresh; }
     void setEgNeighbourThreshold(double thresh) { egNeighbourThreshold_ = thresh; }
     void setEgMaxHcalEt(double cut) { egMaxHcalEt_ = cut; }
     void setEgMaxHOverE(double cut) { egMaxHOverE_ = cut; }
-    void setEgIsoPUSType(std::string type) { egIsoPUSType_ = type; }
-    void setEgIsolationLUT(std::shared_ptr<LUT> lut) { egIsolationLUT_ = lut; }
     void setEgRelativeJetIsolationCut(double cutValue) { egRelativeJetIsolationCut_ = cutValue; }
    
     void setEgIsoAreaNrTowersEta(unsigned iEgIsoAreaNrTowersEta){egIsoAreaNrTowersEta_=iEgIsoAreaNrTowersEta;}
@@ -106,6 +97,10 @@
     void setEgIsoVetoNrTowersPhi(unsigned iEgIsoVetoNrTowersPhi){egIsoVetoNrTowersPhi_=iEgIsoVetoNrTowersPhi;}
     void setEgIsoPUEstTowerGranularity(unsigned iEgIsoPUEstTowerGranularity){egIsoPUEstTowerGranularity_=iEgIsoPUEstTowerGranularity;}
     void setEgIsoMaxEtaAbsForTowerSum(unsigned iEgIsoMaxEtaAbsForTowerSum){egIsoMaxEtaAbsForTowerSum_=iEgIsoMaxEtaAbsForTowerSum;}
+    void setEgIsoPUSType(std::string type) { egIsoPUSType_ = type; }
+    void setEgIsolationLUT(std::shared_ptr<LUT> lut) { egIsolationLUT_ = lut; }
+    void setEgCalibrationType(std::string type) { egCalibrationType_ = type; }
+    void setEgCalibrationParams(std::vector<double> params) { egCalibrationParams_ = params; }
 
 
     // tau
@@ -117,13 +112,17 @@
     double tauRelativeJetIsolationCut() const { return tauRelativeJetIsolationCut_; }
     std::string tauIsoPUSType() const { return tauIsoPUSType_; }
     l1t::LUT* tauIsolationLUT() { return tauIsolationLUT_.get(); }
+    std::string tauCalibrationType() const { return tauCalibrationType_; }
+    std::vector<double> tauCalibrationParams() { return tauCalibrationParams_; }
 
     void setTauLsb(double lsb) { tauLsb_ = lsb; }
     void setTauSeedThreshold(double thresh) { tauSeedThreshold_ = thresh; }
     void setTauNeighbourThreshold(double thresh) { tauNeighbourThreshold_ = thresh; }
+    void setTauRelativeJetIsolationCut(double cutValue) { tauRelativeJetIsolationCut_ = cutValue; }
     void setTauIsoPUSType(std::string type) { tauIsoPUSType_ = type; }
     void setTauIsolationLUT(std::shared_ptr<LUT> lut) { tauIsolationLUT_ = lut; }
-    void setTauRelativeJetIsolationCut(double cutValue) { tauRelativeJetIsolationCut_ = cutValue; }
+    void setTauCalibrationType(std::string type) { tauCalibrationType_ = type; }
+    void setTauCalibrationParams(std::vector<double> params) { tauCalibrationParams_ = params; }
 
     // jets
     double jetLsb() const { return jetLsb_; }
@@ -231,6 +230,7 @@
     bool towerDoEncoding_;
 
 
+
     /* Regions */
 
     // Region LSB
@@ -261,8 +261,29 @@
     // EG maximum value of H/E
     int egMaxHOverE_;
 
+    // Relative jet isolation cut for EG (Stage1Layer2)
+    double egRelativeJetIsolationCut_;
+
+    // isolation area in eta is seed tower +/- <=egIsoAreaNrTowersPhi
+    unsigned egIsoAreaNrTowersEta_; 
+
+    // isolation area in phi is seed tower +/- <=egIsoAreaNrTowersPhi
+    unsigned egIsoAreaNrTowersPhi_; 
+
+    // veto region is seed tower +/- <=egIsoVetoNrTowersPhi
+    unsigned egIsoVetoNrTowersPhi_; 
+    
+    // for # towers based PU estimator, estimator is #towers/egIsoPUEstTowerGranularity_
+    unsigned egIsoPUEstTowerGranularity_; 
+
+    // eta range over which # towers is estimated
+    unsigned egIsoMaxEtaAbsForTowerSum_;
+
     // EG calibration
-    // need to decide implementation
+    std::string egCalibrationType_;
+
+    // EG calibration coefficients
+    std::vector<double> egCalibrationParams_;
     
     // EG isolation PUS
     std::string egIsoPUSType_;
@@ -270,14 +291,7 @@
     // EG isolation LUT (indexed by eta, Et ?)
     std::shared_ptr<l1t::LUT> egIsolationLUT_;
 
-    // Relative jet isolation cut for EG (Stage1Layer2)
-    double egRelativeJetIsolationCut_;
-
-    unsigned egIsoAreaNrTowersEta_; //isolation area in eta is seed tower +/- <=egIsoAreaNrTowersPhi
-    unsigned egIsoAreaNrTowersPhi_; //isolation area in phi is seed tower +/- <=egIsoAreaNrTowersPhi
-    unsigned egIsoVetoNrTowersPhi_; //veto region is seed tower +/- <=egIsoVetoNrTowersPhi
-    unsigned egIsoPUEstTowerGranularity_; //for # towers based estimator, estimator is #towers/egIsoPUEstTowerGranularity_
-    unsigned egIsoMaxEtaAbsForTowerSum_; //tower sum is done from 
+ 
 
     /* Tau */
 
@@ -297,6 +311,12 @@
 
     // Tau isolation LUT (indexed by eta, Et ?)
      std::shared_ptr<l1t::LUT> tauIsolationLUT_;
+
+    // Tau calibration
+    std::string tauCalibrationType_;
+
+    // Tau calibration coefficients
+    std::vector<double> tauCalibrationParams_;
 
 
 
