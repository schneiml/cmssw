--- conflicted
+++ resolved
@@ -31,11 +31,7 @@
 
 class L1MuPacking {
  public:
-<<<<<<< HEAD
-  virtual ~L1MuPacking() {} 
-=======
   virtual ~L1MuPacking() {}
->>>>>>> 83e563db
   /// get the sign from the packed notation (0=positive, 1=negative)
   virtual int signFromPacked(unsigned packed) const = 0;
   /// get the value from the packed notation
