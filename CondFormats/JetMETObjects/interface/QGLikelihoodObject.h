--- conflicted
+++ resolved
@@ -2,7 +2,6 @@
 #define QGLikelihoodObject_h
 
 #include "CondFormats/PhysicsToolsObjects/interface/Histogram.h"
-<<<<<<< HEAD
 
 #include "CondFormats/Serialization/interface/Serializable.h"
 
@@ -16,14 +15,6 @@
   int VarIndex;
 
   COND_SERIALIZABLE;  
-=======
-#include <vector>
-
-/// Category structure: ranges associated with QGLikelihood histograms
-struct QGLikelihoodCategory{
-  float RhoMin, RhoMax, PtMin, PtMax, EtaMin, EtaMax;
-  int QGIndex, VarIndex;
->>>>>>> 4403e6a1
 };
 
 /// Parameters structure
@@ -39,7 +30,6 @@
   struct Entry{
     QGLikelihoodCategory category;
     Histogram histogram;
-<<<<<<< HEAD
 
     COND_SERIALIZABLE;  
   };
@@ -47,22 +37,6 @@
   std::vector<Entry> data;
 
   COND_SERIALIZABLE;  
-=======
-    float mean;
-  };
-
-  QGLikelihoodCategory qgValidRange;
-  std::vector<Entry> data;
-};
-
-/// QGLikelihoodSystematicsObject containing the parameters for the systematic smearing
-struct QGLikelihoodSystematicsObject{
-  struct Entry{
-    QGLikelihoodCategory systCategory;
-    float a, b, lmin, lmax;
-  };
-  std::vector<Entry> data;
->>>>>>> 4403e6a1
 };
 
 /// Test if parameters are compatible with category
