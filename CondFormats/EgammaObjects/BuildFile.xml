--- conflicted
+++ resolved
@@ -1,12 +1,7 @@
 <use   name="FWCore/Utilities"/>
 <use   name="CondFormats/Common"/>
 <use   name="CondFormats/PhysicsToolsObjects"/>
-<<<<<<< HEAD
 
-=======
-<use   name="rootrflx"/>
-<use   name="roottmva"/>
->>>>>>> ad7ff970
 <export>
   <lib   name="1"/>
 </export>