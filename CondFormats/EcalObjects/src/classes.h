#include "CondFormats/EcalObjects/src/headers.h"
<<<<<<< HEAD



=======
>>>>>>> 22356156

namespace CondFormats_EcalObjects {
  struct dictionary {
    
    std::vector<EcalChannelStatusCode> v_ecalChannelStatusCode;
    EcalContainer<EEDetId,EcalChannelStatusCode> ec_eeDetId_ecalChannelStatusCode;
    EcalContainer<EBDetId,EcalChannelStatusCode> ec_ebDetId_ecalChannelStatusCode;
    EcalCondObjectContainer<EcalChannelStatusCode> channelStatus; //typedef: EcalChannelStatus
    
    std::vector<EcalDQMStatusCode> v_ecalDQMStatusCode;
    EcalContainer<EEDetId,EcalDQMStatusCode> ec_eeDetId_ecalDQMStatusCode;
    EcalContainer<EBDetId,EcalDQMStatusCode> ec_ebDetId_ecalDQMStatusCode;
    EcalCondObjectContainer<EcalDQMStatusCode> dqmChannelStatus; //typedef EcalDQMChannelStatus
    
    std::vector<EcalMGPAGainRatio> v_ecalMGPAGainRatio;
    EcalContainer<EEDetId,EcalMGPAGainRatio> ec_eeDetId_ecalMGPAGainRatio;
    EcalContainer<EBDetId,EcalMGPAGainRatio> ec_ebDetId_ecalMGPAGainRatio;
    EcalCondObjectContainer<EcalMGPAGainRatio> gainratios; // typedef EcalGainRatios 
    
    std::vector<EcalMappingElement> v_ecalMappingElement;
    EcalContainer<EEDetId,EcalMappingElement> ec_eeDetId_ecalMappingElement;
    EcalContainer<EBDetId,EcalMappingElement> ec_ebDetId_ecalMappingElement;
    EcalCondObjectContainer<EcalMappingElement> ecalMap; //typedef EcalMappingElectronics
    
    std::vector<EcalPedestal> v_ecalPedestal;
    EcalContainer<EEDetId,EcalPedestal> ec_eeDetId_ecalPedestal;
    EcalContainer<EBDetId,EcalPedestal> ec_ebDetId_ecalPedestal;
    EcalCondObjectContainer<EcalPedestal> pedmap; //typedef EcalPedestals

    std::vector<EcalTPGCrystalStatusCode> v_ecalTPGCrystalStatusCode;
    EcalContainer<EEDetId,EcalTPGCrystalStatusCode> ec_eeDetId_ecalTPGCrystalStatusCode;
    EcalContainer<EBDetId,EcalTPGCrystalStatusCode> ec_ebDetId_ecalTPGCrystalStatusCode;
    EcalCondObjectContainer<EcalTPGCrystalStatusCode> tpgCrystalStatus; //typedef EcalTPGCrystalStatus
    
    std::vector<EcalTPGLinearizationConstant> v_ecalTPGLinearizationConstant;
    EcalContainer<EEDetId,EcalTPGLinearizationConstant> ec_eeDetId_ecalTPGLinearizationConstant;
    EcalContainer<EBDetId,EcalTPGLinearizationConstant> ec_ebDetId_ecalTPGLinearizationConstant;
    EcalCondObjectContainer<EcalTPGLinearizationConstant> tpglinconstmap; //typedef EcalTPGLinearizationConst
    
    std::vector<EcalTPGPedestal> v_ecalTPGPedestal;
    EcalContainer<EEDetId,EcalTPGPedestal> ec_eeDetId_ecalTPGPedestal;
    EcalContainer<EBDetId,EcalTPGPedestal> ec_ebDetId_ecalTPGPedestal;
    EcalCondObjectContainer<EcalTPGPedestal> tpgpedmap; //typedef EcalTPGPedestals
    
    std::vector<EcalXtalGroupId> v_ecalXtalGroupId;
    EcalContainer<EEDetId,EcalXtalGroupId> ec_eeDetId_ecalXtalGroupId;
    EcalContainer<EBDetId,EcalXtalGroupId> ec_ebDetId_ecalXtalGroupId;
    EcalCondObjectContainer<EcalXtalGroupId> gg; //typedef EcalWeightXtalGroups

    EcalContainer<EEDetId,float> ec_eeDetId_float;
    EcalContainer<EBDetId,float> ec_ebDetId_float;
    EcalCondObjectContainer<float> floatCondObjectContainer; //typedefs: EcalFloatCondObjectContainer, EcalLinearCorrections, EcalIntercalibConstants, EcalIntercalibConstantsMC, EcalIntercalibErrors, EcalLaserAPDPNRatiosRef, EcalLaserAlphas, EcalTimeCalibConstants, EcalTimeCalibErrors
    
    EcalLaserAPDPNRatios laser_map;
    std::vector<EcalLaserAPDPNRatios::EcalLaserAPDPNpair> laser_pair_map;
    std::vector<EcalLaserAPDPNRatios::EcalLaserTimeStamp> laser_time_map;
    EcalContainer<EEDetId,EcalLaserAPDPNRatios::EcalLaserAPDPNpair> laser_ec_eeDetId_pair;
    EcalContainer<EBDetId,EcalLaserAPDPNRatios::EcalLaserAPDPNpair> laser_ec_ebDetId_pair;
    EcalCondObjectContainer<EcalLaserAPDPNRatios::EcalLaserAPDPNpair> laser_map_dm;
    
    EcalTimeDependentCorrections correction_map;
    std::vector<EcalTimeDependentCorrections::Values> value_map;
    std::vector<EcalTimeDependentCorrections::Times> time_map;
    EcalContainer<EEDetId,EcalTimeDependentCorrections::Values> ec_eeDetId_pair;
    EcalContainer<EBDetId,EcalTimeDependentCorrections::Values> ec_ebDetId_pair;
    EcalCondObjectContainer<EcalTimeDependentCorrections::Values> correction_map_dm;

    EcalLinearCorrections linear_correction_map;

    EcalContainer<EcalTrigTowerDetId,EcalChannelStatusCode> ec_ettDetId_ecalChannelStatusCode;
    EcalContainer<EcalScDetId,EcalChannelStatusCode> ec_esDetId_ecalChannelStatusCode;
    EcalCondTowerObjectContainer<EcalChannelStatusCode> dcsTowerStatus; //typedef EcalDCSTowerStatus
    
    EcalContainer<EcalTrigTowerDetId,EcalDAQStatusCode> ec_ettDetId_ecalDAQStatusCode;
    EcalContainer<EcalScDetId,EcalDAQStatusCode> ec_esDetId_ecalDAQStatusCode;
    EcalCondTowerObjectContainer<EcalDAQStatusCode> daqTowerStatus; //typedef EcalDAQTowerStatus

    EcalContainer<EcalTrigTowerDetId,EcalDQMStatusCode> ec_ettDetId_ecalDQMStatusCode;
    EcalContainer<EcalScDetId,EcalDQMStatusCode> ec_esDetId_ecalDQMStatusCode;
    EcalCondTowerObjectContainer<EcalDQMStatusCode> dqmTowerStatus; //typedef EcalDQMTowerStatus
 
    EcalTBWeights tbwgt;
    EcalWeightSet wset;
    EcalTBWeights::EcalTDCId id;
    std::pair< EcalXtalGroupId, EcalTBWeights::EcalTDCId > wgpair;
    std::map< std::pair< EcalXtalGroupId, EcalTBWeights::EcalTDCId > , EcalWeightSet > wgmap;
    std::pair< const std::pair< EcalXtalGroupId, EcalTBWeights::EcalTDCId > , EcalWeightSet > wgmapvalue;
 
    EcalSampleMask sampleMask;
    
    EcalADCToGeVConstant adcfactor;
    
    EcalTimeOffsetConstant timeOffsetConstant;
    
    EcalDCUTemperatures dcuTemperatures;
    
    EcalPTMTemperatures ptmTemperatures;
    
    EcalTPGFineGrainConstEB grain;
    std::map<uint32_t, EcalTPGFineGrainConstEB> EcalTPGFineGrainEBMap ;
    std::pair<const uint32_t, EcalTPGFineGrainConstEB> EcalTPGFineGrainEBMap_valuetype ;
    
    std::map< uint32_t, EcalTPGFineGrainStripEE::Item > EcalTPGFineGrainStripEEMap;
    std::pair< const uint32_t, EcalTPGFineGrainStripEE::Item > EcalTPGFineGrainStripEEMap_valuetype;
    
    EcalTPGLut lut;
    std::map< uint32_t, EcalTPGLut > EcalTPGLutMap;
    std::pair< const uint32_t, EcalTPGLut > EcalTPGLutMap_valuetype;
    
    EcalTPGWeights weightsweights;
    std::map<uint32_t, EcalTPGWeights> EcalTPGWeightMap;
    std::pair<const uint32_t, EcalTPGWeights> EcalTPGWeightMap_valuetype;
    
    EcalFunParams funParams; // typdefs: EcalClusterCrackCorrParameters, EcalClusterEnergyCorrectionObjectSpecificParameters, EcalClusterEnergyCorrectionParameters, EcalClusterEnergyUncertaintyParameters, EcalClusterLocalContCorrParameters
    
    EcalTPGFineGrainEBGroup fgrgroup;
 
    EcalTPGLutGroup lutgroup;
 
    EcalTPGWeightGroup wgroup;
 
    EcalTPGPhysicsConst::Item foo1;
    std::map< uint32_t, EcalTPGPhysicsConst::Item >  phConst;
    std::pair< const uint32_t, EcalTPGPhysicsConst::Item >  phConst_valuetype;
 
    EcalTPGTowerStatus towerstatus;
    std::map< uint32_t, uint16_t > tStatus;
    std::pair< const uint32_t, uint16_t > tStatus_valuetype;

    EcalTPGTowerStatus stripstatus;
    
    EcalTPGTowerStatus spike;
    
    EcalSRSettings ecalSRSettings;
    //    std::vector<std::vector<short> > ecalSRSettings_srpMasksFromConfig;
    //    std::vector<std::vector<float> > ecalSRSettings_dccNormalizedWeights_0;
    //    std::vector<float> ecalSRSettings_dccNormalizedWeights_1;
    //    float ecalSRSettings_dccNormalizedWeights_elt_2;
    
	EcalTimeBiasCorrections timeBiasCorrections;
  };
}<|MERGE_RESOLUTION|>--- conflicted
+++ resolved
@@ -1,10 +1,4 @@
 #include "CondFormats/EcalObjects/src/headers.h"
-<<<<<<< HEAD
-
-
-
-=======
->>>>>>> 22356156
 
 namespace CondFormats_EcalObjects {
   struct dictionary {
