#ifndef DTCCBConfig_H
#define DTCCBConfig_H
/** \class DTCCBConfig
 *
 *  Description:
 *       Class to hold configuration identifier for chambers
 *
 *  \author Paolo Ronchese INFN Padova
 *
 */

//----------------------
// Base Class Headers --
//----------------------


//------------------------------------
// Collaborating Class Declarations --
//------------------------------------
#include "CondFormats/Serialization/interface/Serializable.h"

#include "DataFormats/MuonDetId/interface/DTChamberId.h"
#include "FWCore/Utilities/interface/ConstRespectingPtr.h"

//---------------
// C++ Headers --
//---------------
#include <string>
#include <vector>
#include <utility>

class DTBufferTreeUniquePtr;

//              ---------------------
//              -- Class Interface --
//              ---------------------

class DTCCBId {

 public:

  DTCCBId();
  ~DTCCBId();

  int   wheelId;
  int stationId;
  int  sectorId;
<<<<<<< HEAD


 COND_SERIALIZABLE;
=======
>>>>>>> bd2fe84c
};


class DTConfigKey {

 public:

  DTConfigKey();
  ~DTConfigKey();

  int confType;
  int confKey;
<<<<<<< HEAD


 COND_SERIALIZABLE;
=======
>>>>>>> bd2fe84c
};


class DTCCBConfig {

 public:

  DTCCBConfig();
  DTCCBConfig( const std::string& version );

  virtual ~DTCCBConfig();

  std::vector<DTConfigKey> fullKey() const;
  int stamp() const;
  int configKey( int   wheelId,
                 int stationId,
                 int  sectorId,
                 std::vector<int>& confKey ) const;
  int configKey( const DTChamberId& id,
                 std::vector<int>& confKey ) const;
  typedef std::vector< std::pair< DTCCBId,std::vector<int> > > ccb_config_map;
  typedef ccb_config_map::const_iterator ccb_config_iterator;
  ccb_config_map configKeyMap() const;

  /// access version
  const
  std::string& version() const;
  std::string& version();

  /// reset content
  void clear();

  void setFullKey( const std::vector<DTConfigKey>& );
  void setStamp( int s );

  int setConfigKey( int   wheelId,
                    int stationId,
                    int  sectorId,
                    const std::vector<int>& confKey );
  int setConfigKey( const DTChamberId& id,
                    const std::vector<int>& confKey );

  int appendConfigKey( int   wheelId,
                       int stationId,
                       int  sectorId,
                       const std::vector<int>& confKey );
  int appendConfigKey( const DTChamberId& id,
                       const std::vector<int>& confKey );

  /// Access methods to data
  typedef std::vector< std::pair<DTCCBId,int> >::const_iterator
                                                 const_iterator;
  const_iterator begin() const;
  const_iterator end() const;

  void initialize();

 private:

  DTCCBConfig(DTCCBConfig const&);
  DTCCBConfig& operator=(DTCCBConfig const&);

  int timeStamp;
  std::string dataVersion;
  std::vector<DTConfigKey> fullConfigKey;
  std::vector< std::pair<DTCCBId,int> > dataList;

<<<<<<< HEAD
  DTBufferTree< int,std::vector<int>* >* dBuf COND_TRANSIENT;

  /// read and store full content
  void cacheMap() const;
  void resetMap() const;
//  std::string mapName() const;


 COND_SERIALIZABLE;
=======
  edm::ConstRespectingPtr<DTBufferTreeUniquePtr> dBuf;
>>>>>>> bd2fe84c
};
#endif // DTCCBConfig_H<|MERGE_RESOLUTION|>--- conflicted
+++ resolved
@@ -45,12 +45,9 @@
   int   wheelId;
   int stationId;
   int  sectorId;
-<<<<<<< HEAD
 
 
  COND_SERIALIZABLE;
-=======
->>>>>>> bd2fe84c
 };
 
 
@@ -63,12 +60,9 @@
 
   int confType;
   int confKey;
-<<<<<<< HEAD
 
 
  COND_SERIALIZABLE;
-=======
->>>>>>> bd2fe84c
 };
 
 
@@ -136,7 +130,6 @@
   std::vector<DTConfigKey> fullConfigKey;
   std::vector< std::pair<DTCCBId,int> > dataList;
 
-<<<<<<< HEAD
   DTBufferTree< int,std::vector<int>* >* dBuf COND_TRANSIENT;
 
   /// read and store full content
@@ -146,8 +139,5 @@
 
 
  COND_SERIALIZABLE;
-=======
-  edm::ConstRespectingPtr<DTBufferTreeUniquePtr> dBuf;
->>>>>>> bd2fe84c
 };
 #endif // DTCCBConfig_H