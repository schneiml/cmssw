#ifndef DTPerformance_H
#define DTPerformance_H
/** \class DTPerformance
 *
 *  Description:
 *       Class to hold drift tubes performances ( SL by SL )
 *
 *  \author Paolo Ronchese INFN Padova
 *
 */

//----------------------
// Base Class Headers --
//----------------------


//------------------------------------
// Collaborating Class Declarations --
//------------------------------------
#include "CondFormats/Serialization/interface/Serializable.h"

#include "CondFormats/DTObjects/interface/DTTimeUnits.h"
#include "DataFormats/MuonDetId/interface/DTSuperLayerId.h"
#include "FWCore/Utilities/interface/ConstRespectingPtr.h"

//---------------
// C++ Headers --
//---------------
#include <string>
#include <vector>
#include <utility>

template <class Key, class Content> class DTBufferTree;

//              ---------------------
//              -- Class Interface --
//              ---------------------

class DTPerformanceId {

 public:

  DTPerformanceId();
  ~DTPerformanceId();

  int   wheelId;
  int stationId;
  int  sectorId;
  int      slId;


 COND_SERIALIZABLE;
};


class DTPerformanceData {

 public:

  DTPerformanceData();
  ~DTPerformanceData();

  float meanT0;
  float meanTtrig;
  float meanMtime;
  float meanNoise;
  float meanAfterPulse;
  float meanResolution;
  float meanEfficiency;


 COND_SERIALIZABLE;
};


class DTPerformance {

 public:

  /** Constructor
   */
  DTPerformance();
  DTPerformance( const std::string& version );

  /** Destructor
   */
  ~DTPerformance();

  /** Operations
   */
  /// get content
  int slPerformance( int   wheelId,
                     int stationId,
                     int  sectorId,
                     int      slId,
                     float& meanT0,
                     float& meanTtrig,
                     float& meanMtime,
                     float& meanNoise,
                     float& meanAfterPulse,
                     float& meanResolution,
                     float& meanEfficiency,
                     DTTimeUnits::type unit ) const
      { return get( wheelId, stationId, sectorId, slId,
                    meanT0, meanTtrig, meanMtime, meanNoise, meanAfterPulse, 
                    meanResolution, meanEfficiency, unit ); };
  int slPerformance( const DTSuperLayerId& id,
                     float& meanT0,
                     float& meanTtrig,
                     float& meanMtime,
                     float& meanNoise,
                     float& meanAfterPulse,
                     float& meanResolution,
                     float& meanEfficiency,
                     DTTimeUnits::type unit ) const
      { return get( id,
                    meanT0, meanTtrig, meanMtime, meanNoise, meanAfterPulse,
                    meanResolution, meanEfficiency, unit ); };
  int get( int   wheelId,
           int stationId,
           int  sectorId,
           int      slId,
           float& meanT0,
           float& meanTtrig,
           float& meanMtime,
           float& meanNoise,
           float& meanAfterPulse,
           float& meanResolution,
           float& meanEfficiency,
           DTTimeUnits::type unit ) const;
  int get( const DTSuperLayerId& id,
           float& meanT0,
           float& meanTtrig,
           float& meanMtime,
           float& meanNoise,
           float& meanAfterPulse,
           float& meanResolution,
           float& meanEfficiency,
           DTTimeUnits::type unit ) const;
  float unit() const;

  /// access version
  const
  std::string& version() const;
  std::string& version();

  /// reset content
  void clear();

  int setSLPerformance( int   wheelId,
                        int stationId,
                        int  sectorId,
                        int      slId,
                        float meanT0,
                        float meanTtrig,
                        float meanMtime,
                        float meanNoise,
                        float meanAfterPulse,
                        float meanResolution,
                        float meanEfficiency,
                        DTTimeUnits::type unit )
      { return set( wheelId, stationId, sectorId, slId,
                    meanT0, meanTtrig, meanMtime, meanNoise, meanAfterPulse,
                    meanResolution, meanEfficiency, unit ); };
  int setSLPerformance( const DTSuperLayerId& id,
                        float meanT0,
                        float meanTtrig,
                        float meanMtime,
                        float meanNoise,
                        float meanAfterPulse,
                        float meanResolution,
                        float meanEfficiency,
                        DTTimeUnits::type unit )
      { return set( id,
                    meanT0, meanTtrig, meanMtime, meanNoise, meanAfterPulse,
                    meanResolution, meanEfficiency, unit ); };
  int set( int   wheelId,
           int stationId,
           int  sectorId,
           int      slId,
           float meanT0,
           float meanTtrig,
           float meanMtime,
           float meanNoise,
           float meanAfterPulse,
           float meanResolution,
           float meanEfficiency,
           DTTimeUnits::type unit );
  int set( const DTSuperLayerId& id,
           float meanT0,
           float meanTtrig,
           float meanMtime,
           float meanNoise,
           float meanAfterPulse,
           float meanResolution,
           float meanEfficiency,
           DTTimeUnits::type unit );
  void setUnit( float unit );

  /// Access methods to data
  typedef std::vector< std::pair<DTPerformanceId,
                                 DTPerformanceData> >::const_iterator
                                                       const_iterator;
  const_iterator begin() const;
  const_iterator end() const;

  void initialize();

 private:

  DTPerformance(DTPerformance const&);
  DTPerformance& operator=(DTPerformance const&);

  std::string dataVersion;
  float nsPerCount;

  std::vector< std::pair<DTPerformanceId,DTPerformanceData> > dataList;

<<<<<<< HEAD
  DTBufferTree<int,int>* dBuf COND_TRANSIENT;
=======
  edm::ConstRespectingPtr<DTBufferTree<int,int> > dBuf;
>>>>>>> bd2fe84c

  /// read and store full content
  std::string mapName() const;


 COND_SERIALIZABLE;
};
#endif // DTPerformance_H<|MERGE_RESOLUTION|>--- conflicted
+++ resolved
@@ -216,11 +216,7 @@
 
   std::vector< std::pair<DTPerformanceId,DTPerformanceData> > dataList;
 
-<<<<<<< HEAD
   DTBufferTree<int,int>* dBuf COND_TRANSIENT;
-=======
-  edm::ConstRespectingPtr<DTBufferTree<int,int> > dBuf;
->>>>>>> bd2fe84c
 
   /// read and store full content
   std::string mapName() const;
