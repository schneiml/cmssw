#ifndef FWCore_Utilities_ConstRespectingPtr_h
#define FWCore_Utilities_ConstRespectingPtr_h

// Package:     FWCore/Utilities
// Class  :     ConstRespectingPtr
//
/**\class edm::ConstRespectingPtr

 Description: When this is a member of a class, const functions of the class
can only call const functions of the object it points at. This aids in using
the compiler to help maintain thread safety of const functions.

Usage: WARNING: member data which uses this class must be made transient in
the classes_def.xml file if it is a member of a persistent class!

*/
// Original Author:  W. David Dagenhart
//         Created:  20 March 2014

#include <memory>
<<<<<<< HEAD
=======

#include "FWCore/Utilities/interface/propagate_const.h"
>>>>>>> 9d1bd68b

namespace edm {

  template <typename T>
  class ConstRespectingPtr {

  public:

    ConstRespectingPtr();
    explicit ConstRespectingPtr(T*);
    ~ConstRespectingPtr();

    T const* operator->() const { return m_data; }
    T const& operator*() const { return *m_data; }
    T const* get() const { return m_data; }

    T* operator->() { return m_data; }
    T& operator*() { return *m_data; }
    T* get() { return m_data; }

    bool isSet() const;

    void set(std::unique_ptr<T> iNewValue);

    T* release();
    void reset();

  private:

    ConstRespectingPtr(ConstRespectingPtr<T> const&);
    ConstRespectingPtr& operator=(ConstRespectingPtr<T> const&);

    edm::propagate_const<T*> m_data;
  };

  template<typename T>
  ConstRespectingPtr<T>::ConstRespectingPtr() : m_data(nullptr) {}

  template<typename T>
  ConstRespectingPtr<T>::ConstRespectingPtr(T* v) : m_data(v) {}

  template<typename T>
  ConstRespectingPtr<T>::~ConstRespectingPtr() {
    delete m_data.get();
  }

  template<typename T>
  bool ConstRespectingPtr<T>::isSet() const { return nullptr != m_data; }

  template<typename T>
  void ConstRespectingPtr<T>::set(std::unique_ptr<T> iNewValue) {
    delete m_data;
    m_data = iNewValue.release();
  }

  template<typename T>
  T* ConstRespectingPtr<T>::release() {
    T* tmp = m_data;
    m_data = nullptr;
    return tmp;
  }

  template<typename T>
  void ConstRespectingPtr<T>::reset() {
    delete m_data;
    m_data = nullptr;
  }
}
#endif<|MERGE_RESOLUTION|>--- conflicted
+++ resolved
@@ -18,11 +18,8 @@
 //         Created:  20 March 2014
 
 #include <memory>
-<<<<<<< HEAD
-=======
 
 #include "FWCore/Utilities/interface/propagate_const.h"
->>>>>>> 9d1bd68b
 
 namespace edm {
 
