--- conflicted
+++ resolved
@@ -97,16 +97,6 @@
     
   }
 
-<<<<<<< HEAD
-  static
-  void
-  throwNotFoundException(char const* where, TypeID const& productType, InputTag const& tag) {
-    auto exception = makeNotFoundException(where, PRODUCT_TYPE, productType, tag.label(), tag.instance(), tag.process());
-    throw *exception;
-  }
-
-=======
->>>>>>> e83f4e58
   namespace {
     void failedToRegisterConsumesMany(edm::TypeID const& iType) {
       LogInfo("GetManyWithoutRegistration")<<"::getManyByType called for "<<iType<<" without a corresponding consumesMany being called for this module. \n";
