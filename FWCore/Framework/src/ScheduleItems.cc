--- conflicted
+++ resolved
@@ -140,11 +140,7 @@
                      *thinnedAssociationsHelper_,
                      *act_table_,
                      actReg_,
-<<<<<<< HEAD
-                     processConfiguration_,
-=======
                      processConfiguration(),
->>>>>>> 9d1bd68b
                      hasSubprocesses,
                      config,
                      processContext));
