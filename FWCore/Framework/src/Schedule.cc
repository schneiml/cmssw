#include "FWCore/Framework/interface/Schedule.h"

#include "DataFormats/Provenance/interface/ProcessConfiguration.h"
#include "DataFormats/Provenance/interface/ProductRegistry.h"
#include "DataFormats/Provenance/interface/ThinnedAssociationsHelper.h"
#include "DataFormats/Provenance/interface/BranchIDListHelper.h"
#include "FWCore/Framework/interface/OutputModuleDescription.h"
#include "FWCore/Framework/interface/TriggerNamesService.h"
#include "FWCore/Framework/interface/TriggerReport.h"
#include "FWCore/Framework/interface/TriggerTimingReport.h"
#include "FWCore/Framework/src/PreallocationConfiguration.h"
#include "FWCore/Framework/src/Factory.h"
#include "FWCore/Framework/src/OutputModuleCommunicator.h"
#include "FWCore/Framework/src/ModuleHolder.h"
#include "FWCore/Framework/src/ModuleRegistry.h"
#include "FWCore/Framework/src/TriggerResultInserter.h"
#include "FWCore/MessageLogger/interface/MessageLogger.h"
#include "FWCore/ParameterSet/interface/ParameterSet.h"
#include "FWCore/ParameterSet/interface/ParameterSetDescription.h"
#include "FWCore/Utilities/interface/Algorithms.h"
#include "FWCore/Utilities/interface/ConvertException.h"
#include "FWCore/Utilities/interface/ExceptionCollector.h"
#include "FWCore/Utilities/interface/DictionaryTools.h"

#include "boost/graph/graph_traits.hpp"
#include "boost/graph/adjacency_list.hpp"
#include "boost/graph/depth_first_search.hpp"
#include "boost/graph/visitors.hpp"


#include <algorithm>
#include <cassert>
#include <cstdlib>
#include <functional>
#include <iomanip>
#include <list>
#include <map>
#include <exception>
#include <sstream>

namespace edm {
  namespace {
    using std::placeholders::_1;

    bool binary_search_string(std::vector<std::string> const& v, std::string const& s) {
      return std::binary_search(v.begin(), v.end(), s);
    }
    
    // Here we make the trigger results inserter directly.  This should
    // probably be a utility in the WorkerRegistry or elsewhere.

    std::shared_ptr<TriggerResultInserter>
    makeInserter(ParameterSet& proc_pset,
                 PreallocationConfiguration const& iPrealloc,
                 ProductRegistry& preg,
                 ExceptionToActionTable const& actions,
                 std::shared_ptr<ActivityRegistry> areg,
                 std::shared_ptr<ProcessConfiguration> processConfiguration) {
      
      ParameterSet* trig_pset = proc_pset.getPSetForUpdate("@trigger_paths");
      trig_pset->registerIt();
      
      WorkerParams work_args(trig_pset, preg, &iPrealloc, processConfiguration, actions);
      ModuleDescription md(trig_pset->id(),
                           "TriggerResultInserter",
                           "TriggerResults",
                           processConfiguration.get(),
                           ModuleDescription::getUniqueID());
      
      areg->preModuleConstructionSignal_(md);
      bool postCalled = false;
      std::shared_ptr<TriggerResultInserter> returnValue;
      try {
        maker::ModuleHolderT<TriggerResultInserter> holder(std::make_shared<TriggerResultInserter>(*trig_pset, iPrealloc.numberOfStreams()),static_cast<Maker const*>(nullptr));
        holder.setModuleDescription(md);
        holder.registerProductsAndCallbacks(&preg);
        returnValue =holder.module();
        postCalled = true;
        // if exception then post will be called in the catch block
        areg->postModuleConstructionSignal_(md);
      }
      catch (...) {
        if(!postCalled) {
          try {
            areg->postModuleConstructionSignal_(md);
          }
          catch (...) {
            // If post throws an exception ignore it because we are already handling another exception
          }
        }
        throw;
      }
      return returnValue;
    }

    
    void
    checkAndInsertAlias(std::string const& friendlyClassName,
                        std::string const& moduleLabel,
                        std::string const& productInstanceName,
                        std::string const& processName,
                        std::string const& alias,
                        std::string const& instanceAlias,
                        ProductRegistry const& preg,
                        std::multimap<BranchKey, BranchKey>& aliasMap,
                        std::map<BranchKey, BranchKey>& aliasKeys) {
      std::string const star("*");

      BranchKey key(friendlyClassName, moduleLabel, productInstanceName, processName);
      if(preg.productList().find(key) == preg.productList().end()) {
        // No product was found matching the alias.
        // We throw an exception only if a module with the specified module label was created in this process.
        for(auto const& product : preg.productList()) {
          if(moduleLabel == product.first.moduleLabel() && processName == product.first.processName()) {
            throw Exception(errors::Configuration, "EDAlias does not match data\n")
              << "There are no products of type '" << friendlyClassName << "'\n"
              << "with module label '" << moduleLabel << "' and instance name '" << productInstanceName << "'.\n";
          }
        }
      }

      std::string const& theInstanceAlias(instanceAlias == star ? productInstanceName : instanceAlias);
      BranchKey aliasKey(friendlyClassName, alias, theInstanceAlias, processName);
      if(preg.productList().find(aliasKey) != preg.productList().end()) {
        throw Exception(errors::Configuration, "EDAlias conflicts with data\n")
          << "A product of type '" << friendlyClassName << "'\n"
          << "with module label '" << alias << "' and instance name '" << theInstanceAlias << "'\n"
          << "already exists.\n";
      }
      auto iter = aliasKeys.find(aliasKey);
      if(iter != aliasKeys.end()) {
        // The alias matches a previous one.  If the same alias is used for different product, throw. 
        if(iter->second != key) {
          throw Exception(errors::Configuration, "EDAlias conflict\n")
            << "The module label alias '" << alias << "' and product instance alias '" << theInstanceAlias << "'\n"
            << "are used for multiple products of type '" << friendlyClassName << "'\n"
            << "One has module label '" << moduleLabel << "' and product instance name '" << productInstanceName << "',\n"
            << "the other has module label '" << iter->second.moduleLabel() << "' and product instance name '" << iter->second.productInstanceName() << "'.\n";
        }
      } else {
        auto prodIter = preg.productList().find(key);
        if(prodIter != preg.productList().end()) {
          if (!prodIter->second.produced()) {
            throw Exception(errors::Configuration, "EDAlias\n")
              << "The module label alias '" << alias << "' and product instance alias '" << theInstanceAlias << "'\n"
              << "are used for a product of type '" << friendlyClassName << "'\n"
              << "with module label '" << moduleLabel << "' and product instance name '" << productInstanceName << "',\n"
              << "An EDAlias can only be used for products produced in the current process. This one is not.\n";
          }
          aliasMap.insert(std::make_pair(key, aliasKey));
          aliasKeys.insert(std::make_pair(aliasKey, key));
        }
      }
    }

    void
    processEDAliases(ParameterSet const& proc_pset, std::string const& processName, ProductRegistry& preg) {
      std::vector<std::string> aliases = proc_pset.getParameter<std::vector<std::string> >("@all_aliases");
      if(aliases.empty()) {
        return;
      }
      std::string const star("*");
      std::string const empty("");
      ParameterSetDescription desc;
      desc.add<std::string>("type");
      desc.add<std::string>("fromProductInstance", star);
      desc.add<std::string>("toProductInstance", star);

      std::multimap<BranchKey, BranchKey> aliasMap;

      std::map<BranchKey, BranchKey> aliasKeys; // Used to search for duplicates or clashes.

      // Now, loop over the alias information and store it in aliasMap.
      for(std::string const& alias : aliases) {
        ParameterSet const& aliasPSet = proc_pset.getParameterSet(alias);
        std::vector<std::string> vPSetNames = aliasPSet.getParameterNamesForType<VParameterSet>();
        for(std::string const& moduleLabel : vPSetNames) {
          VParameterSet vPSet = aliasPSet.getParameter<VParameterSet>(moduleLabel);
          for(ParameterSet& pset : vPSet) {
            desc.validate(pset);
            std::string friendlyClassName = pset.getParameter<std::string>("type"); 
            std::string productInstanceName = pset.getParameter<std::string>("fromProductInstance");
            std::string instanceAlias = pset.getParameter<std::string>("toProductInstance");
            if(productInstanceName == star) {
              bool match = false;
              BranchKey lowerBound(friendlyClassName, moduleLabel, empty, empty);
              for(ProductRegistry::ProductList::const_iterator it = preg.productList().lower_bound(lowerBound);
                  it != preg.productList().end() && it->first.friendlyClassName() == friendlyClassName && it->first.moduleLabel() == moduleLabel;
                  ++it) {
                if(it->first.processName() != processName) {
                  continue;
                }
                match = true;

                checkAndInsertAlias(friendlyClassName, moduleLabel, it->first.productInstanceName(), processName, alias, instanceAlias, preg, aliasMap, aliasKeys);
              }
              if(!match) {
                // No product was found matching the alias.
                // We throw an exception only if a module with the specified module label was created in this process.
                for(auto const& product : preg.productList()) {
                  if(moduleLabel == product.first.moduleLabel() && processName == product.first.processName()) {
                    throw Exception(errors::Configuration, "EDAlias parameter set mismatch\n")
                       << "There are no products of type '" << friendlyClassName << "'\n"
                       << "with module label '" << moduleLabel << "'.\n";
                  }
                }
              }
            } else {
              checkAndInsertAlias(friendlyClassName, moduleLabel, productInstanceName, processName, alias, instanceAlias, preg, aliasMap, aliasKeys);
            }
          }
        }
      }


      // Now add the new alias entries to the product registry.
      for(auto const& aliasEntry : aliasMap) {
        ProductRegistry::ProductList::const_iterator it = preg.productList().find(aliasEntry.first);
        assert(it != preg.productList().end()); 
        preg.addLabelAlias(it->second, aliasEntry.second.moduleLabel(), aliasEntry.second.productInstanceName());
      }

    }

    typedef std::vector<std::string> vstring;
    
    void reduceParameterSet(ParameterSet& proc_pset,
                            vstring const& end_path_name_list,
                            vstring& modulesInConfig,
                            std::set<std::string> const& usedModuleLabels,
                            std::map<std::string, std::vector<std::pair<std::string, int> > >& outputModulePathPositions) {
      // Before calculating the ParameterSetID of the top level ParameterSet or
      // saving it in the registry drop from the top level ParameterSet all
      // OutputModules and EDAnalyzers not on trigger paths. If unscheduled
      // production is not enabled also drop all the EDFilters and EDProducers
      // that are not scheduled. Drop the ParameterSet used to configure the module
      // itself. Also drop the other traces of these labels in the top level
      // ParameterSet: Remove that labels from @all_modules and from all the
      // end paths. If this makes any end paths empty, then remove the end path
      // name from @end_paths, and @paths.
      
      // First make a list of labels to drop
      vstring outputModuleLabels;
      std::string edmType;
      std::string const moduleEdmType("@module_edm_type");
      std::string const outputModule("OutputModule");
      std::string const edAnalyzer("EDAnalyzer");
      std::string const edFilter("EDFilter");
      std::string const edProducer("EDProducer");
      
      std::set<std::string> modulesInConfigSet(modulesInConfig.begin(), modulesInConfig.end());

      //need a list of all modules on paths in order to determine
      // if an EDAnalyzer only appears on an end path
      vstring scheduledPaths = proc_pset.getParameter<vstring>("@paths");
      std::set<std::string> modulesOnPaths;
      {
        std::set<std::string> noEndPaths(scheduledPaths.begin(),scheduledPaths.end());
        for(auto const& endPath: end_path_name_list) {
          noEndPaths.erase(endPath);
        }
        {
          vstring labels;
          for(auto const& path: noEndPaths) {
            labels = proc_pset.getParameter<vstring>(path);
            modulesOnPaths.insert(labels.begin(),labels.end());
          }
        }
      }
      //Initially fill labelsToBeDropped with all module mentioned in
      // the configuration but which are not being used by the system
      std::vector<std::string> labelsToBeDropped;
      labelsToBeDropped.reserve(modulesInConfigSet.size());
      std::set_difference(modulesInConfigSet.begin(),modulesInConfigSet.end(),
                          usedModuleLabels.begin(),usedModuleLabels.end(),
                          std::back_inserter(labelsToBeDropped));

      const unsigned int sizeBeforeOutputModules = labelsToBeDropped.size();
      for (auto const& modLabel: usedModuleLabels) {
        edmType = proc_pset.getParameterSet(modLabel).getParameter<std::string>(moduleEdmType);
        if (edmType == outputModule) {
          outputModuleLabels.push_back(modLabel);
          labelsToBeDropped.push_back(modLabel);
        }
        if(edmType == edAnalyzer) {
          if(modulesOnPaths.end()==modulesOnPaths.find(modLabel)) {
            labelsToBeDropped.push_back(modLabel);            
          }
        }
      }
      //labelsToBeDropped must be sorted
      std::inplace_merge(labelsToBeDropped.begin(),
                         labelsToBeDropped.begin()+sizeBeforeOutputModules,
                         labelsToBeDropped.end());

      // drop the parameter sets used to configure the modules
      for_all(labelsToBeDropped, std::bind(&ParameterSet::eraseOrSetUntrackedParameterSet, std::ref(proc_pset), _1));
      
      // drop the labels from @all_modules
      vstring::iterator endAfterRemove = std::remove_if(modulesInConfig.begin(), modulesInConfig.end(), std::bind(binary_search_string, std::ref(labelsToBeDropped), _1));
      modulesInConfig.erase(endAfterRemove, modulesInConfig.end());
      proc_pset.addParameter<vstring>(std::string("@all_modules"), modulesInConfig);
      
      // drop the labels from all end paths
      vstring endPathsToBeDropped;
      vstring labels;
      for (vstring::const_iterator iEndPath = end_path_name_list.begin(), endEndPath = end_path_name_list.end();
           iEndPath != endEndPath;
           ++iEndPath) {
        labels = proc_pset.getParameter<vstring>(*iEndPath);
        vstring::iterator iSave = labels.begin();
        vstring::iterator iBegin = labels.begin();
        
        for (vstring::iterator iLabel = labels.begin(), iEnd = labels.end();
             iLabel != iEnd; ++iLabel) {
          if (binary_search_string(labelsToBeDropped, *iLabel)) {
            if (binary_search_string(outputModuleLabels, *iLabel)) {
              outputModulePathPositions[*iLabel].emplace_back(*iEndPath, iSave - iBegin);
            }
          } else {
            if (iSave != iLabel) {
              iSave->swap(*iLabel);
            }
            ++iSave;
          }
        }
        labels.erase(iSave, labels.end());
        if (labels.empty()) {
          // remove empty end paths and save their names
          proc_pset.eraseSimpleParameter(*iEndPath);
          endPathsToBeDropped.push_back(*iEndPath);
        } else {
          proc_pset.addParameter<vstring>(*iEndPath, labels);
        }
      }
      sort_all(endPathsToBeDropped);
      
      // remove empty end paths from @paths
      endAfterRemove = std::remove_if(scheduledPaths.begin(), scheduledPaths.end(), std::bind(binary_search_string, std::ref(endPathsToBeDropped), _1));
      scheduledPaths.erase(endAfterRemove, scheduledPaths.end());
      proc_pset.addParameter<vstring>(std::string("@paths"), scheduledPaths);
      
      // remove empty end paths from @end_paths
      vstring scheduledEndPaths = proc_pset.getParameter<vstring>("@end_paths");
      endAfterRemove = std::remove_if(scheduledEndPaths.begin(), scheduledEndPaths.end(), std::bind(binary_search_string, std::ref(endPathsToBeDropped), _1));
      scheduledEndPaths.erase(endAfterRemove, scheduledEndPaths.end());
      proc_pset.addParameter<vstring>(std::string("@end_paths"), scheduledEndPaths);
      
    }

    bool printDependencies(ParameterSet const& pset) {
      ParameterSet defopts;
      ParameterSet const& opts = pset.getUntrackedParameterSet("options", defopts);
      return opts.getUntrackedParameter("printDependencies", false);
    }
  }
  // -----------------------------

  typedef std::vector<std::string> vstring;

  // -----------------------------

  Schedule::Schedule(ParameterSet& proc_pset,
                     service::TriggerNamesService& tns,
                     ProductRegistry& preg,
                     BranchIDListHelper& branchIDListHelper,
                     ThinnedAssociationsHelper& thinnedAssociationsHelper,
                     ExceptionToActionTable const& actions,
                     std::shared_ptr<ActivityRegistry> areg,
                     std::shared_ptr<ProcessConfiguration> processConfiguration,
                     bool hasSubprocesses,
                     PreallocationConfiguration const& prealloc,
                     ProcessContext const* processContext) :
  //Only create a resultsInserter if there is a trigger path
  resultsInserter_{tns.getTrigPaths().empty()? std::shared_ptr<TriggerResultInserter>{} :makeInserter(proc_pset,prealloc,preg,actions,areg,processConfiguration)},
    moduleRegistry_(new ModuleRegistry()),
    all_output_communicators_(),
    preallocConfig_(prealloc),
    wantSummary_(tns.wantSummary()),
    printDependencies_(printDependencies(proc_pset)),
    endpathsAreActive_(true)
  {
    assert(0<prealloc.numberOfStreams());
    streamSchedules_.reserve(prealloc.numberOfStreams());
    for(unsigned int i=0; i<prealloc.numberOfStreams();++i) {
<<<<<<< HEAD
      streamSchedules_.emplace_back(std::make_shared<StreamSchedule>(resultsInserter_,moduleRegistry_,proc_pset,tns,prealloc,preg,branchIDListHelper,actions,areg,processConfiguration,!hasSubprocesses,StreamID{i},processContext));
=======
      streamSchedules_.emplace_back(std::make_shared<StreamSchedule>(
        resultsInserter(),
        moduleRegistry(),
        proc_pset,tns,prealloc,preg,
        branchIDListHelper,actions,
        areg,processConfiguration,
        !hasSubprocesses,
        StreamID{i},
        processContext));
>>>>>>> 9d1bd68b
    }
    
    //TriggerResults are injected automatically by StreamSchedules and are
    // unknown to the ModuleRegistry
    const std::string kTriggerResults("TriggerResults");
    std::vector<std::string> modulesToUse;
    modulesToUse.reserve(streamSchedules_[0]->allWorkers().size());
    for(auto const& worker : streamSchedules_[0]->allWorkers()) {
      if(worker->description().moduleLabel() != kTriggerResults) {
        modulesToUse.push_back(worker->description().moduleLabel());
      }
    }
    //The unscheduled modules are at the end of the list, but we want them at the front
    unsigned int n = streamSchedules_[0]->numberOfUnscheduledModules();
    if(n>0) {
      std::vector<std::string> temp;
      temp.reserve(modulesToUse.size());
      auto itBeginUnscheduled = modulesToUse.begin()+modulesToUse.size()-n;
      std::copy(itBeginUnscheduled,modulesToUse.end(),
                std::back_inserter(temp));
      std::copy(modulesToUse.begin(),itBeginUnscheduled,std::back_inserter(temp));
      temp.swap(modulesToUse);
    }
<<<<<<< HEAD
    globalSchedule_.reset(new GlobalSchedule{ resultsInserter_,
      moduleRegistry_,
=======

    // propagate_const<T> has no reset() function
    globalSchedule_ = std::make_unique<GlobalSchedule>(
      resultsInserter(),
      moduleRegistry(),
>>>>>>> 9d1bd68b
      modulesToUse,
      proc_pset, preg, prealloc,
      actions,areg,processConfiguration,processContext);
    
    //TriggerResults is not in the top level ParameterSet so the call to
    // reduceParameterSet would fail to find it. Just remove it up front.
    std::set<std::string> usedModuleLabels;
<<<<<<< HEAD
    for(auto const worker: allWorkers()) {
=======
    for(auto const& worker: allWorkers()) {
>>>>>>> 9d1bd68b
      if(worker->description().moduleLabel() != kTriggerResults) {
        usedModuleLabels.insert(worker->description().moduleLabel());
      }
    }
    std::vector<std::string> modulesInConfig(proc_pset.getParameter<std::vector<std::string> >("@all_modules"));
    std::map<std::string, std::vector<std::pair<std::string, int> > > outputModulePathPositions;
    reduceParameterSet(proc_pset, tns.getEndPaths(), modulesInConfig, usedModuleLabels,
                       outputModulePathPositions);
    processEDAliases(proc_pset, processConfiguration->processName(), preg);
    proc_pset.registerIt();
    processConfiguration->setParameterSetID(proc_pset.id());
    processConfiguration->setProcessConfigurationID();

    // This is used for a little sanity-check to make sure no code
    // modifications alter the number of workers at a later date.
    size_t all_workers_count = allWorkers().size();

    moduleRegistry_->forAllModuleHolders([this](maker::ModuleHolder* iHolder){
      auto comm = iHolder->createOutputModuleCommunicator();
      if (comm) {
        all_output_communicators_.emplace_back(std::shared_ptr<OutputModuleCommunicator>{comm.release()});
      }      
    });
    // Now that the output workers are filled in, set any output limits or information.
    limitOutput(proc_pset, branchIDListHelper.branchIDLists());

    loadMissingDictionaries();

    // Sanity check: make sure nobody has added a worker after we've
    // already relied on the WorkerManager being full.
    assert (all_workers_count == allWorkers().size());

    branchIDListHelper.updateFromRegistry(preg);

    preg.setFrozen();

    for(auto const& worker : streamSchedules_[0]->allWorkers()) {
      worker->registerThinnedAssociations(preg, thinnedAssociationsHelper);
    }
    thinnedAssociationsHelper.sort();

    for (auto& c : all_output_communicators_) {
      c->setEventSelectionInfo(outputModulePathPositions, preg.anyProductProduced());
      c->selectProducts(preg, thinnedAssociationsHelper);
    }
    
    if(wantSummary_) {
      std::vector<const ModuleDescription*> modDesc;
      const auto& workers = allWorkers();
      modDesc.reserve(workers.size());
      
      std::transform(workers.begin(),workers.end(),
                     std::back_inserter(modDesc),
                     [](const Worker* iWorker) -> const ModuleDescription* {
                       return iWorker->descPtr();
                     });
      
      // propagate_const<T> has no reset() function
      summaryTimeKeeper_ = std::make_unique<SystemTimeKeeper>(
                                                    prealloc.numberOfStreams(),
                                                    modDesc,
                                                    tns);
      auto timeKeeperPtr = summaryTimeKeeper_.get();
      
      areg->watchPreModuleEvent(timeKeeperPtr, &SystemTimeKeeper::startModuleEvent);
      areg->watchPostModuleEvent(timeKeeperPtr, &SystemTimeKeeper::stopModuleEvent);
      areg->watchPreModuleEventDelayedGet(timeKeeperPtr, &SystemTimeKeeper::pauseModuleEvent);
      areg->watchPostModuleEventDelayedGet(timeKeeperPtr,&SystemTimeKeeper::restartModuleEvent);
      
      areg->watchPreSourceEvent(timeKeeperPtr, &SystemTimeKeeper::startEvent);
      areg->watchPostEvent(timeKeeperPtr, &SystemTimeKeeper::stopEvent);
      
      areg->watchPrePathEvent(timeKeeperPtr, &SystemTimeKeeper::startPath);
      areg->watchPostPathEvent(timeKeeperPtr, &SystemTimeKeeper::stopPath);
      
      areg->watchPostBeginJob(timeKeeperPtr, &SystemTimeKeeper::startProcessingLoop);
      areg->watchPreEndJob(timeKeeperPtr, &SystemTimeKeeper::stopProcessingLoop);
      //areg->preModuleEventSignal_.connect([timeKeeperPtr](StreamContext const& iContext, ModuleCallingContext const& iMod) {
      //timeKeeperPtr->startModuleEvent(iContext,iMod);
      //});
    }

  } // Schedule::Schedule

  
  void
  Schedule::limitOutput(ParameterSet const& proc_pset, BranchIDLists const& branchIDLists) {
    std::string const output("output");

    ParameterSet const& maxEventsPSet = proc_pset.getUntrackedParameterSet("maxEvents", ParameterSet());
    int maxEventSpecs = 0;
    int maxEventsOut = -1;
    ParameterSet const* vMaxEventsOut = 0;
    std::vector<std::string> intNamesE = maxEventsPSet.getParameterNamesForType<int>(false);
    if (search_all(intNamesE, output)) {
      maxEventsOut = maxEventsPSet.getUntrackedParameter<int>(output);
      ++maxEventSpecs;
    }
    std::vector<std::string> psetNamesE;
    maxEventsPSet.getParameterSetNames(psetNamesE, false);
    if (search_all(psetNamesE, output)) {
      vMaxEventsOut = &maxEventsPSet.getUntrackedParameterSet(output);
      ++maxEventSpecs;
    }

    if (maxEventSpecs > 1) {
      throw Exception(errors::Configuration) <<
        "\nAt most, one form of 'output' may appear in the 'maxEvents' parameter set";
    }

    for (auto& c : all_output_communicators_) {
      OutputModuleDescription desc(branchIDLists, maxEventsOut);
      if (vMaxEventsOut != 0 && !vMaxEventsOut->empty()) {
        std::string const& moduleLabel = c->description().moduleLabel();
        try {
          desc.maxEvents_ = vMaxEventsOut->getUntrackedParameter<int>(moduleLabel);
        } catch (Exception const&) {
          throw Exception(errors::Configuration) <<
            "\nNo entry in 'maxEvents' for output module label '" << moduleLabel << "'.\n";
        }
      }
      c->configure(desc);
    }
  }

  bool Schedule::terminate() const {
    if (all_output_communicators_.empty()) {
      return false;
    }
    for (auto& c : all_output_communicators_) {
      if (!c->limitReached()) {
        // Found an output module that has not reached output event count.
        return false;
      }
    }
    LogInfo("SuccessfulTermination")
      << "The job is terminating successfully because each output module\n"
      << "has reached its configured limit.\n";
    return true;
  }

  void Schedule::endJob(ExceptionCollector & collector) {
    globalSchedule_->endJob(collector);
    if (collector.hasThrown()) {
      return;
    }

    if (wantSummary_ == false) return;
    {
      TriggerReport tr;
      getTriggerReport(tr);
      
      // The trigger report (pass/fail etc.):
      
      LogVerbatim("FwkSummary") << "";
      LogVerbatim("FwkSummary") << "TrigReport " << "---------- Event  Summary ------------";
      if(!tr.trigPathSummaries.empty()) {
        LogVerbatim("FwkSummary") << "TrigReport"
        << " Events total = " << tr.eventSummary.totalEvents
        << " passed = " << tr.eventSummary.totalEventsPassed
        << " failed = " << tr.eventSummary.totalEventsFailed
        << "";
      } else {
        LogVerbatim("FwkSummary") << "TrigReport"
        << " Events total = " << tr.eventSummary.totalEvents
        << " passed = " << tr.eventSummary.totalEvents
        << " failed = 0";
      }
      
      LogVerbatim("FwkSummary") << "";
      LogVerbatim("FwkSummary") << "TrigReport " << "---------- Path   Summary ------------";
      LogVerbatim("FwkSummary") << "TrigReport "
      << std::right << std::setw(10) << "Trig Bit#" << " "
      << std::right << std::setw(10) << "Executed" << " "
      << std::right << std::setw(10) << "Passed" << " "
      << std::right << std::setw(10) << "Failed" << " "
      << std::right << std::setw(10) << "Error" << " "
      << "Name" << "";
      for (auto const& p: tr.trigPathSummaries) {
        LogVerbatim("FwkSummary") << "TrigReport "
        << std::right << std::setw(5) << 1
        << std::right << std::setw(5) << p.bitPosition << " "
        << std::right << std::setw(10) << p.timesRun << " "
        << std::right << std::setw(10) << p.timesPassed << " "
        << std::right << std::setw(10) << p.timesFailed << " "
        << std::right << std::setw(10) << p.timesExcept << " "
        << p.name << "";
      }

      /*
      std::vector<int>::const_iterator epi = empty_trig_paths_.begin();
      std::vector<int>::const_iterator epe = empty_trig_paths_.end();
      std::vector<std::string>::const_iterator  epn = empty_trig_path_names_.begin();
      for (; epi != epe; ++epi, ++epn) {
        
        LogVerbatim("FwkSummary") << "TrigReport "
        << std::right << std::setw(5) << 1
        << std::right << std::setw(5) << *epi << " "
        << std::right << std::setw(10) << totalEvents() << " "
        << std::right << std::setw(10) << totalEvents() << " "
        << std::right << std::setw(10) << 0 << " "
        << std::right << std::setw(10) << 0 << " "
        << *epn << "";
      }
       */
      
      LogVerbatim("FwkSummary") << "";
      LogVerbatim("FwkSummary") << "TrigReport " << "-------End-Path   Summary ------------";
      LogVerbatim("FwkSummary") << "TrigReport "
      << std::right << std::setw(10) << "Trig Bit#" << " "
      << std::right << std::setw(10) << "Executed" << " "
      << std::right << std::setw(10) << "Passed" << " "
      << std::right << std::setw(10) << "Failed" << " "
      << std::right << std::setw(10) << "Error" << " "
      << "Name" << "";
      for (auto const& p: tr.endPathSummaries) {
        LogVerbatim("FwkSummary") << "TrigReport "
        << std::right << std::setw(5) << 0
        << std::right << std::setw(5) << p.bitPosition << " "
        << std::right << std::setw(10) << p.timesRun << " "
        << std::right << std::setw(10) << p.timesPassed << " "
        << std::right << std::setw(10) << p.timesFailed << " "
        << std::right << std::setw(10) << p.timesExcept << " "
        << p.name << "";
      }
      
      for (auto const& p: tr.trigPathSummaries) {
        LogVerbatim("FwkSummary") << "";
        LogVerbatim("FwkSummary") << "TrigReport " << "---------- Modules in Path: " << p.name << " ------------";
        LogVerbatim("FwkSummary") << "TrigReport "
        << std::right << std::setw(10) << "Trig Bit#" << " "
        << std::right << std::setw(10) << "Visited" << " "
        << std::right << std::setw(10) << "Passed" << " "
        << std::right << std::setw(10) << "Failed" << " "
        << std::right << std::setw(10) << "Error" << " "
        << "Name" << "";
        
        unsigned int bitpos = 0;
        for (auto const& mod: p.moduleInPathSummaries) {
          LogVerbatim("FwkSummary") << "TrigReport "
          << std::right << std::setw(5) << 1
          << std::right << std::setw(5) << bitpos << " "
          << std::right << std::setw(10) << mod.timesVisited << " "
          << std::right << std::setw(10) << mod.timesPassed << " "
          << std::right << std::setw(10) << mod.timesFailed << " "
          << std::right << std::setw(10) << mod.timesExcept << " "
          << mod.moduleLabel << "";
          ++bitpos;
        }
      }
      
      for (auto const& p: tr.endPathSummaries) {
        LogVerbatim("FwkSummary") << "";
        LogVerbatim("FwkSummary") << "TrigReport " << "------ Modules in End-Path: " << p.name << " ------------";
        LogVerbatim("FwkSummary") << "TrigReport "
        << std::right << std::setw(10) << "Trig Bit#" << " "
        << std::right << std::setw(10) << "Visited" << " "
        << std::right << std::setw(10) << "Passed" << " "
        << std::right << std::setw(10) << "Failed" << " "
        << std::right << std::setw(10) << "Error" << " "
        << "Name" << "";
        
        unsigned int bitpos=0;
        for (auto const& mod: p.moduleInPathSummaries) {
          LogVerbatim("FwkSummary") << "TrigReport "
          << std::right << std::setw(5) << 0
          << std::right << std::setw(5) << bitpos << " "
          << std::right << std::setw(10) << mod.timesVisited << " "
          << std::right << std::setw(10) << mod.timesPassed << " "
          << std::right << std::setw(10) << mod.timesFailed << " "
          << std::right << std::setw(10) << mod.timesExcept << " "
          << mod.moduleLabel << "";
          ++bitpos;
        }
      }
      
      LogVerbatim("FwkSummary") << "";
      LogVerbatim("FwkSummary") << "TrigReport " << "---------- Module Summary ------------";
      LogVerbatim("FwkSummary") << "TrigReport "
      << std::right << std::setw(10) << "Visited" << " "
      << std::right << std::setw(10) << "Executed" << " "
      << std::right << std::setw(10) << "Passed" << " "
      << std::right << std::setw(10) << "Failed" << " "
      << std::right << std::setw(10) << "Error" << " "
      << "Name" << "";
      for (auto const& worker : tr.workerSummaries) {
        LogVerbatim("FwkSummary") << "TrigReport "
        << std::right << std::setw(10) << worker.timesVisited << " "
        << std::right << std::setw(10) << worker.timesRun << " "
        << std::right << std::setw(10) << worker.timesPassed << " "
        << std::right << std::setw(10) << worker.timesFailed << " "
        << std::right << std::setw(10) << worker.timesExcept << " "
        << worker.moduleLabel << "";
      }
      LogVerbatim("FwkSummary") << "";
    }
    // The timing report (CPU and Real Time):
    TriggerTimingReport tr;
    getTriggerTimingReport(tr);

    const int totalEvents = std::max(1, tr.eventSummary.totalEvents);

    LogVerbatim("FwkSummary") << "TimeReport " << "---------- Event  Summary ---[sec]----";
    LogVerbatim("FwkSummary") << "TimeReport"
                              << std::setprecision(6) << std::fixed
                              << "       event loop CPU/event = " << tr.eventSummary.cpuTime/totalEvents;
    LogVerbatim("FwkSummary") << "TimeReport"
                              << std::setprecision(6) << std::fixed
                              << "      event loop Real/event = " << tr.eventSummary.realTime/totalEvents;
    LogVerbatim("FwkSummary") << "TimeReport"
                              << std::setprecision(6) << std::fixed
                              << "     sum Streams Real/event = " << tr.eventSummary.sumStreamRealTime/totalEvents;
    LogVerbatim("FwkSummary") << "TimeReport"
                              << std::setprecision(6) << std::fixed
                              << " efficiency CPU/Real/thread = " << tr.eventSummary.cpuTime/tr.eventSummary.realTime/preallocConfig_.numberOfThreads();
    
    constexpr int kColumn1Size = 10;
    constexpr int kColumn2Size = 12;
    constexpr int kColumn3Size = 12;
    LogVerbatim("FwkSummary") << "";
    LogVerbatim("FwkSummary") << "TimeReport " << "---------- Path   Summary ---[Real sec]----";
    LogVerbatim("FwkSummary") << "TimeReport "
                              << std::right << std::setw(kColumn1Size) << "per event"<<" "
                              << std::right << std::setw(kColumn2Size) << "per exec"
                              << "  Name";
    for (auto const& p: tr.trigPathSummaries) {
      const int timesRun = std::max(1, p.timesRun);
      LogVerbatim("FwkSummary") << "TimeReport "
                                << std::setprecision(6) << std::fixed
                                << std::right << std::setw(kColumn1Size) << p.realTime/totalEvents << " "
                                << std::right << std::setw(kColumn2Size) << p.realTime/timesRun << "  "
                                << p.name << "";
    }
    LogVerbatim("FwkSummary") << "TimeReport "
                              << std::right << std::setw(kColumn1Size) << "per event"<<" "
                              << std::right << std::setw(kColumn2Size) << "per exec"
                              << "  Name" << "";

    LogVerbatim("FwkSummary") << "";
    LogVerbatim("FwkSummary") << "TimeReport " << "-------End-Path   Summary ---[Real sec]----";
    LogVerbatim("FwkSummary") << "TimeReport "
                              << std::right << std::setw(kColumn1Size) << "per event" <<" "
                              << std::right << std::setw(kColumn2Size) << "per exec"
                              << "  Name" << "";
    for (auto const& p: tr.endPathSummaries) {
      const int timesRun = std::max(1, p.timesRun);

      LogVerbatim("FwkSummary") << "TimeReport "
                                << std::setprecision(6) << std::fixed
                                << std::right << std::setw(kColumn1Size) << p.realTime/totalEvents << " "
                                << std::right << std::setw(kColumn2Size) << p.realTime/timesRun << "  "
                                << p.name << "";
    }
    LogVerbatim("FwkSummary") << "TimeReport "
                              << std::right << std::setw(kColumn1Size) << "per event" <<" "
                              << std::right << std::setw(kColumn2Size) << "per exec"
                              << "  Name" << "";

    for (auto const& p: tr.trigPathSummaries) {
      LogVerbatim("FwkSummary") << "";
      LogVerbatim("FwkSummary") << "TimeReport " << "---------- Modules in Path: " << p.name << " ---[Real sec]----";
      LogVerbatim("FwkSummary") << "TimeReport "
                                << std::right << std::setw(kColumn1Size) << "per event" <<" "
                                << std::right << std::setw(kColumn2Size) << "per visit"
                                << "  Name" << "";
      for (auto const& mod: p.moduleInPathSummaries) {
        LogVerbatim("FwkSummary") << "TimeReport "
                                  << std::setprecision(6) << std::fixed
                                  << std::right << std::setw(kColumn1Size) << mod.realTime/totalEvents << " "
                                  << std::right << std::setw(kColumn2Size) << mod.realTime/std::max(1, mod.timesVisited) << "  "
                                  << mod.moduleLabel << "";
      }
    }
    if(not tr.trigPathSummaries.empty()) {
      LogVerbatim("FwkSummary") << "TimeReport "
                                << std::right << std::setw(kColumn1Size) << "per event" <<" "
                                << std::right << std::setw(kColumn2Size) << "per visit"
                                << "  Name" << "";
    }
    for (auto const& p: tr.endPathSummaries) {
      LogVerbatim("FwkSummary") << "";
      LogVerbatim("FwkSummary") << "TimeReport " << "------ Modules in End-Path: " << p.name << " ---[Real sec]----";
      LogVerbatim("FwkSummary") << "TimeReport "
                                << std::right << std::setw(kColumn1Size) << "per event" <<" "
                                << std::right << std::setw(kColumn2Size) << "per visit"
                                << "  Name" << "";
      for (auto const& mod: p.moduleInPathSummaries) {
        LogVerbatim("FwkSummary") << "TimeReport "
                                  << std::setprecision(6) << std::fixed
                                  << std::right << std::setw(kColumn1Size) << mod.realTime/totalEvents << " "
                                  << std::right << std::setw(kColumn2Size) << mod.realTime/std::max(1, mod.timesVisited) << "  "
                                  << mod.moduleLabel << "";
      }
    }
    if(not tr.endPathSummaries.empty()) {
      LogVerbatim("FwkSummary") << "TimeReport "
                                << std::right << std::setw(kColumn1Size) << "per event" <<" "
                                << std::right << std::setw(kColumn2Size) << "per visit"
                                << "  Name" << "";
    }
    LogVerbatim("FwkSummary") << "";
    LogVerbatim("FwkSummary") << "TimeReport " << "---------- Module Summary ---[Real sec]----";
    LogVerbatim("FwkSummary") << "TimeReport "
                              << std::right << std::setw(kColumn1Size) << "per event" <<" "
                              << std::right << std::setw(kColumn2Size) << "per exec" <<" "
                              << std::right << std::setw(kColumn3Size) << "per visit"
                              << "  Name" << "";
    for (auto const& worker : tr.workerSummaries) {
      LogVerbatim("FwkSummary") << "TimeReport "
                                << std::setprecision(6) << std::fixed
                                << std::right << std::setw(kColumn1Size) << worker.realTime/totalEvents << " "
                                << std::right << std::setw(kColumn2Size) << worker.realTime/std::max(1, worker.timesRun) << " "
                                << std::right << std::setw(kColumn3Size) << worker.realTime/std::max(1, worker.timesVisited) << "  "
                                << worker.moduleLabel << "";
    }
    LogVerbatim("FwkSummary") << "TimeReport "
                              << std::right << std::setw(kColumn1Size) << "per event" <<" "
                              << std::right << std::setw(kColumn2Size) << "per exec" <<" "
                              << std::right << std::setw(kColumn3Size) << "per visit"
                              << "  Name" << "";

    LogVerbatim("FwkSummary") << "";
    LogVerbatim("FwkSummary") << "T---Report end!" << "";
    LogVerbatim("FwkSummary") << "";
  }

  void Schedule::closeOutputFiles() {
    using std::placeholders::_1;
    for_all(all_output_communicators_, std::bind(&OutputModuleCommunicator::closeFile, _1));
  }

  void Schedule::openNewOutputFilesIfNeeded() {
    using std::placeholders::_1;
    for_all(all_output_communicators_, std::bind(&OutputModuleCommunicator::openNewFileIfNeeded, _1));
  }

  void Schedule::openOutputFiles(FileBlock& fb) {
    using std::placeholders::_1;
    for_all(all_output_communicators_, std::bind(&OutputModuleCommunicator::openFile, _1, std::cref(fb)));
  }

  void Schedule::writeRun(RunPrincipal const& rp, ProcessContext const* processContext) {
    using std::placeholders::_1;
    for_all(all_output_communicators_, std::bind(&OutputModuleCommunicator::writeRun, _1, std::cref(rp), processContext));
  }

  void Schedule::writeLumi(LuminosityBlockPrincipal const& lbp, ProcessContext const* processContext) {
    using std::placeholders::_1;
    for_all(all_output_communicators_, std::bind(&OutputModuleCommunicator::writeLumi, _1, std::cref(lbp), processContext));
  }

  bool Schedule::shouldWeCloseOutput() const {
    using std::placeholders::_1;
    // Return true iff at least one output module returns true.
    return (std::find_if (all_output_communicators_.begin(), all_output_communicators_.end(),
                     std::bind(&OutputModuleCommunicator::shouldWeCloseFile, _1))
                     != all_output_communicators_.end());
  }

  void Schedule::respondToOpenInputFile(FileBlock const& fb) {
    using std::placeholders::_1;
    for_all(allWorkers(), std::bind(&Worker::respondToOpenInputFile, _1, std::cref(fb)));
  }

  void Schedule::respondToCloseInputFile(FileBlock const& fb) {
    using std::placeholders::_1;
    for_all(allWorkers(), std::bind(&Worker::respondToCloseInputFile, _1, std::cref(fb)));
  }

  void Schedule::beginJob(ProductRegistry const& iRegistry) {
    checkForCorrectness();
    
    globalSchedule_->beginJob(iRegistry);
  }
  
  void Schedule::beginStream(unsigned int iStreamID) {
    assert(iStreamID<streamSchedules_.size());
    streamSchedules_[iStreamID]->beginStream();
  }
  
  void Schedule::endStream(unsigned int iStreamID) {
    assert(iStreamID<streamSchedules_.size());
    streamSchedules_[iStreamID]->endStream();
  }

  void Schedule::preForkReleaseResources() {
    using std::placeholders::_1;
    for_all(allWorkers(), std::bind(&Worker::preForkReleaseResources, _1));
  }
  void Schedule::postForkReacquireResources(unsigned int iChildIndex, unsigned int iNumberOfChildren) {
    using std::placeholders::_1;
    for_all(allWorkers(), std::bind(&Worker::postForkReacquireResources, _1, iChildIndex, iNumberOfChildren));
  }

  bool Schedule::changeModule(std::string const& iLabel,
                              ParameterSet const& iPSet,
                              const ProductRegistry& iRegistry) {
    Worker* found = nullptr;
    for (auto const& worker : allWorkers()) {
      if (worker->description().moduleLabel() == iLabel) {
        found = worker;
        break;
      }
    }
    if (nullptr == found) {
      return false;
    }
    
    auto newMod = moduleRegistry_->replaceModule(iLabel,iPSet,preallocConfig_);
    
    globalSchedule_->replaceModule(newMod,iLabel);

    for(auto& s: streamSchedules_) {
      s->replaceModule(newMod,iLabel);
    }
    
    {
      //Need to updateLookup in order to make getByToken work
      auto const runLookup = iRegistry.productLookup(InRun);
      auto const lumiLookup = iRegistry.productLookup(InLumi);
      auto const eventLookup = iRegistry.productLookup(InEvent);
      found->updateLookup(InRun,*runLookup);
      found->updateLookup(InLumi,*lumiLookup);
      found->updateLookup(InEvent,*eventLookup);
    }

    return true;
  }

  std::vector<ModuleDescription const*>
  Schedule::getAllModuleDescriptions() const {
    std::vector<ModuleDescription const*> result;
    result.reserve(allWorkers().size());

    for (auto const& worker : allWorkers()) {
      ModuleDescription const* p = worker->descPtr();
      result.push_back(p);
    }
    return result;
  }

  Schedule::AllWorkers const&
  Schedule::allWorkers() const {
    return globalSchedule_->allWorkers();
  }
  
  void
  Schedule::availablePaths(std::vector<std::string>& oLabelsToFill) const {
    streamSchedules_[0]->availablePaths(oLabelsToFill);
  }

  void
  Schedule::triggerPaths(std::vector<std::string>& oLabelsToFill) const {
    streamSchedules_[0]->triggerPaths(oLabelsToFill);
  }

  void
  Schedule::endPaths(std::vector<std::string>& oLabelsToFill) const {
    streamSchedules_[0]->endPaths(oLabelsToFill);
  }

  void
  Schedule::modulesInPath(std::string const& iPathLabel,
                          std::vector<std::string>& oLabelsToFill) const {
    streamSchedules_[0]->modulesInPath(iPathLabel,oLabelsToFill);
  }

  void
  Schedule::moduleDescriptionsInPath(std::string const& iPathLabel,
                                     std::vector<ModuleDescription const*>& descriptions,
                                     unsigned int hint) const {
    streamSchedules_[0]->moduleDescriptionsInPath(iPathLabel, descriptions, hint);
  }

  void
  Schedule::moduleDescriptionsInEndPath(std::string const& iEndPathLabel,
                                        std::vector<ModuleDescription const*>& descriptions,
                                        unsigned int hint) const {
    streamSchedules_[0]->moduleDescriptionsInEndPath(iEndPathLabel, descriptions, hint);
  }

  void
  Schedule::fillModuleAndConsumesInfo(std::vector<ModuleDescription const*>& allModuleDescriptions,
                                      std::vector<std::pair<unsigned int, unsigned int> >& moduleIDToIndex,
                                      std::vector<std::vector<ModuleDescription const*> >& modulesWhoseProductsAreConsumedBy,
                                      ProductRegistry const& preg) const {
    allModuleDescriptions.clear();
    moduleIDToIndex.clear();
    modulesWhoseProductsAreConsumedBy.clear();

    allModuleDescriptions.reserve(allWorkers().size());
    moduleIDToIndex.reserve(allWorkers().size());
    modulesWhoseProductsAreConsumedBy.resize(allWorkers().size());

    std::map<std::string, ModuleDescription const*> labelToDesc;
    unsigned int i = 0;
    for (auto const& worker : allWorkers()) {
      ModuleDescription const* p = worker->descPtr();
      allModuleDescriptions.push_back(p);
      moduleIDToIndex.push_back(std::pair<unsigned int, unsigned int>(p->id(), i));
      labelToDesc[p->moduleLabel()] = p;
      ++i;
    }
    sort_all(moduleIDToIndex);

    i = 0;
    for (auto const& worker : allWorkers()) {
      std::vector<ModuleDescription const*>& modules = modulesWhoseProductsAreConsumedBy.at(i);
      worker->modulesWhoseProductsAreConsumed(modules, preg, labelToDesc);
      ++i;
    }
  }

  void
  Schedule::enableEndPaths(bool active) {
    endpathsAreActive_ = active;
    for(auto& s : streamSchedules_) {
      s->enableEndPaths(active);
    }
  }

  bool
  Schedule::endPathsEnabled() const {
    return endpathsAreActive_;
  }
                          
  void
  Schedule::getTriggerReport(TriggerReport& rep) const {
    rep.eventSummary.totalEvents = 0;
    rep.eventSummary.totalEventsPassed = 0;
    rep.eventSummary.totalEventsFailed = 0;
    for(auto& s: streamSchedules_) {
      s->getTriggerReport(rep);
    }
  }
                          
  void
  Schedule::getTriggerTimingReport(TriggerTimingReport& rep) const {
    rep.eventSummary.totalEvents = 0;
    rep.eventSummary.cpuTime = 0.;
    rep.eventSummary.realTime = 0.;
    summaryTimeKeeper_->fillTriggerTimingReport(rep);
  }

  int
  Schedule::totalEvents() const {
    int returnValue = 0;
    for(auto& s: streamSchedules_) {
      returnValue += s->totalEvents();
    }
    return returnValue;
  }
  
  int
  Schedule::totalEventsPassed() const {
    int returnValue = 0;
    for(auto& s: streamSchedules_) {
      returnValue += s->totalEventsPassed();
    }
    return returnValue;
  }

  int
  Schedule::totalEventsFailed() const {
    int returnValue = 0;
    for(auto& s: streamSchedules_) {
      returnValue += s->totalEventsFailed();
    }
    return returnValue;
  }

  
  void
  Schedule::clearCounters() {
    for(auto& s: streamSchedules_) {
      s->clearCounters();
    }
  }
  
  //====================================
  // Schedule::checkForCorrectness algorithm
  //
  // The code creates a 'dependency' graph between all
  // modules. A module depends on another module if
  // 1) it 'consumes' data produced by that module
  // 2) it appears directly after the module within a Path
  //
  // If there is a cycle in the 'dependency' graph then
  // the schedule may be unrunnable. The schedule is still
  // runnable if all cycles have at least two edges which
  // connect modules only by Path dependencies (i.e. not
  // linked by a data dependency).
  //
  //  Example 1:
  //  C consumes data from B
  //  Path 1: A + B + C
  //  Path 2: B + C + A
  //
  //  Cycle: A after C [p2], C consumes B, B after A [p1]
  //  Since this cycle has 2 path only edges it is OK since
  //  A and (B+C) are independent so their run order doesn't matter
  //
  //  Example 2:
  //  B consumes A
  //  C consumes B
  //  Path: C + A
  //
  //  Cycle: A after C [p], C consumes B, B consumes A
  //  Since this cycle has 1 path only edge it is unrunnable.
  //
  //  Example 3:
  //  A consumes B
  //  B consumes C
  //  C consumes A
  //  (no Path since unscheduled execution)
  //
  //  Cycle: A consumes B, B consumes C, C consumes A
  //  Since this cycle has 0 path only edges it is unrunnable.
  //====================================
  
  namespace {
    typedef std::pair<unsigned int, unsigned int> SimpleEdge;
    typedef std::map<SimpleEdge, std::vector<unsigned int>> EdgeToPathMap;
    
    typedef boost::adjacency_list<boost::vecS, boost::vecS, boost::bidirectionalS> Graph;

    typedef boost::graph_traits<Graph>::edge_descriptor Edge;
    struct cycle_detector : public boost::dfs_visitor<> {
      
      cycle_detector(EdgeToPathMap const& iEdgeToPathMap,
                     std::vector<std::string> const& iPathNames,
                     std::map<std::string,unsigned int> const& iModuleNamesToIndex):
      m_edgeToPathMap(iEdgeToPathMap),
      m_pathNames(iPathNames),
      m_namesToIndex(iModuleNamesToIndex){}
      
      void tree_edge(Edge iEdge, Graph const&) {
        m_stack.push_back(iEdge);
      }

      void finish_edge(Edge iEdge, Graph const& iGraph) {
        if(not m_stack.empty()) {
          if (iEdge == m_stack.back()) {
            m_stack.pop_back();
          }
        }
      }

      //Called if a cycle happens
      void back_edge(Edge iEdge, Graph const& iGraph) {
        //NOTE: If the path containing the cycle contains two or more
        // path only edges then there is no problem
        
        typedef typename boost::property_map<Graph, boost::vertex_index_t>::type IndexMap;
        IndexMap const& index = get(boost::vertex_index, iGraph);
        
        unsigned int vertex = index[target(iEdge,iGraph)];

        //Find last edge which starts with this vertex
        std::list<Edge>::iterator itFirst = m_stack.begin();
        {
          bool seenVertex = false;
          while(itFirst != m_stack.end()) {
            if(not seenVertex) {
              if(index[source(*itFirst,iGraph)] == vertex) {
                seenVertex = true;
              }
            } else
            if (index[source(*itFirst,iGraph)] != vertex) {
              break;
            }
            ++itFirst;
          }
          if(itFirst != m_stack.begin()) {
            --itFirst;
          }
        }
        //This edge has not been added to the stack yet
        // making a copy allows us to add it in but not worry
        // about removing it at the end of the routine
        std::vector<Edge> tempStack;
        tempStack.reserve(m_stack.size()+1);
        tempStack.insert(tempStack.end(),itFirst,m_stack.end());
        tempStack.emplace_back(iEdge);
        
        unsigned int nPathDependencyOnly =0;
        for(auto const& edge: tempStack) {
          unsigned int in =index[source(edge,iGraph)];
          unsigned int out =index[target(edge,iGraph)];

          auto iFound = m_edgeToPathMap.find(SimpleEdge(in,out));
          bool pathDependencyOnly = true;
          for(auto dependency : iFound->second) {
            if (dependency == std::numeric_limits<unsigned int>::max()) {
              pathDependencyOnly = false;
              break;
            }
          }
          if (pathDependencyOnly) {
            ++nPathDependencyOnly;
          }
        }
        if(nPathDependencyOnly < 2) {
          throwOnError(tempStack,index,iGraph);
        }
      }
    private:
      std::string const& pathName(unsigned int iIndex) const {
        return m_pathNames[iIndex];
      }
      
      std::string const& moduleName(unsigned int iIndex) const {
        for(auto const& item : m_namesToIndex) {
          if(item.second == iIndex) {
            return item.first;
          }
        }
        assert(false);
      }
      
      void
      throwOnError(std::vector<Edge>const& iEdges,
                   boost::property_map<Graph, boost::vertex_index_t>::type const& iIndex,
                   Graph const& iGraph) const {
        std::stringstream oStream;
        oStream <<"Module run order problem found: \n";
        bool first_edge = true;
        for(auto const& edge: iEdges) {
          unsigned int in =iIndex[source(edge,iGraph)];
          unsigned int out =iIndex[target(edge,iGraph)];
          
          if(first_edge) {
            first_edge = false;
          } else {
            oStream<<", ";
          }
          oStream <<moduleName(in);
          
          auto iFound = m_edgeToPathMap.find(SimpleEdge(in,out));
          bool pathDependencyOnly = true;
          for(auto dependency : iFound->second) {
            if (dependency == std::numeric_limits<unsigned int>::max()) {
              pathDependencyOnly = false;
              break;
            }
          }
          if (pathDependencyOnly) {
            oStream <<" after "<<moduleName(out)<<" [path "<<pathName(iFound->second[0])<<"]";
          } else {
            oStream <<" consumes "<<moduleName(out);
          }
        }
        oStream<<"\n Running in the threaded framework would lead to indeterminate results."
        "\n Please change order of modules in mentioned Path(s) to avoid inconsistent module ordering.";
        
        throw Exception(errors::ScheduleExecutionFailure, "Unrunnable schedule\n")
           << oStream.str() << "\n";
      }
      
      EdgeToPathMap const& m_edgeToPathMap;
      std::vector<std::string> const& m_pathNames;
      std::map<std::string,unsigned int> m_namesToIndex;
      
      std::list<Edge> m_stack;
    };
  }
  
  void
  Schedule::checkForCorrectness() const
  {
    //Need to lookup names to ids quickly
    std::map<std::string,unsigned int> moduleNamesToIndex;
    for(auto const& worker: allWorkers()) {
      moduleNamesToIndex.insert(std::make_pair(worker->description().moduleLabel(),
                                         worker->description().id()));
    }
    
    //If a module to module dependency comes from a path, remember which path
    EdgeToPathMap edgeToPathMap;

    //determine the path dependencies
    std::vector<std::string> pathNames;
    {
      streamSchedules_[0]->availablePaths(pathNames);
      
      std::vector<std::string> moduleNames;
      std::vector<std::string> reducedModuleNames;
      unsigned int pathIndex=0;
      for(auto const& path: pathNames) {
        moduleNames.clear();
        reducedModuleNames.clear();
        std::set<std::string> alreadySeenNames;
        
        streamSchedules_[0]->modulesInPath(path,moduleNames);
        std::string lastModuleName;
        unsigned int lastModuleIndex;
        for(auto const& name: moduleNames) {
          auto found = alreadySeenNames.insert(name);
          if(found.second) {
            //first time for this path
            unsigned int const moduleIndex = moduleNamesToIndex[name];
            if(not lastModuleName.empty()) {
              edgeToPathMap[std::make_pair(moduleIndex,lastModuleIndex)].push_back(pathIndex);
            }
            lastModuleName = name;
            lastModuleIndex = moduleIndex;
          }
        }
        ++pathIndex;
      }
    }
    {
      std::vector<const char*> dependentModules;
      //determine the data dependencies
      for(auto const& worker: allWorkers()) {
        dependentModules.clear();
        //NOTE: what about aliases?
        worker->modulesDependentUpon(dependentModules, printDependencies_);
        auto found = moduleNamesToIndex.find(worker->description().moduleLabel());
        if (found == moduleNamesToIndex.end()) {
          //The module was from a previous process
          continue;
        }
        unsigned int const moduleIndex = found->second;
        for(auto const& name: dependentModules) {
          edgeToPathMap[std::make_pair(moduleIndex, moduleNamesToIndex[name])].push_back(std::numeric_limits<unsigned int>::max());
        }
      }
    }
    //Now use boost graph library to find cycles in the dependencies
    std::vector<SimpleEdge> outList;
    outList.reserve(edgeToPathMap.size());
    for(auto const& edgeInfo: edgeToPathMap) {
      outList.push_back(edgeInfo.first);
    }
    
    Graph g(outList.begin(),outList.end(), moduleNamesToIndex.size());
    
    cycle_detector detector(edgeToPathMap,pathNames,moduleNamesToIndex);
    boost::depth_first_search(g,boost::visitor(detector));
  }
}<|MERGE_RESOLUTION|>--- conflicted
+++ resolved
@@ -383,9 +383,6 @@
     assert(0<prealloc.numberOfStreams());
     streamSchedules_.reserve(prealloc.numberOfStreams());
     for(unsigned int i=0; i<prealloc.numberOfStreams();++i) {
-<<<<<<< HEAD
-      streamSchedules_.emplace_back(std::make_shared<StreamSchedule>(resultsInserter_,moduleRegistry_,proc_pset,tns,prealloc,preg,branchIDListHelper,actions,areg,processConfiguration,!hasSubprocesses,StreamID{i},processContext));
-=======
       streamSchedules_.emplace_back(std::make_shared<StreamSchedule>(
         resultsInserter(),
         moduleRegistry(),
@@ -395,7 +392,6 @@
         !hasSubprocesses,
         StreamID{i},
         processContext));
->>>>>>> 9d1bd68b
     }
     
     //TriggerResults are injected automatically by StreamSchedules and are
@@ -419,16 +415,11 @@
       std::copy(modulesToUse.begin(),itBeginUnscheduled,std::back_inserter(temp));
       temp.swap(modulesToUse);
     }
-<<<<<<< HEAD
-    globalSchedule_.reset(new GlobalSchedule{ resultsInserter_,
-      moduleRegistry_,
-=======
 
     // propagate_const<T> has no reset() function
     globalSchedule_ = std::make_unique<GlobalSchedule>(
       resultsInserter(),
       moduleRegistry(),
->>>>>>> 9d1bd68b
       modulesToUse,
       proc_pset, preg, prealloc,
       actions,areg,processConfiguration,processContext);
@@ -436,11 +427,7 @@
     //TriggerResults is not in the top level ParameterSet so the call to
     // reduceParameterSet would fail to find it. Just remove it up front.
     std::set<std::string> usedModuleLabels;
-<<<<<<< HEAD
-    for(auto const worker: allWorkers()) {
-=======
     for(auto const& worker: allWorkers()) {
->>>>>>> 9d1bd68b
       if(worker->description().moduleLabel() != kTriggerResults) {
         usedModuleLabels.insert(worker->description().moduleLabel());
       }
