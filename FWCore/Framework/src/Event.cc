--- conflicted
+++ resolved
@@ -165,19 +165,11 @@
       if(!sameAsPrevious) {
         ProductProvenance prov(pit->second->branchID(), std::move(gotBranchIDVector));
         *previousParentageId = prov.parentageID();
-<<<<<<< HEAD
-        ep.put(*pit->second, std::move(pit->first), prov);
-        sameAsPrevious = true;
-      } else {
-        ProductProvenance prov(pit->second->branchID(), *previousParentageId);
-        ep.put(*pit->second, std::move(pit->first), prov);
-=======
         ep.put(*pit->second, std::move(get_underlying_safe(pit->first)), prov);
         sameAsPrevious = true;
       } else {
         ProductProvenance prov(pit->second->branchID(), *previousParentageId);
         ep.put(*pit->second, std::move(get_underlying_safe(pit->first)), prov);
->>>>>>> 93fb804c
       }
       ++pit;
     }
