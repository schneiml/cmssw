--- conflicted
+++ resolved
@@ -112,23 +112,12 @@
       std::set<BranchID> missingFromMapper;
       std::set<BranchID> missingProductProvenance;
 
-<<<<<<< HEAD
-      std::map<BranchID, std::shared_ptr<ProductHolderBase> > idToProductHolder;
-      for(EventPrincipal::const_iterator it = e.begin(), itEnd = e.end();
-          it != itEnd;
-          ++it) {
-        if(*it && (*it)->singleProduct()) {
-            BranchID branchID = (*it)->branchDescription().branchID();
-            idToProductHolder[branchID] = get_underlying(*it);
-            if((*it)->productUnavailable()) {
-=======
       std::map<BranchID, std::shared_ptr<ProductHolderBase const>> idToProductHolder;
       for(auto const& product : e) {
         if(product && product->singleProduct()) {
             BranchID branchID = product->branchDescription().branchID();
             idToProductHolder[branchID] = get_underlying_safe(product);
             if(product->productUnavailable()) {
->>>>>>> 9d1bd68b
                //This call seems to have a side effect of filling the 'ProductProvenance' in the ProductHolder
               OutputHandle const oh = e.getForOutput(branchID, false, mcc);
 
