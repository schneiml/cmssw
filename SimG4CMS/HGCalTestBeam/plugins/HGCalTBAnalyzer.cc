--- conflicted
+++ resolved
@@ -48,11 +48,7 @@
 #include "TProfile2D.h"
 #include "TTree.h"
 
-<<<<<<< HEAD
-#define EDM_ML_DEBUG
-=======
 //#define EDM_ML_DEBUG
->>>>>>> 4f15b524
 
 class HGCalTBAnalyzer : public edm::one::EDAnalyzer<edm::one::WatchRuns,edm::one::SharedResources> {
 
@@ -76,15 +72,6 @@
   edm::Service<TFileService>                fs_;
   const HGCalDDDConstants                  *hgcons_[2];
   const HGCalGeometry                      *hgeom_[2];
-<<<<<<< HEAD
-  bool                                      ifEE_, ifFH_, ifBH_;
-  bool                                      doTree_, doTreeCell_;
-  bool                                      doSimHits_, doDigis_, doRecHits_;
-  std::string                               detectorEE_, detectorFH_, detectorBH_;
-  double                                    zFrontEE_, zFrontFH_, zFrontBH_;
-  int                                       sampleIndex_;
-  edm::EDGetTokenT<edm::PCaloHitContainer>  tok_hitsEE_, tok_hitsFH_, tok_hitsBH_;
-=======
   bool                                      ifEE_, ifFH_, ifBH_, ifBeam_;
   bool                                      doTree_, doTreeCell_;
   bool                                      doSimHits_, doDigis_, doRecHits_;
@@ -95,22 +82,15 @@
   std::vector<int>                          idBeams_;
   edm::EDGetTokenT<edm::PCaloHitContainer>  tok_hitsEE_, tok_hitsFH_;
   edm::EDGetTokenT<edm::PCaloHitContainer>  tok_hitsBH_, tok_hitsBeam_;
->>>>>>> 4f15b524
   edm::EDGetTokenT<edm::SimTrackContainer>  tok_simTk_;
   edm::EDGetTokenT<edm::SimVertexContainer> tok_simVtx_;
   edm::EDGetToken                           tok_digiEE_, tok_digiFH_, tok_digiBH_;
   edm::EDGetToken                           tok_hitrEE_, tok_hitrFH_, tok_hitrBH_;
   edm::EDGetTokenT<edm::HepMCProduct>       tok_hepMC_;
   TTree                                    *tree_;
-<<<<<<< HEAD
-  TH1D                                     *hSimHitE_[3], *hSimHitT_[3];
-  TH1D                                     *hDigiADC_[3], *hDigiLng_[2];
-  TH1D                                     *hRecHitE_[3], *hSimHitEn_[3], *hBeam_;
-=======
   TH1D                                     *hSimHitE_[4], *hSimHitT_[4];
   TH1D                                     *hDigiADC_[3], *hDigiLng_[2];
   TH1D                                     *hRecHitE_[3], *hSimHitEn_[4], *hBeam_;
->>>>>>> 4f15b524
   TH2D                                     *hDigiOcc_[3], *hRecHitOcc_[3];
   TProfile                                 *hSimHitLng_[3], *hSimHitLng1_[3];
   TProfile                                 *hSimHitLng2_[3];
@@ -119,15 +99,6 @@
   std::vector<TH1D*>                        hSimHitLayEn1EE_, hSimHitLayEn2EE_;
   std::vector<TH1D*>                        hSimHitLayEn1FH_, hSimHitLayEn2FH_;
   std::vector<TH1D*>                        hSimHitLayEn1BH_, hSimHitLayEn2BH_;
-<<<<<<< HEAD
-  std::vector<float>                        simHitLayEn1EE, simHitLayEn2EE;
-  std::vector<float>                        simHitLayEn1FH, simHitLayEn2FH;
-  std::vector<float>                        simHitLayEn1BH, simHitLayEn2BH;
-  std::vector<uint32_t>                     simHitCellIdEE, simHitCellIdFH;
-  std::vector<uint32_t>                     simHitCellIdBH;
-  std::vector<float>                        simHitCellEnEE, simHitCellEnFH;
-  std::vector<float>                        simHitCellEnBH;
-=======
   std::vector<TH1D*>                        hSimHitLayEnBeam_;
   std::vector<float>                        simHitLayEn1EE, simHitLayEn2EE;
   std::vector<float>                        simHitLayEn1FH, simHitLayEn2FH;
@@ -137,7 +108,6 @@
   std::vector<uint32_t>                     simHitCellIdBH, simHitCellIdBeam;
   std::vector<float>                        simHitCellEnEE, simHitCellEnFH;
   std::vector<float>                        simHitCellEnBH, simHitCellEnBeam;
->>>>>>> 4f15b524
   double                                    xBeam, yBeam, zBeam, pBeam;
 };
 
@@ -149,14 +119,6 @@
   detectorEE_  = iConfig.getParameter<std::string>("DetectorEE");
   detectorFH_  = iConfig.getParameter<std::string>("DetectorFH");
   detectorBH_  = iConfig.getParameter<std::string>("DetectorBH");
-<<<<<<< HEAD
-  ifEE_        = iConfig.getParameter<bool>("UseEE");
-  ifFH_        = iConfig.getParameter<bool>("UseFH");
-  ifBH_        = iConfig.getParameter<bool>("UseBH");
-  zFrontEE_    = iConfig.getParameter<double>("ZFrontEE");
-  zFrontFH_    = iConfig.getParameter<double>("ZFrontFH");
-  zFrontBH_    = iConfig.getParameter<double>("ZFrontBH");
-=======
   detectorBeam_= iConfig.getParameter<std::string>("DetectorBeam");
   ifEE_        = iConfig.getParameter<bool>("UseEE");
   ifFH_        = iConfig.getParameter<bool>("UseFH");
@@ -166,7 +128,6 @@
   zFrontFH_    = iConfig.getParameter<double>("ZFrontFH");
   zFrontBH_    = iConfig.getParameter<double>("ZFrontBH");
   idBeams_     = iConfig.getParameter<std::vector<int>>("IDBeams");  
->>>>>>> 4f15b524
   doSimHits_   = iConfig.getParameter<bool>("DoSimHits");
   doDigis_     = iConfig.getParameter<bool>("DoDigis");
   sampleIndex_ = iConfig.getParameter<int>("SampleIndex");
@@ -176,17 +137,11 @@
 #ifdef EDM_ML_DEBUG
   std::cout << "HGCalTBAnalyzer:: SimHits = " << doSimHits_ << " Digis = "
 	    << doDigis_ << ":" << sampleIndex_ << " RecHits = " << doRecHits_
-<<<<<<< HEAD
-	    << " useDets " << ifEE_ << ":" << ifFH_ << ":" << ifBH_ 
-	    << " zFront " << zFrontEE_ << ":" << zFrontFH_ << ":" 
-	    << zFrontBH_ << std::endl;
-=======
 	    << " useDets " << ifEE_ << ":" << ifFH_ << ":" << ifBH_ << ":"
 	    << ifBeam_ << " zFront " << zFrontEE_ << ":" << zFrontFH_ << ":" 
 	    << zFrontBH_ << " IdBeam " << idBeams_.size() << ":";
   for (auto id : idBeams_) std::cout << " " << id;
   std::cout << std::endl;
->>>>>>> 4f15b524
 #endif
   if (idBeams_.size() == 0) idBeams_.push_back(1001);
 
@@ -218,21 +173,6 @@
 #ifdef EDM_ML_DEBUG
   if (ifFH_) {
     std::cout << "HGCalTBAnalyzer:: Detector " << detectorFH_ << " with tags "
-<<<<<<< HEAD
-	      << tmp1 << ", " << tmp2 << ", " << tmp3 << std::endl;
-  }
-#endif
-  tmp1         = iConfig.getParameter<std::string>("CaloHitSrcBH");
-  tok_hitsBH_  = consumes<edm::PCaloHitContainer>(edm::InputTag("g4SimHits",tmp1));
-  tmp2         = iConfig.getParameter<edm::InputTag>("DigiSrcBH");
-  tok_digiBH_  = consumes<HGCBHDigiCollection>(tmp2);
-  tmp3         = iConfig.getParameter<edm::InputTag>("RecHitSrcBH");
-  tok_hitrBH_  = consumes<HGCRecHitCollection>(tmp3);
-#ifdef EDM_ML_DEBUG
-  if (ifBH_) {
-    std::cout << "HGCalTBAnalyzer:: Detector " << detectorBH_ << " with tags "
-=======
->>>>>>> 4f15b524
 	      << tmp1 << ", " << tmp2 << ", " << tmp3 << std::endl;
   }
 #endif
@@ -395,11 +335,8 @@
       tree_->Branch("simHitCellEnFH", &simHitCellEnFH);
       tree_->Branch("simHitCellIdBH", &simHitCellIdBH);
       tree_->Branch("simHitCellEnBH", &simHitCellEnBH);
-<<<<<<< HEAD
-=======
       tree_->Branch("simHitCellIdBeam", &simHitCellIdBeam);
       tree_->Branch("simHitCellEnBeam", &simHitCellEnBeam);
->>>>>>> 4f15b524
     }
   }
 }
@@ -483,8 +420,6 @@
       hSimHitLayEn2BH_.push_back(fs_->make<TH1D>(name,title,100000,0.,0.2));
     }
   }
-<<<<<<< HEAD
-=======
 
   if (ifBeam_) {
     for (unsigned int l=0; l<idBeams_.size(); ++l) {
@@ -494,7 +429,6 @@
       hSimHitLayEnBeam_.push_back(fs_->make<TH1D>(name,title,100000,0.,0.2));
     }
   }
->>>>>>> 4f15b524
 }
 
 void HGCalTBAnalyzer::analyze(const edm::Event& iEvent, 
@@ -530,18 +464,6 @@
     simHitLayEn1EE.clear(); simHitLayEn2EE.clear();
     simHitLayEn1FH.clear(); simHitLayEn2FH.clear();
     simHitLayEn1BH.clear(); simHitLayEn2BH.clear();
-<<<<<<< HEAD
-    simHitCellIdEE.clear(); simHitCellEnEE.clear();
-    simHitCellIdFH.clear(); simHitCellEnFH.clear();
-    simHitCellIdBH.clear(); simHitCellEnBH.clear();
-    edm::Handle<edm::PCaloHitContainer> theCaloHitContainers;
-    std::vector<PCaloHit>               caloHits;
-    if (ifEE_) {
-      for (unsigned int k=0; k<hgcons_[0]->layers(false); ++k) 
-	simHitLayEn1EE.push_back(0);
-      for (unsigned int k=0; k<hgcons_[0]->layers(true);  ++k) 
-	simHitLayEn2EE.push_back(0);
-=======
     simHitLayEnBeam.clear();
     simHitCellIdEE.clear(); simHitCellEnEE.clear();
     simHitCellIdFH.clear(); simHitCellEnFH.clear();
@@ -552,7 +474,6 @@
     if (ifEE_) {
       simHitLayEn1EE = std::vector<float>(hgcons_[0]->layers(false),0);
       simHitLayEn2EE = std::vector<float>(hgcons_[0]->layers(true),0);
->>>>>>> 4f15b524
       iEvent.getByToken(tok_hitsEE_, theCaloHitContainers);
       if (theCaloHitContainers.isValid()) {
 #ifdef EDM_ML_DEBUG
@@ -571,16 +492,6 @@
       }
     }
     if (ifFH_) {
-<<<<<<< HEAD
-      for (unsigned int k=0; k<hgcons_[1]->layers(false); ++k) 
-	simHitLayEn1FH.push_back(0);
-      for (unsigned int k=0; k<hgcons_[1]->layers(true);  ++k) 
-	simHitLayEn2FH.push_back(0);
-      iEvent.getByToken(tok_hitsFH_, theCaloHitContainers);
-      if (theCaloHitContainers.isValid()) {
-#ifdef EDM_ML_DEBUG
-	std::cout << "PcalohitContainer for " << detectorFH_ << " has "
-=======
       simHitLayEn1FH = std::vector<float>(hgcons_[1]->layers(false),0);
       simHitLayEn2FH = std::vector<float>(hgcons_[1]->layers(true),0);
       iEvent.getByToken(tok_hitsFH_, theCaloHitContainers);
@@ -607,61 +518,34 @@
       if (theCaloHitContainers.isValid()) {
 #ifdef EDM_ML_DEBUG
 	std::cout << "PcalohitContainer for " << detectorBH_ << " has "
->>>>>>> 4f15b524
 		  << theCaloHitContainers->size() << " hits" << std::endl;
 #endif
 	caloHits.clear();
 	caloHits.insert(caloHits.end(), theCaloHitContainers->begin(), 
 			theCaloHitContainers->end());
-<<<<<<< HEAD
-	analyzeSimHits(1, caloHits, zFrontFH_);
-      } else {
-#ifdef EDM_ML_DEBUG
-	std::cout << "PCaloHitContainer does not exist for " << detectorFH_ 
-=======
 	analyzeSimHits(2, caloHits, zFrontBH_);
       } else {
 #ifdef EDM_ML_DEBUG
 	std::cout << "PCaloHitContainer does not exist for " << detectorBH_ 
->>>>>>> 4f15b524
 		  << " !!!" << std::endl;
 #endif
       }
     }
-<<<<<<< HEAD
-    if (ifBH_) {
-      for (int k=0; k<AHCalDetId::MaxDepth; ++k) {
-	simHitLayEn1BH.push_back(0);
-	simHitLayEn2BH.push_back(0);
-      }
-      iEvent.getByToken(tok_hitsBH_, theCaloHitContainers);
-      if (theCaloHitContainers.isValid()) {
-#ifdef EDM_ML_DEBUG
-	std::cout << "PcalohitContainer for " << detectorBH_ << " has "
-=======
     if (ifBeam_) {
       simHitLayEnBeam= std::vector<float>(idBeams_.size(),0);
       iEvent.getByToken(tok_hitsBeam_, theCaloHitContainers);
       if (theCaloHitContainers.isValid()) {
 #ifdef EDM_ML_DEBUG
 	std::cout << "PcalohitContainer for " << detectorBeam_ << " has "
->>>>>>> 4f15b524
 		  << theCaloHitContainers->size() << " hits" << std::endl;
 #endif
 	caloHits.clear();
 	caloHits.insert(caloHits.end(), theCaloHitContainers->begin(), 
 			theCaloHitContainers->end());
-<<<<<<< HEAD
-	analyzeSimHits(2, caloHits, zFrontBH_);
-      } else {
-#ifdef EDM_ML_DEBUG
-	std::cout << "PCaloHitContainer does not exist for " << detectorBH_ 
-=======
 	analyzeSimHits(3, caloHits, 0.0);
       } else {
 #ifdef EDM_ML_DEBUG
 	std::cout << "PCaloHitContainer does not exist for " << detectorBeam_ 
->>>>>>> 4f15b524
 		  << " !!!" << std::endl;
 #endif
       }
@@ -765,14 +649,11 @@
       sector           = hid.irow();
       cell             = hid.icol();
       idx              = ((hid.irowAbs()*100) + (hid.icolAbs()));
-<<<<<<< HEAD
-=======
     } else if (type == 3) {
       HcalTestBeamNumbering::unpackIndex(id, subdet, layer, sector, cell);
       depth = layer; zside = 1;
       idx              = subdet*1000 + layer;
       layer            = idx;
->>>>>>> 4f15b524
     } else {
       HGCalTestNumbering::unpackHexagonIndex(id, subdet, zside, layer, sector,
 					     subsector, cell);
@@ -808,11 +689,7 @@
       } else {
 	map_hitDepth[depth]  = energy;
       }
-<<<<<<< HEAD
-      uint32_t idn  = (type == 2) ? id :
-=======
       uint32_t idn  = (type >= 2) ? id : 
->>>>>>> 4f15b524
 	HGCalTestNumbering::packHexagonIndex(subdet, zside, depth, sector, 
 					     subsector, cell);
       if (map_hitn.count(idn) != 0) {
@@ -835,37 +712,20 @@
     int    layer      = itr->first - 1;
     double energy     = (itr->second).second;
     double zp(0);
-<<<<<<< HEAD
-    if (type != 2) zp = hgcons_[type]->waferZ(layer+1,false);
-    else           zp = AHCalDetId((itr->second).first).getZ();
-=======
     if (type < 2)       zp = hgcons_[type]->waferZ(layer+1,false);
     else if (type == 2) zp = AHCalDetId((itr->second).first).getZ();
->>>>>>> 4f15b524
 #ifdef EDM_ML_DEBUG
     std::cout << "SimHit:Layer " << layer+1 << " Z " << zp << ":" << zp-zFront
 	      << " E " << energy << std::endl;
 #endif
-<<<<<<< HEAD
-    hSimHitLng_[type]->Fill(zp-zFront,energy);
-    hSimHitLng2_[type]->Fill(layer+1,energy);
-=======
     if (type < 3) {
       hSimHitLng_[type]->Fill(zp-zFront,energy);
       hSimHitLng2_[type]->Fill(layer+1,energy);
     }
->>>>>>> 4f15b524
     if (type == 0) {
       if (layer < (int)(hSimHitLayEn1EE_.size())) {
 	simHitLayEn1EE[layer] = energy;
 	hSimHitLayEn1EE_[layer]->Fill(energy);
-<<<<<<< HEAD
-      }
-    } else {
-      if (layer < (int)(hSimHitLayEn1FH_.size())) {
-	simHitLayEn1FH[layer] = energy;
-	hSimHitLayEn1FH_[layer]->Fill(energy);
-=======
       }
     } else if (type == 1) {
       if (layer < (int)(hSimHitLayEn1FH_.size())) {
@@ -884,7 +744,6 @@
 	  hSimHitLayEnBeam_[k]->Fill(energy);
 	  break;
 	}
->>>>>>> 4f15b524
       }
     }
   }
@@ -914,26 +773,6 @@
     }
   }
 
-<<<<<<< HEAD
-  for (std::map<int,std::pair<uint32_t,double> >::iterator itr = map_hitCell.begin(); 
-       itr != map_hitCell.end(); ++itr) {
-    uint32_t id       = ((itr->second).first);
-    double   energy   = ((itr->second).second);
-    std::pair<float,float> xy(0,0);
-    double xx(0);
-    if (type == 2) {
-      xy = AHCalDetId(id).getXY();
-      xx = xy.first;
-    } else {
-      int      subdet, zside, layer, sector, subsector, cell;
-      HGCalTestNumbering::unpackHexagonIndex(id, subdet, zside, layer, sector,
-					     subsector, cell);
-      xy        = hgcons_[type]->locateCell(cell,layer,sector,false);
-      double zp = hgcons_[type]->waferZ(layer,false);
-      xx        = (zp < 0) ? -xy.first : xy.first;
-    }
-    hSimHitLat_[type]->Fill(xx,xy.second,energy);
-=======
   if (type < 3) {
     for (std::map<int,std::pair<uint32_t,double> >::iterator itr = map_hitCell.begin(); 
 	 itr != map_hitCell.end(); ++itr) {
@@ -954,7 +793,6 @@
       }
       hSimHitLat_[type]->Fill(xx,xy.second,energy);
     }
->>>>>>> 4f15b524
   }
 
   for (std::map<uint32_t,double>::iterator itr = map_hitn.begin(); 
@@ -967,11 +805,8 @@
       simHitCellIdFH.push_back(id); simHitCellEnFH.push_back(energy);
     } else if (type == 2) {
       simHitCellIdBH.push_back(id); simHitCellEnBH.push_back(energy);
-<<<<<<< HEAD
-=======
     } else if (type == 3) {
       simHitCellIdBeam.push_back(id); simHitCellEnBeam.push_back(energy);
->>>>>>> 4f15b524
     }
   }
 }
