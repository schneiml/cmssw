import FWCore.ParameterSet.Config as cms

from Configuration.Eras.Modifier_run2_common_cff import run2_common
from Configuration.Eras.Modifier_run2_25ns_specific_cff import run2_25ns_specific
from Configuration.Eras.Modifier_stage2L1Trigger_cff import stage2L1Trigger
from Configuration.Eras.Modifier_ctpps_2016_cff import ctpps_2016
from Configuration.Eras.Modifier_run2_HLTconditions_2016_cff import run2_HLTconditions_2016
from Configuration.Eras.Modifier_run2_muon_2016_cff import run2_muon_2016
from Configuration.Eras.Modifier_run2_egamma_2016_cff import run2_egamma_2016
from Configuration.Eras.Modifier_run2_tau_ul_2016_cff import run2_tau_ul_2016
from Configuration.Eras.Modifier_run2_L1prefiring_cff import run2_L1prefiring
from Configuration.Eras.Modifier_pixel_2016_cff import pixel_2016

Run2_2016 = cms.ModifierChain(run2_common, run2_25ns_specific,
<<<<<<< HEAD
 stage2L1Trigger, ctpps_2016, run2_HLTconditions_2016, run2_muon_2016, run2_egamma_2016, run2_tau_ul_2016, run2_L1prefiring)
=======
                              stage2L1Trigger, ctpps_2016, run2_HLTconditions_2016, run2_muon_2016, run2_egamma_2016, run2_L1prefiring,pixel_2016)
>>>>>>> 1e433255
<|MERGE_RESOLUTION|>--- conflicted
+++ resolved
@@ -12,8 +12,4 @@
 from Configuration.Eras.Modifier_pixel_2016_cff import pixel_2016
 
 Run2_2016 = cms.ModifierChain(run2_common, run2_25ns_specific,
-<<<<<<< HEAD
- stage2L1Trigger, ctpps_2016, run2_HLTconditions_2016, run2_muon_2016, run2_egamma_2016, run2_tau_ul_2016, run2_L1prefiring)
-=======
-                              stage2L1Trigger, ctpps_2016, run2_HLTconditions_2016, run2_muon_2016, run2_egamma_2016, run2_L1prefiring,pixel_2016)
->>>>>>> 1e433255
+                              stage2L1Trigger, ctpps_2016, run2_HLTconditions_2016, run2_muon_2016, run2_egamma_2016, run2_tau_ul_2016, run2_L1prefiring, pixel_2016)
