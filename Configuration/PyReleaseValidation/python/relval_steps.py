from MatrixUtil import *

# step1 gensim: for run1
step1Defaults = {'--relval'      : None, # need to be explicitly set
                 '-s'            : 'GEN,SIM',
                 '-n'            : 10,
                 '--conditions'  : 'auto:run1_mc',
                 '--beamspot'    : 'Realistic8TeVCollision',
                 '--datatier'    : 'GEN-SIM',
                 '--eventcontent': 'RAWSIM',
                 }
# step1 gensim: for postLS1
step1Up2015Defaults = {'-s' : 'GEN,SIM',
                             '-n'            : 10,
                             '--conditions'  : 'auto:run2_mc',
                             '--beamspot'    : 'NominalCollision2015',
                             '--datatier'    : 'GEN-SIM',
                             '--eventcontent': 'FEVTDEBUG',
                             '--customise'   : 'SLHCUpgradeSimulations/Configuration/postLS1Customs.customisePostLS1'
                             }

steps = Steps()

#### Production test section ####
steps['ProdMinBias']=merge([{'cfg':'MinBias_8TeV_pythia8_TuneCUETP8M1_cff','--relval':'9000,300'},step1Defaults])
steps['ProdTTbar']=merge([{'cfg':'TTbar_8TeV_TuneCUETP8M1_cfi','--relval':'9000,100'},step1Defaults])
steps['ProdQCD_Pt_3000_3500']=merge([{'cfg':'QCD_Pt_3000_3500_8TeV_TuneCUETP8M1_cfi','--relval':'9000,50'},step1Defaults])

#### data ####
Run2010ASk=[138937,138934,138924,138923,139790,139789,139788,139787,144086,144085,144084,144083,144011]
Run2010BSk=[146644,147115,147929,148822,149011,149181,149182,149291,149294,149442]
steps['MinimumBias2010A']={'INPUT':InputInfo(dataSet='/MinimumBias/Run2010A-valskim-v6/RAW-RECO',label='run2010A',location='STD',run=Run2010ASk)}
steps['MinimumBias2010B']={'INPUT':InputInfo(dataSet='/MinimumBias/Run2010B-valskim-v2/RAW-RECO',label='run2010B',run=Run2010BSk)}
steps['WZMuSkim2010A']={'INPUT':InputInfo(dataSet='/Mu/Run2010A-WZMu-Nov4Skim_v1/RAW-RECO',label='wzMu2010A',run=Run2010ASk)}
steps['WZMuSkim2010B']={'INPUT':InputInfo(dataSet='/Mu/Run2010B-WZMu-Nov4Skim_v1/RAW-RECO',label='wzMu2010B',run=Run2010BSk)}
steps['WZEGSkim2010A']={'INPUT':InputInfo(dataSet='/EG/Run2010A-WZEG-Nov4Skim_v1/RAW-RECO',label='wzEG2010A',run=Run2010ASk)}
steps['WZEGSkim2010B']={'INPUT':InputInfo(dataSet='/Electron/Run2010B-WZEG-Nov4Skim_v1/RAW-RECO',label='wzEG2010B',run=Run2010BSk)}

steps['RunCosmicsA']={'INPUT':InputInfo(dataSet='/Cosmics/Run2010A-v1/RAW',label='cos2010A',run=[142089],events=100000)}
Run2010B=[149011]
steps['RunMinBias2010B']={'INPUT':InputInfo(dataSet='/MinimumBias/Run2010B-RelValRawSkim-v1/RAW',label='mb2010B',run=Run2010B,events=100000)}
steps['RunMu2010B']={'INPUT':InputInfo(dataSet='/Mu/Run2010B-RelValRawSkim-v1/RAW',label='mu2010B',run=Run2010B,events=100000)}
steps['RunElectron2010B']={'INPUT':InputInfo(dataSet='/Electron/Run2010B-RelValRawSkim-v1/RAW',label='electron2010B',run=Run2010B,events=100000)}
steps['RunPhoton2010B']={'INPUT':InputInfo(dataSet='/Photon/Run2010B-RelValRawSkim-v1/RAW',label='photon2010B',run=Run2010B,events=100000)}
steps['RunJet2010B']={'INPUT':InputInfo(dataSet='/Jet/Run2010B-RelValRawSkim-v1/RAW',label='jet2010B',run=Run2010B,events=100000)}

#list of run to harvest 2011A: 165121, 172802,
Run2011ASk=[165121,172802]
steps['ValSkim2011A']={'INPUT':InputInfo(dataSet='/MinimumBias/Run2011A-ValSkim-08Nov2011-v1/RAW-RECO',ib_block='239c497e-0fae-11e1-a8b1-00221959e72f',label='run2011A',location='STD',run=Run2011ASk)}
steps['WMuSkim2011A']={'INPUT':InputInfo(dataSet='/SingleMu/Run2011A-WMu-08Nov2011-v1/RAW-RECO',ib_block='388c2990-0de6-11e1-bb7e-00221959e72f',label='wMu2011A',location='STD',run=Run2011ASk)}
steps['WElSkim2011A']={'INPUT':InputInfo(dataSet='/SingleElectron/Run2011A-WElectron-08Nov2011-v1/RAW-RECO',ib_block='9c48c4ea-0db2-11e1-b62c-00221959e69e',label='wEl2011A',location='STD',run=Run2011ASk)}
steps['ZMuSkim2011A']={'INPUT':InputInfo(dataSet='/DoubleMu/Run2011A-ZMu-08Nov2011-v1/RAW-RECO',label='zMu2011A',location='STD',run=Run2011ASk)}
steps['ZElSkim2011A']={'INPUT':InputInfo(dataSet='/DoubleElectron/Run2011A-ZElectron-08Nov2011-v1/RAW-RECO',label='zEl2011A',location='STD',run=Run2011ASk)}
steps['HighMet2011A']={'INPUT':InputInfo(dataSet='/Jet/Run2011A-HighMET-08Nov2011-v1/RAW-RECO',ib_block='3c764584-0b59-11e1-b62c-00221959e69e',label='hMet2011A',location='STD',run=Run2011ASk)}

steps['RunCosmics2011A']={'INPUT':InputInfo(dataSet='/Cosmics/Run2011A-v1/RAW',label='cos2011A',run=[160960],events=100000,location='STD')}
Run2011A=[165121]
steps['RunMinBias2011A']={'INPUT':InputInfo(dataSet='/MinimumBias/Run2011A-v1/RAW',label='mb2011A',run=Run2011A,events=100000,location='STD')}
steps['RunMu2011A']={'INPUT':InputInfo(dataSet='/SingleMu/Run2011A-v1/RAW',label='mu2011A',run=Run2011A,events=100000)}
steps['RunElectron2011A']={'INPUT':InputInfo(dataSet='/SingleElectron/Run2011A-v1/RAW',label='electron2011A',run=Run2011A,events=100000)}
steps['RunPhoton2011A']={'INPUT':InputInfo(dataSet='/Photon/Run2011A-v1/RAW',label='photon2011A',run=Run2011A,events=100000)}
steps['RunJet2011A']={'INPUT':InputInfo(dataSet='/Jet/Run2011A-v1/RAW',label='jet2011A',run=Run2011A,events=100000)}

Run2011B=[177719]
Run2011BSk=[177719,177790,177096,175874]
steps['RunMinBias2011B']={'INPUT':InputInfo(dataSet='/MinimumBias/Run2011B-v1/RAW',label='mb2011B',run=Run2011B,events=100000,location='STD')}
steps['RunMu2011B']={'INPUT':InputInfo(dataSet='/SingleMu/Run2011B-v1/RAW',label='mu2011B',run=Run2011B,events=100000)}
steps['RunElectron2011B']={'INPUT':InputInfo(dataSet='/SingleElectron/Run2011B-v1/RAW',label='electron2011B',run=Run2011B,events=100000)}
steps['RunPhoton2011B']={'INPUT':InputInfo(dataSet='/Photon/Run2011B-v1/RAW',label='photon2011B',run=Run2011B,events=100000)}
steps['RunJet2011B']={'INPUT':InputInfo(dataSet='/Jet/Run2011B-v1/RAW',label='jet2011B',run=Run2011B,events=100000)}

steps['ValSkim2011B']={'INPUT':InputInfo(dataSet='/MinimumBias/Run2011B-ValSkim-19Nov2011-v1/RAW-RECO',label='run2011B',location='STD',run=Run2011BSk)}
steps['WMuSkim2011B']={'INPUT':InputInfo(dataSet='/SingleMu/Run2011B-WMu-19Nov2011-v1/RAW-RECO',ib_block='19110c74-1b66-11e1-a98b-003048f02c8a',label='wMu2011B',location='STD',run=Run2011BSk)}
steps['WElSkim2011B']={'INPUT':InputInfo(dataSet='/SingleElectron/Run2011B-WElectron-19Nov2011-v1/RAW-RECO',ib_block='d75771a4-1b3f-11e1-aef4-003048f02c8a',label='wEl2011B',location='STD',run=Run2011BSk)}
steps['ZMuSkim2011B']={'INPUT':InputInfo(dataSet='/DoubleMu/Run2011B-ZMu-19Nov2011-v1/RAW-RECO',label='zMu2011B',location='STD',run=Run2011BSk)}
steps['ZElSkim2011B']={'INPUT':InputInfo(dataSet='/DoubleElectron/Run2011B-ZElectron-19Nov2011-v1/RAW-RECO',label='zEl2011B',run=Run2011BSk)}
steps['HighMet2011B']={'INPUT':InputInfo(dataSet='/Jet/Run2011B-HighMET-19Nov2011-v1/RAW-RECO',label='hMet2011B',run=Run2011BSk)}

steps['RunHI2010']={'INPUT':InputInfo(dataSet='/HIAllPhysics/HIRun2010-v1/RAW',label='hi2010',run=[152698],events=10000,location='STD')}
steps['RunHI2011']={'INPUT':InputInfo(dataSet='/HIMinBiasUPC/HIRun2011-v1/RAW',label='hi2011',run=[182124],events=10000,location='STD')}


Run2012A=[191226]
Run2012ASk=Run2012A+[]
steps['RunMinBias2012A']={'INPUT':InputInfo(dataSet='/MinimumBias/Run2012A-v1/RAW',label='mb2012A',run=Run2012A, events=100000,location='STD')}
steps['RunTau2012A']={'INPUT':InputInfo(dataSet='/Tau/Run2012A-v1/RAW',label='tau2012A', run=Run2012A, events=100000,location='STD')}
steps['RunMET2012A']={'INPUT':InputInfo(dataSet='/MET/Run2012A-v1/RAW',label='met2012A', run=Run2012A, events=100000,location='STD')}
steps['RunMu2012A']={'INPUT':InputInfo(dataSet='/SingleMu/Run2012A-v1/RAW',label='mu2012A', run=Run2012A, events=100000,location='STD')}
steps['RunElectron2012A']={'INPUT':InputInfo(dataSet='/SingleElectron/Run2012A-v1/RAW',label='electron2012A', run=Run2012A, events=100000,location='STD')}
steps['RunJet2012A']={'INPUT':InputInfo(dataSet='/Jet/Run2012A-v1/RAW',label='jet2012A', run=Run2012A, events=100000,location='STD')}

steps['WElSkim2012A']={'INPUT':InputInfo(dataSet='/SingleElectron/Run2012A-WElectron-13Jul2012-v1/USER',label='wEl2012A',location='STD',run=Run2012ASk)}
steps['ZMuSkim2012A']={'INPUT':InputInfo(dataSet='/SingleMu/Run2012A-ZMu-13Jul2012-v1/RAW-RECO',label='zMu2012A',location='STD',run=Run2012ASk)}
steps['ZElSkim2012A']={'INPUT':InputInfo(dataSet='/DoubleElectron/Run2012A-ZElectron-13Jul2012-v1/RAW-RECO',label='zEl2012A',run=Run2012ASk)}
steps['HighMet2012A']={'INPUT':InputInfo(dataSet='/HT/Run2012A-HighMET-13Jul2012-v1/RAW-RECO',label='hMet2012A',run=Run2012ASk)}


Run2012B=[194533]
Run2012Bsk=Run2012B+[194912,195016]
steps['RunMinBias2012B']={'INPUT':InputInfo(dataSet='/MinimumBias/Run2012B-v1/RAW',label='mb2012B',run=Run2012B, events=100000,location='STD')}
steps['RunMu2012B']={'INPUT':InputInfo(dataSet='/SingleMu/Run2012B-v1/RAW',label='mu2012B',location='STD',run=Run2012B)}
steps['RunPhoton2012B']={'INPUT':InputInfo(dataSet='/SinglePhoton/Run2012B-v1/RAW',ib_block='28d7fcc8-a2a0-11e1-86c7-003048caaace',label='photon2012B',location='STD',run=Run2012B)}
steps['RunEl2012B']={'INPUT':InputInfo(dataSet='/SingleElectron/Run2012B-v1/RAW',label='electron2012B',location='STD',run=Run2012B)}
steps['RunJet2012B']={'INPUT':InputInfo(dataSet='/JetHT/Run2012B-v1/RAW',label='jet2012B',location='STD',run=Run2012B)}
steps['ZMuSkim2012B']={'INPUT':InputInfo(dataSet='/SingleMu/Run2012B-ZMu-13Jul2012-v1/RAW-RECO',label='zMu2012B',location='CAF',run=Run2012Bsk)}
steps['WElSkim2012B']={'INPUT':InputInfo(dataSet='/SingleElectron/Run2012B-WElectron-13Jul2012-v1/USER',label='wEl2012B',location='STD',run=Run2012Bsk)}
steps['ZElSkim2012B']={'INPUT':InputInfo(dataSet='/DoubleElectron/Run2012B-ZElectron-22Jan2013-v1/RAW-RECO',ib_block='1f13b876-69fb-11e2-a7eb-00221959e72f',label='zEl2012B',location='STD',run=Run2012Bsk)}

Run2012C=[199812]
Run2012Csk=Run2012C+[203002]
steps['RunMinBias2012C']={'INPUT':InputInfo(dataSet='/MinimumBias/Run2012C-v1/RAW',label='mb2012C',run=Run2012C, events=100000,location='STD')}
steps['RunMu2012C']={'INPUT':InputInfo(dataSet='/SingleMu/Run2012C-v1/RAW',label='mu2012C',location='STD',run=Run2012C)}
steps['RunPhoton2012C']={'INPUT':InputInfo(dataSet='/SinglePhoton/Run2012C-v1/RAW',label='photon2012C',location='STD',run=Run2012C)}
steps['RunEl2012C']={'INPUT':InputInfo(dataSet='/SingleElectron/Run2012C-v1/RAW',label='electron2012C',location='STD',run=Run2012C)}
steps['RunJet2012C']={'INPUT':InputInfo(dataSet='/JetHT/Run2012C-v1/RAW',label='jet2012C',location='STD',run=Run2012C)}
steps['ZMuSkim2012C']={'INPUT':InputInfo(dataSet='/SingleMu/Run2012C-ZMu-PromptSkim-v3/RAW-RECO',label='zMu2012C',location='CAF',run=Run2012Csk)}
steps['WElSkim2012C']={'INPUT':InputInfo(dataSet='/SingleElectron/Run2012C-WElectron-PromptSkim-v3/USER',label='wEl2012C',location='STD',run=Run2012Csk)}
steps['ZElSkim2012C']={'INPUT':InputInfo(dataSet='/DoubleElectron/Run2012C-ZElectron-22Jan2013-v1/RAW-RECO',label='zEl2012C',location='STD',run=Run2012Csk)}

Run2012D=[208307]
Run2012Dsk=Run2012D+[207454]
steps['RunMinBias2012D']={'INPUT':InputInfo(dataSet='/MinimumBias/Run2012D-v1/RAW',label='mb2012D',run=Run2012D, events=100000,location='STD')}
steps['RunMu2012D']={'INPUT':InputInfo(dataSet='/SingleMu/Run2012D-v1/RAW',label='mu2012D',location='STD',run=Run2012D)}
steps['RunPhoton2012D']={'INPUT':InputInfo(dataSet='/SinglePhoton/Run2012D-v1/RAW',label='photon2012D',location='STD',run=Run2012D)}
steps['RunEl2012D']={'INPUT':InputInfo(dataSet='/SingleElectron/Run2012D-v1/RAW',label='electron2012D',location='STD',run=Run2012D)}
steps['RunJet2012D']={'INPUT':InputInfo(dataSet='/JetHT/Run2012D-v1/RAW',label='jet2012D',location='STD',run=Run2012D)}
steps['ZMuSkim2012D']={'INPUT':InputInfo(dataSet='/SingleMu/Run2012D-ZMu-PromptSkim-v1/RAW-RECO',label='zMu2012D',location='STD',run=Run2012Dsk)}
steps['WElSkim2012D']={'INPUT':InputInfo(dataSet='/SingleElectron/Run2012D-WElectron-PromptSkim-v1/USER',label='wEl2012D',location='STD',run=Run2012Dsk)}
steps['ZElSkim2012D']={'INPUT':InputInfo(dataSet='/DoubleElectron/Run2012D-ZElectron-22Jan2013-v1/RAW-RECO',label='zEl2012D',location='STD',run=Run2012Dsk)}

#### run2 2015B ####
# Run2015B=[251642] #  251561 251638 251642
Run2015B=selectedLS([251251])
steps['RunHLTPhy2015B']={'INPUT':InputInfo(dataSet='/HLTPhysics/Run2015B-v1/RAW',label='hltPhy2015B',events=100000,location='STD', ls=Run2015B)}
steps['RunDoubleEG2015B']={'INPUT':InputInfo(dataSet='/DoubleEG/Run2015B-v1/RAW',label='doubEG2015B',events=100000,location='STD', ls=Run2015B)}
steps['RunDoubleMuon2015B']={'INPUT':InputInfo(dataSet='/DoubleMuon/Run2015B-v1/RAW',label='doubMu2015B',events=100000,location='STD', ls=Run2015B)}
steps['RunJetHT2015B']={'INPUT':InputInfo(dataSet='/JetHT/Run2015B-v1/RAW',label='jetHT2015B',events=100000,location='STD', ls=Run2015B)}
steps['RunMET2015B']={'INPUT':InputInfo(dataSet='/MET/Run2015B-v1/RAW',label='met2015B',events=100000,location='STD', ls=Run2015B)}
steps['RunMuonEG2015B']={'INPUT':InputInfo(dataSet='/MuonEG/Run2015B-v1/RAW',label='muEG2015B',events=100000,location='STD', ls=Run2015B)}

#### run2 2015C ####
# Run2015C, 25ns: 254790 (852 LS and 65 files), 254852 (126 LS and 5 files), 254879 (178 LS and 11 files)
Run2015C=selectedLS([254790])
Run2015C_full=selectedLS([254790, 254852, 254879])
steps['RunHLTPhy2015C']={'INPUT':InputInfo(dataSet='/HLTPhysics/Run2015C-v1/RAW',label='hltPhy2015C',events=100000,location='STD', ls=Run2015C)}
steps['RunDoubleEG2015C']={'INPUT':InputInfo(dataSet='/DoubleEG/Run2015C-v1/RAW',label='doubEG2015C',events=100000,location='STD', ls=Run2015C)}
steps['RunDoubleMuon2015C']={'INPUT':InputInfo(dataSet='/DoubleMuon/Run2015C-v1/RAW',label='doubMu2015C',events=100000,location='STD', ls=Run2015C)}
steps['RunJetHT2015C']={'INPUT':InputInfo(dataSet='/JetHT/Run2015C-v1/RAW',label='jetHT2015C',events=100000,location='STD', ls=Run2015C)}
steps['RunMET2015C']={'INPUT':InputInfo(dataSet='/MET/Run2015C-v1/RAW',label='met2015C',events=100000,location='STD', ls=Run2015C)}
steps['RunMuonEG2015C']={'INPUT':InputInfo(dataSet='/MuonEG/Run2015C-v1/RAW',label='muEG2015C',events=100000,location='STD', ls=Run2015C)}
steps['RunDoubleEGPrpt2015C']={'INPUT':InputInfo(dataSet='/DoubleEG/Run2015C-ZElectron-PromptReco-v1/RAW-RECO',label='dbEGPrpt2015C',events=100000,location='STD', ls=Run2015C_full)}
steps['RunSingleMuPrpt2015C']={'INPUT':InputInfo(dataSet='/SingleMuon/Run2015C-ZMu-PromptReco-v1/RAW-RECO',label='sgMuPrpt2015C',events=100000,location='STD', ls=Run2015C_full)}


def gen(fragment,howMuch):
    global step1Defaults
    return merge([{'cfg':fragment},howMuch,step1Defaults])

def gen2015(fragment,howMuch):
    global step1Up2015Defaults
    return merge([{'cfg':fragment},howMuch,step1Up2015Defaults])

### Production test: 13 TeV equivalents
steps['ProdMinBias_13']=gen2015('MinBias_13TeV_pythia8_TuneCUETP8M1_cfi',Kby(9,100))
steps['ProdTTbar_13']=gen2015('TTbar_13TeV_TuneCUETP8M1_cfi',Kby(9,100))
steps['ProdZEE_13']=gen2015('ZEE_13TeV_TuneCUETP8M1_cfi',Kby(9,100))
steps['ProdQCD_Pt_3000_3500_13']=gen2015('QCD_Pt_3000_3500_13TeV_TuneCUETP8M1_cfi',Kby(9,100))

steps['MinBias']=gen('MinBias_8TeV_pythia8_TuneCUETP8M1_cff',Kby(9,300))
steps['QCD_Pt_3000_3500']=gen('QCD_Pt_3000_3500_8TeV_TuneCUETP8M1_cfi',Kby(9,25))
steps['QCD_Pt_600_800']=gen('QCD_Pt_600_800_8TeV_TuneCUETP8M1_cfi',Kby(9,50))
steps['QCD_Pt_80_120']=gen('QCD_Pt_80_120_8TeV_TuneCUETP8M1_cfi',Kby(9,100))
steps['MinBias_13']=gen2015('MinBias_13TeV_pythia8_TuneCUETP8M1_cfi',Kby(100,300)) # set HS to provide adequate pool for PU
steps['QCD_Pt_3000_3500_13']=gen2015('QCD_Pt_3000_3500_13TeV_TuneCUETP8M1_cfi',Kby(9,25))
steps['QCD_Pt_600_800_13']=gen2015('QCD_Pt_600_800_13TeV_TuneCUETP8M1_cfi',Kby(9,50))
steps['QCD_Pt_80_120_13']=gen2015('QCD_Pt_80_120_13TeV_TuneCUETP8M1_cfi',Kby(9,100))

steps['QCD_Pt_30_80_BCtoE_8TeV']=gen('QCD_Pt_30_80_BCtoE_8TeV_TuneCUETP8M1_cfi',Kby(9000,100))
steps['QCD_Pt_80_170_BCtoE_8TeV']=gen('QCD_Pt_80_170_BCtoE_8TeV_TuneCUETP8M1_cfi',Kby(9000,100))
steps['SingleElectronPt10']=gen('SingleElectronPt10_pythia8_cfi',Kby(9,3000))
steps['SingleElectronPt35']=gen('SingleElectronPt35_pythia8_cfi',Kby(9,500))
steps['SingleElectronPt1000']=gen('SingleElectronPt1000_pythia8_cfi',Kby(9,50))
steps['SingleElectronFlatPt1To100']=gen('SingleElectronFlatPt1To100_pythia8_cfi',Mby(2,100))
steps['SingleGammaPt10']=gen('SingleGammaPt10_pythia8_cfi',Kby(9,3000))
steps['SingleGammaPt35']=gen('SingleGammaPt35_pythia8_cfi',Kby(9,500))
steps['SingleMuPt1']=gen('SingleMuPt1_pythia8_cfi',Kby(25,1000))
steps['SingleMuPt10']=gen('SingleMuPt10_pythia8_cfi',Kby(25,500))
steps['SingleMuPt100']=gen('SingleMuPt100_pythia8_cfi',Kby(9,500))
steps['SingleMuPt1000']=gen('SingleMuPt1000_pythia8_cfi',Kby(9,500))
steps['SingleElectronPt10_UP15']=gen2015('SingleElectronPt10_pythia8_cfi',Kby(9,3000))
steps['SingleElectronPt35_UP15']=gen2015('SingleElectronPt35_pythia8_cfi',Kby(9,500))
steps['SingleElectronPt1000_UP15']=gen2015('SingleElectronPt1000_pythia8_cfi',Kby(9,50))
steps['SingleElectronFlatPt1To100_UP15']=gen2015('SingleElectronFlatPt1To100_pythia8_cfi',Mby(2,100))
steps['SingleGammaPt10_UP15']=gen2015('SingleGammaPt10_pythia8_cfi',Kby(9,3000))
steps['SingleGammaPt35_UP15']=gen2015('SingleGammaPt35_pythia8_cfi',Kby(9,500))
steps['SingleMuPt1_UP15']=gen2015('SingleMuPt1_pythia8_cfi',Kby(25,1000))
steps['SingleMuPt10_UP15']=gen2015('SingleMuPt10_pythia8_cfi',Kby(25,500))
steps['SingleMuPt100_UP15']=gen2015('SingleMuPt100_pythia8_cfi',Kby(9,500))
steps['SingleMuPt1000_UP15']=gen2015('SingleMuPt1000_pythia8_cfi',Kby(9,500))
steps['NuGun_UP15']=gen2015('SingleNuE10_cfi.py',Kby(9,50))
steps['TTbar']=gen('TTbar_8TeV_TuneCUETP8M1_cfi',Kby(9,100))
steps['TTbarLepton']=gen('TTbarLepton_8TeV_TuneCUETP8M1_cfi',Kby(9,100))
steps['ZEE']=gen('ZEE_8TeV_TuneCUETP8M1_cfi',Kby(9,100))
steps['Wjet_Pt_80_120']=gen('Wjet_Pt_80_120_8TeV_TuneCUETP8M1_cfi',Kby(9,100))
steps['Wjet_Pt_3000_3500']=gen('Wjet_Pt_3000_3500_8TeV_TuneCUETP8M1_cfi',Kby(9,50))
steps['LM1_sfts']=gen('LM1_sfts_8TeV_cfi',Kby(9,100))
steps['QCD_FlatPt_15_3000']=gen('QCDForPF_8TeV_TuneCUETP8M1_cfi',Kby(5,100))
steps['QCD_FlatPt_15_3000HS']=gen('QCDForPF_8TeV_TuneCUETP8M1_cfi',Kby(50,100))
steps['TTbar_13']=gen2015('TTbar_13TeV_TuneCUETP8M1_cfi',Kby(9,50))
steps['TTbarLepton_13']=gen2015('TTbarLepton_13TeV_TuneCUETP8M1_cfi',Kby(9,100))
steps['ZEE_13']=gen2015('ZEE_13TeV_TuneCUETP8M1_cfi',Kby(9,50))
steps['Wjet_Pt_80_120_13']=gen2015('Wjet_Pt_80_120_13TeV_TuneCUETP8M1_cfi',Kby(9,100))
steps['Wjet_Pt_3000_3500_13']=gen2015('Wjet_Pt_3000_3500_13TeV_TuneCUETP8M1_cfi',Kby(9,50))
steps['SMS-T1tttt_mGl-1500_mLSP-100_13']=gen2015('SMS-T1tttt_mGl-1500_mLSP-100_13TeV-pythia8_cfi',Kby(9,50))
steps['QCD_FlatPt_15_3000_13']=gen2015('QCDForPF_13TeV_TuneCUETP8M1_cfi',Kby(9,100))
steps['QCD_FlatPt_15_3000HS_13']=gen2015('QCDForPF_13TeV_TuneCUETP8M1_cfi',Kby(50,100))

steps['ZpMM_2250_8TeV']=gen('ZpMM_2250_8TeV_TuneCUETP8M1_cfi',Kby(9,100))
steps['ZpEE_2250_8TeV']=gen('ZpEE_2250_8TeV_TuneCUETP8M1_cfi',Kby(9,100))
steps['ZpTT_1500_8TeV']=gen('ZpTT_1500_8TeV_TuneCUETP8M1_cfi',Kby(9,100))
steps['ZpMM_2250_13']=gen2015('ZpMM_2250_13TeV_TuneCUETP8M1_cfi',Kby(9,100))
steps['ZpEE_2250_13']=gen2015('ZpEE_2250_13TeV_TuneCUETP8M1_cfi',Kby(9,100))
steps['ZpTT_1500_13']=gen2015('ZpTT_1500_13TeV_TuneCUETP8M1_cfi',Kby(9,100))
steps['HSCPstop_M_200_13']=gen2015('HSCPstop_M_200_TuneCUETP8M1_13TeV_pythia8_cff',Kby(9,100))
steps['RSGravitonToGaGa_13']=gen2015('RSGravitonToGammaGamma_kMpl01_M_3000_TuneCUETP8M1_13TeV_pythia8_cfi',Kby(9,100))
steps['WpToENu_M-2000_13']=gen2015('WprimeToENu_M-2000_TuneCUETP8M1_13TeV-pythia8_cff',Kby(9,100))
steps['DisplacedSUSY_stopToBottom_M_300_1000mm_13']=gen2015('DisplacedSUSY_stopToBottom_M_300_1000mm_TuneCUETP8M1_13TeV_pythia8_cff',Kby(9,100))

def identitySim(wf):
    return merge([{'--restoreRND':'SIM','--process':'SIM2', '--inputCommands':'"keep *","drop *TagInfo*_*_*_*"' },wf])

steps['SingleMuPt10_UP15_ID']=identitySim(steps['SingleMuPt10_UP15'])
steps['TTbar_13_ID']=identitySim(steps['TTbar_13'])

baseDataSetRelease=[
    'CMSSW_7_1_0_pre7-PRE_STA71_V3-v1',                     # 0 run1 samples; keep GEN-SIM fixed to 710_pre7, for samples not routinely produced
    'CMSSW_7_6_0_pre2-75X_mcRun2_HeavyIon_v2-v1',            # 1 Run1 HI GEN-SIM 
    'CMSSW_6_2_0_pre8-PRE_ST62_V8_FastSim-v1',              # 2 for fastsim id test
#    'CMSSW_7_1_0_pre5-START71_V1-v2',                      # 3 8 TeV , for the one sample which is part of the routine relval production (RelValZmumuJets_Pt_20_300, because of -v2)
                                                            # THIS ABOVE IS NOT USED, AT THE MOMENT
    'CMSSW_7_6_0_pre2-75X_mcRun2_asymptotic_v2-v1',         # 3 - 13 TeV samples with GEN-SIM from 750_p4; also GEN-SIM-DIGI-RAW-HLTDEBUG for id tests
    'CMSSW_7_3_0_pre1-PRE_LS172_V15_FastSim-v1',                   # 4 - fast sim GEN-SIM-DIGI-RAW-HLTDEBUG for id tests
<<<<<<< HEAD
    'CMSSW_7_6_0_pre5-PU25ns_76X_mcRun2_asymptotic_v1-v1',         # 5 - fullSim PU 25ns premix
    'CMSSW_7_6_0_pre5-PU50ns_76X_mcRun2_startup_v1-v1',            # 6 - fullSim PU 50ns premix
    'CMSSW_7_6_0_pre5-76X_mcRun2_asymptotic_v1_FastSim-v1',        # 7 - fastSim MinBias for mixing
    'CMSSW_7_6_0_pre5-PU25ns_76X_mcRun2_asymptotic_v1_FastSim-v1', # 8 - fastSim premixed MinBias
=======
    'CMSSW_7_6_0_pre4-PU25ns_76X_mcRun2_asymptotic_v1-v1',         # 5 - fullSim PU 25ns premix
    'CMSSW_7_6_0_pre4-PU50ns_76X_mcRun2_startup_v1-v1',            # 6 - fullSim PU 50ns premix
    'CMSSW_7_6_0_pre4-76X_mcRun2_asymptotic_v1_FastSim-v1',        # 7 - fastSim MinBias for mixing
    'CMSSW_7_6_0_pre4-PU25ns_76X_mcRun2_asymptotic_v1_FastSim-v1', # 8 - fastSim premixed MinBias
>>>>>>> 5792d329
    'CMSSW_7_6_0_pre2-75X_mcRun2_HeavyIon_v2-v1' 	           # 9 - Run2 HI GEN-SIM
    ]

# note: INPUT commands to be added once GEN-SIM w/ 13TeV+PostLS1Geo will be available 
steps['MinBiasINPUT']={'INPUT':InputInfo(dataSet='/RelValMinBias/%s/GEN-SIM'%(baseDataSetRelease[0],),location='STD')} #was [0] 
steps['QCD_Pt_3000_3500INPUT']={'INPUT':InputInfo(dataSet='/RelValQCD_Pt_3000_3500/%s/GEN-SIM'%(baseDataSetRelease[0],),location='STD')}
steps['QCD_Pt_600_800INPUT']={'INPUT':InputInfo(dataSet='/RelValQCD_Pt_600_800/%s/GEN-SIM'%(baseDataSetRelease[0],),location='STD')}
steps['QCD_Pt_80_120INPUT']={'INPUT':InputInfo(dataSet='/RelValQCD_Pt_80_120/%s/GEN-SIM'%(baseDataSetRelease[0],),location='STD')}
steps['SingleElectronPt10INPUT']={'INPUT':InputInfo(dataSet='/RelValSingleElectronPt10/%s/GEN-SIM'%(baseDataSetRelease[0],),location='STD')}
steps['SingleElectronPt1000INPUT']={'INPUT':InputInfo(dataSet='/RelValSingleElectronPt1000/%s/GEN-SIM'%(baseDataSetRelease[0],),location='STD')}
steps['SingleElectronPt35INPUT']={'INPUT':InputInfo(dataSet='/RelValSingleElectronPt35/%s/GEN-SIM'%(baseDataSetRelease[0],),location='STD')}
steps['SingleGammaPt10INPUT']={'INPUT':InputInfo(dataSet='/RelValSingleGammaPt10/%s/GEN-SIM'%(baseDataSetRelease[0],),location='STD')}
steps['SingleGammaPt35INPUT']={'INPUT':InputInfo(dataSet='/RelValSingleGammaPt35/%s/GEN-SIM'%(baseDataSetRelease[0],),location='STD')}
steps['SingleMuPt1INPUT']={'INPUT':InputInfo(dataSet='/RelValSingleMuPt1/%s/GEN-SIM'%(baseDataSetRelease[0],),location='STD')}
steps['SingleMuPt10INPUT']={'INPUT':InputInfo(dataSet='/RelValSingleMuPt10/%s/GEN-SIM'%(baseDataSetRelease[0],),location='STD')}
steps['SingleMuPt10_UP15IDINPUT']={'INPUT':InputInfo(dataSet='/RelValSingleMuPt10_UP15/%s/GEN-SIM-DIGI-RAW-HLTDEBUG'%(baseDataSetRelease[3],),location='STD',split=1)}
steps['SingleMuPt10_UP15FSIDINPUT']={'INPUT':InputInfo(dataSet='/RelValSingleMuPt10/%s/GEN-SIM-DIGI-RECO'%(baseDataSetRelease[4],),location='STD',split=1)}
steps['SingleMuPt100INPUT']={'INPUT':InputInfo(dataSet='/RelValSingleMuPt100/%s/GEN-SIM'%(baseDataSetRelease[0],),location='STD')}
steps['SingleMuPt1000INPUT']={'INPUT':InputInfo(dataSet='/RelValSingleMuPt1000/%s/GEN-SIM'%(baseDataSetRelease[0],),location='STD')}
steps['TTbarINPUT']={'INPUT':InputInfo(dataSet='/RelValTTbar/%s/GEN-SIM'%(baseDataSetRelease[0],),location='STD')}
steps['TTbar_13IDINPUT']={'INPUT':InputInfo(dataSet='/RelValTTbar_13/%s/GEN-SIM-DIGI-RAW-HLTDEBUG'%(baseDataSetRelease[3],),location='STD',split=1)}
steps['TTbar_13FSIDINPUT']={'INPUT':InputInfo(dataSet='/RelValTTbar_13/%s/GEN-SIM-DIGI-RECO'%(baseDataSetRelease[4],),location='STD',split=1)}
steps['TTbarLeptonINPUT']={'INPUT':InputInfo(dataSet='/RelValTTbarLepton/%s/GEN-SIM'%(baseDataSetRelease[0],),location='STD')}
steps['OldTTbarINPUT']={'INPUT':InputInfo(dataSet='/RelValProdTTbar/CMSSW_5_0_0_pre6-START50_V5-v1/GEN-SIM-RECO',location='STD')}
steps['OldGenSimINPUT']={'INPUT':InputInfo(dataSet='/RelValTTbar/CMSSW_4_4_2-START44_V7-v1/GEN-SIM-DIGI-RAW-HLTDEBUG',location='STD')}
steps['Wjet_Pt_80_120INPUT']={'INPUT':InputInfo(dataSet='/RelValWjet_Pt_80_120/%s/GEN-SIM'%(baseDataSetRelease[0],),location='STD')}
steps['Wjet_Pt_3000_3500INPUT']={'INPUT':InputInfo(dataSet='/RelValWjet_Pt_3000_3500/%s/GEN-SIM'%(baseDataSetRelease[0],),location='STD')}
steps['LM1_sftsINPUT']={'INPUT':InputInfo(dataSet='/RelValLM1_sfts/%s/GEN-SIM'%(baseDataSetRelease[0],),location='STD')}
steps['QCD_FlatPt_15_3000INPUT']={'INPUT':InputInfo(dataSet='/RelValQCD_FlatPt_15_3000/%s/GEN-SIM'%(baseDataSetRelease[0],),location='STD')}

steps['QCD_FlatPt_15_3000HSINPUT']={'INPUT':InputInfo(dataSet='/RelValQCD_FlatPt_15_3000HS/%s/GEN-SIM'%(baseDataSetRelease[0],),location='STD')}
steps['TTbar__DIGIPU1INPUT']={'INPUT':InputInfo(dataSet='/RelValTTbar/CMSSW_5_2_2-PU_START52_V4_special_120326-v1/GEN-SIM-DIGI-RAW-HLTDEBUG',location='STD')}

# 13 TeV recycle GEN-SIM input
steps['MinBias_13INPUT']={'INPUT':InputInfo(dataSet='/RelValMinBias_13/%s/GEN-SIM'%(baseDataSetRelease[3],),location='STD')}
steps['QCD_Pt_3000_3500_13INPUT']={'INPUT':InputInfo(dataSet='/RelValQCD_Pt_3000_3500_13/%s/GEN-SIM'%(baseDataSetRelease[3],),location='STD')}
steps['QCD_Pt_600_800_13INPUT']={'INPUT':InputInfo(dataSet='/RelValQCD_Pt_600_800_13/%s/GEN-SIM'%(baseDataSetRelease[3],),location='STD')}
steps['QCD_Pt_80_120_13INPUT']={'INPUT':InputInfo(dataSet='/RelValQCD_Pt_80_120_13/%s/GEN-SIM'%(baseDataSetRelease[3],),location='STD')}
steps['QCD_Pt_80_120_13_HIINPUT']={'INPUT':InputInfo(dataSet='/RelValQCD_Pt_80_120_13_HI/%s/GEN-SIM'%(baseDataSetRelease[1],),location='STD')}
steps['TTbar_13INPUT']={'INPUT':InputInfo(dataSet='/RelValTTbar_13/%s/GEN-SIM'%(baseDataSetRelease[3],),location='STD')}
steps['TTbarLepton_13INPUT']={'INPUT':InputInfo(dataSet='/RelValTTbarLepton_13/%s/GEN-SIM'%(baseDataSetRelease[3],),location='STD')}
steps['ZEE_13INPUT']={'INPUT':InputInfo(dataSet='/RelValZEE_13/%s/GEN-SIM'%(baseDataSetRelease[3],),location='STD')}
steps['Wjet_Pt_80_120_13INPUT']={'INPUT':InputInfo(dataSet='/RelValWjet_Pt_80_120_13/%s/GEN-SIM'%(baseDataSetRelease[3],),location='STD')}
steps['Wjet_Pt_3000_3500_13INPUT']={'INPUT':InputInfo(dataSet='/RelValWjet_Pt_3000_3500_13/%s/GEN-SIM'%(baseDataSetRelease[3],),location='STD')}
steps['SMS-T1tttt_mGl-1500_mLSP-100_13INPUT']={'INPUT':InputInfo(dataSet='/RelValSMS-T1tttt_mGl-1500_mLSP-100_13/%s/GEN-SIM'%(baseDataSetRelease[3],),location='STD')} 
steps['QCD_FlatPt_15_3000_13INPUT']={'INPUT':InputInfo(dataSet='/RelValQCD_FlatPt_15_3000_13/%s/GEN-SIM'%(baseDataSetRelease[3],),location='STD')}
steps['QCD_FlatPt_15_3000HS_13INPUT']={'INPUT':InputInfo(dataSet='/RelValQCD_FlatPt_15_3000HS_13/%s/GEN-SIM'%(baseDataSetRelease[3],),location='STD')}
steps['ZpMM_2250_13INPUT']={'INPUT':InputInfo(dataSet='/RelValZpMM_2250_13/%s/GEN-SIM'%(baseDataSetRelease[3],),location='STD')}
steps['ZpEE_2250_13INPUT']={'INPUT':InputInfo(dataSet='/RelValZpEE_2250_13/%s/GEN-SIM'%(baseDataSetRelease[3],),location='STD')}
steps['ZpTT_1500_13INPUT']={'INPUT':InputInfo(dataSet='/RelValZpTT_1500_13/%s/GEN-SIM'%(baseDataSetRelease[3],),location='STD')}
steps['MinBiasHS_13INPUT']={'INPUT':InputInfo(dataSet='/RelValMinBiasHS_13/%s/GEN-SIM'%(baseDataSetRelease[3],),location='STD')}
steps['Higgs200ChargedTaus_13INPUT']={'INPUT':InputInfo(dataSet='/RelValHiggs200ChargedTaus_13/%s/GEN-SIM'%(baseDataSetRelease[3],),location='STD')}

# activate GEN-SIM recycling once we'll have the first set of gen-sim
steps['Upsilon1SToMuMu_13INPUT']={'INPUT':InputInfo(dataSet='/RelValUpsilon1SToMuMu_13/%s/GEN-SIM'%(baseDataSetRelease[3],),location='STD')}
steps['BsToMuMu_13INPUT']={'INPUT':InputInfo(dataSet='/RelValBsToMuMu_13/%s/GEN-SIM'%(baseDataSetRelease[3],),location='STD')}
steps['JpsiMuMu_Pt-15INPUT']={'INPUT':InputInfo(dataSet='/RelValJpsiMuMu_Pt-15/%s/GEN-SIM'%(baseDataSetRelease[3],),location='STD')}

steps['PhiToMuMu_13INPUT']={'INPUT':InputInfo(dataSet='/RelValPhiToMuMu_13/%s/GEN-SIM'%(baseDataSetRelease[3],),location='STD')}
steps['EtaBToJpsiJpsi_13INPUT']={'INPUT':InputInfo(dataSet='/RelValEtaBToJpsiJpsi_13/%s/GEN-SIM'%(baseDataSetRelease[3],),location='STD')}
steps['BuMixing_13INPUT']={'INPUT':InputInfo(dataSet='/RelValBuMixing_13/%s/GEN-SIM'%(baseDataSetRelease[3],),location='STD')}


steps['WE_13INPUT']={'INPUT':InputInfo(dataSet='/RelValWE_13/%s/GEN-SIM'%(baseDataSetRelease[3],),location='STD')}
steps['WM_13INPUT']={'INPUT':InputInfo(dataSet='/RelValWM_13/%s/GEN-SIM'%(baseDataSetRelease[3],),location='STD')}
steps['WpM_13INPUT']={'INPUT':InputInfo(dataSet='/RelValWpM_13/%s/GEN-SIM'%(baseDataSetRelease[3],),location='STD')}
steps['ZMM_13INPUT']={'INPUT':InputInfo(dataSet='/RelValZMM_13/%s/GEN-SIM'%(baseDataSetRelease[3],),location='STD')}
steps['ZMM_13_HIINPUT']={'INPUT':InputInfo(dataSet='/RelValZMM_13_HI/%s/GEN-SIM'%(baseDataSetRelease[1],),location='STD')}
steps['ZEEMM_13_HIINPUT']={'INPUT':InputInfo(dataSet='/RelValZEEMM_13_HI/%s/GEN-SIM'%(baseDataSetRelease[1],),location='STD')}
steps['ZpMM_13INPUT']={'INPUT':InputInfo(dataSet='/RelValZpMM_13/%s/GEN-SIM'%(baseDataSetRelease[3],),location='STD')}
steps['ZTT_13INPUT']={'INPUT':InputInfo(dataSet='/RelValZTT_13/%s/GEN-SIM'%(baseDataSetRelease[3],),location='STD')}
steps['H130GGgluonfusion_13INPUT']={'INPUT':InputInfo(dataSet='/RelValH130GGgluonfusion_13/%s/GEN-SIM'%(baseDataSetRelease[3],),location='STD')}
steps['PhotonJets_Pt_10_13INPUT']={'INPUT':InputInfo(dataSet='/RelValPhotonJets_Pt_10_13/%s/GEN-SIM'%(baseDataSetRelease[3],),location='STD')}
steps['PhotonJets_Pt_10_13_HIINPUT']={'INPUT':InputInfo(dataSet='/RelValPhotonJets_Pt_10_13_HI/%s/GEN-SIM'%(baseDataSetRelease[1],),location='STD')}
steps['QQH1352T_13INPUT']={'INPUT':InputInfo(dataSet='/RelValQQH1352T_13/%s/GEN-SIM'%(baseDataSetRelease[3],),location='STD')}
steps['ADDMonoJet_d3MD3_13INPUT']={'INPUT':InputInfo(dataSet='/RelValADDMonoJet_d3MD3_13/%s/GEN-SIM'%(baseDataSetRelease[3],),location='STD')}
steps['RSKKGluon_m3000GeV_13INPUT']={'INPUT':InputInfo(dataSet='/RelValRSKKGluon_m3000GeV_13/%s/GEN-SIM'%(baseDataSetRelease[3],),location='STD')}
steps['PhiToMuMu_13']=gen2015('PYTHIA8_PhiToMuMu_TuneCUETP8M1_13TeV_cff',Kby(100,1100))
steps['EtaBToJpsiJpsi_13']=gen2015('EtaBToJpsiJpsi_forSTEAM_TuneCUEP8M1_13TeV_cfi',Kby(9,100))
steps['BuMixing_13']=gen2015('BuMixing_BMuonFilter_forSTEAM_13TeV_TuneCUETP8M1_cfi',Kby(900,10000))

steps['Cosmics_UP15INPUT']={'INPUT':InputInfo(dataSet='/RelValCosmics_UP15/%s/GEN-SIM'%(baseDataSetRelease[3],),location='STD')}
steps['CosmicsSPLoose_UP15INPUT']={'INPUT':InputInfo(dataSet='/RelValCosmicsSPLoose_UP15/%s/GEN-SIM'%(baseDataSetRelease[3],),location='STD')}
steps['BeamHalo_13INPUT']={'INPUT':InputInfo(dataSet='/RelValBeamHalo_13/%s/GEN-SIM'%(baseDataSetRelease[3],),location='STD')}
steps['HSCPstop_M_200_13INPUT']={'INPUT':InputInfo(dataSet='/RelValHSCPstop_M_200_13/%s/GEN-SIM'%(baseDataSetRelease[3],),location='STD')}
steps['RSGravitonToGaGa_13INPUT']={'INPUT':InputInfo(dataSet='/RelValRSGravitonToGaGa_13/%s/GEN-SIM'%(baseDataSetRelease[3],),location='STD')}
steps['WpToENu_M-2000_13INPUT']={'INPUT':InputInfo(dataSet='/RelValWpToENu_M-2000_13/%s/GEN-SIM'%(baseDataSetRelease[3],),location='STD')}
steps['DisplacedSUSY_stopToBottom_M_300_1000mm_13INPUT']={'INPUT':InputInfo(dataSet='/RelValDisplacedSUSY_stopToBottom_M_300_1000mm_13/%s/GEN-SIM'%(baseDataSetRelease[3],),location='STD')}

# particle guns with postLS1 geometry recycle GEN-SIM input
steps['SingleElectronPt10_UP15INPUT']={'INPUT':InputInfo(dataSet='/RelValSingleElectronPt10_UP15/%s/GEN-SIM'%(baseDataSetRelease[3],),location='STD')}
steps['SingleElectronPt35_UP15INPUT']={'INPUT':InputInfo(dataSet='/RelValSingleElectronPt35_UP15/%s/GEN-SIM'%(baseDataSetRelease[3],),location='STD')}
steps['SingleElectronPt1000_UP15INPUT']={'INPUT':InputInfo(dataSet='/RelValSingleElectronPt1000_UP15/%s/GEN-SIM'%(baseDataSetRelease[3],),location='STD')}
steps['SingleElectronFlatPt1To100_UP15INPUT']={'INPUT':InputInfo(dataSet='/RelValSingleElectronFlatPt1To100_UP15/%s/GEN-SIM'%(baseDataSetRelease[3],),location='STD')}
steps['SingleGammaPt10_UP15INPUT']={'INPUT':InputInfo(dataSet='/RelValSingleGammaPt10_UP15/%s/GEN-SIM'%(baseDataSetRelease[3],),location='STD')}
steps['SingleGammaPt35_UP15INPUT']={'INPUT':InputInfo(dataSet='/RelValSingleGammaPt35_UP15/%s/GEN-SIM'%(baseDataSetRelease[3],),location='STD')}
steps['SingleMuPt1_UP15INPUT']={'INPUT':InputInfo(dataSet='/RelValSingleMuPt1_UP15/%s/GEN-SIM'%(baseDataSetRelease[3],),location='STD')}
steps['SingleMuPt10_UP15INPUT']={'INPUT':InputInfo(dataSet='/RelValSingleMuPt10_UP15/%s/GEN-SIM'%(baseDataSetRelease[3],),location='STD')}
steps['SingleMuPt100_UP15INPUT']={'INPUT':InputInfo(dataSet='/RelValSingleMuPt100_UP15/%s/GEN-SIM'%(baseDataSetRelease[3],),location='STD')}
steps['SingleMuPt1000_UP15INPUT']={'INPUT':InputInfo(dataSet='/RelValSingleMuPt1000_UP15/%s/GEN-SIM'%(baseDataSetRelease[3],),location='STD')}
steps['NuGun_UP15INPUT']={'INPUT':InputInfo(dataSet='/RelValNuGun_UP15/%s/GEN-SIM'%(baseDataSetRelease[3],),location='STD')}

#input for fast sim workflows to be added - TODO


## high stat step1
ecalHcal={
    '-s':'GEN,SIM,DIGI,DIGI2RAW,RAW2DIGI,L1Reco,RECO,EI',
    '--datatier':'GEN-SIM-DIGI-RAW-RECO',
    #'--geometry':'ECALHCAL',
    '--eventcontent':'FEVTDEBUG',
    '--customise':'Validation/Configuration/ECALHCAL.customise,SimGeneral/MixingModule/fullMixCustomize_cff.setCrossingFrameOn',
    '--beamspot':'NoSmear'}

steps['SingleElectronE120EHCAL']=merge([{'cfg':'SingleElectronE120EHCAL_pythia8_cfi'},ecalHcal,Kby(25,250),step1Defaults])
steps['SinglePiE50HCAL']=merge([{'cfg':'SinglePiE50HCAL_pythia8_cfi'},ecalHcal,Kby(25,250),step1Defaults])

steps['MinBiasHS']=gen('MinBias_8TeV_pythia8_TuneCUETP8M1_cff',Kby(25,300))
steps['InclusiveppMuX']=gen('InclusiveppMuX_8TeV_TuneCUETP8M1_cfi',Mby(11,45000))
steps['SingleElectronFlatPt5To100']=gen('SingleElectronFlatPt5To100_pythia8_cfi',Kby(25,250))
steps['SinglePiPt1']=gen('SinglePiPt1_pythia8_cfi',Kby(25,250))
steps['SingleMuPt1HS']=gen('SingleMuPt1_pythia8_cfi',Kby(25,1000))
steps['ZPrime5000Dijet']=gen('ZPrime5000JJ_8TeV_TuneCUETP8M1_cfi',Kby(25,100))
steps['SinglePi0E10']=gen('SinglePi0E10_pythia8_cfi',Kby(25,100))
steps['SinglePiPt10']=gen('SinglePiPt10_pythia8_cfi',Kby(25,250))
steps['SingleGammaFlatPt10To100']=gen('SingleGammaFlatPt10To100_pythia8_cfi',Kby(25,250))
steps['SingleTauPt50Pythia']=gen('SingleTaupt_50_pythia8_cfi',Kby(25,100))
steps['SinglePiPt100']=gen('SinglePiPt100_pythia8_cfi',Kby(25,250))


def genS(fragment,howMuch):
    global step1Defaults,stCond
    return merge([{'cfg':fragment},stCond,howMuch,step1Defaults])

steps['Higgs200ChargedTaus']=genS('H200ChargedTaus_Tauola_8TeV_cfi',Kby(9,100))
steps['JpsiMM']=genS('JpsiMM_8TeV_TuneCUETP8M1_cfi',Kby(66,1000))
steps['WE']=genS('WE_8TeV_TuneCUETP8M1_cfi',Kby(9,100))
steps['WM']=genS('WM_8TeV_TuneCUETP8M1_cfi',Kby(9,200))
steps['WpM']=genS('WpM_8TeV_TuneCUETP8M1_cfi',Kby(9,200))
steps['ZMM']=genS('ZMM_8TeV_TuneCUETP8M1_cfi',Kby(18,300))
steps['ZpMM']=genS('ZpMM_8TeV_TuneCUETP8M1_cfi',Kby(9,200))
steps['Higgs200ChargedTaus_13']=gen2015('H200ChargedTaus_Tauola_13TeV_cfi',Kby(9,100))
steps['Upsilon1SToMuMu_13']=gen2015('Upsilon1SToMuMu_forSTEAM_13TeV_TuneCUETP8M1_cfi',Kby(17,190)) 
steps['BsToMuMu_13']=gen2015('BsToMuMu_forSTEAM_13TeV_TuneCUETP8M1_cfi',Kby(30000,333333))
steps['JpsiMuMu_Pt-15']=gen2015('JpsiMuMu_Pt-15_forSTEAM_13TeV_cfi',Kby(11000,122000))
steps['WE_13']=gen2015('WE_13TeV_TuneCUETP8M1_cfi',Kby(9,100))
steps['WM_13']=gen2015('WM_13TeV_TuneCUETP8M1_cfi',Kby(9,200))
steps['WpM_13']=gen2015('WpM_13TeV_TuneCUETP8M1_cfi',Kby(9,200))
steps['ZMM_13']=gen2015('ZMM_13TeV_TuneCUETP8M1_cfi',Kby(18,100))
steps['ZEEMM_13']=gen2015('ZEEMM_13TeV_TuneCUETP8M1_cfi',Kby(18,300))
steps['ZpMM_13']=gen2015('ZpMM_13TeV_TuneCUETP8M1_cfi',Kby(9,200))

steps['ZTT']=genS('ZTT_All_hadronic_8TeV_TuneCUETP8M1_cfi',Kby(9,150))
steps['H130GGgluonfusion']=genS('H130GGgluonfusion_8TeV_TuneCUETP8M1_cfi',Kby(9,100))
steps['PhotonJets_Pt_10']=genS('PhotonJet_Pt_10_8TeV_TuneCUETP8M1_cfi',Kby(9,150))
steps['QQH1352T']=genS('QQH1352T_8TeV_TuneCUETP8M1_cfi',Kby(9,100))
steps['ZTT_13']=gen2015('ZTT_All_hadronic_13TeV_TuneCUETP8M1_cfi',Kby(9,80))
steps['H130GGgluonfusion_13']=gen2015('H130GGgluonfusion_13TeV_TuneCUETP8M1_cfi',Kby(9,50))
steps['PhotonJets_Pt_10_13']=gen2015('PhotonJet_Pt_10_13TeV_TuneCUETP8M1_cfi',Kby(9,150))
steps['QQH1352T_13']=gen2015('QQH1352T_13TeV_TuneCUETP8M1_cfi',Kby(9,50))
#steps['ZmumuJets_Pt_20_300']=gen('ZmumuJets_Pt_20_300_GEN_8TeV_TuneCUETP8M1_cfg',Kby(25,100))
steps['ADDMonoJet_d3MD3']=genS('ADDMonoJet_8TeV_d3MD3_TuneCUETP8M1_cfi',Kby(9,100))
steps['ADDMonoJet_d3MD3_13']=gen2015('ADDMonoJet_13TeV_d3MD3_TuneCUETP8M1_cfi',Kby(9,100))
steps['RSKKGluon_m3000GeV_13']=gen2015('RSKKGluon_m3000GeV_13TeV_TuneCUETP8M1_cff',Kby(9,100))

steps['MinBias2INPUT']={'INPUT':InputInfo(dataSet='/RelValMinBias/%s/GEN-SIM'%(baseDataSetRelease[0],),location='STD')}
steps['Higgs200ChargedTausINPUT']={'INPUT':InputInfo(dataSet='/RelValHiggs200ChargedTaus/%s/GEN-SIM'%(baseDataSetRelease[0],),location='STD')}
steps['QCD_Pt_3000_3500_2INPUT']={'INPUT':InputInfo(dataSet='/RelValQCD_Pt_3000_3500/%s/GEN-SIM'%(baseDataSetRelease[0],),location='STD')}
steps['QCD_Pt_80_120_2INPUT']={'INPUT':InputInfo(dataSet='/RelValQCD_Pt_80_120/%s/GEN-SIM'%(baseDataSetRelease[0],),location='STD')}
steps['JpsiMMINPUT']={'INPUT':InputInfo(dataSet='/RelValJpsiMM/%s/GEN-SIM'%(baseDataSetRelease[0],),location='STD')}
steps['TTbar2INPUT']={'INPUT':InputInfo(dataSet='/RelValTTbar/%s/GEN-SIM'%(baseDataSetRelease[0],),location='STD')}
steps['WEINPUT']={'INPUT':InputInfo(dataSet='/RelValWE/%s/GEN-SIM'%(baseDataSetRelease[0],),location='STD')}
steps['WMINPUT']={'INPUT':InputInfo(dataSet='/RelValWM/%s/GEN-SIM'%(baseDataSetRelease[0],),location='STD')}
steps['ZEEINPUT']={'INPUT':InputInfo(dataSet='/RelValZEE/%s/GEN-SIM'%(baseDataSetRelease[0],),location='STD')}
steps['ZMMINPUT']={'INPUT':InputInfo(dataSet='/RelValZMM/%s/GEN-SIM'%(baseDataSetRelease[0],),location='STD')}
steps['ZTTINPUT']={'INPUT':InputInfo(dataSet='/RelValZTT/%s/GEN-SIM'%(baseDataSetRelease[0],),location='STD')}
steps['H130GGgluonfusionINPUT']={'INPUT':InputInfo(dataSet='/RelValH130GGgluonfusion/%s/GEN-SIM'%(baseDataSetRelease[0],),location='STD')}
steps['PhotonJets_Pt_10INPUT']={'INPUT':InputInfo(dataSet='/RelValPhotonJets_Pt_10/%s/GEN-SIM'%(baseDataSetRelease[0],),location='STD')}
#steps['QQH1352TINPUT']={'INPUT':InputInfo(dataSet='/RelValQQH1352T/%s/GEN-SIM'%(baseDataSetRelease[0],),location='STD')} #temporary comment out 
steps['ADDMonoJet_d3MD3INPUT']={'INPUT':InputInfo(dataSet='/RelValADDMonoJet_d3MD3/%s/GEN-SIM'%(baseDataSetRelease[0],),location='STD')}
steps['WpMINPUT']={'INPUT':InputInfo(dataSet='/RelValWpM/%s/GEN-SIM'%(baseDataSetRelease[0],),location='STD')}
steps['ZpMMINPUT']={'INPUT':InputInfo(dataSet='/RelValZpMM/%s/GEN-SIM'%(baseDataSetRelease[0],),location='STD')}
steps['ZpMM_2250_8TeVINPUT']={'INPUT':InputInfo(dataSet='/RelValZpMM_2250_8TeV_Tauola/%s/GEN-SIM'%(baseDataSetRelease[0],),location='STD')}
steps['ZpEE_2250_8TeVINPUT']={'INPUT':InputInfo(dataSet='/RelValZpEE_2250_8TeV_Tauola/%s/GEN-SIM'%(baseDataSetRelease[0],),location='STD')}
steps['ZpTT_1500_8TeVINPUT']={'INPUT':InputInfo(dataSet='/RelValZpTT_1500_8TeV_Tauola/%s/GEN-SIM'%(baseDataSetRelease[0],),location='STD')}


steps['Cosmics']=merge([{'cfg':'UndergroundCosmicMu_cfi.py','--scenario':'cosmics'},Kby(666,100000),step1Defaults])
steps['CosmicsSPLoose']=merge([{'cfg':'UndergroundCosmicSPLooseMu_cfi.py','--scenario':'cosmics'},Kby(5000,100000),step1Defaults])
steps['CosmicsSPLoose_UP15']=merge([{'cfg':'UndergroundCosmicSPLooseMu_cfi.py','--scenario':'cosmics'},Kby(5000,500000),step1Up2015Defaults])
steps['BeamHalo']=merge([{'cfg':'BeamHalo_cfi.py','--scenario':'cosmics'},Kby(9,100),step1Defaults])
steps['BeamHalo_13']=merge([{'cfg':'BeamHalo_13TeV_cfi.py','--scenario':'cosmics'},Kby(9,100),step1Up2015Defaults])

# GF re-introduce INPUT command once GEN-SIM will be available
# steps['CosmicsINPUT']={'INPUT':InputInfo(dataSet='/RelValCosmics/%s/GEN-SIM'%(baseDataSetRelease[0],),location='STD')}
steps['BeamHaloINPUT']={'INPUT':InputInfo(dataSet='/RelValBeamHalo/%s/GEN-SIM'%(baseDataSetRelease[0],),location='STD')}

steps['QCD_Pt_50_80']=genS('QCD_Pt_50_80_8TeV_TuneCUETP8M1_cfi',Kby(25,100))
steps['QCD_Pt_15_20']=genS('QCD_Pt_15_20_8TeV_TuneCUETP8M1_cfi',Kby(25,100))
steps['ZTTHS']=merge([Kby(25,100),steps['ZTT']])
steps['QQH120Inv']=genS('QQH120Inv_8TeV_TuneCUETP8M1_cfi',Kby(25,100))
steps['TTbar2HS']=merge([Kby(25,100),steps['TTbar']])
steps['JpsiMM_Pt_20_inf']=genS('JpsiMM_Pt_20_inf_8TeV_TuneCUETP8M1_cfi',Kby(70,280))
steps['QCD_Pt_120_170']=genS('QCD_Pt_120_170_8TeV_TuneCUETP8M1_cfi',Kby(25,100))
steps['H165WW2L']=genS('H165WW2L_8TeV_TuneCUETP8M1_cfi',Kby(25,100))
steps['UpsMM']=genS('UpsMM_8TeV_TuneCUETP8M1_cfi',Kby(56250,225))
steps['RSGrav']=genS('RS750_quarks_and_leptons_8TeV_TuneCUETP8M1_cff',Kby(25,100))
steps['QCD_Pt_80_120_2HS']=merge([Kby(25,100),steps['QCD_Pt_80_120']])
steps['bJpsiX']=genS('bJpsiX_8TeV_TuneCUETP8M1_cfi',Mby(325,1300000))
steps['QCD_Pt_30_50']=genS('QCD_Pt_30_50_8TeV_TuneCUETP8M1_cfi',Kby(25,100))
steps['H200ZZ4L']=genS('H200ZZ4L_8TeV_TuneCUETP8M1_cfi',Kby(25,100))
steps['LM9p']=genS('LM9p_8TeV_cff',Kby(25,100))
steps['QCD_Pt_20_30']=genS('QCD_Pt_20_30_8TeV_TuneCUETP8M1_cfi',Kby(25,100))
steps['QCD_Pt_170_230']=genS('QCD_Pt_170_230_8TeV_TuneCUETP8M1_cfi',Kby(25,100))




## pPb tests
step1PPbDefaults={'--beamspot':'Realistic8TeVCollision'}
steps['AMPT_PPb_5020GeV_MinimumBias']=merge([{'-n':10},step1PPbDefaults,genS('AMPT_PPb_5020GeV_MinimumBias_cfi',Kby(9,100))])
# GF to be uncommented when GEN-SIM becomes available
# steps['AMPT_PPb_5020GeV_MinimumBiasINPUT']={'INPUT':InputInfo(dataSet='/RelValAMPT_PPb_5020GeV_MinimumBias/%s/GEN-SIM'%(baseDataSetRelease[4],),location='STD')}

## heavy ions tests
U2000by1={'--relval': '2000,1'}
U80by1={'--relval': '80,1'}

hiAlca = {'--conditions':'auto:run2_mc_HIon', '--customise':'SLHCUpgradeSimulations/Configuration/postLS1Customs.customisePostLS1_HI'}
hiAlca2011 = {'--conditions':'auto:run1_mc_hi'}

hiDefaults2011=merge([hiAlca2011,{'--scenario':'HeavyIons','-n':2,'--beamspot':'RealisticHI2011Collision'}])
hiDefaults=merge([hiAlca,{'--scenario':'HeavyIons','-n':2,'--beamspot':'NominalHICollision2015'}])

steps['HydjetQ_MinBias_5020GeV']=merge([{'-n':1},hiDefaults,genS('Hydjet_Quenched_MinBias_5020GeV_cfi',U2000by1)])
steps['HydjetQ_MinBias_5020GeVINPUT']={'INPUT':InputInfo(dataSet='/RelValHydjetQ_MinBias_5020GeV/%s/GEN-SIM'%(baseDataSetRelease[9],),location='STD',split=5)}

steps['HydjetQ_MinBias_2760GeV']=merge([{'-n':1},hiDefaults2011,genS('Hydjet_Quenched_MinBias_2760GeV_cfi',U2000by1)])
steps['HydjetQ_MinBias_2760GeVINPUT']={'INPUT':InputInfo(dataSet='/RelValHydjetQ_MinBias_2760GeV/%s/GEN-SIM'%(baseDataSetRelease[1],),location='STD',split=5)}
steps['HydjetQ_MinBias_2760GeV_UP15']=merge([{'-n':1},hiDefaults,genS('Hydjet_Quenched_MinBias_2760GeV_cfi',U2000by1)])
steps['HydjetQ_MinBias_2760GeV_UP15INPUT']={'INPUT':InputInfo(dataSet='/RelValHydjetQ_MinBias_2760GeV/%s/GEN-SIM'%(baseDataSetRelease[1],),location='STD',split=5)}
#steps['HydjetQ_B8_2760GeV']=merge([{'-n':1},hiDefaults,genS('Hydjet_Quenched_B8_2760GeV_cfi',U80by1)])
#steps['HydjetQ_B8_2760GeVINPUT']={'INPUT':InputInfo(dataSet='/RelValHydjetQ_B8_2760GeV/%s/GEN-SIM'%(baseDataSetRelease[x],),location='CAF')}
steps['QCD_Pt_80_120_13_HI']=merge([hiDefaults,steps['QCD_Pt_80_120_13']])
steps['PhotonJets_Pt_10_13_HI']=merge([hiDefaults,steps['PhotonJets_Pt_10_13']])
steps['ZMM_13_HI']=merge([hiDefaults,steps['ZMM_13']])
steps['ZEEMM_13_HI']=merge([hiDefaults,steps['ZEEMM_13']])

#### fastsim section ####
##no forseen to do things in two steps GEN-SIM then FASTIM->end: maybe later
step1FastDefaults =merge([{'-s':'GEN,SIM,RECOBEFMIX,DIGI:pdigi_valid,L1,L1Reco,RECO,EI,HLT:@fake,VALIDATION',
                           '--fast':'',
                           '--beamspot'    : 'Realistic8TeVCollision',
                           '--eventcontent':'FEVTDEBUGHLT,DQM',
                           '--datatier':'GEN-SIM-DIGI-RECO,DQMIO',
                           '--relval':'27000,3000'},
                          step1Defaults])
step1FastUpg2015Defaults =merge([{'-s':'GEN,SIM,RECOBEFMIX,DIGI:pdigi_valid,L1,L1Reco,RECO,EI,HLT:@relval25ns,VALIDATION',
                           '--fast':'',
                           '--conditions'  :'auto:run2_mc',
                           '--beamspot'    : 'NominalCollision2015',
                           '--customise'   :'SLHCUpgradeSimulations/Configuration/postLS1Customs.customisePostLS1',
                           '--eventcontent':'FEVTDEBUGHLT,DQM',
                           '--datatier':'GEN-SIM-DIGI-RECO,DQMIO',
                           '--relval':'27000,3000'},
                           step1Defaults])
step1FastPUNewMixing =merge([{'-s':'GEN,SIM,RECOBEFMIX',
                           '--eventcontent':'FASTPU',
                           '--datatier':'GEN-SIM-RECO'},
                           step1FastUpg2015Defaults])


#step1FastDefaults
steps['TTbarFS']=merge([{'cfg':'TTbar_8TeV_TuneCUETP8M1_cfi'},Kby(100,1000),step1FastDefaults])
steps['SingleMuPt1FS']=merge([{'cfg':'SingleMuPt1_pythia8_cfi'},step1FastDefaults])
steps['SingleMuPt10FS']=merge([{'cfg':'SingleMuPt10_pythia8_cfi'},step1FastDefaults])
steps['SingleMuPt100FS']=merge([{'cfg':'SingleMuPt100_pythia8_cfi'},step1FastDefaults])
steps['SinglePiPt1FS']=merge([{'cfg':'SinglePiPt1_pythia8_cfi'},step1FastDefaults])
steps['SinglePiPt10FS']=merge([{'cfg':'SinglePiPt10_pythia8_cfi'},step1FastDefaults])
steps['SinglePiPt100FS']=merge([{'cfg':'SinglePiPt100_pythia8_cfi'},step1FastDefaults])
steps['ZEEFS']=merge([{'cfg':'ZEE_8TeV_TuneCUETP8M1_cfi'},Kby(100,2000),step1FastDefaults])
steps['ZTTFS']=merge([{'cfg':'ZTT_Tauola_OneLepton_OtherHadrons_8TeV_TuneCUETP8M1_cfi'},Kby(100,2000),step1FastDefaults])
steps['QCDFlatPt153000FS']=merge([{'cfg':'QCDForPF_8TeV_TuneCUETP8M1_cfi'},Kby(27,2000),step1FastDefaults])
steps['QCD_Pt_80_120FS']=merge([{'cfg':'QCD_Pt_80_120_8TeV_TuneCUETP8M1_cfi'},Kby(100,500),stCond,step1FastDefaults])
steps['QCD_Pt_3000_3500FS']=merge([{'cfg':'QCD_Pt_3000_3500_8TeV_TuneCUETP8M1_cfi'},Kby(100,500),stCond,step1FastDefaults])
steps['H130GGgluonfusionFS']=merge([{'cfg':'H130GGgluonfusion_8TeV_TuneCUETP8M1_cfi'},step1FastDefaults])
steps['SingleGammaFlatPt10To10FS']=merge([{'cfg':'SingleGammaFlatPt10To100_pythia8_cfi'},Kby(100,500),step1FastDefaults])

#step1FastUpg2015Defaults
steps['TTbarFS_13']=merge([{'cfg':'TTbar_13TeV_TuneCUETP8M1_cfi'},Kby(100,1000),step1FastUpg2015Defaults])
steps['SMS-T1tttt_mGl-1500_mLSP-100FS_13']=merge([{'cfg':'SMS-T1tttt_mGl-1500_mLSP-100_13TeV-pythia8_cfi'},Kby(100,1000),step1FastUpg2015Defaults])
steps['NuGunFS_UP15']=merge([{'cfg':'SingleNuE10_cfi'},Kby(100,1000),step1FastUpg2015Defaults])
steps['ZEEFS_13']=merge([{'cfg':'ZEE_13TeV_TuneCUETP8M1_cfi'},Kby(100,2000),step1FastUpg2015Defaults])
steps['ZTTFS_13']=merge([{'cfg':'ZTT_All_hadronic_13TeV_TuneCUETP8M1_cfi'},Kby(100,2000),step1FastUpg2015Defaults])
steps['ZMMFS_13']=merge([{'cfg':'ZMM_13TeV_TuneCUETP8M1_cfi'},Kby(100,2000),step1FastUpg2015Defaults])
steps['QCDFlatPt153000FS_13']=merge([{'cfg':'QCDForPF_13TeV_TuneCUETP8M1_cfi'},Kby(27,2000),step1FastUpg2015Defaults])
steps['QCD_Pt_80_120FS_13']=merge([{'cfg':'QCD_Pt_80_120_13TeV_TuneCUETP8M1_cfi'},Kby(100,500),step1FastUpg2015Defaults])
steps['QCD_Pt_3000_3500FS_13']=merge([{'cfg':'QCD_Pt_3000_3500_13TeV_TuneCUETP8M1_cfi'},Kby(100,500),step1FastUpg2015Defaults])
steps['H130GGgluonfusionFS_13']=merge([{'cfg':'H130GGgluonfusion_13TeV_TuneCUETP8M1_cfi'},step1FastUpg2015Defaults])
steps['SingleMuPt10FS_UP15']=merge([{'cfg':'SingleMuPt10_pythia8_cfi'},step1FastUpg2015Defaults])
steps['SingleMuPt100FS_UP15']=merge([{'cfg':'SingleMuPt100_pythia8_cfi'},step1FastUpg2015Defaults])

### FastSim: produce sample of minbias events for PU mixing
steps['MinBiasFS_13_ForMixing']=merge([{'cfg':'MinBias_13TeV_pythia8_TuneCUETP8M1_cfi'},Kby(100,1000),step1FastPUNewMixing])

### FastSim: template to produce signal and overlay with minbias events
PUFS25={'--pileup':'AVE_35_BX_25ns',
        '--pileup_input':'das:/RelValMinBiasFS_13_ForMixing/%s/GEN-SIM-RECO'%(baseDataSetRelease[7],)}
FS_UP15_PU25_OVERLAY = merge([PUFS25,Kby(100,500),steps['TTbarFS_13']] )

### FastSim: produce sample of premixed minbias events
steps["FS_PREMIXUP15_PU25"] = merge([
        {"cfg":"SingleNuE10_cfi",
         "--fast":"",
         "--conditions":"auto:run2_mc",
         "-s":"GEN,SIM,RECOBEFMIX,DIGIPREMIX,L1,DIGI2RAW",
         "--eventcontent":"PREMIX",
         "--datatier":"GEN-SIM-DIGI-RAW",
         "--customise":"SLHCUpgradeSimulations/Configuration/postLS1Customs.customisePostLS1"
         },
        PUFS25,Kby(100,500)])

### Fastsim: template to produce signal and overlay it with premixed minbias events
FS_PREMIXUP15_PU25_OVERLAY = merge([
        {"-s" : "GEN,SIM,RECOBEFMIX,DIGIPREMIX_S2:pdigi_valid,DATAMIX,L1,L1Reco,RECO,HLT:@relval25ns,VALIDATION",
         "--datamix" : "PreMix",
         "--pileup_input" : "dbs:/RelValFS_PREMIXUP15_PU25/%s/GEN-SIM-DIGI-RAW"%(baseDataSetRelease[8],),
         "--customise":"SLHCUpgradeSimulations/Configuration/postLS1CustomsPreMixing.customisePostLS1"
         },
        Kby(100,500),step1FastUpg2015Defaults])

### FastSim: list of processes used in FastSim validation
fs_proclist = ["ZEE_13",'TTbar_13','H130GGgluonfusion_13','ZTT_13','ZMM_13','NuGun_UP15','QCD_FlatPt_15_3000HS_13','SMS-T1tttt_mGl-1500_mLSP-100_13']

### FastSim: produces sample of signal events, overlayed with premixed minbias events
for x in fs_proclist:
    key = "FS_" + x + "_PRMXUP15_PU25"
    steps[key] = merge([FS_PREMIXUP15_PU25_OVERLAY,{"cfg":steps[x]["cfg"]}])

### FastSim: produce sample of signal events, overlayed with minbias events
for x in fs_proclist:
    key = "FS_" + x + "_UP15_PU25"
    steps[key] = merge([{"cfg":steps[x]["cfg"]},FS_UP15_PU25_OVERLAY])

###
steps['TTbarSFS']=merge([{'cfg':'TTbar_8TeV_TuneCUETP8M1_cfi'},
                        {'-s':'GEN,SIM',
                         '--eventcontent':'FEVTDEBUG',
                         '--datatier':'GEN-SIM',
                         '--fast':''},
                        step1Defaults])

steps['TTbarSFSA']=merge([{'cfg':'TTbar_8TeV_TuneCUETP8M1_cfi',
                           '-s':'GEN,SIM,RECO,EI,HLT:@fake,VALIDATION',
                           '--fast':''},
                          step1FastDefaults])

def identityFS(wf):
    return merge([{'--restoreRND':'HLT','--process':'HLT2','--hltProcess':'HLT2', '--inputCommands':'"keep *","drop *TagInfo*_*_*_*"'},wf])

steps['SingleMuPt10FS_UP15_ID']=identityFS(steps['SingleMuPt10FS_UP15'])
steps['TTbarFS_13_ID']=identityFS(steps['TTbarFS_13'])

step1GenDefaults=merge([{'-s':'GEN,VALIDATION:genvalid',
                         '--relval':'250000,20000',
                         '--eventcontent':'RAWSIM,DQM',
                         '--datatier':'GEN,DQMIO',
                         '--conditions':'auto:run2_mc_FULL'
                         },
                        step1Defaults])

step1HadronizerDefaults=merge([{'--datatier':'GEN-SIM,DQMIO'},step1GenDefaults])

step1LHEDefaults=merge([{'-s':'LHE',
                         '--relval':'200000,5000',
                         '--eventcontent':'LHE',
                         '--datatier':'GEN',
                         '--conditions':'auto:run2_mc_FULL'                         
                         },
                        step1Defaults])

steps['DYToll01234Jets_5f_LO_MLM_Madgraph_LHE_13TeV']=genvalid('Configuration/Generator/python/DYToll01234Jets_5f_LO_MLM_Madgraph_LHE_13TeV_cff.py',step1LHEDefaults)
steps['TTbar012Jets_5f_NLO_FXFX_Madgraph_LHE_13TeV']=genvalid('Configuration/Generator/python/TTbar012Jets_5f_NLO_FXFX_Madgraph_LHE_13TeV_cff.py',step1LHEDefaults)

# all 6 workflows with root step 'DYToll01234Jets_5f_LO_MLM_Madgraph_LHE_13TeV' will recycle the same dataset, from wf [512] of generator set
# steps['DYToll01234Jets_5f_LO_MLM_Madgraph_LHE_13TeVINPUT']={'INPUT':InputInfo(dataSet='/DYToll01234Jets_5f_LO_MLM_Madgraph_LHE_13TeV_py8/CMSSW_7_4_0_pre0-MCRUN2_73_V5-v1/GEN',location='STD')}

steps['MinBias_TuneZ2star_13TeV_pythia6']=genvalid('MinBias_TuneZ2star_13TeV_pythia6_cff',step1GenDefaults)
steps['QCD_Pt-30_TuneZ2star_13TeV_pythia6']=genvalid('QCD_Pt_30_TuneZ2star_13TeV_pythia6_cff',step1GenDefaults)
steps['MinBias_13TeV_pythia8']=genvalid('MinBias_13TeV_pythia8_cff',step1GenDefaults)
steps['QCD_Pt-30_13TeV_pythia8']=genvalid('QCD_Pt_30_13TeV_pythia8_cff',step1GenDefaults)

steps['DYToLL_M-50_13TeV_pythia8']=genvalid('DYToLL_M-50_13TeV_pythia8_cff',step1GenDefaults)
steps['WToLNu_13TeV_pythia8']=genvalid('WToLNu_13TeV_pythia8_cff',step1GenDefaults)

steps['SoftQCDDiffractive_13TeV_pythia8']=genvalid('SoftQCDDiffractive_13TeV_pythia8_cff',step1GenDefaults)
steps['SoftQCDnonDiffractive_13TeV_pythia8']=genvalid('SoftQCDnonDiffractive_13TeV_pythia8_cff',step1GenDefaults)
steps['SoftQCDelastic_13TeV_pythia8']=genvalid('SoftQCDelastic_13TeV_pythia8_cff',step1GenDefaults)
steps['SoftQCDinelastic_13TeV_pythia8']=genvalid('SoftQCDinelastic_13TeV_pythia8_cff',step1GenDefaults)

steps['QCD_Pt-30_8TeV_herwigpp']=genvalid('QCD_Pt_30_8TeV_herwigpp_cff',step1GenDefaults)

# Generator Hadronization (Hadronization of LHE)
steps['WJetsLNu_13TeV_madgraph-pythia8']=genvalid('Hadronizer_MgmMatchTuneCUETP8M1_13TeV_madgraph_pythia8_cff',step1GenDefaults,dataSet='/WJetsToLNu_13TeV-madgraph/Fall13wmLHE-START62_V1-v1/GEN')
steps['Hadronizer_TuneCUETP8M1_13TeV_MLM_5f_max4j_LHE_pythia8']=genvalid('Hadronizer_TuneCUETP8M1_13TeV_MLM_5f_max4j_LHE_pythia8_cff',step1HadronizerDefaults)
steps['GGToH_13TeV_pythia8']=genvalid('GGToHtautau_13TeV_pythia8_cff',step1GenDefaults)

steps['WJetsLNutaupinu_13TeV_madgraph-pythia8']=genvalid('Hadronizer_MgmMatchTuneCUETP8M1_13TeV_madgraph_pythia8_taupinu_cff',step1GenDefaults,dataSet='/WJetsToLNu_13TeV-madgraph/Fall13wmLHE-START62_V1-v1/GEN')
steps['Hadronizer_TuneCUETP8M1_13TeV_MLM_5f_max4j_LHE_pythia8_taupinu']=genvalid('Hadronizer_TuneCUETP8M1_13TeV_MLM_5f_max4j_LHE_pythia8_taupinu_cff',step1HadronizerDefaults)
steps['GGToHtaupinu_13TeV_pythia8']=genvalid('GGToHtautau_13TeV_pythia8_taupinu_cff',step1GenDefaults)

steps['WJetsLNutaurhonu_13TeV_madgraph-pythia8']=genvalid('Hadronizer_MgmMatchTuneCUETP8M1_13TeV_madgraph_pythia8_taurhonu_cff.py',step1GenDefaults,dataSet='/WJetsToLNu_13TeV-madgraph/Fall13wmLHE-START62_V1-v1/GEN')
steps['Hadronizer_TuneCUETP8M1_13TeV_MLM_5f_max4j_LHE_pythia8_taurhonu']=genvalid('Hadronizer_TuneCUETP8M1_13TeV_MLM_5f_max4j_LHE_pythia8_taurhonu_cff.py',step1HadronizerDefaults)
steps['GGToHtaurhonu_13TeV_pythia8']=genvalid('GGToHtautau_13TeV_pythia8_taurhonu_cff',step1GenDefaults)

# Generator External Decays
steps['TT_13TeV_pythia8-evtgen']=genvalid('Hadronizer_MgmMatchTuneCUETP8M1_13TeV_madgraph_pythia8_EvtGen_cff',step1GenDefaults,dataSet='/TTJets_MSDecaysCKM_central_13TeV-madgraph/Fall13wmLHE-START62_V1-v1/GEN')

steps['Hadronizer_TuneCUETP8M1_13TeV_MLM_5f_max4j_LHE_pythia8_Tauola']=genvalid('Hadronizer_TuneCUETP8M1_13TeV_MLM_5f_max4j_LHE_pythia8_Tauola_cff',step1HadronizerDefaults)

steps['Hadronizer_TuneCUETP8M1_13TeV_aMCatNLO_FXFX_5f_max2j_max1p_LHE_pythia8']=genvalid('Hadronizer_TuneCUETP8M1_13TeV_aMCatNLO_FXFX_5f_max2j_max1p_LHE_pythia8_cff',step1HadronizerDefaults)

steps['WToLNu_13TeV_pythia8-tauola']=genvalid('Hadronizer_MgmMatchTuneCUETP8M1_13TeV_madgraph_pythia8_Tauola_cff',step1GenDefaults,dataSet='/WJetsToLNu_13TeV-madgraph/Fall13wmLHE-START62_V1-v1/GEN')
steps['GGToH_13TeV_pythia8-tauola']=genvalid('GGToHtautau_13TeV_pythia8_Tauola_cff',step1GenDefaults)

steps['WToLNutaupinu_13TeV_pythia8-tauola']=genvalid('Hadronizer_MgmMatchTuneCUETP8M1_13TeV_madgraph_pythia8_Tauola_taupinu_cff',step1GenDefaults,dataSet='/WJetsToLNu_13TeV-madgraph/Fall13wmLHE-START62_V1-v1/GEN')
steps['Hadronizer_TuneCUETP8M1_13TeV_MLM_5f_max4j_LHE_pythia8_Tauola_taupinu']=genvalid('Hadronizer_TuneCUETP8M1_13TeV_MLM_5f_max4j_LHE_pythia8_Tauola_taupinu_cff',step1HadronizerDefaults)
steps['GGToHtaupinu_13TeV_pythia8-tauola']=genvalid('GGToHtautau_13TeV_pythia8_Tauola_taupinu_cff',step1GenDefaults)

steps['WToLNutaurhonu_13TeV_pythia8-tauola']=genvalid('Hadronizer_MgmMatchTuneCUETP8M1_13TeV_madgraph_pythia8_Tauola_taurhonu_cff',step1GenDefaults,dataSet='/WJetsToLNu_13TeV-madgraph/Fall13wmLHE-START62_V1-v1/GEN')
steps['Hadronizer_TuneCUETP8M1_13TeV_MLM_5f_max4j_LHE_pythia8_Tauola_taurhonu']=genvalid('Hadronizer_TuneCUETP8M1_13TeV_MLM_5f_max4j_LHE_pythia8_Tauola_taurhonu_cff',step1HadronizerDefaults)
steps['GGToHtaurhonu_13TeV_pythia8-tauola']=genvalid('GGToHtautau_13TeV_pythia8_Tauola_taurhonu_cff',step1GenDefaults)

#Sherpa
steps['sherpa_ZtoEE_0j_BlackHat_13TeV_MASTER']=genvalid('sherpa_ZtoEE_0j_BlackHat_13TeV_MASTER_cff',step1GenDefaults)
steps['sherpa_ZtoEE_0j_OpenLoops_13TeV_MASTER']=genvalid('sherpa_ZtoEE_0j_OpenLoops_13TeV_MASTER_cff',step1GenDefaults)

# Heavy Ion
steps['ReggeGribovPartonMC_EposLHC_5TeV_pPb']=genvalid('GeneratorInterface/ReggeGribovPartonMCInterface/ReggeGribovPartonMC_EposLHC_5TeV_pPb_cfi',step1GenDefaults)

# B-physics
steps['BuToKstarJPsiToMuMu_forSTEAM_13TeV_TuneCUETP8M1']=genvalid('BuToKstarJPsiToMuMu_forSTEAM_13TeV_TuneCUETP8M1_cfi',step1GenDefaults)
steps['Upsilon4swithBuToKstarJPsiToMuMu_forSTEAM_13TeV_TuneCUETP8M1']=genvalid('Upsilon4swithBuToKstarJPsiToMuMu_forSTEAM_13TeV_TuneCUETP8M1_cfi',step1GenDefaults)
steps['Upsilon4sBaBarExample_BpBm_Dstarpipi_D0Kpi_nonres_forSTEAM_13TeV_TuneCUETP8M1']=genvalid('Upsilon4sBaBarExample_BpBm_Dstarpipi_D0Kpi_nonres_forSTEAM_13TeV_TuneCUETP8M1_cfi',step1GenDefaults)
steps['LambdaBToLambdaMuMuToPPiMuMu_forSTEAM_13TeV_TuneCUETP8M1']=genvalid('LambdaBToLambdaMuMuToPPiMuMu_forSTEAM_13TeV_TuneCUETP8M1_cfi',step1GenDefaults)
steps['BsToMuMu_forSTEAM_13TeV_TuneCUETP8M1']=genvalid('BsToMuMu_forSTEAM_13TeV_TuneCUETP8M1_cfi',step1GenDefaults)


#PU for FullSim
PU={'-n':10,'--pileup':'default','--pileup_input':'das:/RelValMinBias/%s/GEN-SIM'%(baseDataSetRelease[0],)}
# pu2 can be removed
PU2={'-n':10,'--pileup':'default','--pileup_input':'das:/RelValMinBias/%s/GEN-SIM'%(baseDataSetRelease[0],)}
PU25={'-n':10,'--pileup':'AVE_35_BX_25ns','--pileup_input':'das:/RelValMinBias_13/%s/GEN-SIM'%(baseDataSetRelease[3],)}
PU50={'-n':10,'--pileup':'AVE_35_BX_50ns','--pileup_input':'das:/RelValMinBias_13/%s/GEN-SIM'%(baseDataSetRelease[3],)}
PUHI={'-n':10,'--pileup_input':'das:/RelValHydjetQ_MinBias_5020GeV/%s/GEN-SIM'%(baseDataSetRelease[9])}


#PU for FastSim
# FS_PU_INPUT_13TEV = "file:/afs/cern.ch/work/l/lveldere/minbias.root" # placeholder for relval to be produced with wf  135.8
PUFS={'--pileup':'GEN_2012_Summer_50ns_PoissonOOTPU'}
# PUFS2={'--pileup':'2012_Startup_50ns_PoissonOOTPU'} # not used anywhere
PUFSAVE10={'--pileup':'GEN_AVE_10_BX_25ns'}  # temporary: one or a few releases as back-up
PUFSAVE20={'--pileup':'GEN_AVE_20_BX_25ns'}  # temporary: one or a few releases as back-up
PUFSAVE35={'--pileup':'GEN_AVE_35_BX_25ns'}
PUFSAVE10_DRMIX_ITO={'--pileup':'AVE_10_BX_25ns','--pileup_input':'das:/RelValMinBiasFS_13_ForMixing/%s/GEN-SIM-RECO'%(baseDataSetRelease[7],),'--customise':'FastSimulation/Configuration/Customs.disableOOTPU,SLHCUpgradeSimulations/Configuration/postLS1Customs.customisePostLS1'}
PUFSAVE35_DRMIX_ITO={'--pileup':'AVE_35_BX_25ns','--pileup_input':'das:/RelValMinBiasFS_13_ForMixing/%s/GEN-SIM-RECO'%(baseDataSetRelease[7],),'--customise':'FastSimulation/Configuration/Customs.disableOOTPU,SLHCUpgradeSimulations/Configuration/postLS1Customs.customisePostLS1'}
PUFS25={'--pileup':'AVE_35_BX_25ns','--pileup_input':'das:/RelValMinBiasFS_13_ForMixing/%s/GEN-SIM-RECO'%(baseDataSetRelease[7],)}


#
steps['TTbarFSPU']=merge([PUFS,Kby(100,500),steps['TTbarFS']] )

steps['FS_TTbar_13_PUAVE10']=merge([PUFSAVE10,Kby(100,500),steps['TTbarFS_13']] ) # temporary: one or a few releases as back-up
steps['FS_TTbar_13_PUAVE20']=merge([PUFSAVE20,Kby(100,500),steps['TTbarFS_13']] ) # temporary: one or a few releases as back-up
steps['FS_TTbar_13_PUAVE35']=merge([PUFSAVE35,Kby(100,500),steps['TTbarFS_13']] )
steps['FS_TTbar_13_PU25']=merge([PUFS25,Kby(100,500),steps['TTbarFS_13']] ) # needs the placeholder
steps['FS_NuGun_UP15_PU25']=merge([PUFS25,Kby(100,500),steps['NuGunFS_UP15']] ) # needs the placeholder
steps['FS_SMS-T1tttt_mGl-1500_mLSP-100_13_PU25']=merge([PUFS25,Kby(100,500),steps['SMS-T1tttt_mGl-1500_mLSP-100FS_13']] )

steps['FS__PU25']=merge([PUFS25,Kby(100,500),steps['NuGunFS_UP15']] ) # needs the placeholder
steps['FS_TTbar_13_PUAVE10_DRMIX_ITO']=merge([PUFSAVE10_DRMIX_ITO,Kby(100,500),steps['TTbarFS_13']] ) # needs the placeholder
steps['FS_TTbar_13_PUAVE35_DRMIX_ITO']=merge([PUFSAVE35_DRMIX_ITO,Kby(100,500),steps['TTbarFS_13']] ) # needs the placeholder

# step2 
step2Defaults = { '-s'            : 'DIGI:pdigi_valid,L1,DIGI2RAW,HLT:@fake,RAW2DIGI,L1Reco',
                  '--datatier'    : 'GEN-SIM-DIGI-RAW-HLTDEBUG',
                  '--eventcontent': 'FEVTDEBUGHLT',
                  '--conditions'  : 'auto:run1_mc',
                  }
#for 2015
step2Upg2015Defaults = {'-s'     :'DIGI:pdigi_valid,L1,DIGI2RAW,HLT:@relval25ns,RAW2DIGI,L1Reco',
                 '--conditions'  :'auto:run2_mc',
                 '--datatier'    :'GEN-SIM-DIGI-RAW-HLTDEBUG',
                 '--eventcontent':'FEVTDEBUGHLT',
                 '--customise'   :'SLHCUpgradeSimulations/Configuration/postLS1Customs.customisePostLS1',
                 '-n'            :'10'
                  }
step2Upg2015Defaults50ns = merge([{'-s':'DIGI:pdigi_valid,L1,DIGI2RAW,HLT:@relval50ns,RAW2DIGI,L1Reco','--conditions':'auto:run2_mc_50ns','--customise':'SLHCUpgradeSimulations/Configuration/postLS1Customs.customisePostLS1_50ns'},step2Upg2015Defaults])

steps['DIGIUP15']=merge([step2Upg2015Defaults])
steps['DIGIUP15PROD1']=merge([{'-s':'DIGI,L1,DIGI2RAW,HLT:@relval25ns,RAW2DIGI,L1Reco','--eventcontent':'RAWSIM','--datatier':'GEN-SIM-RAW'},step2Upg2015Defaults])
steps['DIGIUP15_PU25']=merge([PU25,step2Upg2015Defaults])
steps['DIGIUP15_PU50']=merge([PU50,step2Upg2015Defaults50ns])

steps['DIGIPROD1']=merge([{'-s':'DIGI,L1,DIGI2RAW,HLT:@fake,RAW2DIGI,L1Reco','--eventcontent':'RAWSIM','--datatier':'GEN-SIM-RAW'},step2Defaults])
steps['DIGI']=merge([step2Defaults])
#steps['DIGI2']=merge([stCond,step2Defaults])
steps['DIGICOS']=merge([{'--scenario':'cosmics','--eventcontent':'FEVTDEBUG','--datatier':'GEN-SIM-DIGI-RAW'},stCond,step2Defaults])
steps['DIGIHAL']=merge([{'--scenario':'cosmics','--eventcontent':'FEVTDEBUG','--datatier':'GEN-SIM-DIGI-RAW'},step2Upg2015Defaults])

steps['DIGIPU1']=merge([PU,step2Defaults])
steps['DIGIPU2']=merge([PU2,step2Defaults])
steps['REDIGIPU']=merge([{'-s':'reGEN,reDIGI,L1,DIGI2RAW,HLT:@fake,RAW2DIGI,L1Reco'},steps['DIGIPU1']])

steps['DIGIUP15_ID']=merge([{'--restoreRND':'HLT','--process':'HLT2'},steps['DIGIUP15']])

steps['RESIM']=merge([{'-s':'reGEN,reSIM','-n':10},steps['DIGI']])
#steps['RESIMDIGI']=merge([{'-s':'reGEN,reSIM,DIGI,L1,DIGI2RAW,HLT:@fake,RAW2DIGI,L1Reco','-n':10,'--restoreRNDSeeds':'','--process':'HLT'},steps['DIGI']])

    
steps['DIGIHI']=merge([{'-s':'DIGI:pdigi_valid,L1,DIGI2RAW,HLT:HIon,RAW2DIGI,L1Reco'}, hiDefaults, step2Upg2015Defaults])
steps['DIGIHI2011']=merge([{'-s':'DIGI:pdigi_valid,L1,DIGI2RAW,HLT:@fake,RAW2DIGI,L1Reco'}, hiDefaults2011, step2Defaults])
steps['DIGIHIMIX']=merge([{'-s':'DIGI:pdigi_valid,L1,DIGI2RAW,HLT:HIon,RAW2DIGI,L1Reco', '-n':2}, hiDefaults, {'--pileup':'HiMix'}, PUHI, step2Upg2015Defaults])


# PRE-MIXING : https://twiki.cern.ch/twiki/bin/view/CMSPublic/SWGuideSimulation#Pre_Mixing_Instructions
premixUp2015Defaults = {
    '--evt_type'    : 'SingleNuE10_cfi',
    '-s'            : 'GEN,SIM,DIGIPREMIX:pdigi_valid,L1,DIGI2RAW',
    '-n'            : '10',
    '--conditions'  : 'auto:run2_mc', # 25ns GT; dedicated dict for 50ns
    '--datatier'    : 'GEN-SIM-DIGI-RAW',
    '--eventcontent': 'PREMIX',
    '--customise'   : 'SLHCUpgradeSimulations/Configuration/postLS1Customs.customisePostLS1' # temporary replacement for premix; to be brought back to customisePostLS1
}
premixUp2015Defaults50ns = merge([{'--conditions':'auto:run2_mc_50ns'},
                                  {'--customise':'SLHCUpgradeSimulations/Configuration/postLS1Customs.customisePostLS1_50ns'},
                                  premixUp2015Defaults])

steps['PREMIXUP15_PU25']=merge([PU25,Kby(100,100),premixUp2015Defaults])
steps['PREMIXUP15_PU50']=merge([PU50,Kby(100,100),premixUp2015Defaults50ns])

digiPremixUp2015Defaults25ns = { 
    '--conditions'   : 'auto:run2_mc',
    '-s'             : 'DIGIPREMIX_S2:pdigi_valid,DATAMIX,L1,DIGI2RAW,HLT:@relval25ns,RAW2DIGI,L1Reco',
   '--pileup_input'  :  'das:/RelValPREMIXUP15_PU25/%s/GEN-SIM-DIGI-RAW'%baseDataSetRelease[5],
    '--eventcontent' : 'FEVTDEBUGHLT',
    '--datatier'     : 'GEN-SIM-DIGI-RAW-HLTDEBUG',
    '--datamix'      : 'PreMix',
    '--customise'    : 'SLHCUpgradeSimulations/Configuration/postLS1CustomsPreMixing.customisePostLS1' # temporary replacement for premix; to be brought back to customisePostLS1
    }
digiPremixUp2015Defaults50ns=merge([{'-s':'DIGIPREMIX_S2:pdigi_valid,DATAMIX,L1,DIGI2RAW,HLT:@relval50ns,RAW2DIGI,L1Reco'},
                                    {'--conditions':'auto:run2_mc_50ns'},
                                    {'--pileup_input' : 'das:/RelValPREMIXUP15_PU50/%s/GEN-SIM-DIGI-RAW'%baseDataSetRelease[6]},
                                    {'--customise': 'SLHCUpgradeSimulations/Configuration/postLS1CustomsPreMixing.customisePostLS1_50ns'},
                                    digiPremixUp2015Defaults25ns])
steps['DIGIPRMXUP15_PU25']=merge([digiPremixUp2015Defaults25ns])
steps['DIGIPRMXUP15_PU50']=merge([digiPremixUp2015Defaults50ns])
premixProd25ns = {'-s'             : 'DIGIPREMIX_S2,DATAMIX,L1,DIGI2RAW,HLT:@relval25ns,RAW2DIGI,L1Reco',
                 '--eventcontent' : 'PREMIXRAW',
                 '--datatier'     : 'PREMIXRAW'}
premixProd50ns = merge([{'-s':'DIGIPREMIX_S2,DATAMIX,L1,DIGI2RAW,HLT:@relval50ns,RAW2DIGI,L1Reco'},premixProd25ns])

steps['DIGIPRMXUP15_PROD_PU25']=merge([premixProd25ns,digiPremixUp2015Defaults25ns])
steps['DIGIPRMXUP15_PROD_PU50']=merge([premixProd50ns,digiPremixUp2015Defaults50ns])

dataReco={ '--runUnscheduled':'',
          '--conditions':'auto:run1_data',
          '-s':'RAW2DIGI,L1Reco,RECO,EI,PAT,ALCA:SiStripCalZeroBias+SiStripCalMinBias+TkAlMinBias,DQM:@standardDQM+@miniAODDQM',
          '--datatier':'RECO,MINIAOD,DQMIO',
          '--eventcontent':'RECO,MINIAOD,DQM',
          '--data':'',
          '--process':'reRECO',
          '--scenario':'pp',
          }

dataRecoAlCaCalo=merge([{'-s':'RAW2DIGI,L1Reco,RECO,EI,ALCA:SiStripCalZeroBias+SiStripCalMinBias+TkAlMinBias+EcalCalZElectron+EcalCalWElectron+EcalUncalZElectron+EcalUncalWElectron+HcalCalIsoTrk,DQM'}, dataReco])


hltKey='fake'
from Configuration.HLT.autoHLT import autoHLT
menu = autoHLT[hltKey]
steps['HLTD']=merge([{'--process':'reHLT',
                      '-s':'L1REPACK,HLT:@%s'%hltKey,
                      '--conditions':'auto:run1_hlt_%s'%menu,
                      '--data':'',
                      '--output':'\'[{"e":"RAW","t":"RAW","o":["drop FEDRawDataCollection_rawDataCollector__LHC"]}]\'',
                      },])
steps['HLTDSKIM']=merge([{'--inputCommands':'"keep *","drop *_*_*_RECO"'},steps['HLTD']])

steps['RECOD']=merge([{'--scenario':'pp',},dataReco])
steps['RECODAlCaCalo']=merge([{'--scenario':'pp',},dataRecoAlCaCalo])

hltKey50ns='relval50ns'
menuR250ns = autoHLT[hltKey50ns]
steps['HLTDR250ns']=merge( [ {'-s':'L1REPACK,HLT:@%s'%hltKey50ns,},{'--conditions':'auto:run2_hlt',},{'--customise' : 'SLHCUpgradeSimulations/Configuration/postLS1Customs.customisePostLS1'},steps['HLTD'] ] )

hltKey25ns='relval25ns'
menuR225ns = autoHLT[hltKey25ns]
<<<<<<< HEAD
steps['HLTDR225ns']=merge( [ {'-s':'L1REPACK:GT2,HLT:@%s'%hltKey25ns,},{'--conditions':'auto:run2_hlt',},{'--customise' : 'SLHCUpgradeSimulations/Configuration/postLS1Customs.customisePostLS1'},steps['HLTD'] ] )
=======
steps['HLTDR225ns']=merge( [ {'-s':'L1REPACK,HLT:@%s'%hltKey25ns,},{'--conditions':'auto:run2_hlt',},{'--customise' : 'SLHCUpgradeSimulations/Configuration/postLS1Customs.customisePostLS1'},steps['HLTD'] ] )
>>>>>>> 5792d329


# custom function to be put back once the CSC tracked/untracked will have been fixed.. :-)
steps['RECODR250ns']=merge([{'--scenario':'pp','--conditions':'auto:run2_data','--customise':'Configuration/DataProcessing/RecoTLR.customiseDataRun2Common',},dataReco])
steps['RECODR225ns']=merge([{'--scenario':'pp','--conditions':'auto:run2_data','--customise':'Configuration/DataProcessing/RecoTLR.customiseDataRun2Common_25ns',},dataReco])


steps['RECODR2AlCaEle']=merge([{'--scenario':'pp','--conditions':'auto:run2_data','--customise':'Configuration/DataProcessing/RecoTLR.customisePromptRun2',},dataRecoAlCaCalo])

steps['RECODSplit']=steps['RECOD'] # finer job splitting  
steps['RECOSKIMALCA']=merge([{'--inputCommands':'"keep *","drop *_*_*_RECO"'
                              },steps['RECOD']])
steps['REPACKHID']=merge([{'--scenario':'HeavyIons',
                         '-s':'RAW2DIGI,REPACK',
                         '--datatier':'RAW',
                         '--eventcontent':'REPACKRAW'},
                        steps['RECOD']])
steps['RECOHID10']=merge([{'--scenario':'HeavyIons',
                         '-s':'RAW2DIGI,L1Reco,RECO,ALCA:SiStripCalZeroBias+SiStripCalMinBias+TkAlMinBiasHI+HcalCalMinBias,DQM',
                         '--datatier':'RECO,DQMIO',
                         '--eventcontent':'RECO,DQM','-n':30},
                        steps['RECOD']])
steps['RECOHID11']=merge([{'--repacked':''},
                        steps['RECOHID10']])
steps['RECOHID10']['-s']+=',REPACK'
steps['RECOHID10']['--datatier']+=',RAW'
steps['RECOHID10']['--eventcontent']+=',REPACKRAW'

steps['TIER0']=merge([{'--customise':'Configuration/DataProcessing/RecoTLR.customisePrompt',
                       '-s':'RAW2DIGI,L1Reco,RECO,EI,ALCAPRODUCER:@allForPrompt,DQM,ENDJOB',
                       '--datatier':'RECO,AOD,ALCARECO,DQMIO',
                       '--eventcontent':'RECO,AOD,ALCARECO,DQM',
                       '--process':'RECO'
                       },dataReco])
steps['TIER0EXP']=merge([{'-s':'RAW2DIGI,L1Reco,RECO,EI,ALCAPRODUCER:@allForExpress,DQM,ENDJOB',
                          '--datatier':'ALCARECO,DQMIO',
                          '--eventcontent':'ALCARECO,DQM',
                          '--customise':'Configuration/DataProcessing/RecoTLR.customiseExpress',
                          },steps['TIER0']])

steps['RECOCOSD']=merge([{'--scenario':'cosmics',
                          '-s':'RAW2DIGI,L1Reco,RECO,DQM,ALCA:MuAlCalIsolatedMu+DtCalib',
                          '--datatier':'RECO,DQMIO',     # no miniAOD for cosmics
                          '--eventcontent':'RECO,DQM',
                          '--customise':'Configuration/DataProcessing/RecoTLR.customiseCosmicData'
                          },dataReco])

step2HImixDefaults=merge([{'-n':'2', #too slow for 10 events/hour
                           '--pileup':'HiMix',                        
                           },hiDefaults,step1Up2015Defaults])
steps['Pyquen_GammaJet_pt20_2760GeV']=merge([{'cfg':'Pyquen_GammaJet_pt20_2760GeV_cfi','--beamspot':'MatchHI', '--pileup':'HiMixGEN'},PUHI,step2HImixDefaults])
steps['Pyquen_DiJet_pt80to120_2760GeV']=merge([{'cfg':'Pyquen_DiJet_pt80to120_2760GeV_cfi','--beamspot':'MatchHI', '--pileup':'HiMixGEN'},PUHI,step2HImixDefaults])
steps['Pyquen_ZeemumuJets_pt10_2760GeV']=merge([{'cfg':'Pyquen_ZeemumuJets_pt10_2760GeV_cfi','--beamspot':'MatchHI', '--pileup':'HiMixGEN'},PUHI,step2HImixDefaults])

# step3 
step3Defaults = {
                  '-s'            : 'RAW2DIGI,L1Reco,RECO,EI,VALIDATION,DQM',
                  '--conditions'  : 'auto:run1_mc',
                  '--no_exec'     : '',
                  '--datatier'    : 'GEN-SIM-RECO,DQMIO',
                  '--eventcontent': 'RECOSIM,DQM'
                  }
step3DefaultsAlCaCalo=merge([{'-s':'RAW2DIGI,L1Reco,RECO,EI,ALCA:EcalCalZElectron+EcalCalWElectron+EcalUncalZElectron+EcalUncalWElectron+HcalCalIsoTrk,VALIDATION,DQM'}, step3Defaults])

steps['DIGIPU']=merge([{'--process':'REDIGI'},steps['DIGIPU1']])

#for 2015
step3Up2015Defaults = {
    #'-s':'RAW2DIGI,L1Reco,RECO,EI,VALIDATION,DQM',
    '-s':'RAW2DIGI,L1Reco,RECO,EI,PAT,VALIDATION:@standardValidation+@miniAODValidation,DQM:@standardDQM+@miniAODDQM',
    '--runUnscheduled':'',
    '--conditions':'auto:run2_mc', 
    '-n':'10',
    '--datatier':'GEN-SIM-RECO,MINIAODSIM,DQMIO',
    '--eventcontent':'RECOSIM,MINIAODSIM,DQM',
    '--customise' : 'SLHCUpgradeSimulations/Configuration/postLS1Customs.customisePostLS1'
    }

step3Up2015Defaults50ns = merge([{'--conditions':'auto:run2_mc_50ns','--customise':'SLHCUpgradeSimulations/Configuration/postLS1Customs.customisePostLS1_50ns'},step3Up2015Defaults])

step3Up2015DefaultsAlCaCalo = merge([{'-s':'RAW2DIGI,L1Reco,RECO,EI,ALCA:EcalCalZElectron+EcalCalWElectron+EcalUncalZElectron+EcalUncalWElectron+HcalCalIsoTrk,VALIDATION,DQM'},step3Up2015Defaults])
step3Up2015DefaultsAlCaCalo50ns = merge([{'--conditions':'auto:run2_mc_50ns','--customise':'SLHCUpgradeSimulations/Configuration/postLS1Customs.customisePostLS1_50ns'},step3Up2015DefaultsAlCaCalo])

step3Up2015Hal = {'-s'            :'RAW2DIGI,L1Reco,RECO,EI,VALIDATION,DQM',
                 '--conditions'   :'auto:run2_mc', 
                 '--datatier'     :'GEN-SIM-RECO,DQMIO',
                  '--eventcontent':'RECOSIM,DQM',
                  '-n'            :'10',
                 '--customise'    :'SLHCUpgradeSimulations/Configuration/postLS1Customs.customisePostLS1'
                 }

# mask away - to be removed once we'll migrate the matrix to be fully unscheduled for RECO step
#unSchOverrides={'--runUnscheduled':'','-s':'RAW2DIGI,L1Reco,RECO,EI,PAT,VALIDATION:@standardValidation+@miniAODValidation,DQM:@standardDQM+@miniAODDQM','--eventcontent':'RECOSIM,MINIAODSIM,DQM','--datatier':'GEN-SIM-RECO,MINIAODSIM,DQMIO'}
#step3Up2015DefaultsUnsch = merge([unSchOverrides,step3Up2015Defaults])
#step3DefaultsUnsch = merge([unSchOverrides,step3Defaults])

steps['RECOUP15']=merge([step3Up2015Defaults]) # todo: remove UP from label
steps['RECOUP15AlCaCalo']=merge([step3Up2015DefaultsAlCaCalo]) # todo: remove UP from label

#steps['RECOUP15PROD1']=merge([{ '-s' : 'RAW2DIGI,L1Reco,RECO,EI,DQM:DQMOfflinePOGMC', '--datatier' : 'AODSIM,DQMIO', '--eventcontent' : 'AODSIM,DQM'},step3Up2015Defaults])

steps['RECODreHLT']=merge([{'--hltProcess':'reHLT','--conditions':'auto:run1_data_%s'%menu},steps['RECOD']])
steps['RECODreHLTAlCaCalo']=merge([{'--hltProcess':'reHLT','--conditions':'auto:run1_data_%s'%menu},steps['RECODAlCaCalo']])

steps['RECODR225nsreHLT']=merge([{'--hltProcess':'reHLT','--conditions':'auto:run2_data'},steps['RECODR225ns']])
steps['RECODR250nsreHLT']=merge([{'--hltProcess':'reHLT','--conditions':'auto:run2_data'},steps['RECODR250ns']])
steps['RECODR2reHLTAlCaEle']=merge([{'--hltProcess':'reHLT','--conditions':'auto:run2_data'},steps['RECODR2AlCaEle']])

steps['RECO']=merge([step3Defaults])
steps['RECOAlCaCalo']=merge([step3DefaultsAlCaCalo])
steps['RECODBG']=merge([{'--eventcontent':'RECODEBUG,DQM'},steps['RECO']])
steps['RECOPROD1']=merge([{ '-s' : 'RAW2DIGI,L1Reco,RECO,EI', '--datatier' : 'GEN-SIM-RECO,AODSIM', '--eventcontent' : 'RECOSIM,AODSIM'},step3Defaults])
#steps['RECOPRODUP15']=merge([{ '-s':'RAW2DIGI,L1Reco,RECO,EI,DQM:DQMOfflinePOGMC','--datatier':'AODSIM,DQMIO','--eventcontent':'AODSIM,DQM'},step3Up2015Defaults])
steps['RECOPRODUP15']=merge([{ '-s':'RAW2DIGI,L1Reco,RECO,EI,PAT,DQM:DQMOfflinePOGMC','--datatier':'AODSIM,MINIAODSIM,DQMIO','--eventcontent':'AODSIM,MINIAODSIM,DQM'},step3Up2015Defaults])
steps['RECOCOS']=merge([{'-s':'RAW2DIGI,L1Reco,RECO,ALCA:MuAlCalIsolatedMu,DQM','--scenario':'cosmics'},stCond,step3Defaults])
steps['RECOHAL']=merge([{'-s':'RAW2DIGI,L1Reco,RECO,ALCA:MuAlCalIsolatedMu,DQM','--scenario':'cosmics'},step3Up2015Hal])
steps['RECOMIN']=merge([{'-s':'RAW2DIGI,L1Reco,RECO,EI,ALCA:SiStripCalZeroBias+SiStripCalMinBias,VALIDATION,DQM'},stCond,step3Defaults])
steps['RECOMINUP15']=merge([{'-s':'RAW2DIGI,L1Reco,RECO,EI,ALCA:SiStripCalZeroBias+SiStripCalMinBias,VALIDATION,DQM'},step3Up2015Defaults])

steps['RECODDQM']=merge([{'-s':'RAW2DIGI,L1Reco,RECO,EI,DQM:@common+@muon+@hcal+@jetmet+@ecal'},steps['RECOD']])

steps['RECOPU1']=merge([PU,steps['RECO']])
steps['RECOPU2']=merge([PU2,steps['RECO']])
steps['RECOUP15_PU25']=merge([PU25,step3Up2015Defaults])
steps['RECOUP15_PU50']=merge([PU50,step3Up2015Defaults50ns])

# mask away - to be removed once we'll migrate the matrix to be fully unscheduled for RECO step
#steps['RECOmAOD']=merge([step3DefaultsUnsch])
#steps['RECOmAODUP15']=merge([step3Up2015DefaultsUnsch])


# for premixing: no --pileup_input for replay; GEN-SIM only available for in-time event, from FEVTDEBUGHLT previous step
steps['RECOPRMXUP15_PU25']=merge([
        {'--customise':'SLHCUpgradeSimulations/Configuration/postLS1Customs.customisePostLS1,SimGeneral/DataMixingModule/customiseForPremixingInput.customiseForPreMixingInput'}, # temporary replacement for premix; to be brought back to customisePostLS1; DataMixer customize for rerouting inputs to mixed data.
        step3Up2015Defaults])
steps['RECOPRMXUP15_PU50']=merge([
        {'--customise':'SLHCUpgradeSimulations/Configuration/postLS1Customs.customisePostLS1_50ns,SimGeneral/DataMixingModule/customiseForPremixingInput.customiseForPreMixingInput'},
        step3Up2015Defaults50ns])

recoPremixUp15prod = merge([
        #{'-s':'RAW2DIGI,L1Reco,RECO,EI'}, # tmp
        {'-s':'RAW2DIGI,L1Reco,RECO,EI,PAT,DQM:DQMOfflinePOGMC'},
        {'--datatier' : 'AODSIM,MINIAODSIM,DQMIO'}, 
        {'--eventcontent' : 'AODSIM,MINIAODSIM,DQMIO'},
        {'--customise':'SLHCUpgradeSimulations/Configuration/postLS1Customs.customisePostLS1'}, # temporary replacement for premix; to be brought back to customisePostLS1
        step3Up2015Defaults])

steps['RECOPRMXUP15PROD_PU25']=merge([
        recoPremixUp15prod])
steps['RECOPRMXUP15PROD_PU50']=merge([
        {'--conditions':'auto:run2_mc_50ns'},
        {'--customise':'SLHCUpgradeSimulations/Configuration/postLS1Customs.customisePostLS1_50ns'},
        recoPremixUp15prod])


steps['RECOPUDBG']=merge([{'--eventcontent':'RECODEBUG,DQM'},steps['RECOPU1']])
steps['RERECOPU1']=merge([{'--hltProcess':'REDIGI'},steps['RECOPU1']])

steps['RECOUP15_ID']=merge([{'--hltProcess':'HLT2'},steps['RECOUP15']])

steps['RECOHI']=merge([hiDefaults,{'-s':'RAW2DIGI,L1Reco,RECO,VALIDATION,DQM'},step3Up2015Defaults])
steps['RECOHI2011']=merge([hiDefaults2011,{'-s':'RAW2DIGI,L1Reco,RECO,VALIDATION,DQM'},step3Defaults])

steps['RECOHID11St3']=merge([{
                              '--process':'ZStoRECO'},
                             steps['RECOHID11']])
steps['RECOHIR10D11']=merge([{'--filein':'file:step2_inREPACKRAW.root',
                              '--filtername':'reRECO'},
                             steps['RECOHID11St3']])
#steps['RECOFS']=merge([{'--fast':'',
#                        '-s':'RECO,EI,HLT:@fake,VALIDATION'},
#                       steps['RECO']])

#add this line when testing from an input file that is not strictly GEN-SIM
#addForAll(step3,{'--hltProcess':'DIGI'})

steps['ALCACOSD']={'--conditions':'auto:run1_data',
                   '--datatier':'ALCARECO',
                   '--eventcontent':'ALCARECO',
                   '--scenario':'cosmics',
                   '-s':'ALCA:TkAlCosmics0T+MuAlGlobalCosmics+HcalCalHOCosmics+DQM'
                   }
steps['ALCAPROMPT']={'-s':'ALCA:PromptCalibProd',
                     '--filein':'file:TkAlMinBias.root',
                     '--conditions':'auto:run1_data',
                     '--datatier':'ALCARECO',
                     '--eventcontent':'ALCARECO'}
steps['ALCAEXP']={'-s':'ALCA:PromptCalibProd+PromptCalibProdSiStrip+PromptCalibProdSiStripGains+PromptCalibProdSiPixelAli',
                  '--conditions':'auto:run1_data',
                  '--datatier':'ALCARECO',
                  '--eventcontent':'ALCARECO'}

# step4
step4Defaults = { 
                  '-s'            : 'ALCA:TkAlMuonIsolated+TkAlMinBias+MuAlOverlaps',
                  '-n'            : 1000,
                  '--conditions'  : 'auto:run1_mc',
                  '--datatier'    : 'ALCARECO',
                  '--eventcontent': 'ALCARECO',
                  }
step4Up2015Defaults = { 
                        '-s'            : 'ALCA:TkAlMuonIsolated+TkAlMinBias+MuAlOverlaps',
                        '-n'            : 1000,
                        '--conditions'  : 'auto:run2_mc',
                        '--customise'   : 'SLHCUpgradeSimulations/Configuration/postLS1Customs.customisePostLS1',
                        '--datatier'    : 'ALCARECO',
                        '--eventcontent': 'ALCARECO',
                  }

steps['RERECOPU']=steps['RERECOPU1']

steps['ALCATT']=merge([{'--filein':'file:step3.root'},step4Defaults])
steps['ALCATTUp15']=merge([{'--filein':'file:step3.root'},step4Up2015Defaults])
steps['ALCAMIN']=merge([{'-s':'ALCA:TkAlMinBias','--filein':'file:step3.root'},stCond,step4Defaults])
steps['ALCACOS']=merge([{'-s':'ALCA:TkAlCosmics0T+MuAlGlobalCosmics+HcalCalHOCosmics'},stCond,step4Defaults])
steps['ALCABH']=merge([{'-s':'ALCA:TkAlBeamHalo+MuAlBeamHaloOverlaps+MuAlBeamHalo'},stCond,step4Defaults])
steps['ALCAHAL']=merge([{'-s':'ALCA:TkAlBeamHalo+MuAlBeamHaloOverlaps+MuAlBeamHalo'},step4Up2015Defaults])

steps['ALCAHARVD']={'-s':'ALCAHARVEST:BeamSpotByRun+BeamSpotByLumi+SiStripQuality',
                    '--conditions':'auto:run1_data',
                    '--scenario':'pp',
                    '--data':'',
                    '--filein':'file:PromptCalibProd.root'}


steps['ALCAHARVD1']={'-s':'ALCAHARVEST:BeamSpotByRun+BeamSpotByLumi+SiStripQuality',
                    '--conditions':'auto:run1_data',
                    '--scenario':'pp',
                    '--data':'',
                    '--filein':'file:PromptCalibProd.root'}

steps['ALCAHARVD2']={'-s':'ALCAHARVEST:SiStripQuality',
                    '--conditions':'auto:run1_data',
                    '--scenario':'pp',
                    '--data':'',
                    '--filein':'file:PromptCalibProdSiStrip.root'}

steps['ALCAHARVD3']={'-s':'ALCAHARVEST:SiStripGains',
                    '--conditions':'auto:run1_data',
                    '--scenario':'pp',
                    '--data':'',
                    '--filein':'file:PromptCalibProdSiStripGains.root'}

steps['ALCAHARVD4']={'-s':'ALCAHARVEST:SiPixelAli',
                    '--conditions':'auto:run1_data',
                    '--scenario':'pp',
                    '--data':'',
                    '--filein':'file:PromptCalibProdSiPixelAli.root'}

steps['RECOHISt4']=steps['RECOHI']
steps['RECOHIMIX']=merge([steps['RECOHI'],{'--pileup':'HiMix','--pileup_input':'das:/RelValHydjetQ_MinBias_5020GeV/%s/GEN-SIM'%(baseDataSetRelease[9])}])

steps['ALCANZS']=merge([{'-s':'ALCA:HcalCalMinBias','--mc':''},step4Defaults])
steps['HARVESTGEN']={'-s':'HARVESTING:genHarvesting',
                     '--harvesting':'AtJobEnd',
                     '--conditions':'auto:run2_mc_FULL',
                     '--mc':'',
                     '--customise' :'SLHCUpgradeSimulations/Configuration/postLS1Customs.customisePostLS1',
                     '--filetype':'DQM',
                     '--filein':'file:step1_inDQM.root'
                  }

steps['HARVESTGEN2']=merge([{'--filein':'file:step2_inDQM.root'},steps['HARVESTGEN']]) 


#data
steps['HARVESTD']={'-s':'HARVESTING:@standardDQM+@miniAODDQM',
                   '--conditions':'auto:run1_data',
                   '--data':'',
                   '--filetype':'DQM',
                   '--scenario':'pp'}

steps['HARVESTDreHLT'] = merge([ {'--conditions':'auto:run1_data_%s'%menu}, steps['HARVESTD'] ])
steps['HARVESTDR2reHLT'] = merge([ {'--conditions':'auto:run2_data',}, steps['HARVESTD'] ])

steps['HARVESTDDQM']=merge([{'-s':'HARVESTING:@common+@muon+@hcal+@jetmet+@ecal'},steps['HARVESTD']])

steps['HARVESTDfst2']=merge([{'--filein':'file:step2_inDQM.root'},steps['HARVESTD']])

steps['HARVESTDC']={'-s':'HARVESTING:dqmHarvesting',
                   '--conditions':'auto:run1_data',
                   '--filetype':'DQM',
                   '--data':'',
                    '--filein':'file:step2_inDQM.root',
                   '--scenario':'cosmics'}
steps['HARVESTDHI']={'-s':'HARVESTING:dqmHarvesting',
                   '--conditions':'auto:run1_data',
                   '--filetype':'DQM',
                   '--data':'',
                   '--scenario':'HeavyIons'}

#MC
steps['HARVEST']={'-s':'HARVESTING:validationHarvesting+dqmHarvesting',
                   '--conditions':'auto:run1_mc',
                   '--mc':'',
                   '--filetype':'DQM',
                   '--scenario':'pp'}
steps['HARVESTCOS']={'-s':'HARVESTING:dqmHarvesting',
                     '--conditions':'auto:run1_mc',
                     '--mc':'',
                     '--filein':'file:step3_inDQM.root',
                     '--filetype':'DQM',
                     '--scenario':'cosmics'}
steps['HARVESTHAL']={'-s'          :'HARVESTING:dqmHarvesting',
                     '--conditions':'auto:run2_mc',
                     '--mc'        :'',
                     '--filein'    :'file:step3_inDQM.root',
                     '--scenario'    :'cosmics',
                     '--filein':'file:step3_inDQM.root', # unnnecessary
                     '--filetype':'DQM',
                     '--customise' : 'SLHCUpgradeSimulations/Configuration/postLS1Customs.customisePostLS1',
                     }
steps['HARVESTFS']={'-s':'HARVESTING:validationHarvestingFS',
                   '--conditions':'auto:run1_mc',
                   '--mc':'',
                    '--filetype':'DQM',
                   '--scenario':'pp'}
steps['HARVESTHI']=merge([hiDefaults,{'-s':'HARVESTING:validationHarvesting+dqmHarvesting',
                    '--mc':'',
                    '--customise' : 'SLHCUpgradeSimulations/Configuration/postLS1Customs.customisePostLS1_HI',
                    '--filetype':'DQM',
                    '--scenario':'HeavyIons'}])
steps['HARVESTHI2011']=merge([hiDefaults2011,{'-s':'HARVESTING:validationHarvesting+dqmHarvesting',
                                              '--mc':'',
                                              '--filetype':'DQM'}])
steps['HARVESTUP15']={
    # '-s':'HARVESTING:validationHarvesting+dqmHarvesting', # todo: remove UP from label
    '-s':'HARVESTING:@standardValidation+@standardDQM+@miniAODValidation+@miniAODDQM', # todo: remove UP from label
    '--conditions':'auto:run2_mc', 
    '--mc':'',
    '--customise' : 'SLHCUpgradeSimulations/Configuration/postLS1Customs.customisePostLS1',
    '--filetype':'DQM',
    }


steps['HARVESTUP15_PU25']=steps['HARVESTUP15']

steps['HARVESTUP15_PU50']=merge([{'--customise' : 'SLHCUpgradeSimulations/Configuration/postLS1Customs.customisePostLS1_50ns'},steps['HARVESTUP15']])

# unSchHarvestOverrides={'-s':'HARVESTING:@standardValidation+@standardDQM+@miniAODValidation+@miniAODDQM'}
# steps['HARVESTmAODUP15']=merge([unSchHarvestOverrides,steps['HARVESTUP15']])

steps['HARVESTUP15FS']={'-s':'HARVESTING:validationHarvestingFS',
                        '--conditions':'auto:run2_mc',
                        '--mc':'',
                        '--customise':'SLHCUpgradeSimulations/Configuration/postLS1Customs.customisePostLS1',
                        '--filetype':'DQM',
                        '--scenario':'pp'}


steps['ALCASPLIT']={'-s':'ALCAOUTPUT:@allForPrompt',
                    '--conditions':'auto:run1_data',
                    '--scenario':'pp',
                    '--data':'',
                    '--triggerResultsProcess':'RECO',
                    '--filein':'file:step2_inALCARECO.root'}

steps['SKIMD']={'-s':'SKIM:all',
                '--conditions':'auto:run1_data',
                '--data':'',
                '--scenario':'pp',
                '--filein':'file:step2.root',
                '--secondfilein':'filelist:step1_dasquery.log'}

steps['SKIMDreHLT'] = merge([ {'--conditions':'auto:run1_data_%s'%menu,'--filein':'file:step3.root'}, steps['SKIMD'] ])

steps['SKIMCOSD']={'-s':'SKIM:all',
                   '--conditions':'auto:run1_data',
                   '--data':'',
                   '--scenario':'cosmics',
                   '--filein':'file:step2.root',
                   '--secondfilein':'filelist:step1_dasquery.log'}
                 
steps['RECOFROMRECO']=merge([{'-s':'RECO,EI',
                              '--filtername':'RECOfromRECO',
                              '--process':'reRECO',
                              '--datatier':'AODSIM',
                              '--eventcontent':'AODSIM',
                              },
                             stCond,step3Defaults])


steps['RECOFROMRECOSt2']=steps['RECOFROMRECO']

steps['RECODFROMRAWRECO']=merge([{'-s':'RAW2DIGI:RawToDigi_noTk,L1Reco,RECO:reconstruction_noTracking,EI',
                                  '--filtername':'RECOfromRAWRECO',
                                  '--process':'rereRECO',
                                  '--datatier':'AOD',
                                  '--eventcontent':'AOD',
                                  '--secondfilein':'filelist:step1_dasquery.log',
                                  },
                                 steps['RECOD']])


steps['COPYPASTE']={'-s':'NONE',
                    '--conditions':'auto:run1_mc',
                    '--output':'\'[{"t":"RAW","e":"ALL"}]\'',
                    '--customise_commands':'"process.ALLRAWoutput.fastCloning=cms.untracked.bool(False)"'}

#miniaod
stepMiniAODDefaults = { '-s'              : 'PAT',
                        '--runUnscheduled': '',
                        '--customise'     : 'SLHCUpgradeSimulations/Configuration/postLS1Customs.customisePostLS1',
                        '-n'              : '100'
                        }
stepMiniAODDataUP15 = merge([{'--conditions'   : 'auto:run1_data',
                          '--data'         : '',
                          '--datatier'     : 'MINIAOD',
                          '--eventcontent' : 'MINIAOD',
                          '--filein'       :'file:step3.root'
                          },stepMiniAODDefaults])

stepMiniAODData = remove(stepMiniAODDataUP15,'--customise')

stepMiniAODMC = merge([{'--conditions'   : 'auto:run2_mc',
                        '--mc'           : '',
                        '--customise'    : 'SLHCUpgradeSimulations/Configuration/postLS1Customs.customisePostLS1',
                        '--datatier'     : 'MINIAODSIM',
                        '--eventcontent' : 'MINIAODSIM',
                        '--filein'       :'file:step3.root'
                        },stepMiniAODDefaults])

#steps['MINIAODDATA']       =merge([stepMiniAODData])
#steps['MINIAODDreHLT']     =merge([{'--conditions':'auto:run1_data_%s'%menu},stepMiniAODData])
#steps['MINIAODDATAs2']     =merge([{'--filein':'file:step2.root'},stepMiniAODData])
steps['MINIAODMCUP15']     =merge([stepMiniAODMC])
#steps['MINIAODMCUP1550']   =merge([{'--conditions':'auto:run2_mc_50ns','--customise':'SLHCUpgradeSimulations/Configuration/postLS1Customs.customisePostLS1_50ns'},stepMiniAODMC])
#steps['MINIAODMCUP15HI']   =merge([{'--conditions':'auto:run2_mc_HIon','--customise':'SLHCUpgradeSimulations/Configuration/postLS1Customs.customisePostLS1_HI'},stepMiniAODMC])
steps['MINIAODMCUP15FS']   =merge([{'--filein':'file:step1.root','--fast':''},stepMiniAODMC])
steps['MINIAODMCUP15FS50'] =merge([{'--conditions':'auto:run2_mc_50ns','--customise':'SLHCUpgradeSimulations/Configuration/postLS1Customs.customisePostLS1_50ns'},steps['MINIAODMCUP15FS']])


#################################################################################
####From this line till the end of the file :
####UPGRADE WORKFLOWS IN PREPARATION - Gaelle's sandbox - 
#####Accessible only through the option --what upgrade
#####therefore not run in IBs (at some they might be...) 
#####Transparent for any of the standard workflows
#### list of worflows defined (not necessarly running though): runTheMatrix.py --what upgrade -n 
#### 
###
#################################################################################

from  Configuration.PyReleaseValidation.upgradeWorkflowComponents import *

defaultDataSets={}
defaultDataSets['Extended2023HGCalMuon']='CMSSW_6_2_0_SLHC20_patch1-DES23_62_V1_refHGCALV5-v'
defaultDataSets['Extended2023SHCalNoTaper']='CMSSW_6_2_0_SLHC20_patch1-DES23_62_V1_refSHNoTaper-v'
defaultDataSets['2019WithGEMAging']='CMSSW_6_2_0_SLHC20-DES19_62_V8_UPG2019withGEM-v'
keys=defaultDataSets.keys()
for key in keys:
  defaultDataSets[key+'PU']=defaultDataSets[key]
  
# sometimes v1 won't be used - override it here - the dictionary key is gen fragment + '_' + geometry
versionOverrides={}

baseDataSetReleaseBetter={}
for gen in upgradeFragments:
    for ds in defaultDataSets: 
       	key=gen[:-4]+'_'+ds   
        version='1'
        if key in versionOverrides:
            version = versionOverrides[key]
        baseDataSetReleaseBetter[key]=defaultDataSets[ds]+version

PUDataSets={}
for ds in defaultDataSets:
    key='MinBias_TuneZ2star_14TeV_pythia6'+'_'+ds
    name=baseDataSetReleaseBetter[key]
    PUDataSets[ds]={'-n':10,'--pileup':'AVE_140_BX_25ns','--pileup_input':'das:/RelValMinBias_TuneZ2star_14TeV/%s/GEN-SIM'%(name,)}


upgradeStepDict={}
for step in upgradeSteps:
    upgradeStepDict[step]={}

# just make all combinations - yes, some will be nonsense.. but then these are not used unless
# specified above
for k in upgradeKeys:
    k2=k
    if 'PU' in k[-2:]:
        k2=k[:-2]
    geom=upgradeGeoms[k2]
    gt=upgradeGTs[k2]
    cust=upgradeCustoms[k2]
    upgradeStepDict['GenSimFull'][k]= {'-s' : 'GEN,SIM',
                                       '-n' : 10,
                                       '--conditions' : gt,
                                       '--beamspot' : 'Gauss',
                                       '--datatier' : 'GEN-SIM',
                                       '--eventcontent': 'FEVTDEBUG',
                                       '--geometry' : geom
                                       }
    if cust!=None : upgradeStepDict['GenSimFull'][k]['--customise']=cust
        
    upgradeStepDict['GenSimHLBeamSpotFull'][k]= {'-s' : 'GEN,SIM',
                                       '-n' : 10,
                                       '--conditions' : gt,
                                       '--beamspot' : 'HLLHC',
                                       '--datatier' : 'GEN-SIM',
                                       '--eventcontent': 'FEVTDEBUG',
                                       '--geometry' : geom
                                       }
    if cust!=None : upgradeStepDict['GenSimHLBeamSpotFull'][k]['--customise']=cust
    
    upgradeStepDict['DigiFull'][k] = {'-s':'DIGI:pdigi_valid,L1,DIGI2RAW',
                                      '--conditions':gt,
                                      '--datatier':'GEN-SIM-DIGI-RAW',
                                      '-n':'10',
                                      '--eventcontent':'FEVTDEBUGHLT',
                                      '--geometry' : geom
                                      }
    if cust!=None : upgradeStepDict['DigiFull'][k]['--customise']=cust
    
    upgradeStepDict['DigiFullTrigger'][k] = {'-s':'DIGI:pdigi_valid,L1,L1TrackTrigger,DIGI2RAW',
                                      '--conditions':gt,
                                      '--datatier':'GEN-SIM-DIGI-RAW',
                                      '-n':'10',
                                      '--eventcontent':'FEVTDEBUGHLT',
                                      '--geometry' : geom
                                      }
    if cust!=None : upgradeStepDict['DigiFullTrigger'][k]['--customise']=cust
    
    
    if k2 in PUDataSets:
        upgradeStepDict['DigiFullPU'][k]=merge([PUDataSets[k2],upgradeStepDict['DigiFull'][k]])
    upgradeStepDict['DigiTrkTrigFull'][k] = {'-s':'DIGI:pdigi_valid,L1,L1TrackTrigger,DIGI2RAW,RECO:pixeltrackerlocalreco',
                                             '--conditions':gt,
                                             '--datatier':'GEN-SIM-DIGI-RAW',
                                             '-n':'10',
                                             '--eventcontent':'FEVTDEBUGHLT',
                                             '--geometry' : geom
                                             }
    if cust!=None : upgradeStepDict['DigiTrkTrigFull'][k]['--customise']=cust

    upgradeStepDict['RecoFull'][k] = {'-s':'RAW2DIGI,L1Reco,RECO',
                                      '--conditions':gt,
                                      '--datatier':'GEN-SIM-RECO',
                                      '-n':'10',
                                      '--eventcontent':'FEVTDEBUGHLT',
                                      '--geometry' : geom
                                      }
    if cust!=None : upgradeStepDict['RecoFull'][k]['--customise']=cust

    if k2 in PUDataSets:
        upgradeStepDict['RecoFullPU'][k]=merge([PUDataSets[k2],{'-s':'RAW2DIGI,L1Reco,RECO,DQM'},upgradeStepDict['RecoFull'][k]])

    upgradeStepDict['RecoFullHGCAL'][k] = {'-s':'RAW2DIGI,L1Reco,RECO',
                                      '--conditions':gt,
                                      '--datatier':'GEN-SIM-RECO',
                                      '-n':'10',
                                      '--eventcontent':'RECOSIM',
                                      '--geometry' : geom
                                      }
    if cust!=None : upgradeStepDict['RecoFullHGCAL'][k]['--customise']=cust

    if k2 in PUDataSets:
        upgradeStepDict['RecoFullPUHGCAL'][k]=merge([PUDataSets[k2],{'-s':'RAW2DIGI,L1Reco,RECO'},upgradeStepDict['RecoFullHGCAL'][k]])

    upgradeStepDict['HARVESTFull'][k]={'-s':'HARVESTING:validationHarvesting+dqmHarvesting',
                                    '--conditions':gt,
                                    '--mc':'',
                                    '--geometry' : geom,
                                    '--scenario' : 'pp',
                                    '--filetype':'DQM'
                                    }
    if cust!=None : upgradeStepDict['HARVESTFull'][k]['--customise']=cust

    if k2 in PUDataSets:
        upgradeStepDict['HARVESTFullPU'][k]=merge([PUDataSets[k2],{'-s':'HARVESTING:dqmHarvesting'},upgradeStepDict['HARVESTFull'][k]])

    upgradeStepDict['FastSim'][k]={'-s':'GEN,SIM,RECO,VALIDATION',
                                   '--eventcontent':'FEVTDEBUGHLT,DQM',
                                   '--datatier':'GEN-SIM-DIGI-RECO,DQMIO',
                                   '--conditions':gt,
                                   '--fast':'',
                                   '--geometry' : geom,
                                   '--relval':'27000,3000'}
    if cust!=None : upgradeStepDict['FastSim'][k]['--customise']=cust

    upgradeStepDict['HARVESTFast'][k]={'-s':'HARVESTING:validationHarvestingFS',
                                    '--conditions':gt,
                                    '--mc':'',
                                    '--geometry' : geom,
                                    '--scenario' : 'pp'
                                    }
    if cust!=None : upgradeStepDict['HARVESTFast'][k]['--customise']=cust




for step in upgradeSteps:
    # we need to do this for each fragment
   if 'Sim' in step:
        for frag in upgradeFragments:
            howMuch=howMuches[frag]
            for key in upgradeKeys:
                k=frag[:-4]+'_'+key+'_'+step
                steps[k]=merge([ {'cfg':frag},howMuch,upgradeStepDict[step][key]])
                #get inputs in case of -i...but no need to specify in great detail
                #however, there can be a conflict of beam spots but this is lost in the dataset name
                #so please be careful   
                s=frag[:-4]+'_'+key
                if 'FastSim' not in k and s+'INPUT' not in steps and s in baseDataSetReleaseBetter:
                    steps[k+'INPUT']={'INPUT':InputInfo(dataSet='/RelVal'+frag[:-4]+'/%s/GEN-SIM'%(baseDataSetReleaseBetter[s],),location='STD')}
   else:
        for key in upgradeKeys:
            k=step+'_'+key
            if step in upgradeStepDict and key in upgradeStepDict[step]: 
                steps[k]=merge([upgradeStepDict[step][key]])<|MERGE_RESOLUTION|>--- conflicted
+++ resolved
@@ -240,17 +240,10 @@
                                                             # THIS ABOVE IS NOT USED, AT THE MOMENT
     'CMSSW_7_6_0_pre2-75X_mcRun2_asymptotic_v2-v1',         # 3 - 13 TeV samples with GEN-SIM from 750_p4; also GEN-SIM-DIGI-RAW-HLTDEBUG for id tests
     'CMSSW_7_3_0_pre1-PRE_LS172_V15_FastSim-v1',                   # 4 - fast sim GEN-SIM-DIGI-RAW-HLTDEBUG for id tests
-<<<<<<< HEAD
     'CMSSW_7_6_0_pre5-PU25ns_76X_mcRun2_asymptotic_v1-v1',         # 5 - fullSim PU 25ns premix
     'CMSSW_7_6_0_pre5-PU50ns_76X_mcRun2_startup_v1-v1',            # 6 - fullSim PU 50ns premix
     'CMSSW_7_6_0_pre5-76X_mcRun2_asymptotic_v1_FastSim-v1',        # 7 - fastSim MinBias for mixing
     'CMSSW_7_6_0_pre5-PU25ns_76X_mcRun2_asymptotic_v1_FastSim-v1', # 8 - fastSim premixed MinBias
-=======
-    'CMSSW_7_6_0_pre4-PU25ns_76X_mcRun2_asymptotic_v1-v1',         # 5 - fullSim PU 25ns premix
-    'CMSSW_7_6_0_pre4-PU50ns_76X_mcRun2_startup_v1-v1',            # 6 - fullSim PU 50ns premix
-    'CMSSW_7_6_0_pre4-76X_mcRun2_asymptotic_v1_FastSim-v1',        # 7 - fastSim MinBias for mixing
-    'CMSSW_7_6_0_pre4-PU25ns_76X_mcRun2_asymptotic_v1_FastSim-v1', # 8 - fastSim premixed MinBias
->>>>>>> 5792d329
     'CMSSW_7_6_0_pre2-75X_mcRun2_HeavyIon_v2-v1' 	           # 9 - Run2 HI GEN-SIM
     ]
 
@@ -850,11 +843,7 @@
 
 hltKey25ns='relval25ns'
 menuR225ns = autoHLT[hltKey25ns]
-<<<<<<< HEAD
 steps['HLTDR225ns']=merge( [ {'-s':'L1REPACK:GT2,HLT:@%s'%hltKey25ns,},{'--conditions':'auto:run2_hlt',},{'--customise' : 'SLHCUpgradeSimulations/Configuration/postLS1Customs.customisePostLS1'},steps['HLTD'] ] )
-=======
-steps['HLTDR225ns']=merge( [ {'-s':'L1REPACK,HLT:@%s'%hltKey25ns,},{'--conditions':'auto:run2_hlt',},{'--customise' : 'SLHCUpgradeSimulations/Configuration/postLS1Customs.customisePostLS1'},steps['HLTD'] ] )
->>>>>>> 5792d329
 
 
 # custom function to be put back once the CSC tracked/untracked will have been fixed.. :-)
