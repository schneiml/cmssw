from MatrixUtil import *

# step1 gensim: for run1
step1Defaults = {'--relval'      : None, # need to be explicitly set
                 '-s'            : 'GEN,SIM',
                 '-n'            : 10,
                 '--conditions'  : 'auto:run1_mc',
                 '--beamspot'    : 'Realistic8TeVCollision',
                 '--datatier'    : 'GEN-SIM',
                 '--eventcontent': 'RAWSIM',
                 }
# step1 gensim: for postLS1
step1Up2015Defaults = {'-s' : 'GEN,SIM',
                             '-n'            : 10,
                             '--conditions'  : 'auto:run2_mc',
                             '--beamspot'    : 'NominalCollision2015',
                             '--datatier'    : 'GEN-SIM',
                             '--eventcontent': 'FEVTDEBUG',
                             '--customise'   : 'SLHCUpgradeSimulations/Configuration/postLS1Customs.customisePostLS1'
                             }

steps = Steps()

#### Production test section ####
steps['ProdMinBias']=merge([{'cfg':'MinBias_8TeV_pythia8_TuneCUETP8M1_cff','--relval':'9000,300'},step1Defaults])
steps['ProdTTbar']=merge([{'cfg':'TTbar_8TeV_TuneCUETP8M1_cfi','--relval':'9000,100'},step1Defaults])
steps['ProdQCD_Pt_3000_3500']=merge([{'cfg':'QCD_Pt_3000_3500_8TeV_TuneCUETP8M1_cfi','--relval':'9000,50'},step1Defaults])

#### data ####
Run2010ASk=[138937,138934,138924,138923,139790,139789,139788,139787,144086,144085,144084,144083,144011]
Run2010BSk=[146644,147115,147929,148822,149011,149181,149182,149291,149294,149442]
steps['MinimumBias2010A']={'INPUT':InputInfo(dataSet='/MinimumBias/Run2010A-valskim-v6/RAW-RECO',label='run2010A',location='STD',run=Run2010ASk)}
steps['MinimumBias2010B']={'INPUT':InputInfo(dataSet='/MinimumBias/Run2010B-valskim-v2/RAW-RECO',label='run2010B',run=Run2010BSk)}
steps['WZMuSkim2010A']={'INPUT':InputInfo(dataSet='/Mu/Run2010A-WZMu-Nov4Skim_v1/RAW-RECO',label='wzMu2010A',run=Run2010ASk)}
steps['WZMuSkim2010B']={'INPUT':InputInfo(dataSet='/Mu/Run2010B-WZMu-Nov4Skim_v1/RAW-RECO',label='wzMu2010B',run=Run2010BSk)}
steps['WZEGSkim2010A']={'INPUT':InputInfo(dataSet='/EG/Run2010A-WZEG-Nov4Skim_v1/RAW-RECO',label='wzEG2010A',run=Run2010ASk)}
steps['WZEGSkim2010B']={'INPUT':InputInfo(dataSet='/Electron/Run2010B-WZEG-Nov4Skim_v1/RAW-RECO',label='wzEG2010B',run=Run2010BSk)}

steps['RunCosmicsA']={'INPUT':InputInfo(dataSet='/Cosmics/Run2010A-v1/RAW',label='cos2010A',run=[142089],events=100000)}
Run2010B=[149011]
steps['RunMinBias2010B']={'INPUT':InputInfo(dataSet='/MinimumBias/Run2010B-RelValRawSkim-v1/RAW',label='mb2010B',run=Run2010B,events=100000)}
steps['RunMu2010B']={'INPUT':InputInfo(dataSet='/Mu/Run2010B-RelValRawSkim-v1/RAW',label='mu2010B',run=Run2010B,events=100000)}
steps['RunElectron2010B']={'INPUT':InputInfo(dataSet='/Electron/Run2010B-RelValRawSkim-v1/RAW',label='electron2010B',run=Run2010B,events=100000)}
steps['RunPhoton2010B']={'INPUT':InputInfo(dataSet='/Photon/Run2010B-RelValRawSkim-v1/RAW',label='photon2010B',run=Run2010B,events=100000)}
steps['RunJet2010B']={'INPUT':InputInfo(dataSet='/Jet/Run2010B-RelValRawSkim-v1/RAW',label='jet2010B',run=Run2010B,events=100000)}

#list of run to harvest 2011A: 165121, 172802,
Run2011ASk=[165121,172802]
steps['ValSkim2011A']={'INPUT':InputInfo(dataSet='/MinimumBias/Run2011A-ValSkim-08Nov2011-v1/RAW-RECO',ib_block='239c497e-0fae-11e1-a8b1-00221959e72f',label='run2011A',location='STD',run=Run2011ASk)}
steps['WMuSkim2011A']={'INPUT':InputInfo(dataSet='/SingleMu/Run2011A-WMu-08Nov2011-v1/RAW-RECO',ib_block='388c2990-0de6-11e1-bb7e-00221959e72f',label='wMu2011A',location='STD',run=Run2011ASk)}
steps['WElSkim2011A']={'INPUT':InputInfo(dataSet='/SingleElectron/Run2011A-WElectron-08Nov2011-v1/RAW-RECO',ib_block='9c48c4ea-0db2-11e1-b62c-00221959e69e',label='wEl2011A',location='STD',run=Run2011ASk)}
steps['ZMuSkim2011A']={'INPUT':InputInfo(dataSet='/DoubleMu/Run2011A-ZMu-08Nov2011-v1/RAW-RECO',label='zMu2011A',location='STD',run=Run2011ASk)}
steps['ZElSkim2011A']={'INPUT':InputInfo(dataSet='/DoubleElectron/Run2011A-ZElectron-08Nov2011-v1/RAW-RECO',label='zEl2011A',location='STD',run=Run2011ASk)}
steps['HighMet2011A']={'INPUT':InputInfo(dataSet='/Jet/Run2011A-HighMET-08Nov2011-v1/RAW-RECO',ib_block='3c764584-0b59-11e1-b62c-00221959e69e',label='hMet2011A',location='STD',run=Run2011ASk)}

steps['RunCosmics2011A']={'INPUT':InputInfo(dataSet='/Cosmics/Run2011A-v1/RAW',label='cos2011A',run=[160960],events=100000,location='STD')}
Run2011A=[165121]
steps['RunMinBias2011A']={'INPUT':InputInfo(dataSet='/MinimumBias/Run2011A-v1/RAW',label='mb2011A',run=Run2011A,events=100000,location='STD')}
steps['RunMu2011A']={'INPUT':InputInfo(dataSet='/SingleMu/Run2011A-v1/RAW',label='mu2011A',run=Run2011A,events=100000)}
steps['RunElectron2011A']={'INPUT':InputInfo(dataSet='/SingleElectron/Run2011A-v1/RAW',label='electron2011A',run=Run2011A,events=100000)}
steps['RunPhoton2011A']={'INPUT':InputInfo(dataSet='/Photon/Run2011A-v1/RAW',label='photon2011A',run=Run2011A,events=100000)}
steps['RunJet2011A']={'INPUT':InputInfo(dataSet='/Jet/Run2011A-v1/RAW',label='jet2011A',run=Run2011A,events=100000)}

Run2011B=[177719]
Run2011BSk=[177719,177790,177096,175874]
steps['RunMinBias2011B']={'INPUT':InputInfo(dataSet='/MinimumBias/Run2011B-v1/RAW',label='mb2011B',run=Run2011B,events=100000,location='STD')}
steps['RunMu2011B']={'INPUT':InputInfo(dataSet='/SingleMu/Run2011B-v1/RAW',label='mu2011B',run=Run2011B,events=100000)}
steps['RunElectron2011B']={'INPUT':InputInfo(dataSet='/SingleElectron/Run2011B-v1/RAW',label='electron2011B',run=Run2011B,events=100000)}
steps['RunPhoton2011B']={'INPUT':InputInfo(dataSet='/Photon/Run2011B-v1/RAW',label='photon2011B',run=Run2011B,events=100000)}
steps['RunJet2011B']={'INPUT':InputInfo(dataSet='/Jet/Run2011B-v1/RAW',label='jet2011B',run=Run2011B,events=100000)}

steps['ValSkim2011B']={'INPUT':InputInfo(dataSet='/MinimumBias/Run2011B-ValSkim-19Nov2011-v1/RAW-RECO',label='run2011B',location='STD',run=Run2011BSk)}
steps['WMuSkim2011B']={'INPUT':InputInfo(dataSet='/SingleMu/Run2011B-WMu-19Nov2011-v1/RAW-RECO',ib_block='19110c74-1b66-11e1-a98b-003048f02c8a',label='wMu2011B',location='STD',run=Run2011BSk)}
steps['WElSkim2011B']={'INPUT':InputInfo(dataSet='/SingleElectron/Run2011B-WElectron-19Nov2011-v1/RAW-RECO',ib_block='d75771a4-1b3f-11e1-aef4-003048f02c8a',label='wEl2011B',location='STD',run=Run2011BSk)}
steps['ZMuSkim2011B']={'INPUT':InputInfo(dataSet='/DoubleMu/Run2011B-ZMu-19Nov2011-v1/RAW-RECO',label='zMu2011B',location='STD',run=Run2011BSk)}
steps['ZElSkim2011B']={'INPUT':InputInfo(dataSet='/DoubleElectron/Run2011B-ZElectron-19Nov2011-v1/RAW-RECO',label='zEl2011B',run=Run2011BSk)}
steps['HighMet2011B']={'INPUT':InputInfo(dataSet='/Jet/Run2011B-HighMET-19Nov2011-v1/RAW-RECO',label='hMet2011B',run=Run2011BSk)}

steps['RunHI2010']={'INPUT':InputInfo(dataSet='/HIAllPhysics/HIRun2010-v1/RAW',label='hi2010',run=[152698],events=10000,location='STD')}
steps['RunHI2011']={'INPUT':InputInfo(dataSet='/HIMinBiasUPC/HIRun2011-v1/RAW',label='hi2011',run=[182124],events=10000,location='STD')}


Run2012A=[191226]
Run2012ASk=Run2012A+[]
steps['RunMinBias2012A']={'INPUT':InputInfo(dataSet='/MinimumBias/Run2012A-v1/RAW',label='mb2012A',run=Run2012A, events=100000,location='STD')}
steps['RunTau2012A']={'INPUT':InputInfo(dataSet='/Tau/Run2012A-v1/RAW',label='tau2012A', run=Run2012A, events=100000,location='STD')}
steps['RunMET2012A']={'INPUT':InputInfo(dataSet='/MET/Run2012A-v1/RAW',label='met2012A', run=Run2012A, events=100000,location='STD')}
steps['RunMu2012A']={'INPUT':InputInfo(dataSet='/SingleMu/Run2012A-v1/RAW',label='mu2012A', run=Run2012A, events=100000,location='STD')}
steps['RunElectron2012A']={'INPUT':InputInfo(dataSet='/SingleElectron/Run2012A-v1/RAW',label='electron2012A', run=Run2012A, events=100000,location='STD')}
steps['RunJet2012A']={'INPUT':InputInfo(dataSet='/Jet/Run2012A-v1/RAW',label='jet2012A', run=Run2012A, events=100000,location='STD')}

steps['WElSkim2012A']={'INPUT':InputInfo(dataSet='/SingleElectron/Run2012A-WElectron-13Jul2012-v1/USER',label='wEl2012A',location='STD',run=Run2012ASk)}
steps['ZMuSkim2012A']={'INPUT':InputInfo(dataSet='/SingleMu/Run2012A-ZMu-13Jul2012-v1/RAW-RECO',label='zMu2012A',location='STD',run=Run2012ASk)}
steps['ZElSkim2012A']={'INPUT':InputInfo(dataSet='/DoubleElectron/Run2012A-ZElectron-13Jul2012-v1/RAW-RECO',label='zEl2012A',run=Run2012ASk)}
steps['HighMet2012A']={'INPUT':InputInfo(dataSet='/HT/Run2012A-HighMET-13Jul2012-v1/RAW-RECO',label='hMet2012A',run=Run2012ASk)}


Run2012B=[194533]
Run2012Bsk=Run2012B+[194912,195016]
steps['RunMinBias2012B']={'INPUT':InputInfo(dataSet='/MinimumBias/Run2012B-v1/RAW',label='mb2012B',run=Run2012B, events=100000,location='STD')}
steps['RunMu2012B']={'INPUT':InputInfo(dataSet='/SingleMu/Run2012B-v1/RAW',label='mu2012B',location='STD',run=Run2012B)}
steps['RunPhoton2012B']={'INPUT':InputInfo(dataSet='/SinglePhoton/Run2012B-v1/RAW',ib_block='28d7fcc8-a2a0-11e1-86c7-003048caaace',label='photon2012B',location='STD',run=Run2012B)}
steps['RunEl2012B']={'INPUT':InputInfo(dataSet='/SingleElectron/Run2012B-v1/RAW',label='electron2012B',location='STD',run=Run2012B)}
steps['RunJet2012B']={'INPUT':InputInfo(dataSet='/JetHT/Run2012B-v1/RAW',label='jet2012B',location='STD',run=Run2012B)}
steps['ZMuSkim2012B']={'INPUT':InputInfo(dataSet='/SingleMu/Run2012B-ZMu-13Jul2012-v1/RAW-RECO',label='zMu2012B',location='CAF',run=Run2012Bsk)}
steps['WElSkim2012B']={'INPUT':InputInfo(dataSet='/SingleElectron/Run2012B-WElectron-13Jul2012-v1/USER',label='wEl2012B',location='STD',run=Run2012Bsk)}
steps['ZElSkim2012B']={'INPUT':InputInfo(dataSet='/DoubleElectron/Run2012B-ZElectron-13Jul2012-v1/RAW-RECO',ib_block='0c5092cc-d554-11e1-bb62-00221959e69e',label='zEl2012B',location='STD',run=Run2012Bsk)}

Run2012C=[199812]
Run2012Csk=Run2012C+[203002]
steps['RunMinBias2012C']={'INPUT':InputInfo(dataSet='/MinimumBias/Run2012C-v1/RAW',label='mb2012C',run=Run2012C, events=100000,location='STD')}
steps['RunMu2012C']={'INPUT':InputInfo(dataSet='/SingleMu/Run2012C-v1/RAW',label='mu2012C',location='STD',run=Run2012C)}
steps['RunPhoton2012C']={'INPUT':InputInfo(dataSet='/SinglePhoton/Run2012C-v1/RAW',label='photon2012C',location='STD',run=Run2012C)}
steps['RunEl2012C']={'INPUT':InputInfo(dataSet='/SingleElectron/Run2012C-v1/RAW',label='electron2012C',location='STD',run=Run2012C)}
steps['RunJet2012C']={'INPUT':InputInfo(dataSet='/JetHT/Run2012C-v1/RAW',label='jet2012C',location='STD',run=Run2012C)}
steps['ZMuSkim2012C']={'INPUT':InputInfo(dataSet='/SingleMu/Run2012C-ZMu-PromptSkim-v3/RAW-RECO',label='zMu2012C',location='CAF',run=Run2012Csk)}
steps['WElSkim2012C']={'INPUT':InputInfo(dataSet='/SingleElectron/Run2012C-WElectron-PromptSkim-v3/USER',label='wEl2012C',location='STD',run=Run2012Csk)}
steps['ZElSkim2012C']={'INPUT':InputInfo(dataSet='/DoubleElectron/Run2012C-ZElectron-PromptSkim-v3/RAW-RECO',label='zEl2012C',location='STD',run=Run2012Csk)}

Run2012D=[208307]
Run2012Dsk=Run2012D+[207454]
steps['RunMinBias2012D']={'INPUT':InputInfo(dataSet='/MinimumBias/Run2012D-v1/RAW',label='mb2012D',run=Run2012D, events=100000,location='STD')}
steps['RunMu2012D']={'INPUT':InputInfo(dataSet='/SingleMu/Run2012D-v1/RAW',label='mu2012D',location='STD',run=Run2012D)}
steps['RunPhoton2012D']={'INPUT':InputInfo(dataSet='/SinglePhoton/Run2012D-v1/RAW',label='photon2012D',location='STD',run=Run2012D)}
steps['RunEl2012D']={'INPUT':InputInfo(dataSet='/SingleElectron/Run2012D-v1/RAW',label='electron2012D',location='STD',run=Run2012D)}
steps['RunJet2012D']={'INPUT':InputInfo(dataSet='/JetHT/Run2012D-v1/RAW',label='jet2012D',location='STD',run=Run2012D)}
steps['ZMuSkim2012D']={'INPUT':InputInfo(dataSet='/SingleMu/Run2012D-ZMu-PromptSkim-v1/RAW-RECO',label='zMu2012D',location='STD',run=Run2012Dsk)}
steps['WElSkim2012D']={'INPUT':InputInfo(dataSet='/SingleElectron/Run2012D-WElectron-PromptSkim-v1/USER',label='wEl2012D',location='STD',run=Run2012Dsk)}
steps['ZElSkim2012D']={'INPUT':InputInfo(dataSet='/DoubleElectron/Run2012D-ZElectron-PromptSkim-v1/RAW-RECO',label='zEl2012D',location='STD',run=Run2012Dsk)}

#### run2 ####
# Run2015B=[251642] #  251561 251638 251642
Run2015B=selectedLS([251251])
steps['RunHLTPhy2015B']={'INPUT':InputInfo(dataSet='/HLTPhysics/Run2015B-v1/RAW',label='hltPhy2015B',events=100000,location='STD', ls=Run2015B)}
steps['RunDoubleEG2015B']={'INPUT':InputInfo(dataSet='/DoubleEG/Run2015B-v1/RAW',label='doubEG2015B',events=100000,location='STD', ls=Run2015B)}
steps['RunDoubleMuon2015B']={'INPUT':InputInfo(dataSet='/DoubleMuon/Run2015B-v1/RAW',label='doubMu2015B',events=100000,location='STD', ls=Run2015B)}
steps['RunJetHT2015B']={'INPUT':InputInfo(dataSet='/JetHT/Run2015B-v1/RAW',label='jetHT2015B',events=100000,location='STD', ls=Run2015B)}
steps['RunMET2015B']={'INPUT':InputInfo(dataSet='/MET/Run2015B-v1/RAW',label='met2015B',events=100000,location='STD', ls=Run2015B)}
steps['RunMuonEG2015B']={'INPUT':InputInfo(dataSet='/MuonEG/Run2015B-v1/RAW',label='muEG2015B',events=100000,location='STD', ls=Run2015B)}

def gen(fragment,howMuch):
    global step1Defaults
    return merge([{'cfg':fragment},howMuch,step1Defaults])

def gen2015(fragment,howMuch):
    global step1Up2015Defaults
    return merge([{'cfg':fragment},howMuch,step1Up2015Defaults])

### Production test: 13 TeV equivalents
steps['ProdMinBias_13']=gen2015('MinBias_13TeV_pythia8_TuneCUETP8M1_cfi',Kby(9,100))
steps['ProdTTbar_13']=gen2015('TTbar_13TeV_TuneCUETP8M1_cfi',Kby(9,100))
steps['ProdZEE_13']=gen2015('ZEE_13TeV_TuneCUETP8M1_cfi',Kby(9,100))
steps['ProdQCD_Pt_3000_3500_13']=gen2015('QCD_Pt_3000_3500_13TeV_TuneCUETP8M1_cfi',Kby(9,100))

steps['MinBias']=gen('MinBias_8TeV_pythia8_TuneCUETP8M1_cff',Kby(9,300))
steps['QCD_Pt_3000_3500']=gen('QCD_Pt_3000_3500_8TeV_TuneCUETP8M1_cfi',Kby(9,25))
steps['QCD_Pt_600_800']=gen('QCD_Pt_600_800_8TeV_TuneCUETP8M1_cfi',Kby(9,50))
steps['QCD_Pt_80_120']=gen('QCD_Pt_80_120_8TeV_TuneCUETP8M1_cfi',Kby(9,100))
steps['MinBias_13']=gen2015('MinBias_13TeV_pythia8_TuneCUETP8M1_cfi',Kby(100,300)) # set HS to provide adequate pool for PU
steps['QCD_Pt_3000_3500_13']=gen2015('QCD_Pt_3000_3500_13TeV_TuneCUETP8M1_cfi',Kby(9,25))
steps['QCD_Pt_600_800_13']=gen2015('QCD_Pt_600_800_13TeV_TuneCUETP8M1_cfi',Kby(9,50))
steps['QCD_Pt_80_120_13']=gen2015('QCD_Pt_80_120_13TeV_TuneCUETP8M1_cfi',Kby(9,100))

steps['QCD_Pt_30_80_BCtoE_8TeV']=gen('QCD_Pt_30_80_BCtoE_8TeV_TuneCUETP8M1_cfi',Kby(9000,100))
steps['QCD_Pt_80_170_BCtoE_8TeV']=gen('QCD_Pt_80_170_BCtoE_8TeV_TuneCUETP8M1_cfi',Kby(9000,100))
steps['SingleElectronPt10']=gen('SingleElectronPt10_pythia8_cfi',Kby(9,3000))
steps['SingleElectronPt35']=gen('SingleElectronPt35_pythia8_cfi',Kby(9,500))
steps['SingleElectronPt1000']=gen('SingleElectronPt1000_pythia8_cfi',Kby(9,50))
steps['SingleElectronFlatPt1To100']=gen('SingleElectronFlatPt1To100_pythia8_cfi',Mby(2,100))
steps['SingleGammaPt10']=gen('SingleGammaPt10_pythia8_cfi',Kby(9,3000))
steps['SingleGammaPt35']=gen('SingleGammaPt35_pythia8_cfi',Kby(9,500))
steps['SingleMuPt1']=gen('SingleMuPt1_pythia8_cfi',Kby(25,1000))
steps['SingleMuPt10']=gen('SingleMuPt10_pythia8_cfi',Kby(25,500))
steps['SingleMuPt100']=gen('SingleMuPt100_pythia8_cfi',Kby(9,500))
steps['SingleMuPt1000']=gen('SingleMuPt1000_pythia8_cfi',Kby(9,500))
steps['SingleElectronPt10_UP15']=gen2015('SingleElectronPt10_pythia8_cfi',Kby(9,3000))
steps['SingleElectronPt35_UP15']=gen2015('SingleElectronPt35_pythia8_cfi',Kby(9,500))
steps['SingleElectronPt1000_UP15']=gen2015('SingleElectronPt1000_pythia8_cfi',Kby(9,50))
steps['SingleElectronFlatPt1To100_UP15']=gen2015('SingleElectronFlatPt1To100_pythia8_cfi',Mby(2,100))
steps['SingleGammaPt10_UP15']=gen2015('SingleGammaPt10_pythia8_cfi',Kby(9,3000))
steps['SingleGammaPt35_UP15']=gen2015('SingleGammaPt35_pythia8_cfi',Kby(9,500))
steps['SingleMuPt1_UP15']=gen2015('SingleMuPt1_pythia8_cfi',Kby(25,1000))
steps['SingleMuPt10_UP15']=gen2015('SingleMuPt10_pythia8_cfi',Kby(25,500))
steps['SingleMuPt100_UP15']=gen2015('SingleMuPt100_pythia8_cfi',Kby(9,500))
steps['SingleMuPt1000_UP15']=gen2015('SingleMuPt1000_pythia8_cfi',Kby(9,500))
steps['NuGun_UP15']=gen2015('SingleNuE10_cfi.py',Kby(9,50))
steps['TTbar']=gen('TTbar_8TeV_TuneCUETP8M1_cfi',Kby(9,100))
steps['TTbarLepton']=gen('TTbarLepton_8TeV_TuneCUETP8M1_cfi',Kby(9,100))
steps['ZEE']=gen('ZEE_8TeV_TuneCUETP8M1_cfi',Kby(9,100))
steps['Wjet_Pt_80_120']=gen('Wjet_Pt_80_120_8TeV_TuneCUETP8M1_cfi',Kby(9,100))
steps['Wjet_Pt_3000_3500']=gen('Wjet_Pt_3000_3500_8TeV_TuneCUETP8M1_cfi',Kby(9,50))
steps['LM1_sfts']=gen('LM1_sfts_8TeV_cfi',Kby(9,100))
steps['QCD_FlatPt_15_3000']=gen('QCDForPF_8TeV_TuneCUETP8M1_cfi',Kby(5,100))
steps['QCD_FlatPt_15_3000HS']=gen('QCDForPF_8TeV_TuneCUETP8M1_cfi',Kby(50,100))
steps['TTbar_13']=gen2015('TTbar_13TeV_TuneCUETP8M1_cfi',Kby(9,50))
steps['TTbarLepton_13']=gen2015('TTbarLepton_13TeV_TuneCUETP8M1_cfi',Kby(9,100))
steps['ZEE_13']=gen2015('ZEE_13TeV_TuneCUETP8M1_cfi',Kby(9,50))
steps['Wjet_Pt_80_120_13']=gen2015('Wjet_Pt_80_120_13TeV_TuneCUETP8M1_cfi',Kby(9,100))
steps['Wjet_Pt_3000_3500_13']=gen2015('Wjet_Pt_3000_3500_13TeV_TuneCUETP8M1_cfi',Kby(9,50))
steps['SMS-T1tttt_mGl-1500_mLSP-100_13']=gen2015('SMS-T1tttt_mGl-1500_mLSP-100_13TeV-pythia8_cfi',Kby(9,50))
steps['QCD_FlatPt_15_3000_13']=gen2015('QCDForPF_13TeV_TuneCUETP8M1_cfi',Kby(9,100))
steps['QCD_FlatPt_15_3000HS_13']=gen2015('QCDForPF_13TeV_TuneCUETP8M1_cfi',Kby(50,100))

steps['ZpMM_2250_8TeV']=gen('ZpMM_2250_8TeV_TuneCUETP8M1_cfi',Kby(9,100))
steps['ZpEE_2250_8TeV']=gen('ZpEE_2250_8TeV_TuneCUETP8M1_cfi',Kby(9,100))
steps['ZpTT_1500_8TeV']=gen('ZpTT_1500_8TeV_TuneCUETP8M1_cfi',Kby(9,100))
steps['ZpMM_2250_13']=gen2015('ZpMM_2250_13TeV_TuneCUETP8M1_cfi',Kby(9,100))
steps['ZpEE_2250_13']=gen2015('ZpEE_2250_13TeV_TuneCUETP8M1_cfi',Kby(9,100))
steps['ZpTT_1500_13']=gen2015('ZpTT_1500_13TeV_TuneCUETP8M1_cfi',Kby(9,100))
steps['HSCPstop_M_200_13']=gen2015('HSCPstop_M_200_TuneCUETP8M1_13TeV_pythia8_cff',Kby(9,100))
steps['RSGravitonToGaGa_13']=gen2015('RSGravitonToGammaGamma_kMpl01_M_3000_TuneCUETP8M1_13TeV_pythia8_cfi',Kby(9,100))
steps['WpToENu_M-2000_13']=gen2015('WprimeToENu_M-2000_TuneCUETP8M1_13TeV-pythia8_cff',Kby(9,100))
steps['DisplacedSUSY_stopToBottom_M_300_1000mm_13']=gen2015('DisplacedSUSY_stopToBottom_M_300_1000mm_TuneCUETP8M1_13TeV_pythia8_cff',Kby(9,100))


def identitySim(wf):
    return merge([{'--restoreRND':'SIM','--process':'SIM2', '--inputCommands':'"keep *","drop *TagInfo*_*_*_*"' },wf])

steps['SingleMuPt10_UP15_ID']=identitySim(steps['SingleMuPt10_UP15'])
steps['TTbar_13_ID']=identitySim(steps['TTbar_13'])

baseDataSetRelease=[
    'CMSSW_7_1_0_pre7-PRE_STA71_V3-v1',                     # 0 run1 samples; keep GEN-SIM fixed to 710_pre7, for samples not routinely produced
    'CMSSW_7_6_0_pre2-75X_mcRun2_HeavyIon_v2-v1',            # 1 Run1 HI GEN-SIM 
    'CMSSW_6_2_0_pre8-PRE_ST62_V8_FastSim-v1',              # 2 for fastsim id test
#    'CMSSW_7_1_0_pre5-START71_V1-v2',                      # 3 8 TeV , for the one sample which is part of the routine relval production (RelValZmumuJets_Pt_20_300, because of -v2)
                                                            # THIS ABOVE IS NOT USED, AT THE MOMENT
    'CMSSW_7_6_0_pre2-75X_mcRun2_asymptotic_v2-v1',         # 3 - 13 TeV samples with GEN-SIM from 750_p4; also GEN-SIM-DIGI-RAW-HLTDEBUG for id tests
    'CMSSW_7_3_0_pre1-PRE_LS172_V15_FastSim-v1',            # 4 - fast sim GEN-SIM-DIGI-RAW-HLTDEBUG for id tests
<<<<<<< HEAD
    'CMSSW_7_5_0_pre6-PU25ns_75X_mcRun2_asymptotic_v1-v1',  # 5 - fullSim PU 25ns premix
    'CMSSW_7_5_0_pre6-PU50ns_75X_mcRun2_startup_v1-v1',     # 6 - fullSim PU 50ns premix
    'CMSSW_7_5_0_pre6-75X_mcRun2_asymptotic_v1_FastSim-v1', # 7 - fastSim premix
    'CMSSW_7_5_0_pre6-75X_mcRun2_HeavyIon_v1-v1'            # 8 Run2 HI GEN-SIM
=======
    'CMSSW_7_6_0_pre2-PU25ns_75X_mcRun2_asymptotic_v2-v1',  # 5 - fullSim PU 25ns premix
    'CMSSW_7_6_0_pre2-PU50ns_75X_mcRun2_startup_v2-v1',     # 6 - fullSim PU 50ns premix
    'CMSSW_7_6_0_pre2-75X_mcRun2_asymptotic_v2_FastSim-v1', # 7 - fastSim premix
    'CMSSW_7_6_0_pre2-75X_mcRun2_HeavyIon_v2-v1', 	    # 8 Run2 HI GEN-SIM
    'CMSSW_7_6_0_pre2-75X_mcRun2_asymptotic_v2_FastSim-v1', # 9 - fastSim mb##FIXME: this is a repeated par same as 7. Hengne will fix this in 760pre3 after some tests.
    'CMSSW_7_6_0_pre2-PU25ns_75X_mcRun2_asymptotic_v2_FastSim-v1'       # 10 - fastSim pre-premix 
>>>>>>> 31145270
    ]

# note: INPUT commands to be added once GEN-SIM w/ 13TeV+PostLS1Geo will be available 
steps['MinBiasINPUT']={'INPUT':InputInfo(dataSet='/RelValMinBias/%s/GEN-SIM'%(baseDataSetRelease[0],),location='STD')} #was [0] 
steps['QCD_Pt_3000_3500INPUT']={'INPUT':InputInfo(dataSet='/RelValQCD_Pt_3000_3500/%s/GEN-SIM'%(baseDataSetRelease[0],),location='STD')}
steps['QCD_Pt_600_800INPUT']={'INPUT':InputInfo(dataSet='/RelValQCD_Pt_600_800/%s/GEN-SIM'%(baseDataSetRelease[0],),location='STD')}
steps['QCD_Pt_80_120INPUT']={'INPUT':InputInfo(dataSet='/RelValQCD_Pt_80_120/%s/GEN-SIM'%(baseDataSetRelease[0],),location='STD')}
steps['SingleElectronPt10INPUT']={'INPUT':InputInfo(dataSet='/RelValSingleElectronPt10/%s/GEN-SIM'%(baseDataSetRelease[0],),location='STD')}
steps['SingleElectronPt1000INPUT']={'INPUT':InputInfo(dataSet='/RelValSingleElectronPt1000/%s/GEN-SIM'%(baseDataSetRelease[0],),location='STD')}
steps['SingleElectronPt35INPUT']={'INPUT':InputInfo(dataSet='/RelValSingleElectronPt35/%s/GEN-SIM'%(baseDataSetRelease[0],),location='STD')}
steps['SingleGammaPt10INPUT']={'INPUT':InputInfo(dataSet='/RelValSingleGammaPt10/%s/GEN-SIM'%(baseDataSetRelease[0],),location='STD')}
steps['SingleGammaPt35INPUT']={'INPUT':InputInfo(dataSet='/RelValSingleGammaPt35/%s/GEN-SIM'%(baseDataSetRelease[0],),location='STD')}
steps['SingleMuPt1INPUT']={'INPUT':InputInfo(dataSet='/RelValSingleMuPt1/%s/GEN-SIM'%(baseDataSetRelease[0],),location='STD')}
steps['SingleMuPt10INPUT']={'INPUT':InputInfo(dataSet='/RelValSingleMuPt10/%s/GEN-SIM'%(baseDataSetRelease[0],),location='STD')}
steps['SingleMuPt10_UP15IDINPUT']={'INPUT':InputInfo(dataSet='/RelValSingleMuPt10_UP15/%s/GEN-SIM-DIGI-RAW-HLTDEBUG'%(baseDataSetRelease[3],),location='STD',split=1)}
steps['SingleMuPt10_UP15FSIDINPUT']={'INPUT':InputInfo(dataSet='/RelValSingleMuPt10/%s/GEN-SIM-DIGI-RECO'%(baseDataSetRelease[4],),location='STD',split=1)}
steps['SingleMuPt100INPUT']={'INPUT':InputInfo(dataSet='/RelValSingleMuPt100/%s/GEN-SIM'%(baseDataSetRelease[0],),location='STD')}
steps['SingleMuPt1000INPUT']={'INPUT':InputInfo(dataSet='/RelValSingleMuPt1000/%s/GEN-SIM'%(baseDataSetRelease[0],),location='STD')}
steps['TTbarINPUT']={'INPUT':InputInfo(dataSet='/RelValTTbar/%s/GEN-SIM'%(baseDataSetRelease[0],),location='STD')}
steps['TTbar_13IDINPUT']={'INPUT':InputInfo(dataSet='/RelValTTbar_13/%s/GEN-SIM-DIGI-RAW-HLTDEBUG'%(baseDataSetRelease[3],),location='STD',split=1)}
steps['TTbar_13FSIDINPUT']={'INPUT':InputInfo(dataSet='/RelValTTbar_13/%s/GEN-SIM-DIGI-RECO'%(baseDataSetRelease[4],),location='STD',split=1)}
steps['TTbarLeptonINPUT']={'INPUT':InputInfo(dataSet='/RelValTTbarLepton/%s/GEN-SIM'%(baseDataSetRelease[0],),location='STD')}
steps['OldTTbarINPUT']={'INPUT':InputInfo(dataSet='/RelValProdTTbar/CMSSW_5_0_0_pre6-START50_V5-v1/GEN-SIM-RECO',location='STD')}
steps['OldGenSimINPUT']={'INPUT':InputInfo(dataSet='/RelValTTbar/CMSSW_4_4_2-START44_V7-v1/GEN-SIM-DIGI-RAW-HLTDEBUG',location='STD')}
steps['Wjet_Pt_80_120INPUT']={'INPUT':InputInfo(dataSet='/RelValWjet_Pt_80_120/%s/GEN-SIM'%(baseDataSetRelease[0],),location='STD')}
steps['Wjet_Pt_3000_3500INPUT']={'INPUT':InputInfo(dataSet='/RelValWjet_Pt_3000_3500/%s/GEN-SIM'%(baseDataSetRelease[0],),location='STD')}
steps['LM1_sftsINPUT']={'INPUT':InputInfo(dataSet='/RelValLM1_sfts/%s/GEN-SIM'%(baseDataSetRelease[0],),location='STD')}
steps['QCD_FlatPt_15_3000INPUT']={'INPUT':InputInfo(dataSet='/RelValQCD_FlatPt_15_3000/%s/GEN-SIM'%(baseDataSetRelease[0],),location='STD')}

steps['QCD_FlatPt_15_3000HSINPUT']={'INPUT':InputInfo(dataSet='/RelValQCD_FlatPt_15_3000HS/%s/GEN-SIM'%(baseDataSetRelease[0],),location='STD')}
steps['TTbar__DIGIPU1INPUT']={'INPUT':InputInfo(dataSet='/RelValTTbar/CMSSW_5_2_2-PU_START52_V4_special_120326-v1/GEN-SIM-DIGI-RAW-HLTDEBUG',location='STD')}

# 13 TeV recycle GEN-SIM input
steps['MinBias_13INPUT']={'INPUT':InputInfo(dataSet='/RelValMinBias_13/%s/GEN-SIM'%(baseDataSetRelease[3],),location='STD')}
steps['QCD_Pt_3000_3500_13INPUT']={'INPUT':InputInfo(dataSet='/RelValQCD_Pt_3000_3500_13/%s/GEN-SIM'%(baseDataSetRelease[3],),location='STD')}
steps['QCD_Pt_600_800_13INPUT']={'INPUT':InputInfo(dataSet='/RelValQCD_Pt_600_800_13/%s/GEN-SIM'%(baseDataSetRelease[3],),location='STD')}
steps['QCD_Pt_80_120_13INPUT']={'INPUT':InputInfo(dataSet='/RelValQCD_Pt_80_120_13/%s/GEN-SIM'%(baseDataSetRelease[3],),location='STD')}
steps['QCD_Pt_80_120_13_HIINPUT']={'INPUT':InputInfo(dataSet='/RelValQCD_Pt_80_120_13_HI/%s/GEN-SIM'%(baseDataSetRelease[1],),location='STD')}
steps['TTbar_13INPUT']={'INPUT':InputInfo(dataSet='/RelValTTbar_13/%s/GEN-SIM'%(baseDataSetRelease[3],),location='STD')}
steps['TTbarLepton_13INPUT']={'INPUT':InputInfo(dataSet='/RelValTTbarLepton_13/%s/GEN-SIM'%(baseDataSetRelease[3],),location='STD')}
steps['ZEE_13INPUT']={'INPUT':InputInfo(dataSet='/RelValZEE_13/%s/GEN-SIM'%(baseDataSetRelease[3],),location='STD')}
steps['Wjet_Pt_80_120_13INPUT']={'INPUT':InputInfo(dataSet='/RelValWjet_Pt_80_120_13/%s/GEN-SIM'%(baseDataSetRelease[3],),location='STD')}
steps['Wjet_Pt_3000_3500_13INPUT']={'INPUT':InputInfo(dataSet='/RelValWjet_Pt_3000_3500_13/%s/GEN-SIM'%(baseDataSetRelease[3],),location='STD')}
steps['SMS-T1tttt_mGl-1500_mLSP-100_13INPUT']={'INPUT':InputInfo(dataSet='/RelValSMS-T1tttt_mGl-1500_mLSP-100_13/%s/GEN-SIM'%(baseDataSetRelease[3],),location='STD')} 
steps['QCD_FlatPt_15_3000_13INPUT']={'INPUT':InputInfo(dataSet='/RelValQCD_FlatPt_15_3000_13/%s/GEN-SIM'%(baseDataSetRelease[3],),location='STD')}
steps['QCD_FlatPt_15_3000HS_13INPUT']={'INPUT':InputInfo(dataSet='/RelValQCD_FlatPt_15_3000HS_13/%s/GEN-SIM'%(baseDataSetRelease[3],),location='STD')}
steps['ZpMM_2250_13INPUT']={'INPUT':InputInfo(dataSet='/RelValZpMM_2250_13/%s/GEN-SIM'%(baseDataSetRelease[3],),location='STD')}
steps['ZpEE_2250_13INPUT']={'INPUT':InputInfo(dataSet='/RelValZpEE_2250_13/%s/GEN-SIM'%(baseDataSetRelease[3],),location='STD')}
steps['ZpTT_1500_13INPUT']={'INPUT':InputInfo(dataSet='/RelValZpTT_1500_13/%s/GEN-SIM'%(baseDataSetRelease[3],),location='STD')}
steps['MinBiasHS_13INPUT']={'INPUT':InputInfo(dataSet='/RelValMinBiasHS_13/%s/GEN-SIM'%(baseDataSetRelease[3],),location='STD')}
steps['Higgs200ChargedTaus_13INPUT']={'INPUT':InputInfo(dataSet='/RelValHiggs200ChargedTaus_13/%s/GEN-SIM'%(baseDataSetRelease[3],),location='STD')}

# activate GEN-SIM recycling once we'll have the first set of gen-sim
steps['Upsilon1SToMuMu_13INPUT']={'INPUT':InputInfo(dataSet='/RelValUpsilon1SToMuMu_13/%s/GEN-SIM'%(baseDataSetRelease[3],),location='STD')}
steps['BuToKstarMuMu_13INPUT']={'INPUT':InputInfo(dataSet='/RelValBuToKstarMuMu_13/%s/GEN-SIM'%(baseDataSetRelease[3],),location='STD')}
steps['BsToMuMu_13INPUT']={'INPUT':InputInfo(dataSet='/RelValBsToMuMu_13/%s/GEN-SIM'%(baseDataSetRelease[3],),location='STD')}
steps['JpsiMuMu_Pt-15INPUT']={'INPUT':InputInfo(dataSet='/RelValJpsiMuMu_Pt-15/%s/GEN-SIM'%(baseDataSetRelease[3],),location='STD')}
steps['BuToKstarPsi2S_13INPUT']={'INPUT':InputInfo(dataSet='/RelValBuToKstarPsi2S_13/%s/GEN-SIM'%(baseDataSetRelease[3],),location='STD')}
steps['WE_13INPUT']={'INPUT':InputInfo(dataSet='/RelValWE_13/%s/GEN-SIM'%(baseDataSetRelease[3],),location='STD')}
steps['WM_13INPUT']={'INPUT':InputInfo(dataSet='/RelValWM_13/%s/GEN-SIM'%(baseDataSetRelease[3],),location='STD')}
steps['WpM_13INPUT']={'INPUT':InputInfo(dataSet='/RelValWpM_13/%s/GEN-SIM'%(baseDataSetRelease[3],),location='STD')}
steps['ZMM_13INPUT']={'INPUT':InputInfo(dataSet='/RelValZMM_13/%s/GEN-SIM'%(baseDataSetRelease[3],),location='STD')}
steps['ZMM_13_HIINPUT']={'INPUT':InputInfo(dataSet='/RelValZMM_13_HI/%s/GEN-SIM'%(baseDataSetRelease[1],),location='STD')}
steps['ZEEMM_13_HIINPUT']={'INPUT':InputInfo(dataSet='/RelValZEEMM_13_HI/%s/GEN-SIM'%(baseDataSetRelease[1],),location='STD')}
steps['ZpMM_13INPUT']={'INPUT':InputInfo(dataSet='/RelValZpMM_13/%s/GEN-SIM'%(baseDataSetRelease[3],),location='STD')}
steps['ZTT_13INPUT']={'INPUT':InputInfo(dataSet='/RelValZTT_13/%s/GEN-SIM'%(baseDataSetRelease[3],),location='STD')}
steps['H130GGgluonfusion_13INPUT']={'INPUT':InputInfo(dataSet='/RelValH130GGgluonfusion_13/%s/GEN-SIM'%(baseDataSetRelease[3],),location='STD')}
steps['PhotonJets_Pt_10_13INPUT']={'INPUT':InputInfo(dataSet='/RelValPhotonJets_Pt_10_13/%s/GEN-SIM'%(baseDataSetRelease[3],),location='STD')}
steps['PhotonJets_Pt_10_13_HIINPUT']={'INPUT':InputInfo(dataSet='/RelValPhotonJets_Pt_10_13_HI/%s/GEN-SIM'%(baseDataSetRelease[1],),location='STD')}
steps['QQH1352T_13INPUT']={'INPUT':InputInfo(dataSet='/RelValQQH1352T_13/%s/GEN-SIM'%(baseDataSetRelease[3],),location='STD')}
steps['ADDMonoJet_d3MD3_13INPUT']={'INPUT':InputInfo(dataSet='/RelValADDMonoJet_d3MD3_13/%s/GEN-SIM'%(baseDataSetRelease[3],),location='STD')}
steps['RSKKGluon_m3000GeV_13INPUT']={'INPUT':InputInfo(dataSet='/RelValRSKKGluon_m3000GeV_13/%s/GEN-SIM'%(baseDataSetRelease[3],),location='STD')}
steps['BuJpsiK_13INPUT']={'INPUT':InputInfo(dataSet='/RelValBuJpsiK_13/%s/GEN-SIM'%(baseDataSetRelease[3],),location='STD')}
steps['Cosmics_UP15INPUT']={'INPUT':InputInfo(dataSet='/RelValCosmics_UP15/%s/GEN-SIM'%(baseDataSetRelease[3],),location='STD')}
steps['BeamHalo_13INPUT']={'INPUT':InputInfo(dataSet='/RelValBeamHalo_13/%s/GEN-SIM'%(baseDataSetRelease[3],),location='STD')}
<<<<<<< HEAD
steps['HSCPstop_M_200_13TeVINPUT']={'INPUT':InputInfo(dataSet='/RelValHSCPstop_M_200_13TeV/%s/GEN-SIM'%(baseDataSetRelease[3],),location='STD')}
steps['RSGravitonToGaGa_13TeVINPUT']={'INPUT':InputInfo(dataSet='/RelValRSGravitonToGaGa_13TeV/%s/GEN-SIM'%(baseDataSetRelease[3],),location='STD')}
steps['WpToENu_M-2000_13TeVINPUT']={'INPUT':InputInfo(dataSet='/RelValWpToENu_M-2000_13TeV/%s/GEN-SIM'%(baseDataSetRelease[3],),location='STD')}
=======
steps['HSCPstop_M_200_13INPUT']={'INPUT':InputInfo(dataSet='/RelValHSCPstop_M_200_13/%s/GEN-SIM'%(baseDataSetRelease[3],),location='STD')}
steps['RSGravitonToGaGa_13INPUT']={'INPUT':InputInfo(dataSet='/RelValRSGravitonToGaGa_13/%s/GEN-SIM'%(baseDataSetRelease[3],),location='STD')}
steps['WpToENu_M-2000_13INPUT']={'INPUT':InputInfo(dataSet='/RelValWpToENu_M-2000_13/%s/GEN-SIM'%(baseDataSetRelease[3],),location='STD')}
steps['DisplacedSUSY_stopToBottom_M_300_1000mm_13INPUT']={'INPUT':InputInfo(dataSet='/RelValDisplacedSUSY_stopToBottom_M_300_1000mm_13/%s/GEN-SIM'%(baseDataSetRelease[3],),location='STD')}
>>>>>>> 31145270

# particle guns with postLS1 geometry recycle GEN-SIM input
steps['SingleElectronPt10_UP15INPUT']={'INPUT':InputInfo(dataSet='/RelValSingleElectronPt10_UP15/%s/GEN-SIM'%(baseDataSetRelease[3],),location='STD')}
steps['SingleElectronPt35_UP15INPUT']={'INPUT':InputInfo(dataSet='/RelValSingleElectronPt35_UP15/%s/GEN-SIM'%(baseDataSetRelease[3],),location='STD')}
steps['SingleElectronPt1000_UP15INPUT']={'INPUT':InputInfo(dataSet='/RelValSingleElectronPt1000_UP15/%s/GEN-SIM'%(baseDataSetRelease[3],),location='STD')}
steps['SingleElectronFlatPt1To100_UP15INPUT']={'INPUT':InputInfo(dataSet='/RelValSingleElectronFlatPt1To100_UP15/%s/GEN-SIM'%(baseDataSetRelease[3],),location='STD')}
steps['SingleGammaPt10_UP15INPUT']={'INPUT':InputInfo(dataSet='/RelValSingleGammaPt10_UP15/%s/GEN-SIM'%(baseDataSetRelease[3],),location='STD')}
steps['SingleGammaPt35_UP15INPUT']={'INPUT':InputInfo(dataSet='/RelValSingleGammaPt35_UP15/%s/GEN-SIM'%(baseDataSetRelease[3],),location='STD')}
steps['SingleMuPt1_UP15INPUT']={'INPUT':InputInfo(dataSet='/RelValSingleMuPt1_UP15/%s/GEN-SIM'%(baseDataSetRelease[3],),location='STD')}
steps['SingleMuPt10_UP15INPUT']={'INPUT':InputInfo(dataSet='/RelValSingleMuPt10_UP15/%s/GEN-SIM'%(baseDataSetRelease[3],),location='STD')}
steps['SingleMuPt100_UP15INPUT']={'INPUT':InputInfo(dataSet='/RelValSingleMuPt100_UP15/%s/GEN-SIM'%(baseDataSetRelease[3],),location='STD')}
steps['SingleMuPt1000_UP15INPUT']={'INPUT':InputInfo(dataSet='/RelValSingleMuPt1000_UP15/%s/GEN-SIM'%(baseDataSetRelease[3],),location='STD')}
steps['NuGun_UP15INPUT']={'INPUT':InputInfo(dataSet='/RelValNuGun_UP15/%s/GEN-SIM'%(baseDataSetRelease[3],),location='STD')}

#input for fast sim workflows to be added - TODO


## high stat step1
ecalHcal={
    '-s':'GEN,SIM,DIGI,DIGI2RAW,RAW2DIGI,L1Reco,RECO,EI',
    '--datatier':'GEN-SIM-DIGI-RAW-RECO',
    #'--geometry':'ECALHCAL',
    '--eventcontent':'FEVTDEBUG',
    '--customise':'Validation/Configuration/ECALHCAL.customise,SimGeneral/MixingModule/fullMixCustomize_cff.setCrossingFrameOn',
    '--beamspot':'NoSmear'}

steps['SingleElectronE120EHCAL']=merge([{'cfg':'SingleElectronE120EHCAL_pythia8_cfi'},ecalHcal,Kby(25,250),step1Defaults])
steps['SinglePiE50HCAL']=merge([{'cfg':'SinglePiE50HCAL_pythia8_cfi'},ecalHcal,Kby(25,250),step1Defaults])

steps['MinBiasHS']=gen('MinBias_8TeV_pythia8_TuneCUETP8M1_cff',Kby(25,300))
steps['InclusiveppMuX']=gen('InclusiveppMuX_8TeV_TuneCUETP8M1_cfi',Mby(11,45000))
steps['SingleElectronFlatPt5To100']=gen('SingleElectronFlatPt5To100_pythia8_cfi',Kby(25,250))
steps['SinglePiPt1']=gen('SinglePiPt1_pythia8_cfi',Kby(25,250))
steps['SingleMuPt1HS']=gen('SingleMuPt1_pythia8_cfi',Kby(25,1000))
steps['ZPrime5000Dijet']=gen('ZPrime5000JJ_8TeV_TuneCUETP8M1_cfi',Kby(25,100))
steps['SinglePi0E10']=gen('SinglePi0E10_pythia8_cfi',Kby(25,100))
steps['SinglePiPt10']=gen('SinglePiPt10_pythia8_cfi',Kby(25,250))
steps['SingleGammaFlatPt10To100']=gen('SingleGammaFlatPt10To100_pythia8_cfi',Kby(25,250))
steps['SingleTauPt50Pythia']=gen('SingleTaupt_50_pythia8_cfi',Kby(25,100))
steps['SinglePiPt100']=gen('SinglePiPt100_pythia8_cfi',Kby(25,250))


def genS(fragment,howMuch):
    global step1Defaults,stCond
    return merge([{'cfg':fragment},stCond,howMuch,step1Defaults])

steps['Higgs200ChargedTaus']=genS('H200ChargedTaus_Tauola_8TeV_cfi',Kby(9,100))
steps['JpsiMM']=genS('JpsiMM_8TeV_TuneCUETP8M1_cfi',Kby(66,1000))
steps['WE']=genS('WE_8TeV_TuneCUETP8M1_cfi',Kby(9,100))
steps['WM']=genS('WM_8TeV_TuneCUETP8M1_cfi',Kby(9,200))
steps['WpM']=genS('WpM_8TeV_TuneCUETP8M1_cfi',Kby(9,200))
steps['ZMM']=genS('ZMM_8TeV_TuneCUETP8M1_cfi',Kby(18,300))
steps['ZpMM']=genS('ZpMM_8TeV_TuneCUETP8M1_cfi',Kby(9,200))
steps['Higgs200ChargedTaus_13']=gen2015('H200ChargedTaus_Tauola_13TeV_cfi',Kby(9,100))
steps['Upsilon1SToMuMu_13']=gen2015('Upsilon1SToMuMu_forSTEAM_13TeV_TuneCUETP8M1_cfi',Kby(17,190)) 
steps['BuToKstarMuMu_13']=gen2015('BuToKstarMuMu_forSTEAM_13TeV_TuneCUETP8M1_cfi',Kby(2250,25000))
steps['BsToMuMu_13']=gen2015('BsToMuMu_forSTEAM_13TeV_TuneCUETP8M1_cfi',Kby(30000,333333))
steps['JpsiMuMu_Pt-15']=gen2015('JpsiMuMu_Pt-15_forSTEAM_13TeV_cfi',Kby(11000,122000))
steps['BuToKstarPsi2S_13']=gen2015('BuToKstarPsi2S_forSTEAM_13TeV_TuneCUETP8M1_cfi',Kby(16000,176000))
steps['WE_13']=gen2015('WE_13TeV_TuneCUETP8M1_cfi',Kby(9,100))
steps['WM_13']=gen2015('WM_13TeV_TuneCUETP8M1_cfi',Kby(9,200))
steps['WpM_13']=gen2015('WpM_13TeV_TuneCUETP8M1_cfi',Kby(9,200))
steps['ZMM_13']=gen2015('ZMM_13TeV_TuneCUETP8M1_cfi',Kby(18,100))
steps['ZEEMM_13']=gen2015('ZEEMM_13TeV_TuneCUETP8M1_cfi',Kby(18,300))
steps['ZpMM_13']=gen2015('ZpMM_13TeV_TuneCUETP8M1_cfi',Kby(9,200))

steps['ZTT']=genS('ZTT_All_hadronic_8TeV_TuneCUETP8M1_cfi',Kby(9,150))
steps['H130GGgluonfusion']=genS('H130GGgluonfusion_8TeV_TuneCUETP8M1_cfi',Kby(9,100))
steps['PhotonJets_Pt_10']=genS('PhotonJet_Pt_10_8TeV_TuneCUETP8M1_cfi',Kby(9,150))
steps['QQH1352T']=genS('QQH1352T_8TeV_TuneCUETP8M1_cfi',Kby(9,100))
steps['ZTT_13']=gen2015('ZTT_All_hadronic_13TeV_TuneCUETP8M1_cfi',Kby(9,80))
steps['H130GGgluonfusion_13']=gen2015('H130GGgluonfusion_13TeV_TuneCUETP8M1_cfi',Kby(9,50))
steps['PhotonJets_Pt_10_13']=gen2015('PhotonJet_Pt_10_13TeV_TuneCUETP8M1_cfi',Kby(9,150))
steps['QQH1352T_13']=gen2015('QQH1352T_13TeV_TuneCUETP8M1_cfi',Kby(9,50))
#steps['ZmumuJets_Pt_20_300']=gen('ZmumuJets_Pt_20_300_GEN_8TeV_TuneCUETP8M1_cfg',Kby(25,100))
steps['ADDMonoJet_d3MD3']=genS('ADDMonoJet_8TeV_d3MD3_TuneCUETP8M1_cfi',Kby(9,100))
steps['ADDMonoJet_d3MD3_13']=gen2015('ADDMonoJet_13TeV_d3MD3_TuneCUETP8M1_cfi',Kby(9,100))
steps['RSKKGluon_m3000GeV_13']=gen2015('RSKKGluon_m3000GeV_13TeV_TuneCUETP8M1_cff',Kby(9,100))
steps['BuJpsiK_13']=gen2015('Pythia8_BuJpsiK_13TeV_TuneCUETP8M1_cfi',Kby(36000,400000))

steps['MinBias2INPUT']={'INPUT':InputInfo(dataSet='/RelValMinBias/%s/GEN-SIM'%(baseDataSetRelease[0],),location='STD')}
steps['Higgs200ChargedTausINPUT']={'INPUT':InputInfo(dataSet='/RelValHiggs200ChargedTaus/%s/GEN-SIM'%(baseDataSetRelease[0],),location='STD')}
steps['QCD_Pt_3000_3500_2INPUT']={'INPUT':InputInfo(dataSet='/RelValQCD_Pt_3000_3500/%s/GEN-SIM'%(baseDataSetRelease[0],),location='STD')}
steps['QCD_Pt_80_120_2INPUT']={'INPUT':InputInfo(dataSet='/RelValQCD_Pt_80_120/%s/GEN-SIM'%(baseDataSetRelease[0],),location='STD')}
steps['JpsiMMINPUT']={'INPUT':InputInfo(dataSet='/RelValJpsiMM/%s/GEN-SIM'%(baseDataSetRelease[0],),location='STD')}
steps['TTbar2INPUT']={'INPUT':InputInfo(dataSet='/RelValTTbar/%s/GEN-SIM'%(baseDataSetRelease[0],),location='STD')}
steps['WEINPUT']={'INPUT':InputInfo(dataSet='/RelValWE/%s/GEN-SIM'%(baseDataSetRelease[0],),location='STD')}
steps['WMINPUT']={'INPUT':InputInfo(dataSet='/RelValWM/%s/GEN-SIM'%(baseDataSetRelease[0],),location='STD')}
steps['ZEEINPUT']={'INPUT':InputInfo(dataSet='/RelValZEE/%s/GEN-SIM'%(baseDataSetRelease[0],),location='STD')}
steps['ZMMINPUT']={'INPUT':InputInfo(dataSet='/RelValZMM/%s/GEN-SIM'%(baseDataSetRelease[0],),location='STD')}
steps['ZTTINPUT']={'INPUT':InputInfo(dataSet='/RelValZTT/%s/GEN-SIM'%(baseDataSetRelease[0],),location='STD')}
steps['H130GGgluonfusionINPUT']={'INPUT':InputInfo(dataSet='/RelValH130GGgluonfusion/%s/GEN-SIM'%(baseDataSetRelease[0],),location='STD')}
steps['PhotonJets_Pt_10INPUT']={'INPUT':InputInfo(dataSet='/RelValPhotonJets_Pt_10/%s/GEN-SIM'%(baseDataSetRelease[0],),location='STD')}
steps['QQH1352TINPUT']={'INPUT':InputInfo(dataSet='/RelValQQH1352T_Tauola/%s/GEN-SIM'%(baseDataSetRelease[0],),location='STD')}
steps['ADDMonoJet_d3MD3INPUT']={'INPUT':InputInfo(dataSet='/RelValADDMonoJet_d3MD3/%s/GEN-SIM'%(baseDataSetRelease[0],),location='STD')}
steps['WpMINPUT']={'INPUT':InputInfo(dataSet='/RelValWpM/%s/GEN-SIM'%(baseDataSetRelease[0],),location='STD')}
steps['ZpMMINPUT']={'INPUT':InputInfo(dataSet='/RelValZpMM/%s/GEN-SIM'%(baseDataSetRelease[0],),location='STD')}
steps['ZpMM_2250_8TeVINPUT']={'INPUT':InputInfo(dataSet='/RelValZpMM_2250_8TeV_Tauola/%s/GEN-SIM'%(baseDataSetRelease[0],),location='STD')}
steps['ZpEE_2250_8TeVINPUT']={'INPUT':InputInfo(dataSet='/RelValZpEE_2250_8TeV_Tauola/%s/GEN-SIM'%(baseDataSetRelease[0],),location='STD')}
steps['ZpTT_1500_8TeVINPUT']={'INPUT':InputInfo(dataSet='/RelValZpTT_1500_8TeV_Tauola/%s/GEN-SIM'%(baseDataSetRelease[0],),location='STD')}


steps['Cosmics']=merge([{'cfg':'UndergroundCosmicMu_cfi.py','--scenario':'cosmics'},Kby(666,100000),step1Defaults])
steps['Cosmics_UP15']=merge([{'cfg':'UndergroundCosmicMu_cfi.py','--scenario':'cosmics'},Kby(666,100000),step1Up2015Defaults])
steps['CosmicsSPLoose']=merge([{'cfg':'UndergroundCosmicSPLooseMu_cfi.py','--scenario':'cosmics'},Kby(5000,100000),step1Defaults])
steps['CosmicsSPLoose_UP15']=merge([{'cfg':'UndergroundCosmicSPLooseMu_cfi.py','--scenario':'cosmics'},Kby(5000,500000),step1Up2015Defaults])
steps['BeamHalo']=merge([{'cfg':'BeamHalo_cfi.py','--scenario':'cosmics'},Kby(9,100),step1Defaults])
steps['BeamHalo_13']=merge([{'cfg':'BeamHalo_13TeV_cfi.py','--scenario':'cosmics'},Kby(9,100),step1Up2015Defaults])

# GF re-introduce INPUT command once GEN-SIM will be available
# steps['CosmicsINPUT']={'INPUT':InputInfo(dataSet='/RelValCosmics/%s/GEN-SIM'%(baseDataSetRelease[0],),location='STD')}
steps['BeamHaloINPUT']={'INPUT':InputInfo(dataSet='/RelValBeamHalo/%s/GEN-SIM'%(baseDataSetRelease[0],),location='STD')}

steps['QCD_Pt_50_80']=genS('QCD_Pt_50_80_8TeV_TuneCUETP8M1_cfi',Kby(25,100))
steps['QCD_Pt_15_20']=genS('QCD_Pt_15_20_8TeV_TuneCUETP8M1_cfi',Kby(25,100))
steps['ZTTHS']=merge([Kby(25,100),steps['ZTT']])
steps['QQH120Inv']=genS('QQH120Inv_8TeV_TuneCUETP8M1_cfi',Kby(25,100))
steps['TTbar2HS']=merge([Kby(25,100),steps['TTbar']])
steps['JpsiMM_Pt_20_inf']=genS('JpsiMM_Pt_20_inf_8TeV_TuneCUETP8M1_cfi',Kby(70,280))
steps['QCD_Pt_120_170']=genS('QCD_Pt_120_170_8TeV_TuneCUETP8M1_cfi',Kby(25,100))
steps['H165WW2L']=genS('H165WW2L_8TeV_TuneCUETP8M1_cfi',Kby(25,100))
steps['UpsMM']=genS('UpsMM_8TeV_TuneCUETP8M1_cfi',Kby(56250,225))
steps['RSGrav']=genS('RS750_quarks_and_leptons_8TeV_TuneCUETP8M1_cff',Kby(25,100))
steps['QCD_Pt_80_120_2HS']=merge([Kby(25,100),steps['QCD_Pt_80_120']])
steps['bJpsiX']=genS('bJpsiX_8TeV_TuneCUETP8M1_cfi',Mby(325,1300000))
steps['QCD_Pt_30_50']=genS('QCD_Pt_30_50_8TeV_TuneCUETP8M1_cfi',Kby(25,100))
steps['H200ZZ4L']=genS('H200ZZ4L_8TeV_TuneCUETP8M1_cfi',Kby(25,100))
steps['LM9p']=genS('LM9p_8TeV_cff',Kby(25,100))
steps['QCD_Pt_20_30']=genS('QCD_Pt_20_30_8TeV_TuneCUETP8M1_cfi',Kby(25,100))
steps['QCD_Pt_170_230']=genS('QCD_Pt_170_230_8TeV_TuneCUETP8M1_cfi',Kby(25,100))




## pPb tests
step1PPbDefaults={'--beamspot':'Realistic8TeVCollision'}
steps['AMPT_PPb_5020GeV_MinimumBias']=merge([{'-n':10},step1PPbDefaults,genS('AMPT_PPb_5020GeV_MinimumBias_cfi',Kby(9,100))])
# GF to be uncommented when GEN-SIM becomes available
# steps['AMPT_PPb_5020GeV_MinimumBiasINPUT']={'INPUT':InputInfo(dataSet='/RelValAMPT_PPb_5020GeV_MinimumBias/%s/GEN-SIM'%(baseDataSetRelease[4],),location='STD')}

## heavy ions tests
U2000by1={'--relval': '2000,1'}
U80by1={'--relval': '80,1'}

hiAlca = {'--conditions':'auto:run2_mc_HIon', '--customise':'SLHCUpgradeSimulations/Configuration/postLS1Customs.customisePostLS1_HI'}
hiAlca2011 = {'--conditions':'auto:run1_mc_hi'}

hiDefaults2011=merge([hiAlca2011,{'--scenario':'HeavyIons','-n':2,'--beamspot':'RealisticHI2011Collision'}])
hiDefaults=merge([hiAlca,{'--scenario':'HeavyIons','-n':2,'--beamspot':'NominalHICollision2015'}])

steps['HydjetQ_MinBias_5020GeV']=merge([{'-n':1},hiDefaults,genS('Hydjet_Quenched_MinBias_5020GeV_cfi',U2000by1)])
steps['HydjetQ_MinBias_5020GeVINPUT']={'INPUT':InputInfo(dataSet='/RelValHydjetQ_MinBias_5020GeV/%s/GEN-SIM'%(baseDataSetRelease[8],),location='STD',split=5)}

steps['HydjetQ_MinBias_2760GeV']=merge([{'-n':1},hiDefaults2011,genS('Hydjet_Quenched_MinBias_2760GeV_cfi',U2000by1)])
steps['HydjetQ_MinBias_2760GeVINPUT']={'INPUT':InputInfo(dataSet='/RelValHydjetQ_MinBias_2760GeV/%s/GEN-SIM'%(baseDataSetRelease[1],),location='STD',split=5)}
steps['HydjetQ_MinBias_2760GeV_UP15']=merge([{'-n':1},hiDefaults,genS('Hydjet_Quenched_MinBias_2760GeV_cfi',U2000by1)])
steps['HydjetQ_MinBias_2760GeV_UP15INPUT']={'INPUT':InputInfo(dataSet='/RelValHydjetQ_MinBias_2760GeV/%s/GEN-SIM'%(baseDataSetRelease[1],),location='STD',split=5)}
#steps['HydjetQ_B8_2760GeV']=merge([{'-n':1},hiDefaults,genS('Hydjet_Quenched_B8_2760GeV_cfi',U80by1)])
#steps['HydjetQ_B8_2760GeVINPUT']={'INPUT':InputInfo(dataSet='/RelValHydjetQ_B8_2760GeV/%s/GEN-SIM'%(baseDataSetRelease[x],),location='CAF')}
steps['QCD_Pt_80_120_13_HI']=merge([hiDefaults,steps['QCD_Pt_80_120_13']])
steps['PhotonJets_Pt_10_13_HI']=merge([hiDefaults,steps['PhotonJets_Pt_10_13']])
steps['ZMM_13_HI']=merge([hiDefaults,steps['ZMM_13']])
steps['ZEEMM_13_HI']=merge([hiDefaults,steps['ZEEMM_13']])

#### fastsim section ####
##no forseen to do things in two steps GEN-SIM then FASTIM->end: maybe later
step1FastDefaults =merge([{'-s':'GEN,SIM,RECOBEFMIX,DIGI:pdigi_valid,L1,L1Reco,RECO,EI,HLT:@fake,VALIDATION',
                           '--fast':'',
                           '--beamspot'    : 'Realistic8TeVCollision',
                           '--eventcontent':'FEVTDEBUGHLT,DQM',
                           '--datatier':'GEN-SIM-DIGI-RECO,DQMIO',
                           '--relval':'27000,3000'},
                          step1Defaults])
step1FastUpg2015Defaults =merge([{'-s':'GEN,SIM,RECOBEFMIX,DIGI:pdigi_valid,L1,L1Reco,RECO,EI,HLT:@relval25ns,VALIDATION',
                           '--fast':'',
                           '--conditions'  :'auto:run2_mc',
                           '--beamspot'    : 'NominalCollision2015',
                           '--customise'   :'SLHCUpgradeSimulations/Configuration/postLS1Customs.customisePostLS1',
                           '--eventcontent':'FEVTDEBUGHLT,DQM',
                           '--datatier':'GEN-SIM-DIGI-RECO,DQMIO',
                           '--relval':'27000,3000'},
                           step1Defaults])
step1FastPUNewMixing =merge([{'-s':'GEN,SIM,RECOBEFMIX',
                           '--eventcontent':'FASTPU',
                           '--datatier':'GEN-SIM-RECO'},
                           step1FastUpg2015Defaults])


#step1FastDefaults
steps['TTbarFS']=merge([{'cfg':'TTbar_8TeV_TuneCUETP8M1_cfi'},Kby(100,1000),step1FastDefaults])
steps['SingleMuPt1FS']=merge([{'cfg':'SingleMuPt1_pythia8_cfi'},step1FastDefaults])
steps['SingleMuPt10FS']=merge([{'cfg':'SingleMuPt10_pythia8_cfi'},step1FastDefaults])
steps['SingleMuPt100FS']=merge([{'cfg':'SingleMuPt100_pythia8_cfi'},step1FastDefaults])
steps['SinglePiPt1FS']=merge([{'cfg':'SinglePiPt1_pythia8_cfi'},step1FastDefaults])
steps['SinglePiPt10FS']=merge([{'cfg':'SinglePiPt10_pythia8_cfi'},step1FastDefaults])
steps['SinglePiPt100FS']=merge([{'cfg':'SinglePiPt100_pythia8_cfi'},step1FastDefaults])
steps['ZEEFS']=merge([{'cfg':'ZEE_8TeV_TuneCUETP8M1_cfi'},Kby(100,2000),step1FastDefaults])
steps['ZTTFS']=merge([{'cfg':'ZTT_Tauola_OneLepton_OtherHadrons_8TeV_TuneCUETP8M1_cfi'},Kby(100,2000),step1FastDefaults])
steps['QCDFlatPt153000FS']=merge([{'cfg':'QCDForPF_8TeV_TuneCUETP8M1_cfi'},Kby(27,2000),step1FastDefaults])
steps['QCD_Pt_80_120FS']=merge([{'cfg':'QCD_Pt_80_120_8TeV_TuneCUETP8M1_cfi'},Kby(100,500),stCond,step1FastDefaults])
steps['QCD_Pt_3000_3500FS']=merge([{'cfg':'QCD_Pt_3000_3500_8TeV_TuneCUETP8M1_cfi'},Kby(100,500),stCond,step1FastDefaults])
steps['H130GGgluonfusionFS']=merge([{'cfg':'H130GGgluonfusion_8TeV_TuneCUETP8M1_cfi'},step1FastDefaults])
steps['SingleGammaFlatPt10To10FS']=merge([{'cfg':'SingleGammaFlatPt10To100_pythia8_cfi'},Kby(100,500),step1FastDefaults])

#step1FastUpg2015Defaults
steps['TTbarFS_13']=merge([{'cfg':'TTbar_13TeV_TuneCUETP8M1_cfi'},Kby(100,1000),step1FastUpg2015Defaults])
steps['SMS-T1tttt_mGl-1500_mLSP-100FS_13']=merge([{'cfg':'SMS-T1tttt_mGl-1500_mLSP-100_13TeV-pythia8_cfi'},Kby(100,1000),step1FastUpg2015Defaults])
steps['NuGunFS_UP15']=merge([{'cfg':'SingleNuE10_cfi'},Kby(100,1000),step1FastUpg2015Defaults])
steps['ZEEFS_13']=merge([{'cfg':'ZEE_13TeV_TuneCUETP8M1_cfi'},Kby(100,2000),step1FastUpg2015Defaults])
steps['ZTTFS_13']=merge([{'cfg':'ZTT_All_hadronic_13TeV_TuneCUETP8M1_cfi'},Kby(100,2000),step1FastUpg2015Defaults])
steps['ZMMFS_13']=merge([{'cfg':'ZMM_13TeV_TuneCUETP8M1_cfi'},Kby(100,2000),step1FastUpg2015Defaults])
steps['QCDFlatPt153000FS_13']=merge([{'cfg':'QCDForPF_13TeV_TuneCUETP8M1_cfi'},Kby(27,2000),step1FastUpg2015Defaults])
steps['QCD_Pt_80_120FS_13']=merge([{'cfg':'QCD_Pt_80_120_13TeV_TuneCUETP8M1_cfi'},Kby(100,500),step1FastUpg2015Defaults])
steps['QCD_Pt_3000_3500FS_13']=merge([{'cfg':'QCD_Pt_3000_3500_13TeV_TuneCUETP8M1_cfi'},Kby(100,500),step1FastUpg2015Defaults])
steps['H130GGgluonfusionFS_13']=merge([{'cfg':'H130GGgluonfusion_13TeV_TuneCUETP8M1_cfi'},step1FastUpg2015Defaults])
steps['SingleMuPt10FS_UP15']=merge([{'cfg':'SingleMuPt10_pythia8_cfi'},step1FastUpg2015Defaults])
steps['SingleMuPt100FS_UP15']=merge([{'cfg':'SingleMuPt100_pythia8_cfi'},step1FastUpg2015Defaults])

### FastSim: produce sample of minbias events for PU mixing
steps['MinBiasFS_13_ForMixing']=merge([{'cfg':'MinBias_13TeV_pythia8_TuneCUETP8M1_cfi'},Kby(100,1000),step1FastPUNewMixing])

### FastSim: template to produce signal and overlay with minbias events
<<<<<<< HEAD
PUFS25={'--pileup':'AVE_35_BX_25ns','--pileup_input':'das:/RelValMinBiasFS_13_ForMixing/CMSSW_7_5_0_pre5-MCRUN2_75_V5_FastSim-v1/GEN-SIM-RECO'}
=======
PUFS25={'--pileup':'AVE_35_BX_25ns',
        '--pileup_input':'das:/RelValMinBiasFS_13_ForMixing/%s/GEN-SIM-RECO'%(baseDataSetRelease[9],)}
>>>>>>> 31145270
FS_UP15_PU25_OVERLAY = merge([PUFS25,Kby(100,500),steps['TTbarFS_13']] )

### FastSim: produce sample of premixed minbias events
steps["FS_PREMIXUP15_PU25"] = merge([
        {"cfg":"SingleNuE10_cfi",
         "--fast":"",
         "--conditions":"auto:run2_mc",
         "--magField":"38T_PostLS1",
         "-s":"GEN,SIM,RECOBEFMIX,DIGIPREMIX,L1,DIGI2RAW",
         "--eventcontent":"PREMIX",
         "--datatier":"GEN-SIM-DIGI-RAW",
         "--customise":"SLHCUpgradeSimulations/Configuration/postLS1Customs.customisePostLS1"
         },
        PUFS25,Kby(100,500)])

### Fastsim: template to produce signal and overlay it with premixed minbias events
FS_PREMIXUP15_PU25_OVERLAY = merge([
        {"-s" : "GEN,SIM,RECOBEFMIX,DIGIPREMIX_S2:pdigi_valid,DATAMIX,L1,L1Reco,RECO,HLT:@relval25ns,VALIDATION",
         "--datamix" : "PreMix",
<<<<<<< HEAD
         "--pileup_input" : "dbs:/RelValFS_PREMIXUP15_PU25/CMSSW_7_5_0_pre4-PU25ns_MCRUN2_75_V1_FastSim-v2/GEN-SIM-DIGI-RAW", ##NEED CHANGE to pre5 which is not exist yet?
=======
         "--pileup_input" : "dbs:/RelValFS_PREMIXUP15_PU25/%s/GEN-SIM-DIGI-RAW"%(baseDataSetRelease[10],),
>>>>>>> 31145270
         "--customise":"SLHCUpgradeSimulations/Configuration/postLS1CustomsPreMixing.customisePostLS1"
         },
        Kby(100,500),step1FastUpg2015Defaults])

### FastSim: list of processes used in FastSim validation
fs_proclist = ["ZEE_13",'TTbar_13','H130GGgluonfusion_13','ZTT_13','ZMM_13','NuGun_UP15','QCD_FlatPt_15_3000HS_13','SMS-T1tttt_mGl-1500_mLSP-100_13']

### FastSim: produces sample of signal events, overlayed with premixed minbias events
for x in fs_proclist:
    key = "FS_" + x + "_PRMXUP15_PU25"
    steps[key] = merge([FS_PREMIXUP15_PU25_OVERLAY,{"cfg":steps[x]["cfg"]}])

### FastSim: produce sample of signal events, overlayed with minbias events
for x in fs_proclist:
    key = "FS_" + x + "_UP15_PU25"
    steps[key] = merge([{"cfg":steps[x]["cfg"]},FS_UP15_PU25_OVERLAY])

###
steps['TTbarSFS']=merge([{'cfg':'TTbar_8TeV_TuneCUETP8M1_cfi'},
                        {'-s':'GEN,SIM',
                         '--eventcontent':'FEVTDEBUG',
                         '--datatier':'GEN-SIM',
                         '--fast':''},
                        step1Defaults])

steps['TTbarSFSA']=merge([{'cfg':'TTbar_8TeV_TuneCUETP8M1_cfi',
                           '-s':'GEN,SIM,RECO,EI,HLT:@fake,VALIDATION',
                           '--fast':''},
                          step1FastDefaults])

def identityFS(wf):
    return merge([{'--restoreRND':'HLT','--process':'HLT2','--hltProcess':'HLT2', '--inputCommands':'"keep *","drop *TagInfo*_*_*_*"'},wf])

steps['SingleMuPt10FS_UP15_ID']=identityFS(steps['SingleMuPt10FS_UP15'])
steps['TTbarFS_13_ID']=identityFS(steps['TTbarFS_13'])

step1GenDefaults=merge([{'-s':'GEN,VALIDATION:genvalid',
                         '--relval':'250000,20000',
                         '--eventcontent':'RAWSIM,DQM',
                         '--datatier':'GEN,DQMIO',
                         '--conditions':'auto:run2_mc_FULL'
                         },
                        step1Defaults])

step1HadronizerDefaults=merge([{'--datatier':'GEN-SIM,DQMIO'},step1GenDefaults])

step1LHEDefaults=merge([{'-s':'LHE',
                         '--relval':'200000,5000',
                         '--eventcontent':'LHE',
                         '--datatier':'GEN',
                         '--conditions':'auto:run2_mc_FULL'                         
                         },
                        step1Defaults])

steps['DYToll01234Jets_5f_LO_MLM_Madgraph_LHE_13TeV']=genvalid('Configuration/Generator/python/DYToll01234Jets_5f_LO_MLM_Madgraph_LHE_13TeV_cff.py',step1LHEDefaults)
steps['TTbar012Jets_5f_NLO_FXFX_Madgraph_LHE_13TeV']=genvalid('Configuration/Generator/python/TTbar012Jets_5f_NLO_FXFX_Madgraph_LHE_13TeV_cff.py',step1LHEDefaults)

# all 6 workflows with root step 'DYToll01234Jets_5f_LO_MLM_Madgraph_LHE_13TeV' will recycle the same dataset, from wf [512] of generator set
# steps['DYToll01234Jets_5f_LO_MLM_Madgraph_LHE_13TeVINPUT']={'INPUT':InputInfo(dataSet='/DYToll01234Jets_5f_LO_MLM_Madgraph_LHE_13TeV_py8/CMSSW_7_4_0_pre0-MCRUN2_73_V5-v1/GEN',location='STD')}

steps['MinBias_TuneZ2star_13TeV_pythia6']=genvalid('MinBias_TuneZ2star_13TeV_pythia6_cff',step1GenDefaults)
steps['QCD_Pt-30_TuneZ2star_13TeV_pythia6']=genvalid('QCD_Pt_30_TuneZ2star_13TeV_pythia6_cff',step1GenDefaults)
steps['MinBias_13TeV_pythia8']=genvalid('MinBias_13TeV_pythia8_cff',step1GenDefaults)
steps['QCD_Pt-30_13TeV_pythia8']=genvalid('QCD_Pt_30_13TeV_pythia8_cff',step1GenDefaults)

steps['DYToLL_M-50_13TeV_pythia8']=genvalid('DYToLL_M-50_13TeV_pythia8_cff',step1GenDefaults)
steps['WToLNu_13TeV_pythia8']=genvalid('WToLNu_13TeV_pythia8_cff',step1GenDefaults)

steps['SoftQCDDiffractive_13TeV_pythia8']=genvalid('SoftQCDDiffractive_13TeV_pythia8_cff',step1GenDefaults)
steps['SoftQCDnonDiffractive_13TeV_pythia8']=genvalid('SoftQCDnonDiffractive_13TeV_pythia8_cff',step1GenDefaults)
steps['SoftQCDelastic_13TeV_pythia8']=genvalid('SoftQCDelastic_13TeV_pythia8_cff',step1GenDefaults)
steps['SoftQCDinelastic_13TeV_pythia8']=genvalid('SoftQCDinelastic_13TeV_pythia8_cff',step1GenDefaults)

steps['QCD_Pt-30_8TeV_herwigpp']=genvalid('QCD_Pt_30_8TeV_herwigpp_cff',step1GenDefaults)

# Generator Hadronization (Hadronization of LHE)
steps['WJetsLNu_13TeV_madgraph-pythia8']=genvalid('Hadronizer_MgmMatchTuneCUETP8M1_13TeV_madgraph_pythia8_cff',step1GenDefaults,dataSet='/WJetsToLNu_13TeV-madgraph/Fall13wmLHE-START62_V1-v1/GEN')
steps['Hadronizer_TuneCUETP8M1_13TeV_MLM_5f_max4j_LHE_pythia8']=genvalid('Hadronizer_TuneCUETP8M1_13TeV_MLM_5f_max4j_LHE_pythia8_cff',step1HadronizerDefaults)
steps['GGToH_13TeV_pythia8']=genvalid('GGToHtautau_13TeV_pythia8_cff',step1GenDefaults)

steps['WJetsLNutaupinu_13TeV_madgraph-pythia8']=genvalid('Hadronizer_MgmMatchTuneCUETP8M1_13TeV_madgraph_pythia8_taupinu_cff',step1GenDefaults,dataSet='/WJetsToLNu_13TeV-madgraph/Fall13wmLHE-START62_V1-v1/GEN')
steps['Hadronizer_TuneCUETP8M1_13TeV_MLM_5f_max4j_LHE_pythia8_taupinu']=genvalid('Hadronizer_TuneCUETP8M1_13TeV_MLM_5f_max4j_LHE_pythia8_taupinu_cff',step1HadronizerDefaults)
steps['GGToHtaupinu_13TeV_pythia8']=genvalid('GGToHtautau_13TeV_pythia8_taupinu_cff',step1GenDefaults)

steps['WJetsLNutaurhonu_13TeV_madgraph-pythia8']=genvalid('Hadronizer_MgmMatchTuneCUETP8M1_13TeV_madgraph_pythia8_taurhonu_cff.py',step1GenDefaults,dataSet='/WJetsToLNu_13TeV-madgraph/Fall13wmLHE-START62_V1-v1/GEN')
steps['Hadronizer_TuneCUETP8M1_13TeV_MLM_5f_max4j_LHE_pythia8_taurhonu']=genvalid('Hadronizer_TuneCUETP8M1_13TeV_MLM_5f_max4j_LHE_pythia8_taurhonu_cff.py',step1HadronizerDefaults)
steps['GGToHtaurhonu_13TeV_pythia8']=genvalid('GGToHtautau_13TeV_pythia8_taurhonu_cff',step1GenDefaults)

# Generator External Decays
steps['TT_13TeV_pythia8-evtgen']=genvalid('Hadronizer_MgmMatchTuneCUETP8M1_13TeV_madgraph_pythia8_EvtGen_cff',step1GenDefaults,dataSet='/TTJets_MSDecaysCKM_central_13TeV-madgraph/Fall13wmLHE-START62_V1-v1/GEN')

steps['Hadronizer_TuneCUETP8M1_13TeV_MLM_5f_max4j_LHE_pythia8_Tauola']=genvalid('Hadronizer_TuneCUETP8M1_13TeV_MLM_5f_max4j_LHE_pythia8_Tauola_cff',step1HadronizerDefaults)

steps['Hadronizer_TuneCUETP8M1_13TeV_aMCatNLO_FXFX_5f_max2j_max1p_LHE_pythia8']=genvalid('Hadronizer_TuneCUETP8M1_13TeV_aMCatNLO_FXFX_5f_max2j_max1p_LHE_pythia8_cff',step1HadronizerDefaults)

steps['WToLNu_13TeV_pythia8-tauola']=genvalid('Hadronizer_MgmMatchTuneCUETP8M1_13TeV_madgraph_pythia8_Tauola_cff',step1GenDefaults,dataSet='/WJetsToLNu_13TeV-madgraph/Fall13wmLHE-START62_V1-v1/GEN')
steps['GGToH_13TeV_pythia8-tauola']=genvalid('GGToHtautau_13TeV_pythia8_Tauola_cff',step1GenDefaults)

steps['WToLNutaupinu_13TeV_pythia8-tauola']=genvalid('Hadronizer_MgmMatchTuneCUETP8M1_13TeV_madgraph_pythia8_Tauola_taupinu_cff',step1GenDefaults,dataSet='/WJetsToLNu_13TeV-madgraph/Fall13wmLHE-START62_V1-v1/GEN')
steps['Hadronizer_TuneCUETP8M1_13TeV_MLM_5f_max4j_LHE_pythia8_Tauola_taupinu']=genvalid('Hadronizer_TuneCUETP8M1_13TeV_MLM_5f_max4j_LHE_pythia8_Tauola_taupinu_cff',step1HadronizerDefaults)
steps['GGToHtaupinu_13TeV_pythia8-tauola']=genvalid('GGToHtautau_13TeV_pythia8_Tauola_taupinu_cff',step1GenDefaults)

steps['WToLNutaurhonu_13TeV_pythia8-tauola']=genvalid('Hadronizer_MgmMatchTuneCUETP8M1_13TeV_madgraph_pythia8_Tauola_taurhonu_cff',step1GenDefaults,dataSet='/WJetsToLNu_13TeV-madgraph/Fall13wmLHE-START62_V1-v1/GEN')
steps['Hadronizer_TuneCUETP8M1_13TeV_MLM_5f_max4j_LHE_pythia8_Tauola_taurhonu']=genvalid('Hadronizer_TuneCUETP8M1_13TeV_MLM_5f_max4j_LHE_pythia8_Tauola_taurhonu_cff',step1HadronizerDefaults)
steps['GGToHtaurhonu_13TeV_pythia8-tauola']=genvalid('GGToHtautau_13TeV_pythia8_Tauola_taurhonu_cff',step1GenDefaults)

#Sherpa
steps['sherpa_ZtoEE_0j_BlackHat_13TeV_MASTER']=genvalid('sherpa_ZtoEE_0j_BlackHat_13TeV_MASTER_cff',step1GenDefaults)
steps['sherpa_ZtoEE_0j_OpenLoops_13TeV_MASTER']=genvalid('sherpa_ZtoEE_0j_OpenLoops_13TeV_MASTER_cff',step1GenDefaults)

# Heavy Ion
steps['ReggeGribovPartonMC_EposLHC_5TeV_pPb']=genvalid('GeneratorInterface/ReggeGribovPartonMCInterface/ReggeGribovPartonMC_EposLHC_5TeV_pPb_cfi',step1GenDefaults)

# B-physics
steps['BuToKstarJPsiToMuMu_forSTEAM_13TeV_TuneCUETP8M1']=genvalid('BuToKstarJPsiToMuMu_forSTEAM_13TeV_TuneCUETP8M1_cfi',step1GenDefaults)
steps['Upsilon4swithBuToKstarJPsiToMuMu_forSTEAM_13TeV_TuneCUETP8M1']=genvalid('Upsilon4swithBuToKstarJPsiToMuMu_forSTEAM_13TeV_TuneCUETP8M1_cfi',step1GenDefaults)
steps['Upsilon4sBaBarExample_BpBm_Dstarpipi_D0Kpi_nonres_forSTEAM_13TeV_TuneCUETP8M1']=genvalid('Upsilon4sBaBarExample_BpBm_Dstarpipi_D0Kpi_nonres_forSTEAM_13TeV_TuneCUETP8M1_cfi',step1GenDefaults)
steps['LambdaBToLambdaMuMuToPPiMuMu_forSTEAM_13TeV_TuneCUETP8M1']=genvalid('LambdaBToLambdaMuMuToPPiMuMu_forSTEAM_13TeV_TuneCUETP8M1_cfi',step1GenDefaults)
steps['BsToMuMu_forSTEAM_13TeV_TuneCUETP8M1']=genvalid('BsToMuMu_forSTEAM_13TeV_TuneCUETP8M1_cfi',step1GenDefaults)


#PU for FullSim
PU={'-n':10,'--pileup':'default','--pileup_input':'das:/RelValMinBias/%s/GEN-SIM'%(baseDataSetRelease[0],)}
# pu2 can be removed
PU2={'-n':10,'--pileup':'default','--pileup_input':'das:/RelValMinBias/%s/GEN-SIM'%(baseDataSetRelease[0],)}
PU25={'-n':10,'--pileup':'AVE_35_BX_25ns','--pileup_input':'das:/RelValMinBias_13/%s/GEN-SIM'%(baseDataSetRelease[3],)}
PU50={'-n':10,'--pileup':'AVE_35_BX_50ns','--pileup_input':'das:/RelValMinBias_13/%s/GEN-SIM'%(baseDataSetRelease[3],)}
PUHI={'-n':10,'--pileup_input':'das:/RelValHydjetQ_MinBias_5020GeV/%s/GEN-SIM'%(baseDataSetRelease[8])}


#PU for FastSim
# FS_PU_INPUT_13TEV = "file:/afs/cern.ch/work/l/lveldere/minbias.root" # placeholder for relval to be produced with wf  135.8
PUFS={'--pileup':'GEN_2012_Summer_50ns_PoissonOOTPU'}
# PUFS2={'--pileup':'2012_Startup_50ns_PoissonOOTPU'} # not used anywhere
PUFSAVE10={'--pileup':'GEN_AVE_10_BX_25ns'}  # temporary: one or a few releases as back-up
PUFSAVE20={'--pileup':'GEN_AVE_20_BX_25ns'}  # temporary: one or a few releases as back-up
PUFSAVE35={'--pileup':'GEN_AVE_35_BX_25ns'}
PUFSAVE10_DRMIX_ITO={'--pileup':'AVE_10_BX_25ns','--pileup_input':'das:/RelValMinBiasFS_13_ForMixing/%s/GEN-SIM-RECO'%(baseDataSetRelease[7],),'--customise':'FastSimulation/Configuration/Customs.disableOOTPU,SLHCUpgradeSimulations/Configuration/postLS1Customs.customisePostLS1'}
PUFSAVE35_DRMIX_ITO={'--pileup':'AVE_35_BX_25ns','--pileup_input':'das:/RelValMinBiasFS_13_ForMixing/%s/GEN-SIM-RECO'%(baseDataSetRelease[7],),'--customise':'FastSimulation/Configuration/Customs.disableOOTPU,SLHCUpgradeSimulations/Configuration/postLS1Customs.customisePostLS1'}
PUFS25={'--pileup':'AVE_35_BX_25ns','--pileup_input':'das:/RelValMinBiasFS_13_ForMixing/%s/GEN-SIM-RECO'%(baseDataSetRelease[7],)}


#
steps['TTbarFSPU']=merge([PUFS,Kby(100,500),steps['TTbarFS']] )

steps['FS_TTbar_13_PUAVE10']=merge([PUFSAVE10,Kby(100,500),steps['TTbarFS_13']] ) # temporary: one or a few releases as back-up
steps['FS_TTbar_13_PUAVE20']=merge([PUFSAVE20,Kby(100,500),steps['TTbarFS_13']] ) # temporary: one or a few releases as back-up
steps['FS_TTbar_13_PUAVE35']=merge([PUFSAVE35,Kby(100,500),steps['TTbarFS_13']] )
steps['FS_TTbar_13_PU25']=merge([PUFS25,Kby(100,500),steps['TTbarFS_13']] ) # needs the placeholder
steps['FS_NuGun_UP15_PU25']=merge([PUFS25,Kby(100,500),steps['NuGunFS_UP15']] ) # needs the placeholder
steps['FS_SMS-T1tttt_mGl-1500_mLSP-100_13_PU25']=merge([PUFS25,Kby(100,500),steps['SMS-T1tttt_mGl-1500_mLSP-100FS_13']] )

steps['FS__PU25']=merge([PUFS25,Kby(100,500),steps['NuGunFS_UP15']] ) # needs the placeholder
steps['FS_TTbar_13_PUAVE10_DRMIX_ITO']=merge([PUFSAVE10_DRMIX_ITO,Kby(100,500),steps['TTbarFS_13']] ) # needs the placeholder
steps['FS_TTbar_13_PUAVE35_DRMIX_ITO']=merge([PUFSAVE35_DRMIX_ITO,Kby(100,500),steps['TTbarFS_13']] ) # needs the placeholder

# step2 
step2Defaults = { '-s'            : 'DIGI:pdigi_valid,L1,DIGI2RAW,HLT:@fake,RAW2DIGI,L1Reco',
                  '--datatier'    : 'GEN-SIM-DIGI-RAW-HLTDEBUG',
                  '--eventcontent': 'FEVTDEBUGHLT',
                  '--conditions'  : 'auto:run1_mc',
                  }
#for 2015
step2Upg2015Defaults = {'-s'     :'DIGI:pdigi_valid,L1,DIGI2RAW,HLT:@relval25ns,RAW2DIGI,L1Reco',
                 '--conditions'  :'auto:run2_mc',
                 '--datatier'    :'GEN-SIM-DIGI-RAW-HLTDEBUG',
                 '--eventcontent':'FEVTDEBUGHLT',
                 '--customise'   :'SLHCUpgradeSimulations/Configuration/postLS1Customs.customisePostLS1',
                 '-n'            :'10'
                  }
step2Upg2015Defaults50ns = merge([{'-s':'DIGI:pdigi_valid,L1,DIGI2RAW,HLT:@relval50ns,RAW2DIGI,L1Reco','--conditions':'auto:run2_mc_50ns','--customise':'SLHCUpgradeSimulations/Configuration/postLS1Customs.customisePostLS1_50ns'},step2Upg2015Defaults])

steps['DIGIUP15']=merge([step2Upg2015Defaults])
steps['DIGIUP15PROD1']=merge([{'-s':'DIGI,L1,DIGI2RAW,HLT:@relval25ns,RAW2DIGI,L1Reco','--eventcontent':'RAWSIM','--datatier':'GEN-SIM-RAW'},step2Upg2015Defaults])
steps['DIGIUP15_PU25']=merge([PU25,step2Upg2015Defaults])
steps['DIGIUP15_PU50']=merge([PU50,step2Upg2015Defaults50ns])

steps['DIGIPROD1']=merge([{'-s':'DIGI,L1,DIGI2RAW,HLT:@fake,RAW2DIGI,L1Reco','--eventcontent':'RAWSIM','--datatier':'GEN-SIM-RAW'},step2Defaults])
steps['DIGI']=merge([step2Defaults])
#steps['DIGI2']=merge([stCond,step2Defaults])
steps['DIGICOS']=merge([{'--scenario':'cosmics','--eventcontent':'FEVTDEBUG','--datatier':'GEN-SIM-DIGI-RAW'},stCond,step2Defaults])
steps['DIGIHAL']=merge([{'--scenario':'cosmics','--eventcontent':'FEVTDEBUG','--datatier':'GEN-SIM-DIGI-RAW'},step2Upg2015Defaults])

steps['DIGIPU1']=merge([PU,step2Defaults])
steps['DIGIPU2']=merge([PU2,step2Defaults])
steps['REDIGIPU']=merge([{'-s':'reGEN,reDIGI,L1,DIGI2RAW,HLT:@fake,RAW2DIGI,L1Reco'},steps['DIGIPU1']])

steps['DIGIUP15_ID']=merge([{'--restoreRND':'HLT','--process':'HLT2'},steps['DIGIUP15']])

steps['RESIM']=merge([{'-s':'reGEN,reSIM','-n':10},steps['DIGI']])
#steps['RESIMDIGI']=merge([{'-s':'reGEN,reSIM,DIGI,L1,DIGI2RAW,HLT:@fake,RAW2DIGI,L1Reco','-n':10,'--restoreRNDSeeds':'','--process':'HLT'},steps['DIGI']])

    
steps['DIGIHI']=merge([{'-s':'DIGI:pdigi_valid,L1,DIGI2RAW,HLT:HIon,RAW2DIGI,L1Reco'}, hiDefaults, step2Upg2015Defaults])
steps['DIGIHI2011']=merge([{'-s':'DIGI:pdigi_valid,L1,DIGI2RAW,HLT:@fake,RAW2DIGI,L1Reco'}, hiDefaults2011, step2Defaults])
steps['DIGIHIMIX']=merge([{'-s':'DIGI:pdigi_valid,L1,DIGI2RAW,HLT:HIon,RAW2DIGI,L1Reco', '-n':2}, hiDefaults, {'--pileup':'HiMix'}, PUHI, step2Upg2015Defaults])


# PRE-MIXING : https://twiki.cern.ch/twiki/bin/view/CMSPublic/SWGuideSimulation#Pre_Mixing_Instructions
premixUp2015Defaults = {
    '--evt_type'    : 'SingleNuE10_cfi',
    '-s'            : 'GEN,SIM,DIGIPREMIX,L1,DIGI2RAW',
    '-n'            : '10',
    '--conditions'  : 'auto:run2_mc', # 25ns GT; dedicated dict for 50ns
    '--datatier'    : 'GEN-SIM-DIGI-RAW',
    '--eventcontent': 'PREMIX',
    '--customise'   : 'SLHCUpgradeSimulations/Configuration/postLS1Customs.customisePostLS1' # temporary replacement for premix; to be brought back to customisePostLS1
}
premixUp2015Defaults50ns = merge([{'--conditions':'auto:run2_mc_50ns'},
                                  {'--customise':'SLHCUpgradeSimulations/Configuration/postLS1Customs.customisePostLS1_50ns'},
                                  premixUp2015Defaults])

steps['PREMIXUP15_PU25']=merge([PU25,Kby(100,100),premixUp2015Defaults])
steps['PREMIXUP15_PU50']=merge([PU50,Kby(100,100),premixUp2015Defaults50ns])

digiPremixUp2015Defaults25ns = { 
    '--conditions'   : 'auto:run2_mc',
    '-s'             : 'DIGIPREMIX_S2:pdigi_valid,DATAMIX,L1,DIGI2RAW,HLT:@relval25ns,RAW2DIGI,L1Reco',
   '--pileup_input'  :  'das:/RelValPREMIXUP15_PU25/%s/GEN-SIM-DIGI-RAW'%baseDataSetRelease[5],
    '--eventcontent' : 'FEVTDEBUGHLT',
    '--datatier'     : 'GEN-SIM-DIGI-RAW-HLTDEBUG',
    '--datamix'      : 'PreMix',
    '--customise'    : 'SLHCUpgradeSimulations/Configuration/postLS1CustomsPreMixing.customisePostLS1' # temporary replacement for premix; to be brought back to customisePostLS1
    }
digiPremixUp2015Defaults50ns=merge([{'-s':'DIGIPREMIX_S2:pdigi_valid,DATAMIX,L1,DIGI2RAW,HLT:@relval50ns,RAW2DIGI,L1Reco'},
                                    {'--conditions':'auto:run2_mc_50ns'},
                                    {'--pileup_input' : 'das:/RelValPREMIXUP15_PU50/%s/GEN-SIM-DIGI-RAW'%baseDataSetRelease[6]},
                                    {'--customise': 'SLHCUpgradeSimulations/Configuration/postLS1CustomsPreMixing.customisePostLS1_50ns'},
                                    digiPremixUp2015Defaults25ns])
steps['DIGIPRMXUP15_PU25']=merge([digiPremixUp2015Defaults25ns])
steps['DIGIPRMXUP15_PU50']=merge([digiPremixUp2015Defaults50ns])
premixProd25ns = {'-s'             : 'DIGIPREMIX_S2,DATAMIX,L1,DIGI2RAW,HLT:@relval25ns,RAW2DIGI,L1Reco',
                 '--eventcontent' : 'PREMIXRAW',
                 '--datatier'     : 'PREMIXRAW'}
premixProd50ns = merge([{'-s':'DIGIPREMIX_S2,DATAMIX,L1,DIGI2RAW,HLT:@relval50ns,RAW2DIGI,L1Reco'},premixProd25ns])

steps['DIGIPRMXUP15_PROD_PU25']=merge([premixProd25ns,digiPremixUp2015Defaults25ns])
steps['DIGIPRMXUP15_PROD_PU50']=merge([premixProd50ns,digiPremixUp2015Defaults50ns])

dataReco={ '--runUnscheduled':'',
          '--conditions':'auto:run1_data',
          '-s':'RAW2DIGI,L1Reco,RECO,EI,PAT,ALCA:SiStripCalZeroBias+SiStripCalMinBias+TkAlMinBias,DQM:@standardDQM+@miniAODDQM',
          '--datatier':'RECO,MINIAOD,DQMIO',
          '--eventcontent':'RECO,MINIAOD,DQM',
          '--data':'',
          '--process':'reRECO',
          '--scenario':'pp',
          }

dataRecoAlCaCalo=merge([{'-s':'RAW2DIGI,L1Reco,RECO,EI,ALCA:SiStripCalZeroBias+SiStripCalMinBias+TkAlMinBias+EcalCalZElectron+EcalCalWElectron+EcalUncalZElectron+EcalUncalWElectron+HcalCalIsoTrk,DQM'}, dataReco])


hltKey='fake'
from Configuration.HLT.autoHLT import autoHLT
menu = autoHLT[hltKey]
steps['HLTD']=merge([{'--process':'reHLT',
                      '-s':'L1REPACK,HLT:@%s'%hltKey,
                      '--conditions':'auto:run1_hlt_%s'%menu,
                      '--data':'',
                      '--output':'\'[{"e":"RAW","t":"RAW","o":["drop FEDRawDataCollection_rawDataCollector__LHC"]}]\'',
                      },])
steps['HLTDSKIM']=merge([{'--inputCommands':'"keep *","drop *_*_*_RECO"'},steps['HLTD']])

steps['RECOD']=merge([{'--scenario':'pp',},dataReco])
steps['RECODAlCaCalo']=merge([{'--scenario':'pp',},dataRecoAlCaCalo])

hltKey='frozen50ns'
menuR2 = autoHLT[hltKey]
# no GT customization for HLT frozen50ns
steps['HLTDR2']=merge( [ {'-s':'L1REPACK,HLT:@%s'%hltKey,},{'--conditions':'auto:run2_hlt',},{'--customise' : 'SLHCUpgradeSimulations/Configuration/postLS1Customs.customisePostLS1'},steps['HLTD'] ] )

# custom function to be put back once the CSC tracked/untracked will have been fixed.. :-)
steps['RECODR2']=merge([{'--scenario':'pp','--conditions':'auto:run2_data','--customise':'Configuration/DataProcessing/RecoTLR.customisePromptRun2',},dataReco])
steps['RECODR2AlCaEle']=merge([{'--scenario':'pp','--conditions':'auto:run2_data','--customise':'Configuration/DataProcessing/RecoTLR.customisePromptRun2',},dataRecoAlCaCalo])


steps['RECODSplit']=steps['RECOD'] # finer job splitting  
steps['RECOSKIMALCA']=merge([{'--inputCommands':'"keep *","drop *_*_*_RECO"'
                              },steps['RECOD']])
steps['REPACKHID']=merge([{'--scenario':'HeavyIons',
                         '-s':'RAW2DIGI,REPACK',
                         '--datatier':'RAW',
                         '--eventcontent':'REPACKRAW'},
                        steps['RECOD']])
steps['RECOHID10']=merge([{'--scenario':'HeavyIons',
                         '-s':'RAW2DIGI,L1Reco,RECO,ALCA:SiStripCalZeroBias+SiStripCalMinBias+TkAlMinBiasHI+HcalCalMinBias,DQM',
                         '--datatier':'RECO,DQMIO',
                         '--eventcontent':'RECO,DQM','-n':30},
                        steps['RECOD']])
steps['RECOHID11']=merge([{'--repacked':''},
                        steps['RECOHID10']])
steps['RECOHID10']['-s']+=',REPACK'
steps['RECOHID10']['--datatier']+=',RAW'
steps['RECOHID10']['--eventcontent']+=',REPACKRAW'

steps['TIER0']=merge([{'--customise':'Configuration/DataProcessing/RecoTLR.customisePrompt',
                       '-s':'RAW2DIGI,L1Reco,RECO,EI,ALCAPRODUCER:@allForPrompt,DQM,ENDJOB',
                       '--datatier':'RECO,AOD,ALCARECO,DQMIO',
                       '--eventcontent':'RECO,AOD,ALCARECO,DQM',
                       '--process':'RECO'
                       },dataReco])
steps['TIER0EXP']=merge([{'-s':'RAW2DIGI,L1Reco,RECO,EI,ALCAPRODUCER:@allForExpress,DQM,ENDJOB',
                          '--datatier':'ALCARECO,DQMIO',
                          '--eventcontent':'ALCARECO,DQM',
                          '--customise':'Configuration/DataProcessing/RecoTLR.customiseExpress',
                          },steps['TIER0']])

steps['RECOCOSD']=merge([{'--scenario':'cosmics',
                          '-s':'RAW2DIGI,L1Reco,RECO,DQM,ALCA:MuAlCalIsolatedMu+DtCalib',
                          '--datatier':'RECO,DQMIO',     # no miniAOD for cosmics
                          '--eventcontent':'RECO,DQM',
                          '--customise':'Configuration/DataProcessing/RecoTLR.customiseCosmicData'
                          },dataReco])

step2HImixDefaults=merge([{'-n':'2', #too slow for 10 events/hour
                           '--pileup':'HiMix',                        
                           },hiDefaults,step1Up2015Defaults])
steps['Pyquen_GammaJet_pt20_2760GeV']=merge([{'cfg':'Pyquen_GammaJet_pt20_2760GeV_cfi','--beamspot':'MatchHI', '--pileup':'HiMixGEN'},PUHI,step2HImixDefaults])
steps['Pyquen_DiJet_pt80to120_2760GeV']=merge([{'cfg':'Pyquen_DiJet_pt80to120_2760GeV_cfi','--beamspot':'MatchHI', '--pileup':'HiMixGEN'},PUHI,step2HImixDefaults])
steps['Pyquen_ZeemumuJets_pt10_2760GeV']=merge([{'cfg':'Pyquen_ZeemumuJets_pt10_2760GeV_cfi','--beamspot':'MatchHI', '--pileup':'HiMixGEN'},PUHI,step2HImixDefaults])

# step3 
step3Defaults = {
                  '-s'            : 'RAW2DIGI,L1Reco,RECO,EI,VALIDATION,DQM',
                  '--conditions'  : 'auto:run1_mc',
                  '--no_exec'     : '',
                  '--datatier'    : 'GEN-SIM-RECO,DQMIO',
                  '--eventcontent': 'RECOSIM,DQM'
                  }
step3DefaultsAlCaCalo=merge([{'-s':'RAW2DIGI,L1Reco,RECO,EI,ALCA:EcalCalZElectron+EcalCalWElectron+EcalUncalZElectron+EcalUncalWElectron+HcalCalIsoTrk,VALIDATION,DQM'}, step3Defaults])

steps['DIGIPU']=merge([{'--process':'REDIGI'},steps['DIGIPU1']])

#for 2015
step3Up2015Defaults = {
    #'-s':'RAW2DIGI,L1Reco,RECO,EI,VALIDATION,DQM',
    '-s':'RAW2DIGI,L1Reco,RECO,EI,PAT,VALIDATION:@standardValidation+@miniAODValidation,DQM:@standardDQM+@miniAODDQM',
    '--runUnscheduled':'',
    '--conditions':'auto:run2_mc', 
    '--magField'    : '38T_PostLS1',
    '-n':'10',
    '--datatier':'GEN-SIM-RECO,MINIAODSIM,DQMIO',
    '--eventcontent':'RECOSIM,MINIAODSIM,DQM',
    '--customise' : 'SLHCUpgradeSimulations/Configuration/postLS1Customs.customisePostLS1'
    }

step3Up2015Defaults50ns = merge([{'--conditions':'auto:run2_mc_50ns','--customise':'SLHCUpgradeSimulations/Configuration/postLS1Customs.customisePostLS1_50ns'},step3Up2015Defaults])

step3Up2015DefaultsAlCaCalo = merge([{'-s':'RAW2DIGI,L1Reco,RECO,EI,ALCA:EcalCalZElectron+EcalCalWElectron+EcalUncalZElectron+EcalUncalWElectron+HcalCalIsoTrk,VALIDATION,DQM'},step3Up2015Defaults])
step3Up2015DefaultsAlCaCalo50ns = merge([{'--conditions':'auto:run2_mc_50ns','--customise':'SLHCUpgradeSimulations/Configuration/postLS1Customs.customisePostLS1_50ns'},step3Up2015DefaultsAlCaCalo])

step3Up2015Hal = {'-s'            :'RAW2DIGI,L1Reco,RECO,EI,VALIDATION,DQM',
                 '--conditions'   :'auto:run2_mc', 
                 '--datatier'     :'GEN-SIM-RECO,DQMIO',
                  '--eventcontent':'RECOSIM,DQM',
                  '-n'            :'10',
                 '--customise'    :'SLHCUpgradeSimulations/Configuration/postLS1Customs.customisePostLS1'
                 }

# mask away - to be removed once we'll migrate the matrix to be fully unscheduled for RECO step
#unSchOverrides={'--runUnscheduled':'','-s':'RAW2DIGI,L1Reco,RECO,EI,PAT,VALIDATION:@standardValidation+@miniAODValidation,DQM:@standardDQM+@miniAODDQM','--eventcontent':'RECOSIM,MINIAODSIM,DQM','--datatier':'GEN-SIM-RECO,MINIAODSIM,DQMIO'}
#step3Up2015DefaultsUnsch = merge([unSchOverrides,step3Up2015Defaults])
#step3DefaultsUnsch = merge([unSchOverrides,step3Defaults])

steps['RECOUP15']=merge([step3Up2015Defaults]) # todo: remove UP from label
steps['RECOUP15AlCaCalo']=merge([step3Up2015DefaultsAlCaCalo]) # todo: remove UP from label

#steps['RECOUP15PROD1']=merge([{ '-s' : 'RAW2DIGI,L1Reco,RECO,EI,DQM:DQMOfflinePOGMC', '--datatier' : 'AODSIM,DQMIO', '--eventcontent' : 'AODSIM,DQM'},step3Up2015Defaults])

steps['RECODreHLT']=merge([{'--hltProcess':'reHLT','--conditions':'auto:run1_data_%s'%menu},steps['RECOD']])
steps['RECODreHLTAlCaCalo']=merge([{'--hltProcess':'reHLT','--conditions':'auto:run1_data_%s'%menu},steps['RECODAlCaCalo']])

steps['RECODR2reHLT']=merge([{'--hltProcess':'reHLT','--conditions':'auto:run2_data'},steps['RECODR2']])
steps['RECODR2reHLTAlCaEle']=merge([{'--hltProcess':'reHLT','--conditions':'auto:run2_data'},steps['RECODR2AlCaEle']])

steps['RECO']=merge([step3Defaults])
steps['RECOAlCaCalo']=merge([step3DefaultsAlCaCalo])
steps['RECODBG']=merge([{'--eventcontent':'RECODEBUG,DQM'},steps['RECO']])
steps['RECOPROD1']=merge([{ '-s' : 'RAW2DIGI,L1Reco,RECO,EI', '--datatier' : 'GEN-SIM-RECO,AODSIM', '--eventcontent' : 'RECOSIM,AODSIM'},step3Defaults])
#steps['RECOPRODUP15']=merge([{ '-s':'RAW2DIGI,L1Reco,RECO,EI,DQM:DQMOfflinePOGMC','--datatier':'AODSIM,DQMIO','--eventcontent':'AODSIM,DQM'},step3Up2015Defaults])
steps['RECOPRODUP15']=merge([{ '-s':'RAW2DIGI,L1Reco,RECO,EI,PAT,DQM:DQMOfflinePOGMC','--datatier':'AODSIM,MINIAODSIM,DQMIO','--eventcontent':'AODSIM,MINIAODSIM,DQM'},step3Up2015Defaults])
steps['RECOCOS']=merge([{'-s':'RAW2DIGI,L1Reco,RECO,ALCA:MuAlCalIsolatedMu,DQM','--scenario':'cosmics'},stCond,step3Defaults])
steps['RECOHAL']=merge([{'-s':'RAW2DIGI,L1Reco,RECO,ALCA:MuAlCalIsolatedMu,DQM','--scenario':'cosmics'},step3Up2015Hal])
steps['RECOMIN']=merge([{'-s':'RAW2DIGI,L1Reco,RECO,EI,ALCA:SiStripCalZeroBias+SiStripCalMinBias,VALIDATION,DQM'},stCond,step3Defaults])
steps['RECOMINUP15']=merge([{'-s':'RAW2DIGI,L1Reco,RECO,EI,ALCA:SiStripCalZeroBias+SiStripCalMinBias,VALIDATION,DQM'},step3Up2015Defaults])

steps['RECODDQM']=merge([{'-s':'RAW2DIGI,L1Reco,RECO,EI,DQM:@common+@muon+@hcal+@jetmet+@ecal'},steps['RECOD']])

steps['RECOPU1']=merge([PU,steps['RECO']])
steps['RECOPU2']=merge([PU2,steps['RECO']])
steps['RECOUP15_PU25']=merge([PU25,step3Up2015Defaults])
steps['RECOUP15_PU50']=merge([PU50,step3Up2015Defaults50ns])

# mask away - to be removed once we'll migrate the matrix to be fully unscheduled for RECO step
#steps['RECOmAOD']=merge([step3DefaultsUnsch])
#steps['RECOmAODUP15']=merge([step3Up2015DefaultsUnsch])


# for premixing: no --pileup_input for replay; GEN-SIM only available for in-time event, from FEVTDEBUGHLT previous step
steps['RECOPRMXUP15_PU25']=merge([
        {'--customise':'SLHCUpgradeSimulations/Configuration/postLS1Customs.customisePostLS1'}, # temporary replacement for premix; to be brought back to customisePostLS1
        step3Up2015Defaults])
steps['RECOPRMXUP15_PU50']=merge([
        {'--customise':'SLHCUpgradeSimulations/Configuration/postLS1Customs.customisePostLS1_50ns'},
        step3Up2015Defaults50ns])

recoPremixUp15prod = merge([
        #{'-s':'RAW2DIGI,L1Reco,RECO,EI'}, # tmp
        {'-s':'RAW2DIGI,L1Reco,RECO,EI,PAT,DQM:DQMOfflinePOGMC'},
        {'--datatier' : 'AODSIM,MINIAODSIM,DQMIO'}, 
        {'--eventcontent' : 'AODSIM,MINIAODSIM,DQMIO'},
        {'--customise':'SLHCUpgradeSimulations/Configuration/postLS1Customs.customisePostLS1'}, # temporary replacement for premix; to be brought back to customisePostLS1
        step3Up2015Defaults])

steps['RECOPRMXUP15PROD_PU25']=merge([
        recoPremixUp15prod])
steps['RECOPRMXUP15PROD_PU50']=merge([
        {'--conditions':'auto:run2_mc_50ns'},
        {'--customise':'SLHCUpgradeSimulations/Configuration/postLS1Customs.customisePostLS1_50ns'},
        recoPremixUp15prod])


steps['RECOPUDBG']=merge([{'--eventcontent':'RECODEBUG,DQM'},steps['RECOPU1']])
steps['RERECOPU1']=merge([{'--hltProcess':'REDIGI'},steps['RECOPU1']])

steps['RECOUP15_ID']=merge([{'--hltProcess':'HLT2'},steps['RECOUP15']])

steps['RECOHI']=merge([hiDefaults,{'-s':'RAW2DIGI,L1Reco,RECO,VALIDATION,DQM'},step3Up2015Defaults])
steps['RECOHI2011']=merge([hiDefaults2011,{'-s':'RAW2DIGI,L1Reco,RECO,VALIDATION,DQM'},step3Defaults])

steps['RECOHID11St3']=merge([{
                              '--process':'ZStoRECO'},
                             steps['RECOHID11']])
steps['RECOHIR10D11']=merge([{'--filein':'file:step2_inREPACKRAW.root',
                              '--filtername':'reRECO'},
                             steps['RECOHID11St3']])
#steps['RECOFS']=merge([{'--fast':'',
#                        '-s':'RECO,EI,HLT:@fake,VALIDATION'},
#                       steps['RECO']])

#add this line when testing from an input file that is not strictly GEN-SIM
#addForAll(step3,{'--hltProcess':'DIGI'})

steps['ALCACOSD']={'--conditions':'auto:run1_data',
                   '--datatier':'ALCARECO',
                   '--eventcontent':'ALCARECO',
                   '--scenario':'cosmics',
                   '-s':'ALCA:TkAlCosmics0T+MuAlGlobalCosmics+HcalCalHOCosmics+DQM'
                   }
steps['ALCAPROMPT']={'-s':'ALCA:PromptCalibProd',
                     '--filein':'file:TkAlMinBias.root',
                     '--conditions':'auto:run1_data',
                     '--datatier':'ALCARECO',
                     '--eventcontent':'ALCARECO'}
steps['ALCAEXP']={'-s':'ALCA:PromptCalibProd+PromptCalibProdSiStrip+PromptCalibProdSiStripGains',
                  '--conditions':'auto:run1_data',
                  '--datatier':'ALCARECO',
                  '--eventcontent':'ALCARECO'}

# step4
step4Defaults = { 
                  '-s'            : 'ALCA:TkAlMuonIsolated+TkAlMinBias+MuAlOverlaps',
                  '-n'            : 1000,
                  '--conditions'  : 'auto:run1_mc',
                  '--datatier'    : 'ALCARECO',
                  '--eventcontent': 'ALCARECO',
                  }
step4Up2015Defaults = { 
                        '-s'            : 'ALCA:TkAlMuonIsolated+TkAlMinBias+MuAlOverlaps',
                        '-n'            : 1000,
                        '--conditions'  : 'auto:run2_mc',
                        '--customise'   : 'SLHCUpgradeSimulations/Configuration/postLS1Customs.customisePostLS1',
                        '--datatier'    : 'ALCARECO',
                        '--eventcontent': 'ALCARECO',
                  }

steps['RERECOPU']=steps['RERECOPU1']

steps['ALCATT']=merge([{'--filein':'file:step3.root'},step4Defaults])
steps['ALCATTUp15']=merge([{'--filein':'file:step3.root'},step4Up2015Defaults])
steps['ALCAMIN']=merge([{'-s':'ALCA:TkAlMinBias','--filein':'file:step3.root'},stCond,step4Defaults])
steps['ALCACOS']=merge([{'-s':'ALCA:TkAlCosmics0T+MuAlGlobalCosmics+HcalCalHOCosmics'},stCond,step4Defaults])
steps['ALCABH']=merge([{'-s':'ALCA:TkAlBeamHalo+MuAlBeamHaloOverlaps+MuAlBeamHalo'},stCond,step4Defaults])
steps['ALCAHAL']=merge([{'-s':'ALCA:TkAlBeamHalo+MuAlBeamHaloOverlaps+MuAlBeamHalo'},step4Up2015Defaults])

steps['ALCAHARVD']={'-s':'ALCAHARVEST:BeamSpotByRun+BeamSpotByLumi+SiStripQuality',
                    '--conditions':'auto:run1_data',
                    '--scenario':'pp',
                    '--data':'',
                    '--filein':'file:PromptCalibProd.root'}


steps['ALCAHARVD1']={'-s':'ALCAHARVEST:BeamSpotByRun+BeamSpotByLumi+SiStripQuality',
                    '--conditions':'auto:run1_data',
                    '--scenario':'pp',
                    '--data':'',
                    '--filein':'file:PromptCalibProd.root'}

steps['ALCAHARVD2']={'-s':'ALCAHARVEST:SiStripQuality',
                    '--conditions':'auto:run1_data',
                    '--scenario':'pp',
                    '--data':'',
                    '--filein':'file:PromptCalibProdSiStrip.root'}

steps['ALCAHARVD3']={'-s':'ALCAHARVEST:SiStripGains',
                    '--conditions':'auto:run1_data',
                    '--scenario':'pp',
                    '--data':'',
                    '--filein':'file:PromptCalibProdSiStripGains.root'}


steps['RECOHISt4']=steps['RECOHI']
steps['RECOHIMIX']=merge([steps['RECOHI'],{'--pileup':'HiMix','--pileup_input':'das:/RelValHydjetQ_MinBias_5020GeV/%s/GEN-SIM'%(baseDataSetRelease[8])}])

steps['ALCANZS']=merge([{'-s':'ALCA:HcalCalMinBias','--mc':''},step4Defaults])
steps['HARVESTGEN']={'-s':'HARVESTING:genHarvesting',
                     '--harvesting':'AtJobEnd',
                     '--conditions':'auto:run2_mc_FULL',
                     '--mc':'',
                     '--customise' :'SLHCUpgradeSimulations/Configuration/postLS1Customs.customisePostLS1',
                     '--filetype':'DQM',
                     '--filein':'file:step1_inDQM.root'
                  }

steps['HARVESTGEN2']=merge([{'--filein':'file:step2_inDQM.root'},steps['HARVESTGEN']]) 


#data
steps['HARVESTD']={'-s':'HARVESTING:@standardDQM+@miniAODDQM',
                   '--conditions':'auto:run1_data',
                   '--data':'',
                   '--filetype':'DQM',
                   '--scenario':'pp'}

steps['HARVESTDreHLT'] = merge([ {'--conditions':'auto:run1_data_%s'%menu}, steps['HARVESTD'] ])
steps['HARVESTDR2reHLT'] = merge([ {'--conditions':'auto:run2_data',}, steps['HARVESTD'] ])

steps['HARVESTDDQM']=merge([{'-s':'HARVESTING:@common+@muon+@hcal+@jetmet+@ecal'},steps['HARVESTD']])

steps['HARVESTDfst2']=merge([{'--filein':'file:step2_inDQM.root'},steps['HARVESTD']])

steps['HARVESTDC']={'-s':'HARVESTING:dqmHarvesting',
                   '--conditions':'auto:run1_data',
                   '--filetype':'DQM',
                   '--data':'',
                    '--filein':'file:step2_inDQM.root',
                   '--scenario':'cosmics'}
steps['HARVESTDHI']={'-s':'HARVESTING:dqmHarvesting',
                   '--conditions':'auto:run1_data',
                   '--filetype':'DQM',
                   '--data':'',
                   '--scenario':'HeavyIons'}

#MC
steps['HARVEST']={'-s':'HARVESTING:validationHarvesting+dqmHarvesting',
                   '--conditions':'auto:run1_mc',
                   '--mc':'',
                   '--filetype':'DQM',
                   '--scenario':'pp'}
steps['HARVESTCOS']={'-s':'HARVESTING:dqmHarvesting',
                     '--conditions':'auto:run1_mc',
                     '--mc':'',
                     '--filein':'file:step3_inDQM.root',
                     '--filetype':'DQM',
                     '--scenario':'cosmics'}
steps['HARVESTHAL']={'-s'          :'HARVESTING:dqmHarvesting',
                     '--conditions':'auto:run2_mc',
                     '--mc'        :'',
                     '--filein'    :'file:step3_inDQM.root',
                     '--scenario'    :'cosmics',
                     '--filein':'file:step3_inDQM.root', # unnnecessary
                     '--filetype':'DQM',
                     '--customise' : 'SLHCUpgradeSimulations/Configuration/postLS1Customs.customisePostLS1',
                     }
steps['HARVESTFS']={'-s':'HARVESTING:validationHarvestingFS',
                   '--conditions':'auto:run1_mc',
                   '--mc':'',
                    '--filetype':'DQM',
                   '--scenario':'pp'}
steps['HARVESTHI']=merge([hiDefaults,{'-s':'HARVESTING:validationHarvesting+dqmHarvesting',
                    '--mc':'',
                    '--customise' : 'SLHCUpgradeSimulations/Configuration/postLS1Customs.customisePostLS1_HI',
                    '--filetype':'DQM',
                    '--scenario':'HeavyIons'}])
steps['HARVESTHI2011']=merge([hiDefaults2011,{'-s':'HARVESTING:validationHarvesting+dqmHarvesting',
                                              '--mc':'',
                                              '--filetype':'DQM'}])
steps['HARVESTUP15']={
    # '-s':'HARVESTING:validationHarvesting+dqmHarvesting', # todo: remove UP from label
    '-s':'HARVESTING:@standardValidation+@standardDQM+@miniAODValidation+@miniAODDQM', # todo: remove UP from label
    '--conditions':'auto:run2_mc', 
    '--magField'    : '38T_PostLS1',
    '--mc':'',
    '--customise' : 'SLHCUpgradeSimulations/Configuration/postLS1Customs.customisePostLS1',
    '--filetype':'DQM',
    }


steps['HARVESTUP15_PU25']=steps['HARVESTUP15']

steps['HARVESTUP15_PU50']=merge([{'--customise' : 'SLHCUpgradeSimulations/Configuration/postLS1Customs.customisePostLS1_50ns'},steps['HARVESTUP15']])

# unSchHarvestOverrides={'-s':'HARVESTING:@standardValidation+@standardDQM+@miniAODValidation+@miniAODDQM'}
# steps['HARVESTmAODUP15']=merge([unSchHarvestOverrides,steps['HARVESTUP15']])

steps['HARVESTUP15FS']={'-s':'HARVESTING:validationHarvestingFS',
                        '--conditions':'auto:run2_mc',
                        '--mc':'',
                        '--customise':'SLHCUpgradeSimulations/Configuration/postLS1Customs.customisePostLS1',
                        '--filetype':'DQM',
                        '--scenario':'pp'}


steps['ALCASPLIT']={'-s':'ALCAOUTPUT:@allForPrompt',
                    '--conditions':'auto:run1_data',
                    '--scenario':'pp',
                    '--data':'',
                    '--triggerResultsProcess':'RECO',
                    '--filein':'file:step2_inALCARECO.root'}

steps['SKIMD']={'-s':'SKIM:all',
                '--conditions':'auto:run1_data',
                '--data':'',
                '--scenario':'pp',
                '--filein':'file:step2.root',
                '--secondfilein':'filelist:step1_dasquery.log'}

steps['SKIMDreHLT'] = merge([ {'--conditions':'auto:run1_data_%s'%menu,'--filein':'file:step3.root'}, steps['SKIMD'] ])

steps['SKIMCOSD']={'-s':'SKIM:all',
                   '--conditions':'auto:run1_data',
                   '--data':'',
                   '--scenario':'cosmics',
                   '--filein':'file:step2.root',
                   '--secondfilein':'filelist:step1_dasquery.log'}
                 
steps['RECOFROMRECO']=merge([{'-s':'RECO,EI',
                              '--filtername':'RECOfromRECO',
                              '--process':'reRECO',
                              '--datatier':'AODSIM',
                              '--eventcontent':'AODSIM',
                              },
                             stCond,step3Defaults])


steps['RECOFROMRECOSt2']=steps['RECOFROMRECO']

steps['RECODFROMRAWRECO']=merge([{'-s':'RAW2DIGI:RawToDigi_noTk,L1Reco,RECO:reconstruction_noTracking,EI',
                                  '--filtername':'RECOfromRAWRECO',
                                  '--process':'rereRECO',
                                  '--datatier':'AOD',
                                  '--eventcontent':'AOD',
                                  '--secondfilein':'filelist:step1_dasquery.log',
                                  },
                                 steps['RECOD']])


steps['COPYPASTE']={'-s':'NONE',
                    '--conditions':'auto:run1_mc',
                    '--output':'\'[{"t":"RAW","e":"ALL"}]\'',
                    '--customise_commands':'"process.ALLRAWoutput.fastCloning=cms.untracked.bool(False)"'}

#miniaod
stepMiniAODDefaults = { '-s'              : 'PAT',
                        '--runUnscheduled': '',
                        '--customise'     : 'SLHCUpgradeSimulations/Configuration/postLS1Customs.customisePostLS1',
                        '-n'              : '100'
                        }
stepMiniAODDataUP15 = merge([{'--conditions'   : 'auto:run1_data',
                          '--data'         : '',
                          '--datatier'     : 'MINIAOD',
                          '--eventcontent' : 'MINIAOD',
                          '--filein'       :'file:step3.root'
                          },stepMiniAODDefaults])

stepMiniAODData = remove(stepMiniAODDataUP15,'--customise')

stepMiniAODMC = merge([{'--conditions'   : 'auto:run2_mc',
                        '--mc'           : '',
                        '--customise'    : 'SLHCUpgradeSimulations/Configuration/postLS1Customs.customisePostLS1',
                        '--datatier'     : 'MINIAODSIM',
                        '--eventcontent' : 'MINIAODSIM',
                        '--filein'       :'file:step3.root'
                        },stepMiniAODDefaults])

#steps['MINIAODDATA']       =merge([stepMiniAODData])
#steps['MINIAODDreHLT']     =merge([{'--conditions':'auto:run1_data_%s'%menu},stepMiniAODData])
#steps['MINIAODDATAs2']     =merge([{'--filein':'file:step2.root'},stepMiniAODData])
steps['MINIAODMCUP15']     =merge([stepMiniAODMC])
#steps['MINIAODMCUP1550']   =merge([{'--conditions':'auto:run2_mc_50ns','--customise':'SLHCUpgradeSimulations/Configuration/postLS1Customs.customisePostLS1_50ns'},stepMiniAODMC])
#steps['MINIAODMCUP15HI']   =merge([{'--conditions':'auto:run2_mc_HIon','--customise':'SLHCUpgradeSimulations/Configuration/postLS1Customs.customisePostLS1_HI'},stepMiniAODMC])
steps['MINIAODMCUP15FS']   =merge([{'--filein':'file:step1.root','--fast':''},stepMiniAODMC])
steps['MINIAODMCUP15FS50'] =merge([{'--conditions':'auto:run2_mc_50ns','--customise':'SLHCUpgradeSimulations/Configuration/postLS1Customs.customisePostLS1_50ns'},steps['MINIAODMCUP15FS']])


#################################################################################
####From this line till the end of the file :
####UPGRADE WORKFLOWS IN PREPARATION - Gaelle's sandbox - 
#####Accessible only through the option --what upgrade
#####therefore not run in IBs (at some they might be...) 
#####Transparent for any of the standard workflows
#### list of worflows defined (not necessarly running though): runTheMatrix.py --what upgrade -n 
#### 
###
#################################################################################

from  Configuration.PyReleaseValidation.upgradeWorkflowComponents import *

defaultDataSets={}
defaultDataSets['Extended2023HGCalMuon']='CMSSW_6_2_0_SLHC20_patch1-DES23_62_V1_refHGCALV5-v'
defaultDataSets['Extended2023SHCalNoTaper']='CMSSW_6_2_0_SLHC20_patch1-DES23_62_V1_refSHNoTaper-v'
defaultDataSets['2019WithGEMAging']='CMSSW_6_2_0_SLHC20-DES19_62_V8_UPG2019withGEM-v'
keys=defaultDataSets.keys()
for key in keys:
  defaultDataSets[key+'PU']=defaultDataSets[key]
  
# sometimes v1 won't be used - override it here - the dictionary key is gen fragment + '_' + geometry
versionOverrides={}

baseDataSetReleaseBetter={}
for gen in upgradeFragments:
    for ds in defaultDataSets: 
       	key=gen[:-4]+'_'+ds   
        version='1'
        if key in versionOverrides:
            version = versionOverrides[key]
        baseDataSetReleaseBetter[key]=defaultDataSets[ds]+version

PUDataSets={}
for ds in defaultDataSets:
    key='MinBias_TuneZ2star_14TeV_pythia6'+'_'+ds
    name=baseDataSetReleaseBetter[key]
    PUDataSets[ds]={'-n':10,'--pileup':'AVE_140_BX_25ns','--pileup_input':'das:/RelValMinBias_TuneZ2star_14TeV/%s/GEN-SIM'%(name,)}


upgradeStepDict={}
for step in upgradeSteps:
    upgradeStepDict[step]={}

# just make all combinations - yes, some will be nonsense.. but then these are not used unless
# specified above
for k in upgradeKeys:
    k2=k
    if 'PU' in k[-2:]:
        k2=k[:-2]
    geom=upgradeGeoms[k2]
    gt=upgradeGTs[k2]
    cust=upgradeCustoms[k2]
    upgradeStepDict['GenSimFull'][k]= {'-s' : 'GEN,SIM',
                                       '-n' : 10,
                                       '--conditions' : gt,
                                       '--beamspot' : 'Gauss',
                                       '--datatier' : 'GEN-SIM',
                                       '--eventcontent': 'FEVTDEBUG',
                                       '--geometry' : geom
                                       }
    if cust!=None : upgradeStepDict['GenSimFull'][k]['--customise']=cust
        
    upgradeStepDict['GenSimHLBeamSpotFull'][k]= {'-s' : 'GEN,SIM',
                                       '-n' : 10,
                                       '--conditions' : gt,
                                       '--beamspot' : 'HLLHC',
                                       '--datatier' : 'GEN-SIM',
                                       '--eventcontent': 'FEVTDEBUG',
                                       '--geometry' : geom
                                       }
    if cust!=None : upgradeStepDict['GenSimHLBeamSpotFull'][k]['--customise']=cust
    
    upgradeStepDict['DigiFull'][k] = {'-s':'DIGI:pdigi_valid,L1,DIGI2RAW',
                                      '--conditions':gt,
                                      '--datatier':'GEN-SIM-DIGI-RAW',
                                      '-n':'10',
                                      '--eventcontent':'FEVTDEBUGHLT',
                                      '--geometry' : geom
                                      }
    if cust!=None : upgradeStepDict['DigiFull'][k]['--customise']=cust
    
    upgradeStepDict['DigiFullTrigger'][k] = {'-s':'DIGI:pdigi_valid,L1,L1TrackTrigger,DIGI2RAW',
                                      '--conditions':gt,
                                      '--datatier':'GEN-SIM-DIGI-RAW',
                                      '-n':'10',
                                      '--eventcontent':'FEVTDEBUGHLT',
                                      '--geometry' : geom
                                      }
    if cust!=None : upgradeStepDict['DigiFullTrigger'][k]['--customise']=cust
    
    
    if k2 in PUDataSets:
        upgradeStepDict['DigiFullPU'][k]=merge([PUDataSets[k2],upgradeStepDict['DigiFull'][k]])
    upgradeStepDict['DigiTrkTrigFull'][k] = {'-s':'DIGI:pdigi_valid,L1,L1TrackTrigger,DIGI2RAW,RECO:pixeltrackerlocalreco',
                                             '--conditions':gt,
                                             '--datatier':'GEN-SIM-DIGI-RAW',
                                             '-n':'10',
                                             '--eventcontent':'FEVTDEBUGHLT',
                                             '--geometry' : geom
                                             }
    if cust!=None : upgradeStepDict['DigiTrkTrigFull'][k]['--customise']=cust

    upgradeStepDict['RecoFull'][k] = {'-s':'RAW2DIGI,L1Reco,RECO',
                                      '--conditions':gt,
                                      '--datatier':'GEN-SIM-RECO',
                                      '-n':'10',
                                      '--eventcontent':'FEVTDEBUGHLT',
                                      '--geometry' : geom
                                      }
    if cust!=None : upgradeStepDict['RecoFull'][k]['--customise']=cust

    if k2 in PUDataSets:
        upgradeStepDict['RecoFullPU'][k]=merge([PUDataSets[k2],{'-s':'RAW2DIGI,L1Reco,RECO,DQM'},upgradeStepDict['RecoFull'][k]])

    upgradeStepDict['RecoFullHGCAL'][k] = {'-s':'RAW2DIGI,L1Reco,RECO',
                                      '--conditions':gt,
                                      '--datatier':'GEN-SIM-RECO',
                                      '-n':'10',
                                      '--eventcontent':'RECOSIM',
                                      '--geometry' : geom
                                      }
    if cust!=None : upgradeStepDict['RecoFullHGCAL'][k]['--customise']=cust

    if k2 in PUDataSets:
        upgradeStepDict['RecoFullPUHGCAL'][k]=merge([PUDataSets[k2],{'-s':'RAW2DIGI,L1Reco,RECO'},upgradeStepDict['RecoFullHGCAL'][k]])

    upgradeStepDict['HARVESTFull'][k]={'-s':'HARVESTING:validationHarvesting+dqmHarvesting',
                                    '--conditions':gt,
                                    '--mc':'',
                                    '--geometry' : geom,
                                    '--scenario' : 'pp',
                                    '--filetype':'DQM'
                                    }
    if cust!=None : upgradeStepDict['HARVESTFull'][k]['--customise']=cust

    if k2 in PUDataSets:
        upgradeStepDict['HARVESTFullPU'][k]=merge([PUDataSets[k2],{'-s':'HARVESTING:dqmHarvesting'},upgradeStepDict['HARVESTFull'][k]])

    upgradeStepDict['FastSim'][k]={'-s':'GEN,SIM,RECO,VALIDATION',
                                   '--eventcontent':'FEVTDEBUGHLT,DQM',
                                   '--datatier':'GEN-SIM-DIGI-RECO,DQMIO',
                                   '--conditions':gt,
                                   '--fast':'',
                                   '--geometry' : geom,
                                   '--relval':'27000,3000'}
    if cust!=None : upgradeStepDict['FastSim'][k]['--customise']=cust

    upgradeStepDict['HARVESTFast'][k]={'-s':'HARVESTING:validationHarvestingFS',
                                    '--conditions':gt,
                                    '--mc':'',
                                    '--geometry' : geom,
                                    '--scenario' : 'pp'
                                    }
    if cust!=None : upgradeStepDict['HARVESTFast'][k]['--customise']=cust




for step in upgradeSteps:
    # we need to do this for each fragment
   if 'Sim' in step:
        for frag in upgradeFragments:
            howMuch=howMuches[frag]
            for key in upgradeKeys:
                k=frag[:-4]+'_'+key+'_'+step
                steps[k]=merge([ {'cfg':frag},howMuch,upgradeStepDict[step][key]])
                #get inputs in case of -i...but no need to specify in great detail
                #however, there can be a conflict of beam spots but this is lost in the dataset name
                #so please be careful   
                s=frag[:-4]+'_'+key
                if 'FastSim' not in k and s+'INPUT' not in steps and s in baseDataSetReleaseBetter:
                    steps[k+'INPUT']={'INPUT':InputInfo(dataSet='/RelVal'+frag[:-4]+'/%s/GEN-SIM'%(baseDataSetReleaseBetter[s],),location='STD')}
   else:
        for key in upgradeKeys:
            k=step+'_'+key
            if step in upgradeStepDict and key in upgradeStepDict[step]: 
                steps[k]=merge([upgradeStepDict[step][key]])<|MERGE_RESOLUTION|>--- conflicted
+++ resolved
@@ -227,19 +227,12 @@
                                                             # THIS ABOVE IS NOT USED, AT THE MOMENT
     'CMSSW_7_6_0_pre2-75X_mcRun2_asymptotic_v2-v1',         # 3 - 13 TeV samples with GEN-SIM from 750_p4; also GEN-SIM-DIGI-RAW-HLTDEBUG for id tests
     'CMSSW_7_3_0_pre1-PRE_LS172_V15_FastSim-v1',            # 4 - fast sim GEN-SIM-DIGI-RAW-HLTDEBUG for id tests
-<<<<<<< HEAD
-    'CMSSW_7_5_0_pre6-PU25ns_75X_mcRun2_asymptotic_v1-v1',  # 5 - fullSim PU 25ns premix
-    'CMSSW_7_5_0_pre6-PU50ns_75X_mcRun2_startup_v1-v1',     # 6 - fullSim PU 50ns premix
-    'CMSSW_7_5_0_pre6-75X_mcRun2_asymptotic_v1_FastSim-v1', # 7 - fastSim premix
-    'CMSSW_7_5_0_pre6-75X_mcRun2_HeavyIon_v1-v1'            # 8 Run2 HI GEN-SIM
-=======
     'CMSSW_7_6_0_pre2-PU25ns_75X_mcRun2_asymptotic_v2-v1',  # 5 - fullSim PU 25ns premix
     'CMSSW_7_6_0_pre2-PU50ns_75X_mcRun2_startup_v2-v1',     # 6 - fullSim PU 50ns premix
     'CMSSW_7_6_0_pre2-75X_mcRun2_asymptotic_v2_FastSim-v1', # 7 - fastSim premix
     'CMSSW_7_6_0_pre2-75X_mcRun2_HeavyIon_v2-v1', 	    # 8 Run2 HI GEN-SIM
     'CMSSW_7_6_0_pre2-75X_mcRun2_asymptotic_v2_FastSim-v1', # 9 - fastSim mb##FIXME: this is a repeated par same as 7. Hengne will fix this in 760pre3 after some tests.
     'CMSSW_7_6_0_pre2-PU25ns_75X_mcRun2_asymptotic_v2_FastSim-v1'       # 10 - fastSim pre-premix 
->>>>>>> 31145270
     ]
 
 # note: INPUT commands to be added once GEN-SIM w/ 13TeV+PostLS1Geo will be available 
@@ -315,16 +308,10 @@
 steps['BuJpsiK_13INPUT']={'INPUT':InputInfo(dataSet='/RelValBuJpsiK_13/%s/GEN-SIM'%(baseDataSetRelease[3],),location='STD')}
 steps['Cosmics_UP15INPUT']={'INPUT':InputInfo(dataSet='/RelValCosmics_UP15/%s/GEN-SIM'%(baseDataSetRelease[3],),location='STD')}
 steps['BeamHalo_13INPUT']={'INPUT':InputInfo(dataSet='/RelValBeamHalo_13/%s/GEN-SIM'%(baseDataSetRelease[3],),location='STD')}
-<<<<<<< HEAD
-steps['HSCPstop_M_200_13TeVINPUT']={'INPUT':InputInfo(dataSet='/RelValHSCPstop_M_200_13TeV/%s/GEN-SIM'%(baseDataSetRelease[3],),location='STD')}
-steps['RSGravitonToGaGa_13TeVINPUT']={'INPUT':InputInfo(dataSet='/RelValRSGravitonToGaGa_13TeV/%s/GEN-SIM'%(baseDataSetRelease[3],),location='STD')}
-steps['WpToENu_M-2000_13TeVINPUT']={'INPUT':InputInfo(dataSet='/RelValWpToENu_M-2000_13TeV/%s/GEN-SIM'%(baseDataSetRelease[3],),location='STD')}
-=======
 steps['HSCPstop_M_200_13INPUT']={'INPUT':InputInfo(dataSet='/RelValHSCPstop_M_200_13/%s/GEN-SIM'%(baseDataSetRelease[3],),location='STD')}
 steps['RSGravitonToGaGa_13INPUT']={'INPUT':InputInfo(dataSet='/RelValRSGravitonToGaGa_13/%s/GEN-SIM'%(baseDataSetRelease[3],),location='STD')}
 steps['WpToENu_M-2000_13INPUT']={'INPUT':InputInfo(dataSet='/RelValWpToENu_M-2000_13/%s/GEN-SIM'%(baseDataSetRelease[3],),location='STD')}
 steps['DisplacedSUSY_stopToBottom_M_300_1000mm_13INPUT']={'INPUT':InputInfo(dataSet='/RelValDisplacedSUSY_stopToBottom_M_300_1000mm_13/%s/GEN-SIM'%(baseDataSetRelease[3],),location='STD')}
->>>>>>> 31145270
 
 # particle guns with postLS1 geometry recycle GEN-SIM input
 steps['SingleElectronPt10_UP15INPUT']={'INPUT':InputInfo(dataSet='/RelValSingleElectronPt10_UP15/%s/GEN-SIM'%(baseDataSetRelease[3],),location='STD')}
@@ -547,12 +534,8 @@
 steps['MinBiasFS_13_ForMixing']=merge([{'cfg':'MinBias_13TeV_pythia8_TuneCUETP8M1_cfi'},Kby(100,1000),step1FastPUNewMixing])
 
 ### FastSim: template to produce signal and overlay with minbias events
-<<<<<<< HEAD
-PUFS25={'--pileup':'AVE_35_BX_25ns','--pileup_input':'das:/RelValMinBiasFS_13_ForMixing/CMSSW_7_5_0_pre5-MCRUN2_75_V5_FastSim-v1/GEN-SIM-RECO'}
-=======
 PUFS25={'--pileup':'AVE_35_BX_25ns',
         '--pileup_input':'das:/RelValMinBiasFS_13_ForMixing/%s/GEN-SIM-RECO'%(baseDataSetRelease[9],)}
->>>>>>> 31145270
 FS_UP15_PU25_OVERLAY = merge([PUFS25,Kby(100,500),steps['TTbarFS_13']] )
 
 ### FastSim: produce sample of premixed minbias events
@@ -572,11 +555,7 @@
 FS_PREMIXUP15_PU25_OVERLAY = merge([
         {"-s" : "GEN,SIM,RECOBEFMIX,DIGIPREMIX_S2:pdigi_valid,DATAMIX,L1,L1Reco,RECO,HLT:@relval25ns,VALIDATION",
          "--datamix" : "PreMix",
-<<<<<<< HEAD
-         "--pileup_input" : "dbs:/RelValFS_PREMIXUP15_PU25/CMSSW_7_5_0_pre4-PU25ns_MCRUN2_75_V1_FastSim-v2/GEN-SIM-DIGI-RAW", ##NEED CHANGE to pre5 which is not exist yet?
-=======
          "--pileup_input" : "dbs:/RelValFS_PREMIXUP15_PU25/%s/GEN-SIM-DIGI-RAW"%(baseDataSetRelease[10],),
->>>>>>> 31145270
          "--customise":"SLHCUpgradeSimulations/Configuration/postLS1CustomsPreMixing.customisePostLS1"
          },
         Kby(100,500),step1FastUpg2015Defaults])
