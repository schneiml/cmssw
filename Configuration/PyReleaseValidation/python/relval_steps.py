--- conflicted
+++ resolved
@@ -1032,13 +1032,8 @@
 step3Up2015DefaultsAlCaCalo50ns = merge([{'--conditions':'auto:run2_mc_50ns','--era':'Run2_50ns'},step3Up2015DefaultsAlCaCalo])
 
 step3Up2015Hal = {'-s'            :'RAW2DIGI,L1Reco,RECO,EI,VALIDATION,DQM',
-<<<<<<< HEAD
-                  '--conditions':'auto:run2_mc_'+autoHLT['relval25ns'],
+                  '--conditions'   :'auto:run2_mc', 
                   '--datatier'     :'GEN-SIM-RECO,DQMIO',
-=======
-                 '--conditions'   :'auto:run2_mc', 
-                 '--datatier'     :'GEN-SIM-RECO,DQMIO',
->>>>>>> ddb243eb
                   '--eventcontent':'RECOSIM,DQM',
                   '-n'            :'10',
                   '--era'          :'Run2_25ns'
