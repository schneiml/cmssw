--- conflicted
+++ resolved
@@ -204,23 +204,13 @@
 steps['ZpMM_2250_8TeV']=gen('ZpMM_2250_8TeV_TuneCUETP8M1_cfi',Kby(9,100))
 steps['ZpEE_2250_8TeV']=gen('ZpEE_2250_8TeV_TuneCUETP8M1_cfi',Kby(9,100))
 steps['ZpTT_1500_8TeV']=gen('ZpTT_1500_8TeV_TuneCUETP8M1_cfi',Kby(9,100))
-<<<<<<< HEAD
 steps['ZpMM_2250_13']=gen2015('ZpMM_2250_13TeV_TuneCUETP8M1_cfi',Kby(9,100))
 steps['ZpEE_2250_13']=gen2015('ZpEE_2250_13TeV_TuneCUETP8M1_cfi',Kby(9,100))
 steps['ZpTT_1500_13']=gen2015('ZpTT_1500_13TeV_TuneCUETP8M1_cfi',Kby(9,100))
 steps['HSCPstop_M_200_13']=gen2015('HSCPstop_M_200_TuneCUETP8M1_13TeV_pythia8_cff',Kby(9,100))
 steps['RSGravitonToGaGa_13']=gen2015('RSGravitonToGammaGamma_kMpl01_M_3000_TuneCUETP8M1_13TeV_pythia8_cfi',Kby(9,100))
 steps['WpToENu_M-2000_13']=gen2015('WprimeToENu_M-2000_TuneCUETP8M1_13TeV-pythia8_cff',Kby(9,100))
-=======
-steps['ZpMM_2250_13TeV']=gen2015('ZpMM_2250_13TeV_TuneCUETP8M1_cfi',Kby(9,100))
-steps['ZpEE_2250_13TeV']=gen2015('ZpEE_2250_13TeV_TuneCUETP8M1_cfi',Kby(9,100))
-steps['ZpTT_1500_13TeV']=gen2015('ZpTT_1500_13TeV_TuneCUETP8M1_cfi',Kby(9,100))
-steps['HSCPstop_M_200_13TeV']=gen2015('HSCPstop_M_200_TuneCUETP8M1_13TeV_pythia8_cff',Kby(9,100))
-steps['RSGravitonToGaGa_13TeV']=gen2015('RSGravitonToGammaGamma_kMpl01_M_3000_TuneCUETP8M1_13TeV_pythia8_cfi',Kby(9,100))
-steps['WpToENu_M-2000_13TeV']=gen2015('WprimeToENu_M-2000_TuneCUETP8M1_13TeV-pythia8_cff',Kby(9,100))
 steps['DisplacedSUSY_stopToBottom_M_300_1000mm_13']=gen2015('DisplacedSUSY_stopToBottom_M_300_1000mm_TuneCUETP8M1_13TeV_pythia8_cff',Kby(9,100))
-
->>>>>>> 70b16979
 
 def identitySim(wf):
     return merge([{'--restoreRND':'SIM','--process':'SIM2', '--inputCommands':'"keep *","drop *TagInfo*_*_*_*"' },wf])
@@ -230,29 +220,17 @@
 
 baseDataSetRelease=[
     'CMSSW_7_1_0_pre7-PRE_STA71_V3-v1',                     # 0 run1 samples; keep GEN-SIM fixed to 710_pre7, for samples not routinely produced
-<<<<<<< HEAD
     'CMSSW_7_5_0-75X_mcRun2_HeavyIon_v1-v2',                # 1 Run1 HI GEN-SIM (only MB = wf 140)
-=======
-    'CMSSW_7_5_0_pre4-MCHI2_75_V0-v1',                      # 1 Run1 HI GEN-SIM 
->>>>>>> 70b16979
     'CMSSW_6_2_0_pre8-PRE_ST62_V8_FastSim-v1',              # 2 for fastsim id test
 #    'CMSSW_7_1_0_pre5-START71_V1-v2',                      # 3 8 TeV , for the one sample which is part of the routine relval production (RelValZmumuJets_Pt_20_300, because of -v2)
                                                             # THIS ABOVE IS NOT USED, AT THE MOMENT
     'CMSSW_7_5_0-75X_mcRun2_asymptotic_v1-v1',              # 3 - 13 TeV samples with GEN-SIM from 750_p4; also GEN-SIM-DIGI-RAW-HLTDEBUG for id tests
-    'CMSSW_7_3_0_pre1-PRE_LS172_V15_FastSim-v1',            # 4 - fast sim GEN-SIM-DIGI-RAW-HLTDEBUG for id tests
-<<<<<<< HEAD
-    'CMSSW_7_5_1-PU25ns_75X_mcRun2_asymptotic_v3-v1',       # 5 - fullSim PU 25ns premix
-    'CMSSW_7_5_1-PU50ns_75X_mcRun2_startup_v3-v1',          # 6 - fullSim PU 50ns premix
-    'CMSSW_7_5_1-75X_mcRun2_asymptotic_v3_FastSim-v1',      # 7 - fastSim MinBias for mixing
-    'CMSSW_7_5_1-PU25ns_75X_mcRun2_asymptotic_v3_FastSim-v1'       # 8 - fastSim premixed MinBias 
-=======
-    'CMSSW_7_5_0_pre6-PU25ns_75X_mcRun2_asymptotic_v1-v1',  # 5 - fullSim PU 25ns premix
-    'CMSSW_7_5_0_pre6-PU50ns_75X_mcRun2_startup_v1-v1',     # 6 - fullSim PU 50ns premix
-    'CMSSW_7_5_0_pre6-75X_mcRun2_asymptotic_v1_FastSim-v1', # 7 - fastSim premix
-    'CMSSW_7_5_0_pre6-75X_mcRun2_HeavyIon_v1-v1',           # 8 Run2 HI GEN-SIM    
-    'CMSSW_7_5_0_pre5-MCRUN2_75_V5_FastSim-v1',             # 9 - fastSim mb
-    'CMSSW_7_5_0_pre4-PU25ns_MCRUN2_75_V1_FastSim-v2'       # 10 - fastSim pre-premix 
->>>>>>> 70b16979
+    'CMSSW_7_3_0_pre1-PRE_LS172_V15_FastSim-v1',              # 4 - fast sim GEN-SIM-DIGI-RAW-HLTDEBUG for id tests
+    'CMSSW_7_5_1-PU25ns_75X_mcRun2_asymptotic_v3-v1',         # 5 - fullSim PU 25ns premix
+    'CMSSW_7_5_1-PU50ns_75X_mcRun2_startup_v3-v1',            # 6 - fullSim PU 50ns premix
+    'CMSSW_7_5_1-75X_mcRun2_asymptotic_v3_FastSim-v1',        # 7 - fastSim MinBias for mixing
+    'CMSSW_7_5_1-PU25ns_75X_mcRun2_asymptotic_v3_FastSim-v1', # 8 - fastSim premixed MinBias 
+    'CMSSW_7_5_0-75X_mcRun2_HeavyIon_v1-v2'                   # 9 - Run2 HI GEN-SIM    
     ]
 
 # note: INPUT commands to be added once GEN-SIM w/ 13TeV+PostLS1Geo will be available 
@@ -482,7 +460,7 @@
 hiDefaults=merge([hiAlca,{'--scenario':'HeavyIons','-n':2,'--beamspot':'NominalHICollision2015'}])
 
 steps['HydjetQ_MinBias_5020GeV']=merge([{'-n':1},hiDefaults,genS('Hydjet_Quenched_MinBias_5020GeV_cfi',U2000by1)])
-steps['HydjetQ_MinBias_5020GeVINPUT']={'INPUT':InputInfo(dataSet='/RelValHydjetQ_MinBias_5020GeV/%s/GEN-SIM'%(baseDataSetRelease[8],),location='STD',split=5)}
+steps['HydjetQ_MinBias_5020GeVINPUT']={'INPUT':InputInfo(dataSet='/RelValHydjetQ_MinBias_5020GeV/%s/GEN-SIM'%(baseDataSetRelease[9],),location='STD',split=5)}
 
 steps['HydjetQ_MinBias_2760GeV']=merge([{'-n':1},hiDefaults2011,genS('Hydjet_Quenched_MinBias_2760GeV_cfi',U2000by1)])
 steps['HydjetQ_MinBias_2760GeVINPUT']={'INPUT':InputInfo(dataSet='/RelValHydjetQ_MinBias_2760GeV/%s/GEN-SIM'%(baseDataSetRelease[1],),location='STD',split=5)}
@@ -573,11 +551,7 @@
 FS_PREMIXUP15_PU25_OVERLAY = merge([
         {"-s" : "GEN,SIM,RECOBEFMIX,DIGIPREMIX_S2:pdigi_valid,DATAMIX,L1,L1Reco,RECO,HLT:@relval25ns,VALIDATION",
          "--datamix" : "PreMix",
-<<<<<<< HEAD
          "--pileup_input" : "dbs:/RelValFS_PREMIXUP15_PU25/%s/GEN-SIM-DIGI-RAW"%(baseDataSetRelease[8],),
-=======
-         "--pileup_input" : "dbs:/RelValFS_PREMIXUP15_PU25/%s/GEN-SIM-DIGI-RAW"%(baseDataSetRelease[10],),
->>>>>>> 70b16979
          "--customise":"SLHCUpgradeSimulations/Configuration/postLS1CustomsPreMixing.customisePostLS1"
          },
         Kby(100,500),step1FastUpg2015Defaults])
@@ -705,7 +679,7 @@
 PU2={'-n':10,'--pileup':'default','--pileup_input':'das:/RelValMinBias/%s/GEN-SIM'%(baseDataSetRelease[0],)}
 PU25={'-n':10,'--pileup':'AVE_35_BX_25ns','--pileup_input':'das:/RelValMinBias_13/%s/GEN-SIM'%(baseDataSetRelease[3],)}
 PU50={'-n':10,'--pileup':'AVE_35_BX_50ns','--pileup_input':'das:/RelValMinBias_13/%s/GEN-SIM'%(baseDataSetRelease[3],)}
-PUHI={'-n':10,'--pileup_input':'das:/RelValHydjetQ_MinBias_5020GeV/%s/GEN-SIM'%(baseDataSetRelease[8])}
+PUHI={'-n':10,'--pileup_input':'das:/RelValHydjetQ_MinBias_5020GeV/%s/GEN-SIM'%(baseDataSetRelease[9])}
 
 
 #PU for FastSim
@@ -843,8 +817,6 @@
 
 steps['RECOD']=merge([{'--scenario':'pp',},dataReco])
 steps['RECODAlCaCalo']=merge([{'--scenario':'pp',},dataRecoAlCaCalo])
-<<<<<<< HEAD
-=======
 
 hltKey='frozen50ns'
 menuR2 = autoHLT[hltKey]
@@ -855,7 +827,6 @@
 steps['RECODR2']=merge([{'--scenario':'pp','--conditions':'auto:run2_data','--customise':'Configuration/DataProcessing/RecoTLR.customisePromptRun2',},dataReco])
 steps['RECODR2AlCaEle']=merge([{'--scenario':'pp','--conditions':'auto:run2_data','--customise':'Configuration/DataProcessing/RecoTLR.customisePromptRun2',},dataRecoAlCaCalo])
 
->>>>>>> 70b16979
 
 steps['RECODSplit']=steps['RECOD'] # finer job splitting  
 steps['RECOSKIMALCA']=merge([{'--inputCommands':'"keep *","drop *_*_*_RECO"'
@@ -911,10 +882,7 @@
                   '--eventcontent': 'RECOSIM,DQM'
                   }
 step3DefaultsAlCaCalo=merge([{'-s':'RAW2DIGI,L1Reco,RECO,EI,ALCA:EcalCalZElectron+EcalCalWElectron+EcalUncalZElectron+EcalUncalWElectron+HcalCalIsoTrk,VALIDATION,DQM'}, step3Defaults])
-<<<<<<< HEAD
-=======
-
->>>>>>> 70b16979
+
 steps['DIGIPU']=merge([{'--process':'REDIGI'},steps['DIGIPU1']])
 
 #for 2015
@@ -954,12 +922,9 @@
 
 steps['RECODreHLT']=merge([{'--hltProcess':'reHLT','--conditions':'auto:run1_data_%s'%menu},steps['RECOD']])
 steps['RECODreHLTAlCaCalo']=merge([{'--hltProcess':'reHLT','--conditions':'auto:run1_data_%s'%menu},steps['RECODAlCaCalo']])
-<<<<<<< HEAD
-=======
 
 steps['RECODR2reHLT']=merge([{'--hltProcess':'reHLT','--conditions':'auto:run2_data'},steps['RECODR2']])
 steps['RECODR2reHLTAlCaEle']=merge([{'--hltProcess':'reHLT','--conditions':'auto:run2_data'},steps['RECODR2AlCaEle']])
->>>>>>> 70b16979
 
 steps['RECO']=merge([step3Defaults])
 steps['RECOAlCaCalo']=merge([step3DefaultsAlCaCalo])
@@ -1098,7 +1063,7 @@
 
 
 steps['RECOHISt4']=steps['RECOHI']
-steps['RECOHIMIX']=merge([steps['RECOHI'],{'--pileup':'HiMix','--pileup_input':'das:/RelValHydjetQ_MinBias_5020GeV/%s/GEN-SIM'%(baseDataSetRelease[8])}])
+steps['RECOHIMIX']=merge([steps['RECOHI'],{'--pileup':'HiMix','--pileup_input':'das:/RelValHydjetQ_MinBias_5020GeV/%s/GEN-SIM'%(baseDataSetRelease[9])}])
 
 steps['ALCANZS']=merge([{'-s':'ALCA:HcalCalMinBias','--mc':''},step4Defaults])
 steps['HARVESTGEN']={'-s':'HARVESTING:genHarvesting',
