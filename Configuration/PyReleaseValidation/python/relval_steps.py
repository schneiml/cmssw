class Matrix(dict):
    def __setitem__(self,key,value):
        if key in self:
            print "ERROR in Matrix"
            print "overwritting",key,"not allowed"
        else:
            self.update({float(key):WF(float(key),value)})

            
#the class to collect all possible steps
class Steps(dict):
    def __setitem__(self,key,value):
        if key in self:
            print "ERROR in Step"
            print "overwritting",key,"not allowed"
            import sys
            sys.exit(-9)
        else:
            self.update({key:value})
            # make the python file named <step>.py
            #if not '--python' in value:                self[key].update({'--python':'%s.py'%(key,)})

    def overwrite(self,keypair):
        value=self[keypair[1]]
        print "overwritting step",keypair[0],"with",keypair[1],str(value)
        self.update({keypair[0]:value})
        
class WF(list):
    def __init__(self,n,l):
        self.extend(l)
        self.num=n
        #the actual steps of this WF
        self.steps=[]

        
    def interpret(self,stepsDict):
        for s in self:
            steps.append(stepsDict[s])
    
InputInfoNDefault=2000000    
class InputInfo(object):
    def __init__(self,dataSet,label='',run=[],files=1000,events=InputInfoNDefault,split=10,location='CAF',ib_blacklist=None,ib_block=None) :
        self.run = run
        self.files = files
        self.events = events
        self.location = location
        self.label = label
        self.dataSet = dataSet
        self.split = split
        self.ib_blacklist = ib_blacklist
        self.ib_block = ib_block
        
    def das(self, das_options):
        if len(self.run) is not 0:
            command = ";".join(["das_client.py %s --query '%s'" % (das_options, query) for query in self.queries()])
            command = "({0})".format(command)
        else:
            command = "das_client.py %s --query '%s'" % (das_options, self.queries()[0])
       
        # Run filter on DAS output 
        if self.ib_blacklist:
            command += " | grep -E -v "
            command += " ".join(["-e '{0}'".format(pattern) for pattern in self.ib_blacklist])
        command += " | sort -u"
        return command

    def lumiRanges(self):
        if len(self.run) != 0:
            return "echo '{\n"+",".join(('"%d":[[1,268435455]]\n'%(x,) for x in self.run))+"}'"
        return None

    def queries(self):
        query_by = "block" if self.ib_block else "dataset"
        query_source = "{0}#{1}".format(self.dataSet, self.ib_block) if self.ib_block else self.dataSet
        if len(self.run) is not 0:
            return ["file {0}={1} run={2} site=T2_CH_CERN".format(query_by, query_source, query_run) for query_run in self.run]
        else:
            return ["file {0}={1} site=T2_CH_CERN".format(query_by, query_source)]

    def __str__(self):
        if self.ib_block:
            return "input from: {0} with run {1}#{2}".format(self.dataSet, self.ib_block, self.run)
        return "input from: {0} with run {1}".format(self.dataSet, self.run)
    
# merge dictionaries, with prioty on the [0] index
def merge(dictlist,TELL=False):
    import copy
    last=len(dictlist)-1
    if TELL: print last,dictlist
    if last==0:
        # ONLY ONE ITEM LEFT
        return copy.copy(dictlist[0])
    else:
        reducedlist=dictlist[0:max(0,last-1)]
        if TELL: print reducedlist
        # make a copy of the last item
        d=copy.copy(dictlist[last])
        # update with the last but one item
        d.update(dictlist[last-1])
        # and recursively do the rest
        reducedlist.append(d)
        return merge(reducedlist,TELL)


# step1 gensim: for run1
step1Defaults = {'--relval'      : None, # need to be explicitly set
                 '-s'            : 'GEN,SIM',
                 '-n'            : 10,
                 '--conditions'  : 'auto:run1_mc',
                 '--datatier'    : 'GEN-SIM',
                 '--eventcontent': 'RAWSIM',
                 }
# step1 gensim: for postLS1
step1Up2015Defaults = {'-s' : 'GEN,SIM',
                             '-n'            : 10,
                             '--conditions'  : 'auto:run2_mc',
                             '--datatier'    : 'GEN-SIM',
                             '--eventcontent': 'FEVTDEBUG',
                             '--magField'    : '38T_PostLS1',
                             '--customise'   : 'SLHCUpgradeSimulations/Configuration/postLS1Customs.customisePostLS1'
                             }

steps = Steps()
#wmsplit = {}

#### Production test section ####
steps['ProdMinBias']=merge([{'cfg':'MinBias_8TeV_cfi','--relval':'9000,300'},step1Defaults])
steps['ProdTTbar']=merge([{'cfg':'TTbar_Tauola_8TeV_cfi','--relval':'9000,100'},step1Defaults])
steps['ProdQCD_Pt_3000_3500']=merge([{'cfg':'QCD_Pt_3000_3500_8TeV_cfi','--relval':'9000,50'},step1Defaults])

#### data ####
#list of run to harvest for 2010A: 144086,144085,144084,144083,144011,139790,139789,139788,139787,138937,138934,138924,138923
#list of run to harvest for 2010B: 149442,149291,149181,149011,148822,147929,147115,146644
Run2010ASk=[138937,138934,138924,138923,139790,139789,139788,139787,144086,144085,144084,144083,144011]
Run2010BSk=[146644,147115,147929,148822,149011,149181,149182,149291,149294,149442]
steps['MinimumBias2010A']={'INPUT':InputInfo(dataSet='/MinimumBias/Run2010A-valskim-v6/RAW-RECO',label='run2010A',location='STD',run=Run2010ASk)}
steps['MinimumBias2010B']={'INPUT':InputInfo(dataSet='/MinimumBias/Run2010B-valskim-v2/RAW-RECO',label='run2010B',run=Run2010BSk)}
steps['WZMuSkim2010A']={'INPUT':InputInfo(dataSet='/Mu/Run2010A-WZMu-Nov4Skim_v1/RAW-RECO',label='wzMu2010A',run=Run2010ASk)}
steps['WZMuSkim2010B']={'INPUT':InputInfo(dataSet='/Mu/Run2010B-WZMu-Nov4Skim_v1/RAW-RECO',label='wzMu2010B',run=Run2010BSk)}
steps['WZEGSkim2010A']={'INPUT':InputInfo(dataSet='/EG/Run2010A-WZEG-Nov4Skim_v1/RAW-RECO',label='wzEG2010A',run=Run2010ASk)}
steps['WZEGSkim2010B']={'INPUT':InputInfo(dataSet='/Electron/Run2010B-WZEG-Nov4Skim_v1/RAW-RECO',label='wzEG2010B',run=Run2010BSk)}

steps['RunCosmicsA']={'INPUT':InputInfo(dataSet='/Cosmics/Run2010A-v1/RAW',label='cos2010A',run=[142089],events=100000)}
Run2010B=[149011]
steps['RunMinBias2010B']={'INPUT':InputInfo(dataSet='/MinimumBias/Run2010B-RelValRawSkim-v1/RAW',label='mb2010B',run=Run2010B,events=100000)}
steps['RunMu2010B']={'INPUT':InputInfo(dataSet='/Mu/Run2010B-RelValRawSkim-v1/RAW',label='mu2010B',run=Run2010B,events=100000)}
steps['RunElectron2010B']={'INPUT':InputInfo(dataSet='/Electron/Run2010B-RelValRawSkim-v1/RAW',label='electron2010B',run=Run2010B,events=100000)}
steps['RunPhoton2010B']={'INPUT':InputInfo(dataSet='/Photon/Run2010B-RelValRawSkim-v1/RAW',label='photon2010B',run=Run2010B,events=100000)}
steps['RunJet2010B']={'INPUT':InputInfo(dataSet='/Jet/Run2010B-RelValRawSkim-v1/RAW',label='jet2010B',run=Run2010B,events=100000)}

#list of run to harvest 2011A: 165121, 172802,
Run2011ASk=[165121,172802]
steps['ValSkim2011A']={'INPUT':InputInfo(dataSet='/MinimumBias/Run2011A-ValSkim-08Nov2011-v1/RAW-RECO',ib_block='239c497e-0fae-11e1-a8b1-00221959e72f',label='run2011A',location='STD',run=Run2011ASk)}
steps['WMuSkim2011A']={'INPUT':InputInfo(dataSet='/SingleMu/Run2011A-WMu-08Nov2011-v1/RAW-RECO',ib_block='388c2990-0de6-11e1-bb7e-00221959e72f',label='wMu2011A',location='STD',run=Run2011ASk)}
steps['WElSkim2011A']={'INPUT':InputInfo(dataSet='/SingleElectron/Run2011A-WElectron-08Nov2011-v1/RAW-RECO',ib_block='9c48c4ea-0db2-11e1-b62c-00221959e69e',label='wEl2011A',location='STD',run=Run2011ASk)}
steps['ZMuSkim2011A']={'INPUT':InputInfo(dataSet='/DoubleMu/Run2011A-ZMu-08Nov2011-v1/RAW-RECO',label='zMu2011A',location='STD',run=Run2011ASk)}
steps['ZElSkim2011A']={'INPUT':InputInfo(dataSet='/DoubleElectron/Run2011A-ZElectron-08Nov2011-v1/RAW-RECO',label='zEl2011A',location='STD',run=Run2011ASk)}
steps['HighMet2011A']={'INPUT':InputInfo(dataSet='/Jet/Run2011A-HighMET-08Nov2011-v1/RAW-RECO',ib_block='3c764584-0b59-11e1-b62c-00221959e69e',label='hMet2011A',location='STD',run=Run2011ASk)}

steps['RunCosmics2011A']={'INPUT':InputInfo(dataSet='/Cosmics/Run2011A-v1/RAW',label='cos2011A',run=[160960],events=100000,location='STD')}
Run2011A=[165121]
steps['RunMinBias2011A']={'INPUT':InputInfo(dataSet='/MinimumBias/Run2011A-v1/RAW',label='mb2011A',run=Run2011A,events=100000,location='STD')}
steps['RunMu2011A']={'INPUT':InputInfo(dataSet='/SingleMu/Run2011A-v1/RAW',label='mu2011A',run=Run2011A,events=100000)}
steps['RunElectron2011A']={'INPUT':InputInfo(dataSet='/SingleElectron/Run2011A-v1/RAW',label='electron2011A',run=Run2011A,events=100000)}
steps['RunPhoton2011A']={'INPUT':InputInfo(dataSet='/Photon/Run2011A-v1/RAW',label='photon2011A',run=Run2011A,events=100000)}
steps['RunJet2011A']={'INPUT':InputInfo(dataSet='/Jet/Run2011A-v1/RAW',label='jet2011A',run=Run2011A,events=100000)}

Run2011B=[177719]
Run2011BSk=[177719,177790,177096,175874]
steps['RunMinBias2011B']={'INPUT':InputInfo(dataSet='/MinimumBias/Run2011B-v1/RAW',label='mb2011B',run=Run2011B,events=100000,location='STD')}
steps['RunMu2011B']={'INPUT':InputInfo(dataSet='/SingleMu/Run2011B-v1/RAW',label='mu2011B',run=Run2011B,events=100000)}
steps['RunElectron2011B']={'INPUT':InputInfo(dataSet='/SingleElectron/Run2011B-v1/RAW',label='electron2011B',run=Run2011B,events=100000)}
steps['RunPhoton2011B']={'INPUT':InputInfo(dataSet='/Photon/Run2011B-v1/RAW',label='photon2011B',run=Run2011B,events=100000)}
steps['RunJet2011B']={'INPUT':InputInfo(dataSet='/Jet/Run2011B-v1/RAW',label='jet2011B',run=Run2011B,events=100000)}

steps['ValSkim2011B']={'INPUT':InputInfo(dataSet='/MinimumBias/Run2011B-ValSkim-19Nov2011-v1/RAW-RECO',label='run2011B',location='STD',run=Run2011BSk)}
steps['WMuSkim2011B']={'INPUT':InputInfo(dataSet='/SingleMu/Run2011B-WMu-19Nov2011-v1/RAW-RECO',ib_block='19110c74-1b66-11e1-a98b-003048f02c8a',label='wMu2011B',location='STD',run=Run2011BSk)}
steps['WElSkim2011B']={'INPUT':InputInfo(dataSet='/SingleElectron/Run2011B-WElectron-19Nov2011-v1/RAW-RECO',ib_block='d75771a4-1b3f-11e1-aef4-003048f02c8a',label='wEl2011B',location='STD',run=Run2011BSk)}
steps['ZMuSkim2011B']={'INPUT':InputInfo(dataSet='/DoubleMu/Run2011B-ZMu-19Nov2011-v1/RAW-RECO',label='zMu2011B',location='STD',run=Run2011BSk)}
steps['ZElSkim2011B']={'INPUT':InputInfo(dataSet='/DoubleElectron/Run2011B-ZElectron-19Nov2011-v1/RAW-RECO',label='zEl2011B',run=Run2011BSk)}
steps['HighMet2011B']={'INPUT':InputInfo(dataSet='/Jet/Run2011B-HighMET-19Nov2011-v1/RAW-RECO',label='hMet2011B',run=Run2011BSk)}

steps['RunHI2010']={'INPUT':InputInfo(dataSet='/HIAllPhysics/HIRun2010-v1/RAW',label='hi2010',run=[152698],events=10000,location='STD')}
steps['RunHI2011']={'INPUT':InputInfo(dataSet='/HIMinBiasUPC/HIRun2011-v1/RAW',label='hi2011',run=[182124],events=10000,location='STD')}


Run2012A=[191226]
Run2012ASk=Run2012A+[]
steps['RunMinBias2012A']={'INPUT':InputInfo(dataSet='/MinimumBias/Run2012A-v1/RAW',label='mb2012A',run=Run2012A, events=100000,location='STD')}
steps['RunTau2012A']={'INPUT':InputInfo(dataSet='/Tau/Run2012A-v1/RAW',label='tau2012A', run=Run2012A, events=100000,location='STD')}
steps['RunMET2012A']={'INPUT':InputInfo(dataSet='/MET/Run2012A-v1/RAW',label='met2012A', run=Run2012A, events=100000,location='STD')}
steps['RunMu2012A']={'INPUT':InputInfo(dataSet='/SingleMu/Run2012A-v1/RAW',label='mu2012A', run=Run2012A, events=100000,location='STD')}
steps['RunElectron2012A']={'INPUT':InputInfo(dataSet='/SingleElectron/Run2012A-v1/RAW',label='electron2012A', run=Run2012A, events=100000,location='STD')}
steps['RunJet2012A']={'INPUT':InputInfo(dataSet='/Jet/Run2012A-v1/RAW',label='jet2012A', run=Run2012A, events=100000,location='STD')}

steps['WElSkim2012A']={'INPUT':InputInfo(dataSet='/SingleElectron/Run2012A-WElectron-13Jul2012-v1/USER',label='wEl2012A',location='STD',run=Run2012ASk)}
steps['ZMuSkim2012A']={'INPUT':InputInfo(dataSet='/SingleMu/Run2012A-ZMu-13Jul2012-v1/RAW-RECO',label='zMu2012A',location='STD',run=Run2012ASk)}
steps['ZElSkim2012A']={'INPUT':InputInfo(dataSet='/DoubleElectron/Run2012A-ZElectron-13Jul2012-v1/RAW-RECO',label='zEl2012A',run=Run2012ASk)}
steps['HighMet2012A']={'INPUT':InputInfo(dataSet='/HT/Run2012A-HighMET-13Jul2012-v1/RAW-RECO',label='hMet2012A',run=Run2012ASk)}


Run2012B=[194533]
Run2012Bsk=Run2012B+[194912,195016]
steps['RunMinBias2012B']={'INPUT':InputInfo(dataSet='/MinimumBias/Run2012B-v1/RAW',label='mb2012B',run=Run2012B, events=100000,location='STD')}
steps['RunMu2012B']={'INPUT':InputInfo(dataSet='/SingleMu/Run2012B-v1/RAW',label='mu2012B',location='STD',run=Run2012B)}
steps['RunPhoton2012B']={'INPUT':InputInfo(dataSet='/SinglePhoton/Run2012B-v1/RAW',ib_block='28d7fcc8-a2a0-11e1-86c7-003048caaace',label='photon2012B',location='STD',run=Run2012B)}
steps['RunEl2012B']={'INPUT':InputInfo(dataSet='/SingleElectron/Run2012B-v1/RAW',label='electron2012B',location='STD',run=Run2012B)}
steps['RunJet2012B']={'INPUT':InputInfo(dataSet='/JetHT/Run2012B-v1/RAW',label='jet2012B',location='STD',run=Run2012B)}
steps['ZMuSkim2012B']={'INPUT':InputInfo(dataSet='/SingleMu/Run2012B-ZMu-13Jul2012-v1/RAW-RECO',label='zMu2012B',location='CAF',run=Run2012Bsk)}
steps['WElSkim2012B']={'INPUT':InputInfo(dataSet='/SingleElectron/Run2012B-WElectron-13Jul2012-v1/USER',label='wEl2012B',location='STD',run=Run2012Bsk)}
steps['ZElSkim2012B']={'INPUT':InputInfo(dataSet='/DoubleElectron/Run2012B-ZElectron-13Jul2012-v1/RAW-RECO',ib_block='0c5092cc-d554-11e1-bb62-00221959e69e',label='zEl2012B',location='STD',run=Run2012Bsk)}

Run2012C=[199812]
Run2012Csk=Run2012C+[203002]
steps['RunMinBias2012C']={'INPUT':InputInfo(dataSet='/MinimumBias/Run2012C-v1/RAW',label='mb2012C',run=Run2012C, events=100000,location='STD')}
steps['RunMu2012C']={'INPUT':InputInfo(dataSet='/SingleMu/Run2012C-v1/RAW',label='mu2012C',location='STD',run=Run2012C)}
steps['RunPhoton2012C']={'INPUT':InputInfo(dataSet='/SinglePhoton/Run2012C-v1/RAW',label='photon2012C',location='STD',run=Run2012C)}
steps['RunEl2012C']={'INPUT':InputInfo(dataSet='/SingleElectron/Run2012C-v1/RAW',label='electron2012C',location='STD',run=Run2012C)}
steps['RunJet2012C']={'INPUT':InputInfo(dataSet='/JetHT/Run2012C-v1/RAW',label='jet2012C',location='STD',run=Run2012C)}
steps['ZMuSkim2012C']={'INPUT':InputInfo(dataSet='/SingleMu/Run2012C-ZMu-PromptSkim-v3/RAW-RECO',label='zMu2012C',location='CAF',run=Run2012Csk)}
steps['WElSkim2012C']={'INPUT':InputInfo(dataSet='/SingleElectron/Run2012C-WElectron-PromptSkim-v3/USER',label='wEl2012C',location='STD',run=Run2012Csk)}
steps['ZElSkim2012C']={'INPUT':InputInfo(dataSet='/DoubleElectron/Run2012C-ZElectron-PromptSkim-v3/RAW-RECO',label='zEl2012C',location='STD',run=Run2012Csk)}

Run2012D=[208307]
Run2012Dsk=Run2012D+[207454]
steps['RunMinBias2012D']={'INPUT':InputInfo(dataSet='/MinimumBias/Run2012D-v1/RAW',label='mb2012D',run=Run2012D, events=100000,location='STD')}
steps['RunMu2012D']={'INPUT':InputInfo(dataSet='/SingleMu/Run2012D-v1/RAW',label='mu2012D',location='STD',run=Run2012D)}
steps['RunPhoton2012D']={'INPUT':InputInfo(dataSet='/SinglePhoton/Run2012D-v1/RAW',label='photon2012D',location='STD',run=Run2012D)}
steps['RunEl2012D']={'INPUT':InputInfo(dataSet='/SingleElectron/Run2012D-v1/RAW',label='electron2012D',location='STD',run=Run2012D)}
steps['RunJet2012D']={'INPUT':InputInfo(dataSet='/JetHT/Run2012D-v1/RAW',label='jet2012D',location='STD',run=Run2012D)}
steps['ZMuSkim2012D']={'INPUT':InputInfo(dataSet='/SingleMu/Run2012D-ZMu-PromptSkim-v1/RAW-RECO',label='zMu2012D',location='STD',run=Run2012Dsk)}
steps['WElSkim2012D']={'INPUT':InputInfo(dataSet='/SingleElectron/Run2012D-WElectron-PromptSkim-v1/USER',label='wEl2012D',location='STD',run=Run2012Dsk)}
steps['ZElSkim2012D']={'INPUT':InputInfo(dataSet='/DoubleElectron/Run2012D-ZElectron-PromptSkim-v1/RAW-RECO',label='zEl2012D',location='STD',run=Run2012Dsk)}

#### Standard release validation samples ####

stCond={'--conditions':'auto:run1_mc'}
def Kby(N,s):
    return {'--relval':'%s000,%s'%(N,s)}
def Mby(N,s):
    return {'--relval':'%s000000,%s'%(N,s)}

def gen(fragment,howMuch):
    global step1Defaults
    return merge([{'cfg':fragment},howMuch,step1Defaults])

def gen2015(fragment,howMuch):
    global step1Up2015Defaults
    return merge([{'cfg':fragment},howMuch,step1Up2015Defaults])

### Production test: 13 TeV equivalents
steps['ProdMinBias_13']=gen2015('MinBias_13TeV_cfi',Kby(9,100))
steps['ProdTTbar_13']=gen2015('TTbar_Tauola_13TeV_cfi',Kby(9,100))
steps['ProdZEE_13']=gen2015('ZEE_13TeV_cfi',Kby(9,100))
steps['ProdQCD_Pt_3000_3500_13']=gen2015('QCD_Pt_3000_3500_13TeV_cfi',Kby(9,100))

steps['MinBias']=gen('MinBias_8TeV_cfi',Kby(9,300))
steps['QCD_Pt_3000_3500']=gen('QCD_Pt_3000_3500_8TeV_cfi',Kby(9,25))
steps['QCD_Pt_600_800']=gen('QCD_Pt_600_800_8TeV_cfi',Kby(9,50))
steps['QCD_Pt_80_120']=gen('QCD_Pt_80_120_8TeV_cfi',Kby(9,100))
steps['MinBias_13']=gen2015('MinBias_13TeV_cfi',Kby(100,300)) # set HS to provide adequate pool for PU
steps['QCD_Pt_3000_3500_13']=gen2015('QCD_Pt_3000_3500_13TeV_cfi',Kby(9,25))
steps['QCD_Pt_600_800_13']=gen2015('QCD_Pt_600_800_13TeV_cfi',Kby(9,50))
steps['QCD_Pt_80_120_13']=gen2015('QCD_Pt_80_120_13TeV_cfi',Kby(9,100))

steps['QCD_Pt_30_80_BCtoE_8TeV']=gen('QCD_Pt_30_80_BCtoE_8TeV',Kby(9000,100))
steps['QCD_Pt_80_170_BCtoE_8TeV']=gen('QCD_Pt_80_170_BCtoE_8TeV',Kby(9000,100))
steps['SingleElectronPt10']=gen('SingleElectronPt10_cfi',Kby(9,3000))
steps['SingleElectronPt35']=gen('SingleElectronPt35_cfi',Kby(9,500))
steps['SingleElectronPt1000']=gen('SingleElectronPt1000_cfi',Kby(9,50))
steps['SingleElectronFlatPt1To100']=gen('SingleElectronFlatPt1To100_cfi',Mby(2,100))
steps['SingleGammaPt10']=gen('SingleGammaPt10_cfi',Kby(9,3000))
steps['SingleGammaPt35']=gen('SingleGammaPt35_cfi',Kby(9,500))
steps['SingleMuPt1']=gen('SingleMuPt1_cfi',Kby(25,1000))
steps['SingleMuPt10']=gen('SingleMuPt10_cfi',Kby(25,500))
steps['SingleMuPt100']=gen('SingleMuPt100_cfi',Kby(9,500))
steps['SingleMuPt1000']=gen('SingleMuPt1000_cfi',Kby(9,500))
steps['SingleElectronPt10_UP15']=gen2015('SingleElectronPt10_cfi',Kby(9,3000))
steps['SingleElectronPt35_UP15']=gen2015('SingleElectronPt35_cfi',Kby(9,500))
steps['SingleElectronPt1000_UP15']=gen2015('SingleElectronPt1000_cfi',Kby(9,50))
steps['SingleElectronFlatPt1To100_UP15']=gen2015('SingleElectronFlatPt1To100_cfi',Mby(2,100))
steps['SingleGammaPt10_UP15']=gen2015('SingleGammaPt10_cfi',Kby(9,3000))
steps['SingleGammaPt35_UP15']=gen2015('SingleGammaPt35_cfi',Kby(9,500))
steps['SingleMuPt1_UP15']=gen2015('SingleMuPt1_cfi',Kby(25,1000))
steps['SingleMuPt10_UP15']=gen2015('SingleMuPt10_cfi',Kby(25,500))
steps['SingleMuPt100_UP15']=gen2015('SingleMuPt100_cfi',Kby(9,500))
steps['SingleMuPt1000_UP15']=gen2015('SingleMuPt1000_cfi',Kby(9,500))
steps['TTbar']=gen('TTbar_Tauola_8TeV_cfi',Kby(9,100))
steps['TTbarLepton']=gen('TTbarLepton_Tauola_8TeV_cfi',Kby(9,100))
steps['ZEE']=gen('ZEE_8TeV_cfi',Kby(9,100))
steps['Wjet_Pt_80_120']=gen('Wjet_Pt_80_120_8TeV_cfi',Kby(9,100))
steps['Wjet_Pt_3000_3500']=gen('Wjet_Pt_3000_3500_8TeV_cfi',Kby(9,50))
steps['LM1_sfts']=gen('LM1_sfts_8TeV_cfi',Kby(9,100))
steps['QCD_FlatPt_15_3000']=gen('QCDForPF_8TeV_cfi',Kby(5,100))
steps['QCD_FlatPt_15_3000HS']=gen('QCDForPF_8TeV_cfi',Kby(50,100))
steps['TTbar_13']=gen2015('TTbar_Tauola_13TeV_cfi',Kby(9,100))
steps['TTbarLepton_13']=gen2015('TTbarLepton_Tauola_13TeV_cfi',Kby(9,100))
steps['ZEE_13']=gen2015('ZEE_13TeV_cfi',Kby(9,100))
steps['Wjet_Pt_80_120_13']=gen2015('Wjet_Pt_80_120_13TeV_cfi',Kby(9,100))
steps['Wjet_Pt_3000_3500_13']=gen2015('Wjet_Pt_3000_3500_13TeV_cfi',Kby(9,50))
steps['LM1_sfts_13']=gen2015('LM1_sfts_13TeV_cfi',Kby(9,100))
steps['QCD_FlatPt_15_3000_13']=gen2015('QCDForPF_13TeV_cfi',Kby(9,100))
steps['QCD_FlatPt_15_3000HS_13']=gen2015('QCDForPF_13TeV_cfi',Kby(50,100))

steps['ZpMM_2250_8TeV_Tauola']=gen('ZpMM_2250_8TeV_Tauola_cfi',Kby(9,100))
steps['ZpEE_2250_8TeV_Tauola']=gen('ZpEE_2250_8TeV_Tauola_cfi',Kby(9,100))
steps['ZpTT_1500_8TeV_Tauola']=gen('ZpTT_1500_8TeV_Tauola_cfi',Kby(9,100))
steps['ZpMM_2250_13TeV_Tauola']=gen2015('ZpMM_2250_13TeV_Tauola_cfi',Kby(9,100))
steps['ZpEE_2250_13TeV_Tauola']=gen2015('ZpEE_2250_13TeV_Tauola_cfi',Kby(9,100))
steps['ZpTT_1500_13TeV_Tauola']=gen2015('ZpTT_1500_13TeV_Tauola_cfi',Kby(9,100))

def identitySim(wf):
    return merge([{'--restoreRND':'SIM','--process':'SIM2', '--inputCommands':'"keep *","drop *TagInfo*_*_*_*"' },wf])

steps['SingleMuPt10_ID']=identitySim(steps['SingleMuPt10'])
steps['TTbar_ID']=identitySim(steps['TTbar'])

baseDataSetRelease=[
    'CMSSW_7_1_0_pre7-PRE_STA71_V3-v1',        # run1 samples; keep GEN-SIM fixed to 710_pre7, for samples not routinely produced
    'CMSSW_7_1_0-STARTHI71_V13-v1',            # Run1 HI GEN-SIM (only MB = wf 140)
    'CMSSW_6_2_0_pre8-PRE_ST62_V8_FastSim-v1', # for fastsim id test
    # 'CMSSW_6_2_0_pre8-PRE_SH62_V15-v2',      # Run1 HI GEN-SIM (only HydjetQ_B3_2760)   -- unused in 72_pre4
    # 'CMSSW_6_1_0_pre6-STARTHI61_V6-v1',      # Run1 HI GEN-SIM (only HydjetQ_B0_2760)   -- unused in 72_pre4
    #'CMSSW_6_2_0_pre8-PRE_ST62_V8-v3',        # pPb    -- unused in 72_pre4
    #'CMSSW_7_1_0_pre5-POSTLS171_V1-v1',       # 13 TeV samples with postLs1 geometry and updated mag field    -- unused in 72_pre4
    #'CMSSW_6_2_0_pre8-PRE_SH62_V15-v1',       # Run1 HI GEN-SIM (only HydjetQ_B8_2760)   -- unused in 72_pre4
    #'CMSSW_7_1_0_pre5-START71_V1-v1',         # 8 TeV , for the one sample which is part of the routine relval production (MinBias)   -- unused in 72_pre4
    'CMSSW_7_1_0_pre5-START71_V1-v2',          # 8 TeV , for the one sample which is part of the routine relval production (RelValZmumuJets_Pt_20_300, because of -v2)
                                               # this an previous should be unified, when -v2 will be gone
    'CMSSW_7_2_0_pre4-POSTLS172_V3-v2',        # 13 TeV samples with GEN-SIM from 720_p4;
    ]

# note: INPUT commands to be added once GEN-SIM w/ 13TeV+PostLS1Geo will be available 
steps['MinBiasINPUT']={'INPUT':InputInfo(dataSet='/RelValMinBias/%s/GEN-SIM'%(baseDataSetRelease[0],),location='STD')} #was [0] 
steps['QCD_Pt_3000_3500INPUT']={'INPUT':InputInfo(dataSet='/RelValQCD_Pt_3000_3500/%s/GEN-SIM'%(baseDataSetRelease[0],),location='STD')}
steps['QCD_Pt_600_800INPUT']={'INPUT':InputInfo(dataSet='/RelValQCD_Pt_600_800/%s/GEN-SIM'%(baseDataSetRelease[0],),location='STD')}
steps['QCD_Pt_80_120INPUT']={'INPUT':InputInfo(dataSet='/RelValQCD_Pt_80_120/%s/GEN-SIM'%(baseDataSetRelease[0],),location='STD')}
steps['SingleElectronPt10INPUT']={'INPUT':InputInfo(dataSet='/RelValSingleElectronPt10/%s/GEN-SIM'%(baseDataSetRelease[0],),location='STD')}
steps['SingleElectronPt1000INPUT']={'INPUT':InputInfo(dataSet='/RelValSingleElectronPt1000/%s/GEN-SIM'%(baseDataSetRelease[0],),location='STD')}
steps['SingleElectronPt35INPUT']={'INPUT':InputInfo(dataSet='/RelValSingleElectronPt35/%s/GEN-SIM'%(baseDataSetRelease[0],),location='STD')}
steps['SingleGammaPt10INPUT']={'INPUT':InputInfo(dataSet='/RelValSingleGammaPt10/%s/GEN-SIM'%(baseDataSetRelease[0],),location='STD')}
steps['SingleGammaPt35INPUT']={'INPUT':InputInfo(dataSet='/RelValSingleGammaPt35/%s/GEN-SIM'%(baseDataSetRelease[0],),location='STD')}
steps['SingleMuPt1INPUT']={'INPUT':InputInfo(dataSet='/RelValSingleMuPt1/%s/GEN-SIM'%(baseDataSetRelease[0],),location='STD')}
steps['SingleMuPt10INPUT']={'INPUT':InputInfo(dataSet='/RelValSingleMuPt10/%s/GEN-SIM'%(baseDataSetRelease[0],),location='STD')}
steps['SingleMuPt10IdINPUT']={'INPUT':InputInfo(dataSet='/RelValSingleMuPt10/%s/GEN-SIM-DIGI-RAW-HLTDEBUG'%(baseDataSetRelease[0],),location='STD',split=1)}
steps['SingleMuPt10FSIdINPUT']={'INPUT':InputInfo(dataSet='/RelValSingleMuPt10/%s/GEN-SIM-DIGI-RECO'%(baseDataSetRelease[2],),location='STD',split=1)}
steps['SingleMuPt100INPUT']={'INPUT':InputInfo(dataSet='/RelValSingleMuPt100/%s/GEN-SIM'%(baseDataSetRelease[0],),location='STD')}
steps['SingleMuPt1000INPUT']={'INPUT':InputInfo(dataSet='/RelValSingleMuPt1000/%s/GEN-SIM'%(baseDataSetRelease[0],),location='STD')}
steps['TTbarINPUT']={'INPUT':InputInfo(dataSet='/RelValTTbar/%s/GEN-SIM'%(baseDataSetRelease[0],),location='STD')}
steps['TTbarIdINPUT']={'INPUT':InputInfo(dataSet='/RelValTTbar/%s/GEN-SIM-DIGI-RAW-HLTDEBUG'%(baseDataSetRelease[0],),location='STD',split=1)}
steps['TTbarFSIdINPUT']={'INPUT':InputInfo(dataSet='/RelValTTbar/%s/GEN-SIM-DIGI-RECO'%(baseDataSetRelease[2],),location='STD',split=1)}
steps['TTbarLeptonINPUT']={'INPUT':InputInfo(dataSet='/RelValTTbarLepton/%s/GEN-SIM'%(baseDataSetRelease[0],),location='STD')}
steps['OldTTbarINPUT']={'INPUT':InputInfo(dataSet='/RelValProdTTbar/CMSSW_5_0_0_pre6-START50_V5-v1/GEN-SIM-RECO',location='STD')}
steps['OldGenSimINPUT']={'INPUT':InputInfo(dataSet='/RelValTTbar/CMSSW_4_4_2-START44_V7-v1/GEN-SIM-DIGI-RAW-HLTDEBUG',location='STD')}
steps['Wjet_Pt_80_120INPUT']={'INPUT':InputInfo(dataSet='/RelValWjet_Pt_80_120/%s/GEN-SIM'%(baseDataSetRelease[0],),location='STD')}
steps['Wjet_Pt_3000_3500INPUT']={'INPUT':InputInfo(dataSet='/RelValWjet_Pt_3000_3500/%s/GEN-SIM'%(baseDataSetRelease[0],),location='STD')}
steps['LM1_sftsINPUT']={'INPUT':InputInfo(dataSet='/RelValLM1_sfts/%s/GEN-SIM'%(baseDataSetRelease[0],),location='STD')}
steps['QCD_FlatPt_15_3000INPUT']={'INPUT':InputInfo(dataSet='/RelValQCD_FlatPt_15_3000/%s/GEN-SIM'%(baseDataSetRelease[0],),location='STD')}

steps['QCD_FlatPt_15_3000HSINPUT']={'INPUT':InputInfo(dataSet='/RelValQCD_FlatPt_15_3000HS/%s/GEN-SIM'%(baseDataSetRelease[0],),location='STD')}
steps['TTbar__DIGIPU1INPUT']={'INPUT':InputInfo(dataSet='/RelValTTbar/CMSSW_5_2_2-PU_START52_V4_special_120326-v1/GEN-SIM-DIGI-RAW-HLTDEBUG',location='STD')}

# 13 TeV recycle GEN-SIM input
steps['MinBias_13INPUT']={'INPUT':InputInfo(dataSet='/RelValMinBias_13/%s/GEN-SIM'%(baseDataSetRelease[4],),location='STD')}
steps['QCD_Pt_3000_3500_13INPUT']={'INPUT':InputInfo(dataSet='/RelValQCD_Pt_3000_3500_13/%s/GEN-SIM'%(baseDataSetRelease[4],),location='STD')}
steps['QCD_Pt_600_800_13INPUT']={'INPUT':InputInfo(dataSet='/RelValQCD_Pt_600_800_13/%s/GEN-SIM'%(baseDataSetRelease[4],),location='STD')}
steps['QCD_Pt_80_120_13INPUT']={'INPUT':InputInfo(dataSet='/RelValQCD_Pt_80_120_13/%s/GEN-SIM'%(baseDataSetRelease[4],),location='STD')}
steps['TTbar_13INPUT']={'INPUT':InputInfo(dataSet='/RelValTTbar_13/%s/GEN-SIM'%(baseDataSetRelease[4],),location='STD')}
steps['TTbarLepton_13INPUT']={'INPUT':InputInfo(dataSet='/RelValTTbarLepton_13/%s/GEN-SIM'%(baseDataSetRelease[4],),location='STD')}
steps['ZEE_13INPUT']={'INPUT':InputInfo(dataSet='/RelValZEE_13/%s/GEN-SIM'%(baseDataSetRelease[4],),location='STD')}
steps['Wjet_Pt_80_120_13INPUT']={'INPUT':InputInfo(dataSet='/RelValWjet_Pt_80_120_13/%s/GEN-SIM'%(baseDataSetRelease[4],),location='STD')}
steps['Wjet_Pt_3000_3500_13INPUT']={'INPUT':InputInfo(dataSet='/RelValWjet_Pt_3000_3500_13/%s/GEN-SIM'%(baseDataSetRelease[4],),location='STD')}
steps['LM1_sfts_13INPUT']={'INPUT':InputInfo(dataSet='/RelValLM1_sfts_13/%s/GEN-SIM'%(baseDataSetRelease[4],),location='STD')}
steps['QCD_FlatPt_15_3000_13INPUT']={'INPUT':InputInfo(dataSet='/RelValQCD_FlatPt_15_3000_13/%s/GEN-SIM'%(baseDataSetRelease[4],),location='STD')}
steps['QCD_FlatPt_15_3000HS_13INPUT']={'INPUT':InputInfo(dataSet='/RelValQCD_FlatPt_15_3000HS_13/%s/GEN-SIM'%(baseDataSetRelease[4],),location='STD')}
steps['ZpMM_2250_13TeV_TauolaINPUT']={'INPUT':InputInfo(dataSet='/RelValZpMM_2250_13TeV_Tauola/%s/GEN-SIM'%(baseDataSetRelease[4],),location='STD')}
steps['ZpEE_2250_13TeV_TauolaINPUT']={'INPUT':InputInfo(dataSet='/RelValZpEE_2250_13TeV_Tauola/%s/GEN-SIM'%(baseDataSetRelease[4],),location='STD')}
steps['ZpTT_1500_13TeV_TauolaINPUT']={'INPUT':InputInfo(dataSet='/RelValZpTT_1500_13TeV_Tauola/%s/GEN-SIM'%(baseDataSetRelease[4],),location='STD')}
steps['MinBiasHS_13INPUT']={'INPUT':InputInfo(dataSet='/RelValMinBiasHS_13/%s/GEN-SIM'%(baseDataSetRelease[4],),location='STD')}
steps['Higgs200ChargedTaus_13INPUT']={'INPUT':InputInfo(dataSet='/RelValHiggs200ChargedTaus_13/%s/GEN-SIM'%(baseDataSetRelease[4],),location='STD')}

# remove JpsiMM_13 at the next round
# steps['JpsiMM_13INPUT']={'INPUT':InputInfo(dataSet='/RelValJpsiMM_13/%s/GEN-SIM'%(baseDataSetRelease[4],),location='STD')}

# activate GEN-SIM recycling once we'll have the first set of gen-sim
# steps['Upsilon1SToMuMu_13INPUT']={'INPUT':InputInfo(dataSet='/Upsilon1SToMuMu_13/%s/GEN-SIM'%(baseDataSetRelease[4],),location='STD')}
# steps['BsToMuMu_13INPUT']={'INPUT':InputInfo(dataSet='/BsToMuMu_13/%s/GEN-SIM'%(baseDataSetRelease[4],),location='STD')}
# steps['BuToKstarMuMu_13INPUT']={'INPUT':InputInfo(dataSet='/BuToKstarMuMu_13/%s/GEN-SIM'%(baseDataSetRelease[4],),location='STD')}

steps['WE_13INPUT']={'INPUT':InputInfo(dataSet='/RelValWE_13/%s/GEN-SIM'%(baseDataSetRelease[4],),location='STD')}
steps['WM_13INPUT']={'INPUT':InputInfo(dataSet='/RelValWM_13/%s/GEN-SIM'%(baseDataSetRelease[4],),location='STD')}
steps['WpM_13INPUT']={'INPUT':InputInfo(dataSet='/RelValWpM_13/%s/GEN-SIM'%(baseDataSetRelease[4],),location='STD')}
steps['ZMM_13INPUT']={'INPUT':InputInfo(dataSet='/RelValZMM_13/%s/GEN-SIM'%(baseDataSetRelease[4],),location='STD')}
steps['ZpMM_13INPUT']={'INPUT':InputInfo(dataSet='/RelValZpMM_13/%s/GEN-SIM'%(baseDataSetRelease[4],),location='STD')}
steps['ZTT_13INPUT']={'INPUT':InputInfo(dataSet='/RelValZTT_13/%s/GEN-SIM'%(baseDataSetRelease[4],),location='STD')}
steps['H130GGgluonfusion_13INPUT']={'INPUT':InputInfo(dataSet='/RelValH130GGgluonfusion_13/%s/GEN-SIM'%(baseDataSetRelease[4],),location='STD')}
steps['PhotonJets_Pt_10_13INPUT']={'INPUT':InputInfo(dataSet='/RelValPhotonJets_Pt_10_13/%s/GEN-SIM'%(baseDataSetRelease[4],),location='STD')}
steps['QQH1352T_Tauola_13INPUT']={'INPUT':InputInfo(dataSet='/RelValQQH1352T_Tauola_13/%s/GEN-SIM'%(baseDataSetRelease[4],),location='STD')}
steps['ZmumuJets_Pt_20_300_13INPUT']={'INPUT':InputInfo(dataSet='/RelValZmumuJets_Pt_20_300_13/%s/GEN-SIM'%(baseDataSetRelease[4],),location='STD')}
steps['ADDMonoJet_d3MD3_13INPUT']={'INPUT':InputInfo(dataSet='/RelValADDMonoJet_d3MD3_13/%s/GEN-SIM'%(baseDataSetRelease[4],),location='STD')}
steps['RSKKGluon_m3000GeV_13INPUT']={'INPUT':InputInfo(dataSet='/RelValRSKKGluon_m3000GeV_13/%s/GEN-SIM'%(baseDataSetRelease[4],),location='STD')}
steps['Pythia6_BuJpsiK_TuneZ2star_13INPUT']={'INPUT':InputInfo(dataSet='/RelValPythia6_BuJpsiK_TuneZ2star_13/%s/GEN-SIM'%(baseDataSetRelease[4],),location='STD')}
steps['Cosmics_UP15INPUT']={'INPUT':InputInfo(dataSet='/RelValCosmics_UP15/%s/GEN-SIM'%(baseDataSetRelease[4],),location='STD')}
steps['BeamHalo_13INPUT']={'INPUT':InputInfo(dataSet='/RelValBeamHalo_13/%s/GEN-SIM'%(baseDataSetRelease[4],),location='STD')}
# particle guns with postLS1 geometry recycle GEN-SIM input
steps['SingleElectronPt10_UP15INPUT']={'INPUT':InputInfo(dataSet='/RelValSingleElectronPt10_UP15/%s/GEN-SIM'%(baseDataSetRelease[4],),location='STD')}
steps['SingleElectronPt35_UP15INPUT']={'INPUT':InputInfo(dataSet='/RelValSingleElectronPt35_UP15/%s/GEN-SIM'%(baseDataSetRelease[4],),location='STD')}
steps['SingleElectronPt1000_UP15INPUT']={'INPUT':InputInfo(dataSet='/RelValSingleElectronPt1000_UP15/%s/GEN-SIM'%(baseDataSetRelease[4],),location='STD')}
steps['SingleElectronFlatPt1To100_UP15INPUT']={'INPUT':InputInfo(dataSet='/RelValSingleElectronFlatPt1To100_UP15/%s/GEN-SIM'%(baseDataSetRelease[4],),location='STD')}
steps['SingleGammaPt10_UP15INPUT']={'INPUT':InputInfo(dataSet='/RelValSingleGammaPt10_UP15/%s/GEN-SIM'%(baseDataSetRelease[4],),location='STD')}
steps['SingleGammaPt35_UP15INPUT']={'INPUT':InputInfo(dataSet='/RelValSingleGammaPt35_UP15/%s/GEN-SIM'%(baseDataSetRelease[4],),location='STD')}
steps['SingleMuPt1_UP15INPUT']={'INPUT':InputInfo(dataSet='/RelValSingleMuPt1_UP15/%s/GEN-SIM'%(baseDataSetRelease[4],),location='STD')}
steps['SingleMuPt10_UP15INPUT']={'INPUT':InputInfo(dataSet='/RelValSingleMuPt10_UP15/%s/GEN-SIM'%(baseDataSetRelease[4],),location='STD')}
steps['SingleMuPt100_UP15INPUT']={'INPUT':InputInfo(dataSet='/RelValSingleMuPt100_UP15/%s/GEN-SIM'%(baseDataSetRelease[4],),location='STD')}
steps['SingleMuPt1000_UP15INPUT']={'INPUT':InputInfo(dataSet='/RelValSingleMuPt1000_UP15/%s/GEN-SIM'%(baseDataSetRelease[4],),location='STD')}

#input for fast sim workflows to be added - TODO


## high stat step1
ecalHcal={
    '-s':'GEN,SIM,DIGI,DIGI2RAW,RAW2DIGI,L1Reco,RECO,EI',
    '--datatier':'GEN-SIM-DIGI-RAW-RECO',
    #'--geometry':'ECALHCAL',
    '--eventcontent':'FEVTDEBUG',
    '--customise':'Validation/Configuration/ECALHCAL.customise,SimGeneral/MixingModule/fullMixCustomize_cff.setCrossingFrameOn',
    '--beamspot':'NoSmear'}

steps['SingleElectronE120EHCAL']=merge([{'cfg':'SingleElectronE120EHCAL_cfi'},ecalHcal,Kby(25,250),step1Defaults])
steps['SinglePiE50HCAL']=merge([{'cfg':'SinglePiE50HCAL_cfi'},ecalHcal,Kby(25,250),step1Defaults])

steps['MinBiasHS']=gen('MinBias_8TeV_cfi',Kby(25,300))
steps['InclusiveppMuX']=gen('InclusiveppMuX_8TeV_cfi',Mby(11,45000))
steps['SingleElectronFlatPt5To100']=gen('SingleElectronFlatPt5To100_cfi',Kby(25,250))
steps['SinglePiPt1']=gen('SinglePiPt1_cfi',Kby(25,250))
steps['SingleMuPt1HS']=gen('SingleMuPt1_cfi',Kby(25,1000))
steps['ZPrime5000Dijet']=gen('ZPrime5000JJ_8TeV_cfi',Kby(25,100))
steps['SinglePi0E10']=gen('SinglePi0E10_cfi',Kby(25,100))
steps['SinglePiPt10']=gen('SinglePiPt10_cfi',Kby(25,250))
steps['SingleGammaFlatPt10To100']=gen('SingleGammaFlatPt10To100_cfi',Kby(25,250))
steps['SingleTauPt50Pythia']=gen('SingleTaupt_50_cfi',Kby(25,100))
steps['SinglePiPt100']=gen('SinglePiPt100_cfi',Kby(25,250))


def genS(fragment,howMuch):
    global step1Defaults,stCond
    return merge([{'cfg':fragment},stCond,howMuch,step1Defaults])

steps['Higgs200ChargedTaus']=genS('H200ChargedTaus_Tauola_8TeV_cfi',Kby(9,100))
steps['JpsiMM']=genS('JpsiMM_8TeV_cfi',Kby(66,1000))
steps['WE']=genS('WE_8TeV_cfi',Kby(9,100))
steps['WM']=genS('WM_8TeV_cfi',Kby(9,200))
steps['WpM']=genS('WpM_8TeV_cfi',Kby(9,200))
steps['ZMM']=genS('ZMM_8TeV_cfi',Kby(18,300))
steps['ZpMM']=genS('ZpMM_8TeV_cfi',Kby(9,200))
steps['Higgs200ChargedTaus_13']=gen2015('H200ChargedTaus_Tauola_13TeV_cfi',Kby(9,100))
# remove JpsiMM_13 at the next round
# steps['JpsiMM_13']=gen2015('JpsiMM_13TeV_cfi',Kby(66,1000))
steps['Upsilon1SToMuMu_13']=gen2015('Upsilon1SToMuMu_forSTEAM_13TeV_cfi',Kby(64,709))
steps['BsToMuMu_13']=gen2015('BsToMuMu_forSTEAM_13TeV_cfi',Kby(30000,333333))
steps['BuToKstarMuMu_13']=gen2015('BuToKstarMuMu_forSTEAM_13TeV_cfi',Kby(2250,25000))
steps['WE_13']=gen2015('WE_13TeV_cfi',Kby(9,100))
steps['WM_13']=gen2015('WM_13TeV_cfi',Kby(9,200))
steps['WpM_13']=gen2015('WpM_13TeV_cfi',Kby(9,200))
steps['ZMM_13']=gen2015('ZMM_13TeV_cfi',Kby(18,300))
steps['ZpMM_13']=gen2015('ZpMM_13TeV_cfi',Kby(9,200))

steps['ZTT']=genS('ZTT_Tauola_All_hadronic_8TeV_cfi',Kby(9,150))
steps['H130GGgluonfusion']=genS('H130GGgluonfusion_8TeV_cfi',Kby(9,100))
steps['PhotonJets_Pt_10']=genS('PhotonJet_Pt_10_8TeV_cfi',Kby(9,150))
steps['QQH1352T_Tauola']=genS('QQH1352T_Tauola_8TeV_cfi',Kby(9,100))
steps['ZTT_13']=gen2015('ZTT_Tauola_All_hadronic_13TeV_cfi',Kby(9,150))
steps['H130GGgluonfusion_13']=gen2015('H130GGgluonfusion_13TeV_cfi',Kby(9,100))
steps['PhotonJets_Pt_10_13']=gen2015('PhotonJet_Pt_10_13TeV_cfi',Kby(9,150))
steps['QQH1352T_Tauola_13']=gen2015('QQH1352T_Tauola_13TeV_cfi',Kby(9,100))
steps['ZmumuJets_Pt_20_300']=gen('ZmumuJets_Pt_20_300_GEN_8TeV_cfg',Kby(25,100))
steps['ZmumuJets_Pt_20_300_13']=gen2015('ZmumuJets_Pt_20_300_GEN_13TeV_cfg',Kby(25,100))
steps['ADDMonoJet_d3MD3']=genS('ADDMonoJet_8TeV_d3MD3_cfi',Kby(9,100))
steps['ADDMonoJet_d3MD3_13']=gen2015('ADDMonoJet_13TeV_d3MD3_cfi',Kby(9,100))
steps['RSKKGluon_m3000GeV_13']=gen2015('RSKKGluon_m3000GeV_13TeV_cff',Kby(9,100))
steps['Pythia6_BuJpsiK_TuneZ2star_13']=gen2015('Pythia6_BuJpsiK_TuneZ2star_13TeV_cfi',Kby(36000,400000))

steps['MinBias2INPUT']={'INPUT':InputInfo(dataSet='/RelValMinBias/%s/GEN-SIM'%(baseDataSetRelease[0],),location='STD')}
steps['Higgs200ChargedTausINPUT']={'INPUT':InputInfo(dataSet='/RelValHiggs200ChargedTaus/%s/GEN-SIM'%(baseDataSetRelease[0],),location='STD')}
steps['QCD_Pt_3000_3500_2INPUT']={'INPUT':InputInfo(dataSet='/RelValQCD_Pt_3000_3500/%s/GEN-SIM'%(baseDataSetRelease[0],),location='STD')}
steps['QCD_Pt_80_120_2INPUT']={'INPUT':InputInfo(dataSet='/RelValQCD_Pt_80_120/%s/GEN-SIM'%(baseDataSetRelease[0],),location='STD')}
steps['JpsiMMINPUT']={'INPUT':InputInfo(dataSet='/RelValJpsiMM/%s/GEN-SIM'%(baseDataSetRelease[0],),location='STD')}
steps['TTbar2INPUT']={'INPUT':InputInfo(dataSet='/RelValTTbar/%s/GEN-SIM'%(baseDataSetRelease[0],),location='STD')}
steps['WEINPUT']={'INPUT':InputInfo(dataSet='/RelValWE/%s/GEN-SIM'%(baseDataSetRelease[0],),location='STD')}
steps['WMINPUT']={'INPUT':InputInfo(dataSet='/RelValWM/%s/GEN-SIM'%(baseDataSetRelease[0],),location='STD')}
steps['ZEEINPUT']={'INPUT':InputInfo(dataSet='/RelValZEE/%s/GEN-SIM'%(baseDataSetRelease[0],),location='STD')}
steps['ZMMINPUT']={'INPUT':InputInfo(dataSet='/RelValZMM/%s/GEN-SIM'%(baseDataSetRelease[0],),location='STD')}
steps['ZTTINPUT']={'INPUT':InputInfo(dataSet='/RelValZTT/%s/GEN-SIM'%(baseDataSetRelease[0],),location='STD')}
steps['H130GGgluonfusionINPUT']={'INPUT':InputInfo(dataSet='/RelValH130GGgluonfusion/%s/GEN-SIM'%(baseDataSetRelease[0],),location='STD')}
steps['PhotonJets_Pt_10INPUT']={'INPUT':InputInfo(dataSet='/RelValPhotonJets_Pt_10/%s/GEN-SIM'%(baseDataSetRelease[0],),location='STD')}
steps['QQH1352T_TauolaINPUT']={'INPUT':InputInfo(dataSet='/RelValQQH1352T_Tauola/%s/GEN-SIM'%(baseDataSetRelease[0],),location='STD')}
steps['ADDMonoJet_d3MD3INPUT']={'INPUT':InputInfo(dataSet='/RelValADDMonoJet_d3MD3/%s/GEN-SIM'%(baseDataSetRelease[0],),location='STD')}
steps['WpMINPUT']={'INPUT':InputInfo(dataSet='/RelValWpM/%s/GEN-SIM'%(baseDataSetRelease[0],),location='STD')}
steps['ZpMMINPUT']={'INPUT':InputInfo(dataSet='/RelValZpMM/%s/GEN-SIM'%(baseDataSetRelease[0],),location='STD')}
steps['ZpMM_2250_8TeV_TauolaINPUT']={'INPUT':InputInfo(dataSet='/RelValZpMM_2250_8TeV_Tauola/%s/GEN-SIM'%(baseDataSetRelease[0],),location='STD')}
steps['ZpEE_2250_8TeV_TauolaINPUT']={'INPUT':InputInfo(dataSet='/RelValZpEE_2250_8TeV_Tauola/%s/GEN-SIM'%(baseDataSetRelease[0],),location='STD')}
steps['ZpTT_1500_8TeV_TauolaINPUT']={'INPUT':InputInfo(dataSet='/RelValZpTT_1500_8TeV_Tauola/%s/GEN-SIM'%(baseDataSetRelease[0],),location='STD')}


steps['ZmumuJets_Pt_20_300INPUT']={'INPUT':InputInfo(dataSet='/RelValZmumuJets_Pt_20_300/%s/GEN-SIM'%(baseDataSetRelease[0],),location='STD')}


steps['Cosmics']=merge([{'cfg':'UndergroundCosmicMu_cfi.py','--scenario':'cosmics'},Kby(666,100000),step1Defaults])
steps['Cosmics_UP15']=merge([{'cfg':'UndergroundCosmicMu_cfi.py','--scenario':'cosmics'},Kby(666,100000),step1Up2015Defaults])
steps['BeamHalo']=merge([{'cfg':'BeamHalo_cfi.py','--scenario':'cosmics'},Kby(9,100),step1Defaults])
steps['BeamHalo_13']=merge([{'cfg':'BeamHalo_13TeV_cfi.py','--scenario':'cosmics'},Kby(9,100),step1Up2015Defaults])

# GF re-introduce INPUT command once GEN-SIM will be available
# steps['CosmicsINPUT']={'INPUT':InputInfo(dataSet='/RelValCosmics/%s/GEN-SIM'%(baseDataSetRelease[0],),location='STD')}
steps['BeamHaloINPUT']={'INPUT':InputInfo(dataSet='/RelValBeamHalo/%s/GEN-SIM'%(baseDataSetRelease[0],),location='STD')}

steps['QCD_Pt_50_80']=genS('QCD_Pt_50_80_8TeV_cfi',Kby(25,100))
steps['QCD_Pt_15_20']=genS('QCD_Pt_15_20_8TeV_cfi',Kby(25,100))
steps['ZTTHS']=merge([Kby(25,100),steps['ZTT']])
steps['QQH120Inv']=genS('QQH120Inv_8TeV_cfi',Kby(25,100))
steps['TTbar2HS']=merge([Kby(25,100),steps['TTbar']])
steps['JpsiMM_Pt_20_inf']=genS('JpsiMM_Pt_20_inf_8TeV_cfi',Kby(70,280))
steps['QCD_Pt_120_170']=genS('QCD_Pt_120_170_8TeV_cfi',Kby(25,100))
steps['H165WW2L']=genS('H165WW2L_Tauola_8TeV_cfi',Kby(25,100))
steps['UpsMM']=genS('UpsMM_8TeV_cfi',Kby(56250,225))
steps['RSGrav']=genS('RS750_quarks_and_leptons_8TeV_cff',Kby(25,100))
steps['QCD_Pt_80_120_2HS']=merge([Kby(25,100),steps['QCD_Pt_80_120']])
steps['bJpsiX']=genS('bJpsiX_8TeV_cfi',Mby(325,1300000))
steps['QCD_Pt_30_50']=genS('QCD_Pt_30_50_8TeV_cfi',Kby(25,100))
steps['H200ZZ4L']=genS('H200ZZ4L_Tauola_8TeV_cfi',Kby(25,100))
steps['LM9p']=genS('LM9p_8TeV_cff',Kby(25,100))
steps['QCD_Pt_20_30']=genS('QCD_Pt_20_30_8TeV_cfi',Kby(25,100))
steps['QCD_Pt_170_230']=genS('QCD_Pt_170_230_8TeV_cfi',Kby(25,100))


## upgrade dedicated wf
## extendedPhase1 ## do we need these (unused)? ==>
step1UpepiDefaults = {'-s' : 'GEN,SIM',
                             '-n' : 10,
                             '--conditions' : 'DESIGN61_V10::All', #should be updated with autocond
                             '--beamspot' : 'Gauss',
                             '--datatier' : 'GEN-SIM',
                             '--eventcontent': 'FEVTDEBUG',
                             '--geometry' : 'ExtendedPhaseIPixel', #check geo
                             '--customise' : 'SLHCUpgradeSimulations/Configuration/phase1TkCustoms.customise'
                             }
def genepi(fragment,howMuch):
    global step1UpepiDefaults
    return merge([{'cfg':fragment},howMuch,step1UpepiDefaults])

steps['FourMuPt1_200_UPGPhase1']=genepi('FourMuPt_1_200_cfi',Kby(10,100))
steps['SingleElectronPt10_UPGPhase1']=genepi('SingleElectronPt10_cfi',Kby(9,3000))
steps['SingleElectronPt35_UPGPhase1']=genepi('SingleElectronPt35_cfi',Kby(9,500))
steps['SingleElectronPt1000_UPGPhase1']=genepi('SingleElectronPt1000_cfi',Kby(9,50))
steps['SingleGammaPt10_UPGPhase1']=genepi('SingleGammaPt10_cfi',Kby(9,3000))
steps['SingleGammaPt35_UPGPhase1']=genepi('SingleGammaPt35_cfi',Kby(9,500))
steps['SingleMuPt1_UPGPhase1']=genepi('SingleMuPt1_cfi',Kby(25,1000))
steps['SingleMuPt10_UPGPhase1']=genepi('SingleMuPt10_cfi',Kby(25,500))
steps['SingleMuPt100_UPGPhase1']=genepi('SingleMuPt100_cfi',Kby(9,500))
steps['SingleMuPt1000_UPGPhase1']=genepi('SingleMuPt1000_cfi',Kby(9,500))

steps['TTbarLepton_UPGPhase1_8']=genepi('TTbarLepton_Tauola_8TeV_cfi',Kby(9,100))
steps['Wjet_Pt_80_120_UPGPhase1_8']=genepi('Wjet_Pt_80_120_8TeV_cfi',Kby(9,100))
steps['Wjet_Pt_3000_3500_UPGPhase1_8']=genepi('Wjet_Pt_3000_3500_8TeV_cfi',Kby(9,50))
steps['LM1_sfts_UPGPhase1_8']=genepi('LM1_sfts_8TeV_cfi',Kby(9,100))

steps['QCD_Pt_3000_3500_UPGPhase1_8']=genepi('QCD_Pt_3000_3500_8TeV_cfi',Kby(9,25))
steps['QCD_Pt_600_800_UPGPhase1_8']=genepi('QCD_Pt_600_800_8TeV_cfi',Kby(9,50))
steps['QCD_Pt_80_120_UPGPhase1_8']=genepi('QCD_Pt_80_120_8TeV_cfi',Kby(9,100))

steps['Higgs200ChargedTaus_UPGPhase1_8']=genepi('H200ChargedTaus_Tauola_8TeV_cfi',Kby(9,100))
steps['JpsiMM_UPGPhase1_8']=genepi('JpsiMM_8TeV_cfi',Kby(66,1000))
steps['TTbar_UPGPhase1_8']=genepi('TTbar_Tauola_8TeV_cfi',Kby(9,100))
steps['WE_UPGPhase1_8']=genepi('WE_8TeV_cfi',Kby(9,100))
steps['ZEE_UPGPhase1_8']=genepi('ZEE_8TeV_cfi',Kby(9,100))
steps['ZTT_UPGPhase1_8']=genepi('ZTT_Tauola_All_hadronic_8TeV_cfi',Kby(9,150))
steps['H130GGgluonfusion_UPGPhase1_8']=genepi('H130GGgluonfusion_8TeV_cfi',Kby(9,100))
steps['PhotonJets_Pt_10_UPGPhase1_8']=genepi('PhotonJet_Pt_10_8TeV_cfi',Kby(9,150))
steps['QQH1352T_Tauola_UPGPhase1_8']=genepi('QQH1352T_Tauola_8TeV_cfi',Kby(9,100))

steps['MinBias_TuneZ2star_UPGPhase1_8']=genepi('MinBias_TuneZ2star_8TeV_pythia6_cff',Kby(9,300))
steps['WM_UPGPhase1_8']=genepi('WM_8TeV_cfi',Kby(9,200))
steps['ZMM_UPGPhase1_8']=genepi('ZMM_8TeV_cfi',Kby(18,300))

steps['ADDMonoJet_d3MD3_UPGPhase1_8']=genepi('ADDMonoJet_8TeV_d3MD3_cfi',Kby(9,100))
steps['ZpMM_UPGPhase1_8']=genepi('ZpMM_8TeV_cfi',Kby(9,200))
steps['WpM_UPGPhase1_8']=genepi('WpM_8TeV_cfi',Kby(9,200))
## <== do we need these (unused)?




#14TeV  ## do we need these (unused)? ==>
#steps['TTbarLepton_UPGPhase1_14']=genepi('TTbarLepton_Tauola_14TeV_cfi',Kby(9,100))
steps['Wjet_Pt_80_120_UPGPhase1_14']=genepi('Wjet_Pt_80_120_14TeV_cfi',Kby(9,100))
steps['Wjet_Pt_3000_3500_UPGPhase1_14']=genepi('Wjet_Pt_3000_3500_14TeV_cfi',Kby(9,50))
steps['LM1_sfts_UPGPhase1_14']=genepi('LM1_sfts_14TeV_cfi',Kby(9,100))

steps['QCD_Pt_3000_3500_UPGPhase1_14']=genepi('QCD_Pt_3000_3500_14TeV_cfi',Kby(9,25))
#steps['QCD_Pt_600_800_UPGPhase1_14']=genepi('QCD_Pt_600_800_14TeV_cfi',Kby(9,50))
steps['QCD_Pt_80_120_UPGPhase1_14']=genepi('QCD_Pt_80_120_14TeV_cfi',Kby(9,100))

steps['Higgs200ChargedTaus_UPGPhase1_14']=genepi('H200ChargedTaus_Tauola_14TeV_cfi',Kby(9,100))
steps['JpsiMM_UPGPhase1_14']=genepi('JpsiMM_14TeV_cfi',Kby(66,1000))
steps['TTbar_UPGPhase1_14']=genepi('TTbar_Tauola_14TeV_cfi',Kby(9,100))
steps['WE_UPGPhase1_14']=genepi('WE_14TeV_cfi',Kby(9,100))
steps['ZEE_UPGPhase1_14']=genepi('ZEE_14TeV_cfi',Kby(9,100))
steps['ZTT_UPGPhase1_14']=genepi('ZTT_Tauola_All_hadronic_14TeV_cfi',Kby(9,150))
steps['H130GGgluonfusion_UPGPhase1_14']=genepi('H130GGgluonfusion_14TeV_cfi',Kby(9,100))
steps['PhotonJets_Pt_10_UPGPhase1_14']=genepi('PhotonJet_Pt_10_14TeV_cfi',Kby(9,150))
steps['QQH1352T_Tauola_UPGPhase1_14']=genepi('QQH1352T_Tauola_14TeV_cfi',Kby(9,100))

steps['MinBias_TuneZ2star_UPGPhase1_14']=genepi('MinBias_TuneZ2star_14TeV_pythia6_cff',Kby(9,300))
steps['WM_UPGPhase1_14']=genepi('WM_14TeV_cfi',Kby(9,200))
steps['ZMM_UPGPhase1_14']=genepi('ZMM_14TeV_cfi',Kby(18,300))


## 2015
steps['FourMuPt1_200_UPG2015']=gen2015('FourMuPt_1_200_cfi',Kby(10,100))
steps['SingleElectronPt10_UPG2015']=gen2015('SingleElectronPt10_cfi',Kby(9,3000))
steps['SingleElectronPt35_UPG2015']=gen2015('SingleElectronPt35_cfi',Kby(9,500))
steps['SingleElectronPt1000_UPG2015']=gen2015('SingleElectronPt1000_cfi',Kby(9,50))
steps['SingleGammaPt10_UPG2015']=gen2015('SingleGammaPt10_cfi',Kby(9,3000))
steps['SingleGammaPt35_UPG2015']=gen2015('SingleGammaPt35_cfi',Kby(9,500))
steps['SingleMuPt1_UPG2015']=gen2015('SingleMuPt1_cfi',Kby(25,1000))
steps['SingleMuPt10_UPG2015']=gen2015('SingleMuPt10_cfi',Kby(25,500))
steps['SingleMuPt100_UPG2015']=gen2015('SingleMuPt100_cfi',Kby(9,500))
steps['SingleMuPt1000_UPG2015']=gen2015('SingleMuPt1000_cfi',Kby(9,500))

steps['TTbarLepton_UPG2015_8']=gen2015('TTbarLepton_Tauola_8TeV_cfi',Kby(9,100))
steps['Wjet_Pt_80_120_UPG2015_8']=gen2015('Wjet_Pt_80_120_8TeV_cfi',Kby(9,100))
steps['Wjet_Pt_3000_3500_UPG2015_8']=gen2015('Wjet_Pt_3000_3500_8TeV_cfi',Kby(9,50))
steps['LM1_sfts_UPG2015_8']=gen2015('LM1_sfts_8TeV_cfi',Kby(9,100))

steps['QCD_Pt_3000_3500_UPG2015_8']=gen2015('QCD_Pt_3000_3500_8TeV_cfi',Kby(9,25))
steps['QCD_Pt_600_800_UPG2015_8']=gen2015('QCD_Pt_600_800_8TeV_cfi',Kby(9,50))
steps['QCD_Pt_80_120_UPG2015_8']=gen2015('QCD_Pt_80_120_8TeV_cfi',Kby(9,100))

steps['Higgs200ChargedTaus_UPG2015_8']=gen2015('H200ChargedTaus_Tauola_8TeV_cfi',Kby(9,100))
steps['JpsiMM_UPG2015_8']=gen2015('JpsiMM_8TeV_cfi',Kby(66,1000))
steps['TTbar_UPG2015_8']=gen2015('TTbar_Tauola_8TeV_cfi',Kby(9,100))
steps['WE_UPG2015_8']=gen2015('WE_8TeV_cfi',Kby(9,100))
steps['ZEE_UPG2015_8']=gen2015('ZEE_8TeV_cfi',Kby(9,100))
steps['ZTT_UPG2015_8']=gen2015('ZTT_Tauola_All_hadronic_8TeV_cfi',Kby(9,150))
steps['H130GGgluonfusion_UPG2015_8']=gen2015('H130GGgluonfusion_8TeV_cfi',Kby(9,100))
steps['PhotonJets_Pt_10_UPG2015_8']=gen2015('PhotonJet_Pt_10_8TeV_cfi',Kby(9,150))
steps['QQH1352T_Tauola_UPG2015_8']=gen2015('QQH1352T_Tauola_8TeV_cfi',Kby(9,100))

steps['MinBias_TuneZ2star_UPG2015_8']=gen2015('MinBias_TuneZ2star_8TeV_pythia6_cff',Kby(9,300))
steps['WM_UPG2015_8']=gen2015('WM_8TeV_cfi',Kby(9,200))
steps['ZMM_UPG2015_8']=gen2015('ZMM_8TeV_cfi',Kby(18,300))

steps['ADDMonoJet_d3MD3_UPG2015_8']=gen2015('ADDMonoJet_8TeV_d3MD3_cfi',Kby(9,100))
steps['ZpMM_UPG2015_8']=gen2015('ZpMM_8TeV_cfi',Kby(9,200))
steps['WpM_UPG2015_8']=gen2015('WpM_8TeV_cfi',Kby(9,200))



#14TeV
#steps['TTbarLepton_UPG2015_14']=gen2015('TTbarLepton_Tauola_14TeV_cfi',Kby(9,100))
steps['Wjet_Pt_80_120_UPG2015_14']=gen2015('Wjet_Pt_80_120_14TeV_cfi',Kby(9,100))
steps['Wjet_Pt_3000_3500_UPG2015_14']=gen2015('Wjet_Pt_3000_3500_14TeV_cfi',Kby(9,50))
steps['LM1_sfts_UPG2015_14']=gen2015('LM1_sfts_14TeV_cfi',Kby(9,100))

steps['QCD_Pt_3000_3500_UPG2015_14']=gen2015('QCD_Pt_3000_3500_14TeV_cfi',Kby(9,25))
#steps['QCD_Pt_600_800_UPG2015_14']=gen2015('QCD_Pt_600_800_14TeV_cfi',Kby(9,50))
steps['QCD_Pt_80_120_UPG2015_14']=gen2015('QCD_Pt_80_120_14TeV_cfi',Kby(9,100))

steps['Higgs200ChargedTaus_UPG2015_14']=gen2015('H200ChargedTaus_Tauola_14TeV_cfi',Kby(9,100))
steps['JpsiMM_UPG2015_14']=gen2015('JpsiMM_14TeV_cfi',Kby(66,1000))
steps['TTbar_UPG2015_14']=gen2015('TTbar_Tauola_14TeV_cfi',Kby(9,100))
steps['WE_UPG2015_14']=gen2015('WE_14TeV_cfi',Kby(9,100))
steps['ZEE_UPG2015_14']=gen2015('ZEE_14TeV_cfi',Kby(9,100))
steps['ZTT_UPG2015_14']=gen2015('ZTT_Tauola_All_hadronic_14TeV_cfi',Kby(9,150))
steps['H130GGgluonfusion_UPG2015_14']=gen2015('H130GGgluonfusion_14TeV_cfi',Kby(9,100))
steps['PhotonJets_Pt_10_UPG2015_14']=gen2015('PhotonJet_Pt_10_14TeV_cfi',Kby(9,150))
steps['QQH1352T_Tauola_UPG2015_14']=gen2015('QQH1352T_Tauola_14TeV_cfi',Kby(9,100))

steps['MinBias_TuneZ2star_UPG2015_14']=gen2015('MinBias_TuneZ2star_14TeV_pythia6_cff',Kby(9,300))
steps['WM_UPG2015_14']=gen2015('WM_14TeV_cfi',Kby(9,200))
steps['ZMM_UPG2015_14']=gen2015('ZMM_14TeV_cfi',Kby(18,300))


## do we need these (unused)? ==>
step1Up2017Defaults = {'-s' : 'GEN,SIM',
                             '-n' : 10,
                             '--conditions' : 'auto:run2_mc', 
                             '--beamspot' : 'Gauss',
                             '--datatier' : 'GEN-SIM',
                             '--eventcontent': 'FEVTDEBUG',
                             '--geometry' : 'Extended2017', #check geo
                             '--customise' : 'SLHCUpgradeSimulations/Configuration/postLS1Customs.customisePostLS1,SLHCUpgradeSimulations/Configuration/phase1TkCustoms.customise'
                             }
def gen2017(fragment,howMuch):
    global step1Up2017Defaults
    return merge([{'cfg':fragment},howMuch,step1Up2017Defaults])

steps['FourMuPt1_200_UPG2017']=gen2017('FourMuPt_1_200_cfi',Kby(10,100))
steps['SingleElectronPt10_UPG2017']=gen2017('SingleElectronPt10_cfi',Kby(9,3000))
steps['SingleElectronPt35_UPG2017']=gen2017('SingleElectronPt35_cfi',Kby(9,500))
steps['SingleElectronPt1000_UPG2017']=gen2017('SingleElectronPt1000_cfi',Kby(9,50))
steps['SingleGammaPt10_UPG2017']=gen2017('SingleGammaPt10_cfi',Kby(9,3000))
steps['SingleGammaPt35_UPG2017']=gen2017('SingleGammaPt35_cfi',Kby(9,500))
steps['SingleMuPt1_UPG2017']=gen2017('SingleMuPt1_cfi',Kby(25,1000))
steps['SingleMuPt10_UPG2017']=gen2017('SingleMuPt10_cfi',Kby(25,500))
steps['SingleMuPt100_UPG2017']=gen2017('SingleMuPt100_cfi',Kby(9,500))
steps['SingleMuPt1000_UPG2017']=gen2017('SingleMuPt1000_cfi',Kby(9,500))

steps['TTbarLepton_UPG2017_8']=gen2017('TTbarLepton_Tauola_8TeV_cfi',Kby(9,100))
steps['Wjet_Pt_80_120_UPG2017_8']=gen2017('Wjet_Pt_80_120_8TeV_cfi',Kby(9,100))
steps['Wjet_Pt_3000_3500_UPG2017_8']=gen2017('Wjet_Pt_3000_3500_8TeV_cfi',Kby(9,50))
steps['LM1_sfts_UPG2017_8']=gen2017('LM1_sfts_8TeV_cfi',Kby(9,100))

steps['QCD_Pt_3000_3500_UPG2017_8']=gen2017('QCD_Pt_3000_3500_8TeV_cfi',Kby(9,25))
steps['QCD_Pt_600_800_UPG2017_8']=gen2017('QCD_Pt_600_800_8TeV_cfi',Kby(9,50))
steps['QCD_Pt_80_120_UPG2017_8']=gen2017('QCD_Pt_80_120_8TeV_cfi',Kby(9,100))

steps['Higgs200ChargedTaus_UPG2017_8']=gen2017('H200ChargedTaus_Tauola_8TeV_cfi',Kby(9,100))
steps['JpsiMM_UPG2017_8']=gen2017('JpsiMM_8TeV_cfi',Kby(66,1000))
steps['TTbar_UPG2017_8']=gen2017('TTbar_Tauola_8TeV_cfi',Kby(9,100))
steps['WE_UPG2017_8']=gen2017('WE_8TeV_cfi',Kby(9,100))
steps['ZEE_UPG2017_8']=gen2017('ZEE_8TeV_cfi',Kby(9,100))
steps['ZTT_UPG2017_8']=gen2017('ZTT_Tauola_All_hadronic_8TeV_cfi',Kby(9,150))
steps['H130GGgluonfusion_UPG2017_8']=gen2017('H130GGgluonfusion_8TeV_cfi',Kby(9,100))
steps['PhotonJets_Pt_10_UPG2017_8']=gen2017('PhotonJet_Pt_10_8TeV_cfi',Kby(9,150))
steps['QQH1352T_Tauola_UPG2017_8']=gen2017('QQH1352T_Tauola_8TeV_cfi',Kby(9,100))

steps['MinBias_TuneZ2star_UPG2017_8']=gen2017('MinBias_TuneZ2star_8TeV_pythia6_cff',Kby(9,300))
steps['WM_UPG2017_8']=gen2017('WM_8TeV_cfi',Kby(9,200))
steps['ZMM_UPG2017_8']=gen2017('ZMM_8TeV_cfi',Kby(18,300))

steps['ADDMonoJet_d3MD3_UPG2017_8']=gen2017('ADDMonoJet_8TeV_d3MD3_cfi',Kby(9,100))
steps['ZpMM_UPG2017_8']=gen2017('ZpMM_8TeV_cfi',Kby(9,200))
steps['WpM_UPG2017_8']=gen2017('WpM_8TeV_cfi',Kby(9,200))



#14TeV
#steps['TTbarLepton_UPG2017_14']=gen2017('TTbarLepton_Tauola_14TeV_cfi',Kby(9,100))
steps['Wjet_Pt_80_120_UPG2017_14']=gen2017('Wjet_Pt_80_120_14TeV_cfi',Kby(9,100))
steps['Wjet_Pt_3000_3500_UPG2017_14']=gen2017('Wjet_Pt_3000_3500_14TeV_cfi',Kby(9,50))
steps['LM1_sfts_UPG2017_14']=gen2017('LM1_sfts_14TeV_cfi',Kby(9,100))

steps['QCD_Pt_3000_3500_UPG2017_14']=gen2017('QCD_Pt_3000_3500_14TeV_cfi',Kby(9,25))
#steps['QCD_Pt_600_800_UPG2017_14']=gen2017('QCD_Pt_600_800_14TeV_cfi',Kby(9,50))
steps['QCD_Pt_80_120_UPG2017_14']=gen2017('QCD_Pt_80_120_14TeV_cfi',Kby(9,100))

steps['Higgs200ChargedTaus_UPG2017_14']=gen2017('H200ChargedTaus_Tauola_14TeV_cfi',Kby(9,100))
steps['JpsiMM_UPG2017_14']=gen2017('JpsiMM_14TeV_cfi',Kby(66,1000))
steps['TTbar_UPG2017_14']=gen2017('TTbar_Tauola_14TeV_cfi',Kby(9,100))
steps['WE_UPG2017_14']=gen2017('WE_14TeV_cfi',Kby(9,100))
steps['ZEE_UPG2017_14']=gen2017('ZEE_14TeV_cfi',Kby(9,100))
steps['ZTT_UPG2017_14']=gen2017('ZTT_Tauola_All_hadronic_14TeV_cfi',Kby(9,150))
steps['H130GGgluonfusion_UPG2017_14']=gen2017('H130GGgluonfusion_14TeV_cfi',Kby(9,100))
steps['PhotonJets_Pt_10_UPG2017_14']=gen2017('PhotonJet_Pt_10_14TeV_cfi',Kby(9,150))
steps['QQH1352T_Tauola_UPG2017_14']=gen2017('QQH1352T_Tauola_14TeV_cfi',Kby(9,100))

steps['MinBias_TuneZ2star_UPG2017_14']=gen2017('MinBias_TuneZ2star_14TeV_pythia6_cff',Kby(9,300))
steps['WM_UPG2017_14']=gen2017('WM_14TeV_cfi',Kby(9,200))
steps['ZMM_UPG2017_14']=gen2017('ZMM_14TeV_cfi',Kby(18,300))
## <== do we need these (unused)?

## pPb tests
step1PPbDefaults={'--beamspot':'Realistic8TeVCollisionPPbBoost'}
steps['AMPT_PPb_5020GeV_MinimumBias']=merge([{'-n':10},step1PPbDefaults,genS('AMPT_PPb_5020GeV_MinimumBias_cfi',Kby(9,100))])
# GF to be uncommented when GEN-SIM becomes available
# steps['AMPT_PPb_5020GeV_MinimumBiasINPUT']={'INPUT':InputInfo(dataSet='/RelValAMPT_PPb_5020GeV_MinimumBias/%s/GEN-SIM'%(baseDataSetRelease[5],),location='STD')}

## heavy ions tests
U2000by1={'--relval': '2000,1'}
U80by1={'--relval': '80,1'}

hiDefaults={'--conditions':'auto:run1_mc_HIon',
           '--scenario':'HeavyIons'}

steps['HydjetQ_MinBias_2760GeV']=merge([{'-n':1},hiDefaults,genS('Hydjet_Quenched_MinBias_2760GeV_cfi',U2000by1)])
steps['HydjetQ_MinBias_2760GeVINPUT']={'INPUT':InputInfo(dataSet='/RelValHydjetQ_MinBias_2760GeV/%s/GEN-SIM'%(baseDataSetRelease[1],),location='STD',split=5)}
steps['HydjetQ_MinBias_2760GeV_UP15']=merge([{'-n':1},hiDefaults,genS('Hydjet_Quenched_MinBias_2760GeV_cfi',U2000by1)])
steps['HydjetQ_MinBias_2760GeV_UP15INPUT']={'INPUT':InputInfo(dataSet='/RelValHydjetQ_MinBias_2760GeV/%s/GEN-SIM'%(baseDataSetRelease[1],),location='STD',split=5)}
#steps['HydjetQ_B0_2760GeV']=merge([{'-n':1},hiDefaults,genS('Hydjet_Quenched_B0_2760GeV_cfi',U80by1)])
#steps['HydjetQ_B0_2760GeVINPUT']={'INPUT':InputInfo(dataSet='/RelValHydjetQ_B0_2760GeV/%s/GEN-SIM'%(baseDataSetRelease[4],),location='STD')}
#steps['HydjetQ_B3_2760GeV']=merge([{'-n':1},hiDefaults,genS('Hydjet_Quenched_B3_2760GeV_cfi',U80by1)])
#steps['HydjetQ_B3_2760GeVINPUT']={'INPUT':InputInfo(dataSet='/RelValHydjetQ_B3_2760GeV/%s/GEN-SIM'%(baseDataSetRelease[3],),location='STD')}
#steps['HydjetQ_B5_2760GeV']=merge([{'-n':1},hiDefaults,genS('Hydjet_Quenched_B5_2760GeV_cfi',U80by1)])
#steps['HydjetQ_B5_2760GeVINPUT']={'INPUT':InputInfo(dataSet='/RelValHydjetQ_B5_2760GeV/%s/GEN-SIM'%(baseDataSetRelease[],),location='STD')}
#steps['HydjetQ_B8_2760GeV']=merge([{'-n':1},hiDefaults,genS('Hydjet_Quenched_B8_2760GeV_cfi',U80by1)])
#steps['HydjetQ_B8_2760GeVINPUT']={'INPUT':InputInfo(dataSet='/RelValHydjetQ_B8_2760GeV/%s/GEN-SIM'%(baseDataSetRelease[7],),location='CAF')}



def changeRefRelease(steps,listOfPairs):
    for s in steps:
        if ('INPUT' in steps[s]):
            oldD=steps[s]['INPUT'].dataSet
            for (ref,newRef) in listOfPairs:
                if  ref in oldD:
                    steps[s]['INPUT'].dataSet=oldD.replace(ref,newRef)
        if '--pileup_input' in steps[s]:
            for (ref,newRef) in listOfPairs:
                if ref in steps[s]['--pileup_input']:
                    steps[s]['--pileup_input']=steps[s]['--pileup_input'].replace(ref,newRef)
        
def addForAll(steps,d):
    for s in steps:
        steps[s].update(d)



#### fastsim section ####
##no forseen to do things in two steps GEN-SIM then FASTIM->end: maybe later
step1FastDefaults =merge([{'-s':'GEN,SIM,RECO,EI,HLT:@fake,VALIDATION',
                           '--fast':'',
                           '--eventcontent':'FEVTDEBUGHLT,DQM',
                           '--datatier':'GEN-SIM-DIGI-RECO,DQMIO',
                           '--relval':'27000,3000'},
                          step1Defaults])
step1FastUpg2015Defaults =merge([{'-s':'GEN,SIM,RECO,EI,HLT:@relval,VALIDATION',
                           '--fast':'',
                           '--conditions'  :'auto:run2_mc',
                           '--magField'    :'38T_PostLS1',
                           '--customise'   :'SLHCUpgradeSimulations/Configuration/postLS1Customs.customisePostLS1',
                           '--eventcontent':'FEVTDEBUGHLT,DQM',
                           '--datatier':'GEN-SIM-DIGI-RECO,DQMIO',
                           '--relval':'27000,3000'},
                           step1Defaults])
step1FastPUNewMixing =merge([{'-s':'GEN,SIM,RECO',
                           '--fast':'',
                           '--conditions'  :'auto:run2_mc',
                           '--magField'    :'38T_PostLS1',
                           '--customise'   :'SLHCUpgradeSimulations/Configuration/postLS1Customs.customisePostLS1',
                           '--eventcontent':'FASTPU',
                           '--datatier':'GEN-SIM-RECO',
                           '--relval':'27000,3000'},
                           step1Defaults])


#step1FastDefaults
steps['TTbarFS']=merge([{'cfg':'TTbar_Tauola_8TeV_cfi'},Kby(100,1000),step1FastDefaults])
steps['SingleMuPt1FS']=merge([{'cfg':'SingleMuPt1_cfi'},step1FastDefaults])
steps['SingleMuPt10FS']=merge([{'cfg':'SingleMuPt10_cfi'},step1FastDefaults])
steps['SingleMuPt100FS']=merge([{'cfg':'SingleMuPt100_cfi'},step1FastDefaults])
steps['SinglePiPt1FS']=merge([{'cfg':'SinglePiPt1_cfi'},step1FastDefaults])
steps['SinglePiPt10FS']=merge([{'cfg':'SinglePiPt10_cfi'},step1FastDefaults])
steps['SinglePiPt100FS']=merge([{'cfg':'SinglePiPt100_cfi'},step1FastDefaults])
steps['ZEEFS']=merge([{'cfg':'ZEE_8TeV_cfi'},Kby(100,2000),step1FastDefaults])
steps['ZTTFS']=merge([{'cfg':'ZTT_Tauola_OneLepton_OtherHadrons_8TeV_cfi'},Kby(100,2000),step1FastDefaults])
steps['QCDFlatPt153000FS']=merge([{'cfg':'QCDForPF_8TeV_cfi'},Kby(27,2000),step1FastDefaults])
steps['QCD_Pt_80_120FS']=merge([{'cfg':'QCD_Pt_80_120_8TeV_cfi'},Kby(100,500),stCond,step1FastDefaults])
steps['QCD_Pt_3000_3500FS']=merge([{'cfg':'QCD_Pt_3000_3500_8TeV_cfi'},Kby(100,500),stCond,step1FastDefaults])
steps['H130GGgluonfusionFS']=merge([{'cfg':'H130GGgluonfusion_8TeV_cfi'},step1FastDefaults])
steps['SingleGammaFlatPt10To10FS']=merge([{'cfg':'SingleGammaFlatPt10To100_cfi'},Kby(100,500),step1FastDefaults])

#step1FastUpg2015Defaults
steps['TTbarFS_13']=merge([{'cfg':'TTbar_Tauola_13TeV_cfi'},Kby(100,1000),step1FastUpg2015Defaults])
steps['ZEEFS_13']=merge([{'cfg':'ZEE_13TeV_cfi'},Kby(100,2000),step1FastUpg2015Defaults])
steps['ZTTFS_13']=merge([{'cfg':'ZTT_Tauola_OneLepton_OtherHadrons_13TeV_cfi'},Kby(100,2000),step1FastUpg2015Defaults])
steps['QCDFlatPt153000FS_13']=merge([{'cfg':'QCDForPF_13TeV_cfi'},Kby(27,2000),step1FastUpg2015Defaults])
steps['QCD_Pt_80_120FS_13']=merge([{'cfg':'QCD_Pt_80_120_13TeV_cfi'},Kby(100,500),step1FastUpg2015Defaults])
steps['QCD_Pt_3000_3500FS_13']=merge([{'cfg':'QCD_Pt_3000_3500_13TeV_cfi'},Kby(100,500),step1FastUpg2015Defaults])
steps['H130GGgluonfusionFS_13']=merge([{'cfg':'H130GGgluonfusion_13TeV_cfi'},step1FastUpg2015Defaults])
steps['SingleMuPt10FS_UP15']=merge([{'cfg':'SingleMuPt10_cfi'},step1FastUpg2015Defaults])
steps['SingleMuPt100FS_UP15']=merge([{'cfg':'SingleMuPt100_cfi'},step1FastUpg2015Defaults])

#step1FastPU
steps['MinBiasFS_13_ForMixing']=merge([{'cfg':'MinBias_13TeV_cfi'},Kby(100,1000),step1FastPUNewMixing])

steps['TTbarSFS']=merge([{'cfg':'TTbar_Tauola_8TeV_cfi'},
                        {'-s':'GEN,SIM',
                         '--eventcontent':'FEVTDEBUG',
                         '--datatier':'GEN-SIM',
                         '--fast':''},
                        step1Defaults])

steps['TTbarSFSA']=merge([{'cfg':'TTbar_Tauola_8TeV_cfi',
                           '-s':'GEN,SIM,RECO,EI,HLT:@fake,VALIDATION',
                           '--fast':''},
                          step1FastDefaults])

def identityFS(wf):
    return merge([{'--restoreRND':'HLT','--process':'HLT2','--hltProcess':'HLT2', '--inputCommands':'"keep *","drop *TagInfo*_*_*_*"'},wf])

steps['SingleMuPt10FS_ID']=identityFS(steps['SingleMuPt10FS'])
steps['TTbarFS_ID']=identityFS(steps['TTbarFS'])
<<<<<<< HEAD
=======

#### generator test section ####
>>>>>>> e1c2b45c
 
step1GenDefaults=merge([{'-s':'GEN,VALIDATION:genvalid',
                         '--relval':'250000,20000',
                         '--eventcontent':'RAWSIM,DQM',
                         '--datatier':'GEN,DQMIO'},
                        step1Defaults])
def genvalid(fragment,d,suffix='all',fi='',dataSet=''):
    import copy
    c=copy.copy(d)
    if suffix:
        c['-s']=c['-s'].replace('genvalid','genvalid_'+suffix)
    if fi:
        c['--filein']='lhe:%d'%(fi,)
    if dataSet:
        c['--filein']='das:%s'%(dataSet,)
    c['cfg']=fragment
    return c


steps['MinBias_TuneZ2star_13TeV_pythia6']=genvalid('MinBias_TuneZ2star_13TeV_pythia6_cff',step1GenDefaults)
steps['QCD_Pt-30_TuneZ2star_13TeV_pythia6']=genvalid('QCD_Pt_30_TuneZ2star_13TeV_pythia6_cff',step1GenDefaults)
steps['MinBias_13TeV_pythia8']=genvalid('MinBias_13TeV_pythia8_cff',step1GenDefaults)
steps['QCD_Pt-30_13TeV_pythia8']=genvalid('QCD_Pt_30_13TeV_pythia8_cff',step1GenDefaults)

steps['DYToLL_M-50_13TeV_pythia8']=genvalid('DYToLL_M-50_13TeV_pythia8_cff',step1GenDefaults)
steps['WToLNu_13TeV_pythia8']=genvalid('WToLNu_13TeV_pythia8_cff',step1GenDefaults)

steps['SoftQCDDiffractive_13TeV_pythia8']=genvalid('SoftQCDDiffractive_13TeV_pythia8_cff',step1GenDefaults)
steps['SoftQCDnonDiffractive_13TeV_pythia8']=genvalid('SoftQCDnonDiffractive_13TeV_pythia8_cff',step1GenDefaults)
steps['SoftQCDelastic_13TeV_pythia8']=genvalid('SoftQCDelastic_13TeV_pythia8_cff',step1GenDefaults)
steps['SoftQCDinelastic_13TeV_pythia8']=genvalid('SoftQCDinelastic_13TeV_pythia8_cff',step1GenDefaults)

steps['QCD_Pt-30_8TeV_herwigpp']=genvalid('QCD_Pt_30_8TeV_herwigpp_cff',step1GenDefaults)

# Generator Hadronization (Hadronization of LHE)
steps['WJetsLNu_13TeV_madgraph-pythia8']=genvalid('Hadronizer_MgmMatchTune4C_13TeV_madgraph_pythia8_cff',step1GenDefaults,dataSet='/WJetsToLNu_13TeV-madgraph/Fall13wmLHE-START62_V1-v1/GEN')
steps['ZJetsLL_13TeV_madgraph-pythia8']=genvalid('Hadronizer_MgmMatchTune4C_13TeV_madgraph_pythia8_cff',step1GenDefaults,dataSet='/DYJetsToLL_M-50_13TeV-madgraph_v2/Fall13wmLHE-START62_V1-v1/GEN')
steps['GGToH_13TeV_pythia8']=genvalid('GGToHtautau_13TeV_pythia8_cff',step1GenDefaults)

steps['WJetsLNutaupinu_13TeV_madgraph-pythia8']=genvalid('Hadronizer_MgmMatchTune4C_13TeV_madgraph_pythia8_taupinu_cff',step1GenDefaults,dataSet='/WJetsToLNu_13TeV-madgraph/Fall13wmLHE-START62_V1-v1/GEN')
steps['ZJetsLLtaupinu_13TeV_madgraph-pythia8']=genvalid('Hadronizer_MgmMatchTune4C_13TeV_madgraph_pythia8_taupinu_cff',step1GenDefaults,dataSet='/DYJetsToLL_M-50_13TeV-madgraph_v2/Fall13wmLHE-START62_V1-v1/GEN')
steps['GGToHtaupinu_13TeV_pythia8']=genvalid('GGToHtautau_13TeV_pythia8_taupinu_cff',step1GenDefaults)

steps['WJetsLNutaurhonu_13TeV_madgraph-pythia8']=genvalid('Hadronizer_MgmMatchTune4C_13TeV_madgraph_pythia8_taurhonu_cff.py',step1GenDefaults,dataSet='/WJetsToLNu_13TeV-madgraph/Fall13wmLHE-START62_V1-v1/GEN')
steps['ZJetsLLtaurhonu_13TeV_madgraph-pythia8']=genvalid('Hadronizer_MgmMatchTune4C_13TeV_madgraph_pythia8_taurhonu_cff.py',step1GenDefaults,dataSet='/DYJetsToLL_M-50_13TeV-madgraph_v2/Fall13wmLHE-START62_V1-v1/GEN')
steps['GGToHtaurhonu_13TeV_pythia8']=genvalid('GGToHtautau_13TeV_pythia8_taurhonu_cff',step1GenDefaults)

# Generator External Decays
steps['TT_13TeV_pythia8-evtgen']=genvalid('Hadronizer_MgmMatchTune4C_13TeV_madgraph_pythia8_EvtGen_cff',step1GenDefaults,dataSet='/TTJets_MSDecaysCKM_central_13TeV-madgraph/Fall13wmLHE-START62_V1-v1/GEN')

steps['DYToLL_M-50_13TeV_pythia8-tauola']=genvalid('Hadronizer_MgmMatchTune4C_13TeV_madgraph_pythia8_Tauola_cff',step1GenDefaults,dataSet='/DYJetsToLL_M-50_13TeV-madgraph_v2/Fall13wmLHE-START62_V1-v1/GEN')
steps['WToLNu_13TeV_pythia8-tauola']=genvalid('Hadronizer_MgmMatchTune4C_13TeV_madgraph_pythia8_Tauola_cff',step1GenDefaults,dataSet='/WJetsToLNu_13TeV-madgraph/Fall13wmLHE-START62_V1-v1/GEN')
steps['GGToH_13TeV_pythia8-tauola']=genvalid('GGToHtautau_13TeV_pythia8_Tauola_cff',step1GenDefaults)

steps['WToLNutaupinu_13TeV_pythia8-tauola']=genvalid('Hadronizer_MgmMatchTune4C_13TeV_madgraph_pythia8_Tauola_taupinu_cff',step1GenDefaults,dataSet='/WJetsToLNu_13TeV-madgraph/Fall13wmLHE-START62_V1-v1/GEN')
steps['DYToLLtaupinu_M-50_13TeV_pythia8-tauola']=genvalid('Hadronizer_MgmMatchTune4C_13TeV_madgraph_pythia8_Tauola_taupinu_cff',step1GenDefaults,dataSet='/DYJetsToLL_M-50_13TeV-madgraph_v2/Fall13wmLHE-START62_V1-v1/GEN')
steps['GGToHtaupinu_13TeV_pythia8-tauola']=genvalid('GGToHtautau_13TeV_pythia8_Tauola_taupinu_cff',step1GenDefaults)

steps['WToLNutaurhonu_13TeV_pythia8-tauola']=genvalid('Hadronizer_MgmMatchTune4C_13TeV_madgraph_pythia8_Tauola_taurhonu_cff',step1GenDefaults,dataSet='/WJetsToLNu_13TeV-madgraph/Fall13wmLHE-START62_V1-v1/GEN')
steps['DYToLLtaurhonu_M-50_13TeV_pythia8-tauola']=genvalid('Hadronizer_MgmMatchTune4C_13TeV_madgraph_pythia8_Tauola_taurhonu_cff',step1GenDefaults,dataSet='/DYJetsToLL_M-50_13TeV-madgraph_v2/Fall13wmLHE-START62_V1-v1/GEN')
steps['GGToHtaurhonu_13TeV_pythia8-tauola']=genvalid('GGToHtautau_13TeV_pythia8_Tauola_taurhonu_cff',step1GenDefaults)

# Heavy Ion
steps['ReggeGribovPartonMC_EposLHC_5TeV_pPb']=genvalid('GeneratorInterface/ReggeGribovPartonMCInterface/ReggeGribovPartonMC_EposLHC_5TeV_pPb_cfi',step1GenDefaults)




#PU for FullSim
PU={'-n':10,'--pileup':'default','--pileup_input':'das:/RelValMinBias/%s/GEN-SIM'%(baseDataSetRelease[0],)}
# pu2 can be removed
PU2={'-n':10,'--pileup':'default','--pileup_input':'das:/RelValMinBias/%s/GEN-SIM'%(baseDataSetRelease[0],)}
PU25={'-n':10,'--pileup':'AVE_35_BX_25ns','--pileup_input':'das:/RelValMinBias_13/%s/GEN-SIM'%(baseDataSetRelease[4],)}
PU50={'-n':10,'--pileup':'AVE_35_BX_50ns','--pileup_input':'das:/RelValMinBias_13/%s/GEN-SIM'%(baseDataSetRelease[4],)}

#PU for FastSim
PUFS={'--pileup':'default'}
PUFS2={'--pileup':'mix_2012_Startup_inTimeOnly'}
PUFSAVE10={'--pileup':'E13TeV_AVE_10_inTimeOnly'}
PUFSAVE20={'--pileup':'E13TeV_AVE_20_inTimeOnly'}

#
steps['TTbarFSPU']=merge([PUFS,Kby(100,500),steps['TTbarFS']] )
steps['TTbarFSPU2']=merge([PUFS2,Kby(100,500),steps['TTbarFS']])
steps['TTbarFSPU13AVE10']=merge([PUFSAVE10,Kby(100,500),steps['TTbarFS_13']] )
steps['TTbarFSPU13AVE20']=merge([PUFSAVE20,Kby(100,500),steps['TTbarFS_13']] )
##########################



# step2 
step2Defaults = { '-s'            : 'DIGI:pdigi_valid,L1,DIGI2RAW,HLT:@fake,RAW2DIGI,L1Reco',
                  '--datatier'    : 'GEN-SIM-DIGI-RAW-HLTDEBUG',
                  '--eventcontent': 'FEVTDEBUGHLT',
                  '--conditions'  : 'auto:run1_mc',
                  }
#for 2015
step2Upg2015Defaults = {'-s'     :'DIGI:pdigi_valid,L1,DIGI2RAW,HLT:@relval,RAW2DIGI,L1Reco',
                 '--conditions'  :'auto:run2_mc',
                 '--magField'    :'38T_PostLS1',
                 '--datatier'    :'GEN-SIM-DIGI-RAW-HLTDEBUG',
                 '--eventcontent':'FEVTDEBUGHLT',
                 '--customise'   :'SLHCUpgradeSimulations/Configuration/postLS1Customs.customisePostLS1',
                 '-n'            :'10'
                  }
step2Upg2015Defaults50ns = merge([{'--conditions':'auto:run2_mc_50ns'},step2Upg2015Defaults])

steps['DIGIUP15']=merge([step2Upg2015Defaults])
steps['DIGIUP15PROD1']=merge([{'-s':'DIGI,L1,DIGI2RAW,HLT:@relval,RAW2DIGI,L1Reco','--eventcontent':'RAWSIM','--datatier':'GEN-SIM-RAW'},step2Upg2015Defaults])
steps['DIGIUP15_PU25']=merge([PU25,step2Upg2015Defaults])
steps['DIGIUP15_PU50']=merge([PU50,step2Upg2015Defaults50ns])

steps['DIGIPROD1']=merge([{'-s':'DIGI,L1,DIGI2RAW,HLT:@fake,RAW2DIGI,L1Reco','--eventcontent':'RAWSIM','--datatier':'GEN-SIM-RAW'},step2Defaults])
steps['DIGI']=merge([step2Defaults])
#steps['DIGI2']=merge([stCond,step2Defaults])
steps['DIGICOS']=merge([{'--scenario':'cosmics','--eventcontent':'FEVTDEBUG','--datatier':'GEN-SIM-DIGI-RAW'},stCond,step2Defaults])
steps['DIGIHAL']=merge([{'--scenario':'cosmics','--eventcontent':'FEVTDEBUG','--datatier':'GEN-SIM-DIGI-RAW'},step2Upg2015Defaults])

steps['DIGIPU1']=merge([PU,step2Defaults])
steps['DIGIPU2']=merge([PU2,step2Defaults])
steps['REDIGIPU']=merge([{'-s':'reGEN,reDIGI,L1,DIGI2RAW,HLT:@fake,RAW2DIGI,L1Reco'},steps['DIGIPU1']])

steps['DIGI_ID']=merge([{'--restoreRND':'HLT','--process':'HLT2'},steps['DIGI']])

steps['RESIM']=merge([{'-s':'reGEN,reSIM','-n':10},steps['DIGI']])
steps['RESIMDIGI']=merge([{'-s':'reGEN,reSIM,DIGI,L1,DIGI2RAW,HLT:@fake,RAW2DIGI,L1Reco','-n':10,'--restoreRNDSeeds':'','--process':'HLT'},steps['DIGI']])

    
steps['DIGIHI']=merge([{'--conditions':'auto:run1_mc_HIon', '-s':'DIGI:pdigi_valid,L1,DIGI2RAW,HLT:@fake,RAW2DIGI,L1Reco', '--inputCommands':'"keep *","drop *_simEcalPreshowerDigis_*_*"', '-n':10}, hiDefaults, step2Defaults])


#for pix phase1
step2Upgpixphase1Defaults = {'-s':'DIGI:pdigi_valid,L1,DIGI2RAW',
                 '--conditions':'DESIGN61_V10::All', #to be updtaed with autocond
                 '--datatier':'GEN-SIM-DIGI-RAW',
                 '-n':'10',
                 '--eventcontent':'FEVTDEBUGHLT',
                 '--customise': 'SLHCUpgradeSimulations/Configuration/phase1TkCustoms.customise',
                 '--geometry' : 'ExtendedPhaseIPixel' #check geo
                  }
steps['DIGIUP']=merge([step2Upgpixphase1Defaults])

#for 2017
step2Upg2017Defaults = {'-s':'DIGI:pdigi_valid,L1,DIGI2RAW',
                 '--conditions':'auto:run2_mc', 
                 '--datatier':'GEN-SIM-DIGI-RAW',
                 '-n':'10',
                 '--eventcontent':'FEVTDEBUGHLT',
                 '--customise': 'SLHCUpgradeSimulations/Configuration/postLS1Customs.customisePostLS1,SLHCUpgradeSimulations/Configuration/phase1TkCustoms.customise',
                 '--geometry' : 'Extended2017' #check geo
                  }
steps['DIGIUP17']=merge([step2Upg2017Defaults])


# PRE-MIXING : https://twiki.cern.ch/twiki/bin/view/CMSPublic/SWGuideSimulation#Pre_Mixing_Instructions
premixUp2015Defaults = {
    '--evt_type'    : 'SingleNuE10_cfi',
    '-s'            : 'GEN,SIM,DIGIPREMIX,L1,DIGI2RAW',
    '-n'            : '10',
    '--conditions'  : 'auto:upgradePLS1', # 25ns GT; dedicated dict for 50ns
    '--datatier'    : 'GEN-SIM-DIGI-RAW',
    '--eventcontent': 'PREMIX',
    '--magField'    : '38T_PostLS1',
    '--geometry'    : 'Extended2015',
    '--customise'   : 'SLHCUpgradeSimulations/Configuration/postLS1CustomsPreMixing.customisePostLS1' # temporary replacement for premix; to be brought back to customisePostLS1
}
premixUp2015Defaults50ns = merge([{'--conditions':'auto:upgradePLS150ns'},premixUp2015Defaults])

steps['PREMIXUP15_PU25']=merge([PU25,Kby(100,100),premixUp2015Defaults])
steps['PREMIXUP15_PU50']=merge([PU50,Kby(100,100),premixUp2015Defaults50ns])

digiPremixUp2015Defaults25ns = { 
    '--conditions'   : 'auto:upgradePLS1',
    '-s'             : 'DIGIPREMIX_S2:pdigi_valid,DATAMIX,L1,DIGI2RAW,HLT:@relval,RAW2DIGI,L1Reco',
   '--pileup_input'  :  'das:/RelValPREMIXUP15_PU25/%s/GEN-SIM-DIGI-RAW'%baseDataSetRelease[3],
    '--eventcontent' : 'FEVTDEBUGHLT',
    '--datatier'     : 'GEN-SIM-DIGI-RAW-HLTDEBUG',
    '--datamix'      : 'PreMix',
    '--customise'    : 'SLHCUpgradeSimulations/Configuration/postLS1CustomsPreMixing.customisePostLS1', # temporary replacement for premix; to be brought back to customisePostLS1
    '--geometry'     : 'Extended2015',
    '--magField'     : '38T_PostLS1',
    }
digiPremixUp2015Defaults50ns=merge([{'--conditions':'auto:upgradePLS150ns'},
                                    {'--pileup_input' : 'das:/RelValPREMIXUP15_PU50/%s/GEN-SIM-DIGI-RAW'%baseDataSetRelease[4]},
                                    digiPremixUp2015Defaults25ns])
steps['DIGIPRMXUP15_PU25']=merge([digiPremixUp2015Defaults25ns])
steps['DIGIPRMXUP15_PU50']=merge([digiPremixUp2015Defaults50ns])
premixProd = {'-s'             : 'DIGIPREMIX_S2,DATAMIX,L1,DIGI2RAW,HLT:@relval,RAW2DIGI,L1Reco',
              '--eventcontent' : 'PREMIXRAW',
              '--datatier'     : 'PREMIXRAW'} #GF: check this datatier name
steps['DIGIPRMXUP15_PROD_PU25']=merge([premixProd,digiPremixUp2015Defaults25ns])
steps['DIGIPRMXUP15_PROD_PU50']=merge([premixProd,digiPremixUp2015Defaults50ns])


dataReco={'--conditions':'auto:run1_data',
          '-s':'RAW2DIGI,L1Reco,RECO,EI,ALCA:SiStripCalZeroBias+SiStripCalMinBias+TkAlMinBias,DQM',
          '--datatier':'RECO,DQMIO',
          '--eventcontent':'RECO,DQM',
          '--data':'',
          '--process':'reRECO',
          '--scenario':'pp',
          }

hltKey='fake'
from Configuration.HLT.autoHLT import autoHLT
menu = autoHLT[hltKey]
steps['HLTD']=merge([{'--process':'reHLT',
                      '-s':'L1REPACK,HLT:@%s'%hltKey,
                      '--conditions':'auto:run1_hlt_%s'%menu,
                      '--data':'',
                      '--output':'\'[{"e":"RAW","t":"RAW","o":["drop FEDRawDataCollection_rawDataCollector__LHC"]}]\'',
                      },])

steps['RECOD']=merge([{'--scenario':'pp',},dataReco])
steps['RECODSplit']=steps['RECOD'] # finer job splitting  
steps['RECOSKIMALCA']=merge([{'--inputCommands':'"keep *","drop *_*_*_RECO"'
                              },steps['RECOD']])
steps['RECOSKIM']=merge([{'-s':'RAW2DIGI,L1Reco,RECO,EI,DQM',
                          },steps['RECOSKIMALCA']])

steps['REPACKHID']=merge([{'--scenario':'HeavyIons',
                         '-s':'RAW2DIGI,REPACK',
                         '--datatier':'RAW',
                         '--eventcontent':'REPACKRAW'},
                        steps['RECOD']])
steps['RECOHID10']=merge([{'--scenario':'HeavyIons',
                         '-s':'RAW2DIGI,L1Reco,RECO,ALCA:SiStripCalZeroBias+SiStripCalMinBias+TkAlMinBiasHI+HcalCalMinBias,DQM',
                         '--datatier':'RECO,DQMIO',
                         '--eventcontent':'RECO,DQM'},
                        steps['RECOD']])
steps['RECOHID11']=merge([{'--repacked':''},
                        steps['RECOHID10']])
steps['RECOHID10']['-s']+=',REPACK'
steps['RECOHID10']['--datatier']+=',RAW'
steps['RECOHID10']['--eventcontent']+=',REPACKRAW'

steps['TIER0']=merge([{'--customise':'Configuration/DataProcessing/RecoTLR.customisePrompt',
                       '-s':'RAW2DIGI,L1Reco,RECO,EI,ALCAPRODUCER:@allForPrompt,DQM,ENDJOB',
                       '--datatier':'RECO,AOD,ALCARECO,DQMIO',
                       '--eventcontent':'RECO,AOD,ALCARECO,DQM',
                       '--process':'RECO'
                       },dataReco])
steps['TIER0EXP']=merge([{'-s':'RAW2DIGI,L1Reco,RECO,EI,ALCAPRODUCER:@allForExpress,DQM,ENDJOB',
                          '--datatier':'ALCARECO,DQMIO',
                          '--eventcontent':'ALCARECO,DQM',
                          '--customise':'Configuration/DataProcessing/RecoTLR.customiseExpress',
                          },steps['TIER0']])

steps['RECOCOSD']=merge([{'--scenario':'cosmics',
                          '-s':'RAW2DIGI,L1Reco,RECO,DQM,ALCA:MuAlCalIsolatedMu+DtCalib',
                          '--customise':'Configuration/DataProcessing/RecoTLR.customiseCosmicData'
                          },dataReco])

step2HImixDefaults=merge([{'-n':'10',
                           '--himix':'',
                           '--filein':'file.root',
                           '--process':'HISIGNAL'
                           },hiDefaults,step1Defaults])
steps['Pyquen_GammaJet_pt20_2760GeV']=merge([{'cfg':'Pyquen_GammaJet_pt20_2760GeV_cfi'},step2HImixDefaults])
steps['Pyquen_DiJet_pt80to120_2760GeV']=merge([{'cfg':'Pyquen_DiJet_pt80to120_2760GeV_cfi'},step2HImixDefaults])
steps['Pyquen_ZeemumuJets_pt10_2760GeV']=merge([{'cfg':'Pyquen_ZeemumuJets_pt10_2760GeV_cfi'},step2HImixDefaults])

# step3 
step3Defaults = {
                  '-s'            : 'RAW2DIGI,L1Reco,RECO,EI,VALIDATION,DQM',
                  '--conditions'  : 'auto:run1_mc',
                  '--no_exec'     : '',
                  '--datatier'    : 'GEN-SIM-RECO,DQMIO',
                  '--eventcontent': 'RECOSIM,DQM'
                  }

steps['DIGIPU']=merge([{'--process':'REDIGI'},steps['DIGIPU1']])

#for 2015
step3Up2015Defaults = {'-s':'RAW2DIGI,L1Reco,RECO,EI,VALIDATION,DQM',
                 '--conditions':'auto:run2_mc', 
                 '--magField'    : '38T_PostLS1',
                 '-n':'10',
                 '--datatier':'GEN-SIM-RECO,DQMIO',
                 '--eventcontent':'RECOSIM,DQM',
                 '--customise' : 'SLHCUpgradeSimulations/Configuration/postLS1Customs.customisePostLS1'
                 }
step3Up2015Defaults50ns = merge([{'--conditions':'auto:run2_mc_50ns'},step3Up2015Defaults])

step3Up2015Hal = {'-s'            :'RAW2DIGI,L1Reco,RECO,EI,VALIDATION,DQM',
                 '--conditions'   :'auto:run2_mc', 
                 '--magField'     :'38T_PostLS1',
                 '--datatier'     :'GEN-SIM-RECO,DQMIO',
                  '--eventcontent':'RECOSIM,DQM',
                  '-n'            :'10',
                 '--customise'    :'SLHCUpgradeSimulations/Configuration/postLS1Customs.customisePostLS1'
                 }

step3Up2015DefaultsUnsch = merge([{'--runUnscheduled':''},step3Up2015Defaults])
step3DefaultsUnsch = merge([{'--runUnscheduled':''},step3Defaults])

                             
steps['RECOUP15']=merge([step3Up2015Defaults]) # todo: remove UP from label
steps['RECOUP15PROD1']=merge([{ '-s' : 'RAW2DIGI,L1Reco,RECO,EI', '--datatier' : 'GEN-SIM-RECO,AODSIM', '--eventcontent' : 'RECOSIM,AODSIM'},step3Up2015Defaults])

steps['RECODreHLT']=merge([{'--hltProcess':'reHLT','--conditions':'auto:run1_data_%s'%menu},steps['RECOD']])

steps['RECO']=merge([step3Defaults])
steps['RECODBG']=merge([{'--eventcontent':'RECODEBUG,DQM'},steps['RECO']])
steps['RECOPROD1']=merge([{ '-s' : 'RAW2DIGI,L1Reco,RECO,EI', '--datatier' : 'GEN-SIM-RECO,AODSIM', '--eventcontent' : 'RECOSIM,AODSIM'},step3Defaults])
steps['RECOPRODUP15']=merge([{ '-s' : 'RAW2DIGI,L1Reco,RECO,EI', '--datatier' : 'GEN-SIM-RECO,AODSIM', '--eventcontent' : 'RECOSIM,AODSIM'},step3Up2015Defaults])
steps['RECOCOS']=merge([{'-s':'RAW2DIGI,L1Reco,RECO,ALCA:MuAlCalIsolatedMu,DQM','--scenario':'cosmics'},stCond,step3Defaults])
steps['RECOHAL']=merge([{'-s':'RAW2DIGI,L1Reco,RECO,ALCA:MuAlCalIsolatedMu,DQM','--scenario':'cosmics'},step3Up2015Hal])
steps['RECOMIN']=merge([{'-s':'RAW2DIGI,L1Reco,RECO,EI,ALCA:SiStripCalZeroBias+SiStripCalMinBias+EcalCalPhiSym,VALIDATION,DQM'},stCond,step3Defaults])
steps['RECOMINUP15']=merge([{'-s':'RAW2DIGI,L1Reco,RECO,EI,ALCA:SiStripCalZeroBias+SiStripCalMinBias+EcalCalPhiSym,VALIDATION,DQM'},step3Up2015Defaults])

steps['RECODDQM']=merge([{'-s':'RAW2DIGI,L1Reco,RECO,EI,DQM:@common+@muon+@hcal+@jetmet+@ecal'},steps['RECOD']])

steps['RECOPU1']=merge([PU,steps['RECO']])
steps['RECOPU2']=merge([PU2,steps['RECO']])
steps['RECOUP15_PU25']=merge([PU25,step3Up2015Defaults])
steps['RECOUP15_PU50']=merge([PU50,step3Up2015Defaults50ns])

steps['RECOUNSCH']=merge([step3DefaultsUnsch])
steps['RECOUP15UNSCH']=merge([step3Up2015DefaultsUnsch])


# for premixing: no --pileup_input for replay; GEN-SIM only available for in-time event, from FEVTDEBUGHLT previous step
steps['RECOPRMXUP15_PU25']=merge([
        {'-s':'RAW2DIGI,L1Reco,RECO,EI,VALIDATION,DQM'},
        {'--customise':'SLHCUpgradeSimulations/Configuration/postLS1CustomsPreMixing.customisePostLS1'}, # temporary replacement for premix; to be brought back to customisePostLS1
        {'--geometry'  : 'Extended2015'},
        step3Up2015Defaults])
steps['RECOPRMXUP15_PU50']=merge([
        {'-s':'RAW2DIGI,L1Reco,RECO,EI,VALIDATION,DQM'},
        {'--customise':'SLHCUpgradeSimulations/Configuration/postLS1CustomsPreMixing.customisePostLS1'}, # temporary replacement for premix; to be brought back to customisePostLS1
        {'--geometry'  : 'Extended2015'},
        step3Up2015Defaults50ns])

recoPremixUp15prod = merge([
        {'-s':'RAW2DIGI,L1Reco,RECO,EI'},
        {'--datatier' : 'GEN-SIM-RECO,AODSIM'}, 
        {'--eventcontent' : 'RECOSIM,AODSIM'},
        {'--customise':'SLHCUpgradeSimulations/Configuration/postLS1CustomsPreMixing.customisePostLS1'}, # temporary replacement for premix; to be brought back to customisePostLS1
        {'--geometry'  : 'Extended2015'},
        step3Up2015Defaults])

steps['RECOPRMXUP15PROD_PU25']=merge([
        recoPremixUp15prod])
steps['RECOPRMXUP15PROD_PU50']=merge([
        {'--conditions':'auto:upgradePLS150ns'},
        recoPremixUp15prod])


steps['RECOPUDBG']=merge([{'--eventcontent':'RECODEBUG,DQM'},steps['RECOPU1']])
steps['RERECOPU1']=merge([{'--hltProcess':'REDIGI'},steps['RECOPU1']])

steps['RECO_ID']=merge([{'--hltProcess':'HLT2'},steps['RECO']])

steps['RECOHI']=merge([hiDefaults,{'-s':'RAW2DIGI,L1Reco,RECO,VALIDATION,DQM'},step3Defaults])


steps['DIGIHISt3']=steps['DIGIHI']

steps['RECOHID11St3']=merge([{
                              '--process':'ZStoRECO'},
                             steps['RECOHID11']])
steps['RECOHIR10D11']=merge([{'--filein':'file:step2_inREPACKRAW.root',
                              '--filtername':'reRECO'},
                             steps['RECOHID11St3']])
steps['RECOFS']=merge([{'--fast':'',
                        '-s':'RECO,EI,HLT:@fake,VALIDATION'},
                       steps['RECO']])
#for phase1
step3Upgpixphase1Defaults = {'-s':'RAW2DIGI,L1Reco,RECO,EI,VALIDATION,DQM',
                 '--conditions':'DESIGN61_V10::All', #to be updtaed with autocond
                 '--datatier':'GEN-SIM-RECO,DQMIO',
                 '-n':'10',
                 '--eventcontent':'FEVTDEBUGHLT,DQM',
                 '--customise' : 'SLHCUpgradeSimulations/Configuration/phase1TkCustoms.customise',
                 '--geometry' : 'ExtendedPhaseIPixel' #check geo
                 }
                             

steps['RECOUP']=merge([step3Upgpixphase1Defaults])

#for 2017
step3Up2017Defaults = {'-s':'RAW2DIGI,L1Reco,RECO,EI,VALIDATION,DQM',
                 '--conditions':'auto:run2_mc', 
                 '--datatier':'GEN-SIM-RECO,DQMIO',
                 '-n':'10',
                 '--eventcontent':'FEVTDEBUGHLT,DQM',
                 '--customise' : 'SLHCUpgradeSimulations/Configuration/postLS1Customs.customisePostLS1,SLHCUpgradeSimulations/Configuration/phase1TkCustoms.customise',
                 '--geometry' : 'Extended2017' #check geo
                 }
                             
steps['RECOUP17']=merge([step3Up2017Defaults])

#add this line when testing from an input file that is not strictly GEN-SIM
#addForAll(step3,{'--hltProcess':'DIGI'})

steps['ALCACOSD']={'--conditions':'auto:run1_data',
                   '--datatier':'ALCARECO',
                   '--eventcontent':'ALCARECO',
                   '--scenario':'cosmics',
                   '-s':'ALCA:TkAlCosmics0T+MuAlGlobalCosmics+HcalCalHOCosmics+DQM'
                   }
steps['ALCAPROMPT']={'-s':'ALCA:PromptCalibProd',
                     '--filein':'file:TkAlMinBias.root',
                     '--conditions':'auto:run1_data',
                     '--datatier':'ALCARECO',
                     '--eventcontent':'ALCARECO'}
steps['ALCAEXP']={'-s':'ALCA:PromptCalibProd',
                  '--conditions':'auto:run1_data',
                  '--datatier':'ALCARECO',
                  '--eventcontent':'ALCARECO'}

# step4
step4Defaults = { 
                  '-s'            : 'ALCA:TkAlMuonIsolated+TkAlMinBias+EcalCalElectron+HcalCalIsoTrk+MuAlOverlaps',
                  '-n'            : 1000,
                  '--conditions'  : 'auto:run1_mc',
                  '--datatier'    : 'ALCARECO',
                  '--eventcontent': 'ALCARECO',
                  }
step4Up2015Defaults = { 
                        '-s'            : 'ALCA:TkAlMuonIsolated+TkAlMinBias+EcalCalElectron+HcalCalIsoTrk+MuAlOverlaps',
                        '-n'            : 1000,
                        '--conditions'  : 'auto:run2_mc',
                        '--datatier'    : 'ALCARECO',
                        '--eventcontent': 'ALCARECO',
                  }

steps['RERECOPU']=steps['RERECOPU1']

steps['ALCATT']=merge([{'--filein':'file:step3.root'},step4Defaults])
steps['ALCAMIN']=merge([{'-s':'ALCA:TkAlMinBias','--filein':'file:step3.root'},stCond,step4Defaults])
steps['ALCACOS']=merge([{'-s':'ALCA:TkAlCosmics0T+MuAlGlobalCosmics+HcalCalHOCosmics'},stCond,step4Defaults])
steps['ALCABH']=merge([{'-s':'ALCA:TkAlBeamHalo+MuAlBeamHaloOverlaps+MuAlBeamHalo'},stCond,step4Defaults])
steps['ALCAHAL']=merge([{'-s':'ALCA:TkAlBeamHalo+MuAlBeamHaloOverlaps+MuAlBeamHalo'},step4Up2015Defaults])
steps['ALCAELE']=merge([{'-s':'ALCA:EcalCalElectron','--filein':'file:step3.root'},stCond,step4Defaults])

steps['ALCAHARVD']={'-s':'ALCAHARVEST:BeamSpotByRun+BeamSpotByLumi+SiStripQuality',
                    '--conditions':'auto:run1_data',
                    '--scenario':'pp',
                    '--data':'',
                    '--filein':'file:PromptCalibProd.root'}

steps['RECOHISt4']=steps['RECOHI']

steps['ALCANZS']=merge([{'-s':'ALCA:HcalCalMinBias','--mc':''},step4Defaults])
steps['HARVESTGEN']={'-s':'HARVESTING:genHarvesting',
                     '--harvesting':'AtJobEnd',
                     '--conditions':'auto:run1_mc',
                     '--mc':'',
                     '--filetype':'DQM',
                     '--filein':'file:step1_inDQM.root'
                  }

#data
steps['HARVESTD']={'-s':'HARVESTING:dqmHarvesting',
                   '--conditions':'auto:run1_data',
                   '--data':'',
                   '--filetype':'DQM',
                   '--scenario':'pp'}

steps['HARVESTDreHLT'] = merge([ {'--conditions':'auto:run1_data_%s'%menu}, steps['HARVESTD'] ])

steps['HARVESTDDQM']=merge([{'-s':'HARVESTING:@common+@muon+@hcal+@jetmet+@ecal'},steps['HARVESTD']])

steps['HARVESTDfst2']=merge([{'--filein':'file:step2_inDQM.root'},steps['HARVESTD']])

steps['HARVESTDC']={'-s':'HARVESTING:dqmHarvesting',
                   '--conditions':'auto:run1_data',
                   '--filetype':'DQM',
                   '--data':'',
                    '--filein':'file:step2_inDQM.root',
                   '--scenario':'cosmics'}
steps['HARVESTDHI']={'-s':'HARVESTING:dqmHarvesting',
                   '--conditions':'auto:run1_data',
                   '--filetype':'DQM',
                   '--data':'',
                   '--scenario':'HeavyIons'}

#MC
steps['HARVEST']={'-s':'HARVESTING:validationHarvesting+dqmHarvesting',
                   '--conditions':'auto:run1_mc',
                   '--mc':'',
                   '--filetype':'DQM',
                   '--scenario':'pp'}
steps['HARVESTCOS']={'-s':'HARVESTING:dqmHarvesting',
                     '--conditions':'auto:run1_mc',
                     '--mc':'',
                     '--filein':'file:step3_inDQM.root',
                     '--filetype':'DQM',
                     '--scenario':'cosmics'}
steps['HARVESTHAL']={'-s'          :'HARVESTING:dqmHarvesting',
                     '--conditions':'auto:run2_mc',
                     '--magField'  :'38T_PostLS1',
                     '--mc'        :'',
                     '--filein'    :'file:step3_inDQM.root',
                     '--scenario'    :'cosmics',
                     '--filein':'file:step3_inDQM.root', # unnnecessary
                     '--filetype':'DQM',
                     '--customise' : 'SLHCUpgradeSimulations/Configuration/postLS1Customs.customisePostLS1',
                     }
steps['HARVESTFS']={'-s':'HARVESTING:validationHarvestingFS',
                   '--conditions':'auto:run1_mc',
                   '--mc':'',
                    '--filetype':'DQM',
                   '--scenario':'pp'}
steps['HARVESTHI']={'-s':'HARVESTING:validationHarvesting+dqmHarvesting',
                    '--conditions':'auto:run1_mc_HIon',
                    '--mc':'',
                    '--filetype':'DQM',
                    '--scenario':'HeavyIons'}

#for phase1
steps['HARVESTUP']={'-s':'HARVESTING:validationHarvesting+dqmHarvesting',
                   '--conditions':'DESIGN61_V10::All', #to be updtaed with autocond
                   '--mc':'',
                   '--customise' : 'SLHCUpgradeSimulations/Configuration/phase1TkCustoms.customise',
		   '--geometry' : 'ExtendedPhaseIPixel', #check geo
                   '--filetype':'DQM'
                   }
		   
steps['HARVESTUP15']={'-s':'HARVESTING:validationHarvesting+dqmHarvesting', # todo: remove UP from label
                   '--conditions':'auto:run2_mc', 
                   '--magField'    : '38T_PostLS1',
                   '--mc':'',
                   '--customise' : 'SLHCUpgradeSimulations/Configuration/postLS1Customs.customisePostLS1',
                   '--filetype':'DQM',
                   }

steps['HARVESTUP15FS']={'-s':'HARVESTING:validationHarvestingFS',
                        '--conditions':'auto:run2_mc',
                        '--mc':'',
                        '--filetype':'DQM',
                        '--scenario':'pp'}

steps['HARVESTUP17']={'-s':'HARVESTING:validationHarvesting+dqmHarvesting',
                   '--conditions':'auto:run2_mc', 
                   '--mc':'',
                   '--customise' : 'SLHCUpgradeSimulations/Configuration/phase1TkCustoms.customise',
                   '--filetype':'DQM',
                   '--geometry' : 'Extended2017' #check geo
                   }
steps['ALCASPLIT']={'-s':'ALCAOUTPUT:@allForPrompt',
                    '--conditions':'auto:run1_data',
                    '--scenario':'pp',
                    '--data':'',
                    '--triggerResultsProcess':'RECO',
                    '--filein':'file:step2_inALCARECO.root'}

steps['SKIMD']={'-s':'SKIM:all',
                '--conditions':'auto:run1_data',
                '--data':'',
                '--scenario':'pp',
                '--filein':'file:step2.root',
                '--secondfilein':'filelist:step1_dasquery.log'}

steps['SKIMDreHLT'] = merge([ {'--conditions':'auto:run1_data_%s'%menu,'--filein':'file:step3.root'}, steps['SKIMD'] ])

steps['SKIMCOSD']={'-s':'SKIM:all',
                   '--conditions':'auto:run1_data',
                   '--data':'',
                   '--scenario':'cosmics',
                   '--filein':'file:step2.root',
                   '--secondfilein':'filelist:step1_dasquery.log'}
                 
steps['RECOFROMRECO']=merge([{'-s':'RECO,EI',
                              '--filtername':'RECOfromRECO',
                              '--process':'reRECO',
                              '--datatier':'AODSIM',
                              '--eventcontent':'AODSIM',
                              },
                             stCond,step3Defaults])


steps['RECOFROMRECOSt2']=steps['RECOFROMRECO']

steps['RECODFROMRAWRECO']=merge([{'-s':'RAW2DIGI:RawToDigi_noTk,L1Reco,RECO:reconstruction_noTracking,EI',
                                  '--filtername':'RECOfromRAWRECO',
                                  '--process':'rereRECO',
                                  '--datatier':'AOD',
                                  '--eventcontent':'AOD',
                                  '--secondfilein':'filelist:step1_dasquery.log',
                                  },
                                 steps['RECOD']])


steps['COPYPASTE']={'-s':'NONE',
                    '--conditions':'auto:run1_mc',
                    '--output':'\'[{"t":"RAW","e":"ALL"}]\'',
                    '--customise_commands':'"process.ALLRAWoutput.fastCloning=cms.untracked.bool(False)"'}

#miniaod
stepMiniAODDefaults = { '-s'              : 'PAT',
                        '--runUnscheduled': '',
                        '-n'              : '100'
                        }
stepMiniAODData = merge([{'--conditions'   : 'auto:run1_data',
                          '--data'         : '',
                          '--datatier'     : 'MINIAOD',
                          '--eventcontent' : 'MINIAOD'
                          },stepMiniAODDefaults])
stepMiniAODMC = merge([{'--conditions'   : 'auto:run2_mc',
                        '--mc'           : '',
                        '--datatier'     : 'MINIAODSIM',
                        '--eventcontent' : 'MINIAODSIM'
                        },stepMiniAODDefaults])
stepMiniAODMC50ns = merge([{'--conditions'   : 'auto:run2_mc_50ns',
                            '--mc'           : '',
                            '--datatier'     : 'MINIAODSIM',
                            '--eventcontent' : 'MINIAODSIM'
                        },stepMiniAODDefaults])
stepMiniAODMCFS = merge([{'--conditions'   : 'auto:run2_mc',
                          '--mc'           : '',
                          '--fast'         : '',
                          '--datatier'     : 'MINIAODSIM',
                          '--eventcontent' : 'MINIAODSIM'
                          },stepMiniAODDefaults])
stepMiniAODMCFS50ns = merge([{'--conditions'   : 'auto:run2_mc_50ns',
                              '--mc'           : '',
                              '--fast'         : '',
                              '--datatier'     : 'MINIAODSIM',
                              '--eventcontent' : 'MINIAODSIM'
                              },stepMiniAODDefaults])

steps['MINIAODDATA']=merge([{'--filein':'file:step3.root'},stepMiniAODData])
steps['MINIAODMC']=merge([{'--filein':'file:step3.root'},stepMiniAODMC])
steps['MINIAODMC50']=merge([{'--filein':'file:step3.root'},stepMiniAODMC50ns])
steps['MINIAODMCFS']=merge([{'--filein':'file:step1.root'},stepMiniAODMCFS])
steps['MINIAODMCFS50']=merge([{'--filein':'file:step1.root'},stepMiniAODMCFS50ns])<|MERGE_RESOLUTION|>--- conflicted
+++ resolved
@@ -881,12 +881,7 @@
 
 steps['SingleMuPt10FS_ID']=identityFS(steps['SingleMuPt10FS'])
 steps['TTbarFS_ID']=identityFS(steps['TTbarFS'])
-<<<<<<< HEAD
-=======
-
-#### generator test section ####
->>>>>>> e1c2b45c
- 
+
 step1GenDefaults=merge([{'-s':'GEN,VALIDATION:genvalid',
                          '--relval':'250000,20000',
                          '--eventcontent':'RAWSIM,DQM',
