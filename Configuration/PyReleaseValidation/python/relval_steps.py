class Matrix(dict):
    def __setitem__(self,key,value):
        if key in self:
            print "ERROR in Matrix"
            print "overwritting",key,"not allowed"
        else:
            self.update({float(key):WF(float(key),value)})

            
#the class to collect all possible steps
class Steps(dict):
    def __setitem__(self,key,value):
        if key in self:
            print "ERROR in Step"
            print "overwritting",key,"not allowed"
            import sys
            sys.exit(-9)
        else:
            self.update({key:value})
            # make the python file named <step>.py
            #if not '--python' in value:                self[key].update({'--python':'%s.py'%(key,)})

    def overwrite(self,keypair):
        value=self[keypair[1]]
        print "overwritting step",keypair[0],"with",keypair[1],str(value)
        self.update({keypair[0]:value})
        
class WF(list):
    def __init__(self,n,l):
        self.extend(l)
        self.num=n
        #the actual steps of this WF
        self.steps=[]

        
    def interpret(self,stepsDict):
        for s in self:
            steps.append(stepsDict[s])
    
InputInfoNDefault=2000000    
class InputInfo(object):
    def __init__(self,dataSet,label='',run=[],files=1000,events=InputInfoNDefault,split=10,location='CAF',ib_blacklist=None,ib_block=None) :
        self.run = run
        self.files = files
        self.events = events
        self.location = location
        self.label = label
        self.dataSet = dataSet
        self.split = split
        self.ib_blacklist = ib_blacklist
        self.ib_block = ib_block
        
    def das(self, das_options):
        if len(self.run) is not 0:
            command = ";".join(["das_client.py %s --query '%s'" % (das_options, query) for query in self.queries()])
            command = "({0})".format(command)
        else:
            command = "das_client.py %s --query '%s'" % (das_options, self.queries()[0])
       
        # Run filter on DAS output 
        if self.ib_blacklist:
            command += " | grep -E -v "
            command += " ".join(["-e '{0}'".format(pattern) for pattern in self.ib_blacklist])
        command += " | sort -u"
        return command

    def lumiRanges(self):
        if len(self.run) != 0:
            return "echo '{\n"+",".join(('"%d":[[1,268435455]]\n'%(x,) for x in self.run))+"}'"
        return None

    def queries(self):
        query_by = "block" if self.ib_block else "dataset"
        query_source = "{0}#{1}".format(self.dataSet, self.ib_block) if self.ib_block else self.dataSet
        if len(self.run) is not 0:
            return ["file {0}={1} run={2}".format(query_by, query_source, query_run) for query_run in self.run]
        else:
            return ["file {0}={1} site=T2_CH_CERN".format(query_by, query_source)]

    def __str__(self):
        if self.ib_block:
            return "input from: {0} with run {1}#{2}".format(self.dataSet, self.ib_block, self.run)
        return "input from: {0} with run {1}".format(self.dataSet, self.run)
    
# merge dictionaries, with prioty on the [0] index
def merge(dictlist,TELL=False):
    import copy
    last=len(dictlist)-1
    if TELL: print last,dictlist
    if last==0:
        # ONLY ONE ITEM LEFT
        return copy.copy(dictlist[0])
    else:
        reducedlist=dictlist[0:max(0,last-1)]
        if TELL: print reducedlist
        # make a copy of the last item
        d=copy.copy(dictlist[last])
        # update with the last but one item
        d.update(dictlist[last-1])
        # and recursively do the rest
        reducedlist.append(d)
        return merge(reducedlist,TELL)


# step1 gensim: for run1
step1Defaults = {'--relval'      : None, # need to be explicitly set
                 '-s'            : 'GEN,SIM',
                 '-n'            : 10,
                 '--conditions'  : 'auto:run1_mc',
                 '--datatier'    : 'GEN-SIM',
                 '--eventcontent': 'RAWSIM',
                 }
# step1 gensim: for postLS1
step1Up2015Defaults = {'-s' : 'GEN,SIM',
                             '-n'            : 10,
                             '--conditions'  : 'auto:run2_mc',
                             '--datatier'    : 'GEN-SIM',
                             '--eventcontent': 'FEVTDEBUG',
                             '--magField'    : '38T_PostLS1',
                             '--customise'   : 'SLHCUpgradeSimulations/Configuration/postLS1Customs.customisePostLS1'
                             }

steps = Steps()
#wmsplit = {}

#### Production test section ####
steps['ProdMinBias']=merge([{'cfg':'MinBias_8TeV_cfi','--relval':'9000,300'},step1Defaults])
steps['ProdTTbar']=merge([{'cfg':'TTbar_Tauola_8TeV_cfi','--relval':'9000,100'},step1Defaults])
steps['ProdQCD_Pt_3000_3500']=merge([{'cfg':'QCD_Pt_3000_3500_8TeV_cfi','--relval':'9000,50'},step1Defaults])

#### data ####
#list of run to harvest for 2010A: 144086,144085,144084,144083,144011,139790,139789,139788,139787,138937,138934,138924,138923
#list of run to harvest for 2010B: 149442,149291,149181,149011,148822,147929,147115,146644
Run2010ASk=[138937,138934,138924,138923,139790,139789,139788,139787,144086,144085,144084,144083,144011]
Run2010BSk=[146644,147115,147929,148822,149011,149181,149182,149291,149294,149442]
steps['MinimumBias2010A']={'INPUT':InputInfo(dataSet='/MinimumBias/Run2010A-valskim-v6/RAW-RECO',label='run2010A',location='STD',run=Run2010ASk)}
steps['MinimumBias2010B']={'INPUT':InputInfo(dataSet='/MinimumBias/Run2010B-valskim-v2/RAW-RECO',label='run2010B',run=Run2010BSk)}
steps['WZMuSkim2010A']={'INPUT':InputInfo(dataSet='/Mu/Run2010A-WZMu-Nov4Skim_v1/RAW-RECO',label='wzMu2010A',run=Run2010ASk)}
steps['WZMuSkim2010B']={'INPUT':InputInfo(dataSet='/Mu/Run2010B-WZMu-Nov4Skim_v1/RAW-RECO',label='wzMu2010B',run=Run2010BSk)}
steps['WZEGSkim2010A']={'INPUT':InputInfo(dataSet='/EG/Run2010A-WZEG-Nov4Skim_v1/RAW-RECO',label='wzEG2010A',run=Run2010ASk)}
steps['WZEGSkim2010B']={'INPUT':InputInfo(dataSet='/Electron/Run2010B-WZEG-Nov4Skim_v1/RAW-RECO',label='wzEG2010B',run=Run2010BSk)}

steps['RunCosmicsA']={'INPUT':InputInfo(dataSet='/Cosmics/Run2010A-v1/RAW',label='cos2010A',run=[142089],events=100000)}
Run2010B=[149011]
steps['RunMinBias2010B']={'INPUT':InputInfo(dataSet='/MinimumBias/Run2010B-RelValRawSkim-v1/RAW',label='mb2010B',run=Run2010B,events=100000)}
steps['RunMu2010B']={'INPUT':InputInfo(dataSet='/Mu/Run2010B-RelValRawSkim-v1/RAW',label='mu2010B',run=Run2010B,events=100000)}
steps['RunElectron2010B']={'INPUT':InputInfo(dataSet='/Electron/Run2010B-RelValRawSkim-v1/RAW',label='electron2010B',run=Run2010B,events=100000)}
steps['RunPhoton2010B']={'INPUT':InputInfo(dataSet='/Photon/Run2010B-RelValRawSkim-v1/RAW',label='photon2010B',run=Run2010B,events=100000)}
steps['RunJet2010B']={'INPUT':InputInfo(dataSet='/Jet/Run2010B-RelValRawSkim-v1/RAW',label='jet2010B',run=Run2010B,events=100000)}

#list of run to harvest 2011A: 165121, 172802,
Run2011ASk=[165121,172802]
steps['ValSkim2011A']={'INPUT':InputInfo(dataSet='/MinimumBias/Run2011A-ValSkim-08Nov2011-v1/RAW-RECO',ib_block='239c497e-0fae-11e1-a8b1-00221959e72f',label='run2011A',location='STD',run=Run2011ASk)}
steps['WMuSkim2011A']={'INPUT':InputInfo(dataSet='/SingleMu/Run2011A-WMu-08Nov2011-v1/RAW-RECO',ib_block='388c2990-0de6-11e1-bb7e-00221959e72f',label='wMu2011A',location='STD',run=Run2011ASk)}
steps['WElSkim2011A']={'INPUT':InputInfo(dataSet='/SingleElectron/Run2011A-WElectron-08Nov2011-v1/RAW-RECO',ib_block='9c48c4ea-0db2-11e1-b62c-00221959e69e',label='wEl2011A',location='STD',run=Run2011ASk)}
steps['ZMuSkim2011A']={'INPUT':InputInfo(dataSet='/DoubleMu/Run2011A-ZMu-08Nov2011-v1/RAW-RECO',label='zMu2011A',location='STD',run=Run2011ASk)}
steps['ZElSkim2011A']={'INPUT':InputInfo(dataSet='/DoubleElectron/Run2011A-ZElectron-08Nov2011-v1/RAW-RECO',label='zEl2011A',location='STD',run=Run2011ASk)}
steps['HighMet2011A']={'INPUT':InputInfo(dataSet='/Jet/Run2011A-HighMET-08Nov2011-v1/RAW-RECO',ib_block='3c764584-0b59-11e1-b62c-00221959e69e',label='hMet2011A',location='STD',run=Run2011ASk)}

steps['RunCosmics2011A']={'INPUT':InputInfo(dataSet='/Cosmics/Run2011A-v1/RAW',label='cos2011A',run=[160960],events=100000,location='STD')}
Run2011A=[165121]
steps['RunMinBias2011A']={'INPUT':InputInfo(dataSet='/MinimumBias/Run2011A-v1/RAW',label='mb2011A',run=Run2011A,events=100000,location='STD')}
steps['RunMu2011A']={'INPUT':InputInfo(dataSet='/SingleMu/Run2011A-v1/RAW',label='mu2011A',run=Run2011A,events=100000)}
steps['RunElectron2011A']={'INPUT':InputInfo(dataSet='/SingleElectron/Run2011A-v1/RAW',label='electron2011A',run=Run2011A,events=100000)}
steps['RunPhoton2011A']={'INPUT':InputInfo(dataSet='/Photon/Run2011A-v1/RAW',label='photon2011A',run=Run2011A,events=100000)}
steps['RunJet2011A']={'INPUT':InputInfo(dataSet='/Jet/Run2011A-v1/RAW',label='jet2011A',run=Run2011A,events=100000)}

Run2011B=[177719]
Run2011BSk=[177719,177790,177096,175874]
steps['RunMinBias2011B']={'INPUT':InputInfo(dataSet='/MinimumBias/Run2011B-v1/RAW',label='mb2011B',run=Run2011B,events=100000,location='STD')}
steps['RunMu2011B']={'INPUT':InputInfo(dataSet='/SingleMu/Run2011B-v1/RAW',label='mu2011B',run=Run2011B,events=100000)}
steps['RunElectron2011B']={'INPUT':InputInfo(dataSet='/SingleElectron/Run2011B-v1/RAW',label='electron2011B',run=Run2011B,events=100000)}
steps['RunPhoton2011B']={'INPUT':InputInfo(dataSet='/Photon/Run2011B-v1/RAW',label='photon2011B',run=Run2011B,events=100000)}
steps['RunJet2011B']={'INPUT':InputInfo(dataSet='/Jet/Run2011B-v1/RAW',label='jet2011B',run=Run2011B,events=100000)}

steps['ValSkim2011B']={'INPUT':InputInfo(dataSet='/MinimumBias/Run2011B-ValSkim-19Nov2011-v1/RAW-RECO',label='run2011B',location='STD',run=Run2011BSk)}
steps['WMuSkim2011B']={'INPUT':InputInfo(dataSet='/SingleMu/Run2011B-WMu-19Nov2011-v1/RAW-RECO',ib_block='19110c74-1b66-11e1-a98b-003048f02c8a',label='wMu2011B',location='STD',run=Run2011BSk)}
steps['WElSkim2011B']={'INPUT':InputInfo(dataSet='/SingleElectron/Run2011B-WElectron-19Nov2011-v1/RAW-RECO',ib_block='d75771a4-1b3f-11e1-aef4-003048f02c8a',label='wEl2011B',location='STD',run=Run2011BSk)}
steps['ZMuSkim2011B']={'INPUT':InputInfo(dataSet='/DoubleMu/Run2011B-ZMu-19Nov2011-v1/RAW-RECO',label='zMu2011B',location='STD',run=Run2011BSk)}
steps['ZElSkim2011B']={'INPUT':InputInfo(dataSet='/DoubleElectron/Run2011B-ZElectron-19Nov2011-v1/RAW-RECO',label='zEl2011B',run=Run2011BSk)}
steps['HighMet2011B']={'INPUT':InputInfo(dataSet='/Jet/Run2011B-HighMET-19Nov2011-v1/RAW-RECO',label='hMet2011B',run=Run2011BSk)}

steps['RunHI2010']={'INPUT':InputInfo(dataSet='/HIAllPhysics/HIRun2010-v1/RAW',label='hi2010',run=[152698],events=10000,location='STD')}
steps['RunHI2011']={'INPUT':InputInfo(dataSet='/HIMinBiasUPC/HIRun2011-v1/RAW',label='hi2011',run=[181913],events=10000,location='STD')}


Run2012A=[191226]
Run2012ASk=Run2012A+[]
steps['RunMinBias2012A']={'INPUT':InputInfo(dataSet='/MinimumBias/Run2012A-v1/RAW',label='mb2012A',run=Run2012A, events=100000,location='STD')}
steps['RunTau2012A']={'INPUT':InputInfo(dataSet='/Tau/Run2012A-v1/RAW',label='tau2012A', run=Run2012A, events=100000,location='STD')}
steps['RunMET2012A']={'INPUT':InputInfo(dataSet='/MET/Run2012A-v1/RAW',label='met2012A', run=Run2012A, events=100000,location='STD')}
steps['RunMu2012A']={'INPUT':InputInfo(dataSet='/SingleMu/Run2012A-v1/RAW',label='mu2012A', run=Run2012A, events=100000,location='STD')}
steps['RunElectron2012A']={'INPUT':InputInfo(dataSet='/SingleElectron/Run2012A-v1/RAW',label='electron2012A', run=Run2012A, events=100000,location='STD')}
steps['RunJet2012A']={'INPUT':InputInfo(dataSet='/Jet/Run2012A-v1/RAW',label='jet2012A', run=Run2012A, events=100000,location='STD')}

steps['WElSkim2012A']={'INPUT':InputInfo(dataSet='/SingleElectron/Run2012A-WElectron-13Jul2012-v1/USER',label='wEl2012A',location='STD',run=Run2012ASk)}
steps['ZMuSkim2012A']={'INPUT':InputInfo(dataSet='/SingleMu/Run2012A-ZMu-13Jul2012-v1/RAW-RECO',label='zMu2012A',location='STD',run=Run2012ASk)}
steps['ZElSkim2012A']={'INPUT':InputInfo(dataSet='/DoubleElectron/Run2012A-ZElectron-13Jul2012-v1/RAW-RECO',label='zEl2012A',run=Run2012ASk)}
steps['HighMet2012A']={'INPUT':InputInfo(dataSet='/HT/Run2012A-HighMET-13Jul2012-v1/RAW-RECO',label='hMet2012A',run=Run2012ASk)}


Run2012B=[194533]
Run2012Bsk=Run2012B+[194912,195016]
steps['RunMinBias2012B']={'INPUT':InputInfo(dataSet='/MinimumBias/Run2012B-v1/RAW',label='mb2012B',run=Run2012B, events=100000,location='STD')}
steps['RunMu2012B']={'INPUT':InputInfo(dataSet='/SingleMu/Run2012B-v1/RAW',label='mu2012B',location='STD',run=Run2012B)}
steps['RunPhoton2012B']={'INPUT':InputInfo(dataSet='/SinglePhoton/Run2012B-v1/RAW',ib_block='28d7fcc8-a2a0-11e1-86c7-003048caaace',label='photon2012B',location='STD',run=Run2012B)}
steps['RunEl2012B']={'INPUT':InputInfo(dataSet='/SingleElectron/Run2012B-v1/RAW',label='electron2012B',location='STD',run=Run2012B)}
steps['RunJet2012B']={'INPUT':InputInfo(dataSet='/JetHT/Run2012B-v1/RAW',label='jet2012B',location='STD',run=Run2012B)}
steps['ZMuSkim2012B']={'INPUT':InputInfo(dataSet='/SingleMu/Run2012B-ZMu-13Jul2012-v1/RAW-RECO',label='zMu2012B',location='CAF',run=Run2012Bsk)}
steps['WElSkim2012B']={'INPUT':InputInfo(dataSet='/SingleElectron/Run2012B-WElectron-13Jul2012-v1/USER',label='wEl2012B',location='STD',run=Run2012Bsk)}
steps['ZElSkim2012B']={'INPUT':InputInfo(dataSet='/DoubleElectron/Run2012B-ZElectron-13Jul2012-v1/RAW-RECO',ib_block='0c5092cc-d554-11e1-bb62-00221959e69e',label='zEl2012B',location='STD',run=Run2012Bsk)}

Run2012C=[199812]
Run2012Csk=Run2012C+[203002]
steps['RunMinBias2012C']={'INPUT':InputInfo(dataSet='/MinimumBias/Run2012C-v1/RAW',label='mb2012C',run=Run2012C, events=100000,location='STD')}
steps['RunMu2012C']={'INPUT':InputInfo(dataSet='/SingleMu/Run2012C-v1/RAW',label='mu2012C',location='STD',run=Run2012C)}
steps['RunPhoton2012C']={'INPUT':InputInfo(dataSet='/SinglePhoton/Run2012C-v1/RAW',label='photon2012C',location='STD',run=Run2012C)}
steps['RunEl2012C']={'INPUT':InputInfo(dataSet='/SingleElectron/Run2012C-v1/RAW',label='electron2012C',location='STD',run=Run2012C)}
steps['RunJet2012C']={'INPUT':InputInfo(dataSet='/JetHT/Run2012C-v1/RAW',label='jet2012C',location='STD',run=Run2012C)}
steps['ZMuSkim2012C']={'INPUT':InputInfo(dataSet='/SingleMu/Run2012C-ZMu-PromptSkim-v3/RAW-RECO',label='zMu2012C',location='CAF',run=Run2012Csk)}
steps['WElSkim2012C']={'INPUT':InputInfo(dataSet='/SingleElectron/Run2012C-WElectron-PromptSkim-v3/USER',label='wEl2012C',location='STD',run=Run2012Csk)}
steps['ZElSkim2012C']={'INPUT':InputInfo(dataSet='/DoubleElectron/Run2012C-ZElectron-PromptSkim-v3/RAW-RECO',label='zEl2012C',location='STD',run=Run2012Csk)}

# needed but can't be tested because of DBS => das hanging forever 
#RunHighPU2012C=[198588]
#steps['RunZBias2012C']={'INPUT':InputInfo(dataSet='/ZeroBias/Run2012C-v1/RAW',label='zb2012C',location='STD',run=RunHighPU2012C,events=100000)}


Run2012D=[208307]
Run2012Dsk=Run2012D+[207454]
steps['RunMinBias2012D']={'INPUT':InputInfo(dataSet='/MinimumBias/Run2012D-v1/RAW',label='mb2012D',run=Run2012D, events=100000,location='STD')}
steps['RunMu2012D']={'INPUT':InputInfo(dataSet='/SingleMu/Run2012D-v1/RAW',label='mu2012D',location='STD',run=Run2012D)}
steps['RunPhoton2012D']={'INPUT':InputInfo(dataSet='/SinglePhoton/Run2012D-v1/RAW',label='photon2012D',location='STD',run=Run2012D)}
steps['RunEl2012D']={'INPUT':InputInfo(dataSet='/SingleElectron/Run2012D-v1/RAW',label='electron2012D',location='STD',run=Run2012D)}
steps['RunJet2012D']={'INPUT':InputInfo(dataSet='/JetHT/Run2012D-v1/RAW',label='jet2012D',location='STD',run=Run2012D)}
steps['ZMuSkim2012D']={'INPUT':InputInfo(dataSet='/SingleMu/Run2012D-ZMu-PromptSkim-v1/RAW-RECO',label='zMu2012D',location='STD',run=Run2012Dsk)}
steps['WElSkim2012D']={'INPUT':InputInfo(dataSet='/SingleElectron/Run2012D-WElectron-PromptSkim-v1/USER',label='wEl2012D',location='STD',run=Run2012Dsk)}
steps['ZElSkim2012D']={'INPUT':InputInfo(dataSet='/DoubleElectron/Run2012D-ZElectron-PromptSkim-v1/RAW-RECO',label='zEl2012D',location='STD',run=Run2012Dsk)}

#### Standard release validation samples ####

stCond={'--conditions':'auto:run1_mc'}
def Kby(N,s):
    return {'--relval':'%s000,%s'%(N,s)}
def Mby(N,s):
    return {'--relval':'%s000000,%s'%(N,s)}

def gen(fragment,howMuch):
    global step1Defaults
    return merge([{'cfg':fragment},howMuch,step1Defaults])

def gen2015(fragment,howMuch):
    global step1Up2015Defaults
    return merge([{'cfg':fragment},howMuch,step1Up2015Defaults])

### Production test: 13 TeV equivalents
steps['ProdMinBias_13']=gen2015('MinBias_13TeV_cfi',Kby(9,100))
steps['ProdTTbar_13']=gen2015('TTbar_Tauola_13TeV_cfi',Kby(9,100))
steps['ProdZEE_13']=gen2015('ZEE_13TeV_cfi',Kby(9,100))
steps['ProdQCD_Pt_3000_3500_13']=gen2015('QCD_Pt_3000_3500_13TeV_cfi',Kby(9,100))
# GF include branched wf comparing relVal and prod

steps['MinBias']=gen('MinBias_8TeV_cfi',Kby(9,300))
steps['QCD_Pt_3000_3500']=gen('QCD_Pt_3000_3500_8TeV_cfi',Kby(9,25))
steps['QCD_Pt_600_800']=gen('QCD_Pt_600_800_8TeV_cfi',Kby(9,50))
steps['QCD_Pt_80_120']=gen('QCD_Pt_80_120_8TeV_cfi',Kby(9,100))
steps['MinBias_13']=gen2015('MinBias_13TeV_cfi',Kby(100,300)) # set HS to provide adequate pool for PU
steps['QCD_Pt_3000_3500_13']=gen2015('QCD_Pt_3000_3500_13TeV_cfi',Kby(9,25))
steps['QCD_Pt_600_800_13']=gen2015('QCD_Pt_600_800_13TeV_cfi',Kby(9,50))
steps['QCD_Pt_80_120_13']=gen2015('QCD_Pt_80_120_13TeV_cfi',Kby(9,100))

steps['QCD_Pt_30_80_BCtoE_8TeV']=gen('QCD_Pt_30_80_BCtoE_8TeV',Kby(9000,100))
steps['QCD_Pt_80_170_BCtoE_8TeV']=gen('QCD_Pt_80_170_BCtoE_8TeV',Kby(9000,100))
steps['SingleElectronPt10']=gen('SingleElectronPt10_cfi',Kby(9,3000))
steps['SingleElectronPt35']=gen('SingleElectronPt35_cfi',Kby(9,500))
steps['SingleElectronPt1000']=gen('SingleElectronPt1000_cfi',Kby(9,50))
steps['SingleElectronFlatPt1To100']=gen('SingleElectronFlatPt1To100_cfi',Mby(2,100))
steps['SingleGammaPt10']=gen('SingleGammaPt10_cfi',Kby(9,3000))
steps['SingleGammaPt35']=gen('SingleGammaPt35_cfi',Kby(9,500))
steps['SingleMuPt1']=gen('SingleMuPt1_cfi',Kby(25,1000))
steps['SingleMuPt10']=gen('SingleMuPt10_cfi',Kby(25,500))
steps['SingleMuPt100']=gen('SingleMuPt100_cfi',Kby(9,500))
steps['SingleMuPt1000']=gen('SingleMuPt1000_cfi',Kby(9,500))
steps['SingleElectronPt10_UP15']=gen2015('SingleElectronPt10_cfi',Kby(9,3000))
steps['SingleElectronPt35_UP15']=gen2015('SingleElectronPt35_cfi',Kby(9,500))
steps['SingleElectronPt1000_UP15']=gen2015('SingleElectronPt1000_cfi',Kby(9,50))
steps['SingleElectronFlatPt1To100_UP15']=gen2015('SingleElectronFlatPt1To100_cfi',Mby(2,100))
steps['SingleGammaPt10_UP15']=gen2015('SingleGammaPt10_cfi',Kby(9,3000))
steps['SingleGammaPt35_UP15']=gen2015('SingleGammaPt35_cfi',Kby(9,500))
steps['SingleMuPt1_UP15']=gen2015('SingleMuPt1_cfi',Kby(25,1000))
steps['SingleMuPt10_UP15']=gen2015('SingleMuPt10_cfi',Kby(25,500))
steps['SingleMuPt100_UP15']=gen2015('SingleMuPt100_cfi',Kby(9,500))
steps['SingleMuPt1000_UP15']=gen2015('SingleMuPt1000_cfi',Kby(9,500))
steps['TTbar']=gen('TTbar_Tauola_8TeV_cfi',Kby(9,100))
steps['TTbarLepton']=gen('TTbarLepton_Tauola_8TeV_cfi',Kby(9,100))
steps['ZEE']=gen('ZEE_8TeV_cfi',Kby(9,100))
steps['Wjet_Pt_80_120']=gen('Wjet_Pt_80_120_8TeV_cfi',Kby(9,100))
steps['Wjet_Pt_3000_3500']=gen('Wjet_Pt_3000_3500_8TeV_cfi',Kby(9,50))
steps['LM1_sfts']=gen('LM1_sfts_8TeV_cfi',Kby(9,100))
steps['QCD_FlatPt_15_3000']=gen('QCDForPF_8TeV_cfi',Kby(5,100))
steps['QCD_FlatPt_15_3000HS']=gen('QCDForPF_8TeV_cfi',Kby(50,100))
steps['TTbar_13']=gen2015('TTbar_Tauola_13TeV_cfi',Kby(9,100))
steps['TTbarLepton_13']=gen2015('TTbarLepton_Tauola_13TeV_cfi',Kby(9,100))
steps['ZEE_13']=gen2015('ZEE_13TeV_cfi',Kby(9,100))
steps['Wjet_Pt_80_120_13']=gen2015('Wjet_Pt_80_120_13TeV_cfi',Kby(9,100))
steps['Wjet_Pt_3000_3500_13']=gen2015('Wjet_Pt_3000_3500_13TeV_cfi',Kby(9,50))
steps['LM1_sfts_13']=gen2015('LM1_sfts_13TeV_cfi',Kby(9,100))
steps['QCD_FlatPt_15_3000_13']=gen2015('QCDForPF_13TeV_cfi',Kby(9,100))
steps['QCD_FlatPt_15_3000HS_13']=gen2015('QCDForPF_13TeV_cfi',Kby(50,100))

steps['ZpMM_2250_8TeV_Tauola']=gen('ZpMM_2250_8TeV_Tauola_cfi',Kby(9,100))
steps['ZpEE_2250_8TeV_Tauola']=gen('ZpEE_2250_8TeV_Tauola_cfi',Kby(9,100))
steps['ZpTT_1500_8TeV_Tauola']=gen('ZpTT_1500_8TeV_Tauola_cfi',Kby(9,100))
steps['ZpMM_2250_13TeV_Tauola']=gen2015('ZpMM_2250_13TeV_Tauola_cfi',Kby(9,100))
steps['ZpEE_2250_13TeV_Tauola']=gen2015('ZpEE_2250_13TeV_Tauola_cfi',Kby(9,100))
steps['ZpTT_1500_13TeV_Tauola']=gen2015('ZpTT_1500_13TeV_Tauola_cfi',Kby(9,100))

def identitySim(wf):
    return merge([{'--restoreRND':'SIM','--process':'SIM2'},wf])

steps['SingleMuPt10_ID']=identitySim(steps['SingleMuPt10'])
steps['TTbar_ID']=identitySim(steps['TTbar'])

baseDataSetRelease=[
<<<<<<< HEAD
    'CMSSW_7_1_0_pre7-PRE_STA71_V3-v1', # run1 samples; keep GEN-SIM fixed to 710_pre7, for samples not routinely produced
    'CMSSW_7_1_0_pre6-PRE_SHI71_V3-v1', # Run1 HI GEN-SIM (only MB = wf 140)
    'CMSSW_6_2_0_pre8-PRE_ST62_V8_FastSim-v1', # for fastsim id test
    'CMSSW_6_2_0_pre8-PRE_SH62_V15-v2', # Run1 HI GEN-SIM (only HydjetQ_B3_2760)
    'CMSSW_6_1_0_pre6-STARTHI61_V6-v1', # Run1 HI GEN-SIM (only HydjetQ_B0_2760)
    'CMSSW_6_2_0_pre8-PRE_ST62_V8-v3',  # pPb 
    'CMSSW_7_1_0_pre5-POSTLS171_V1-v1', # 13 TeV samples with postLs1 geometry and updated mag field
    'CMSSW_6_2_0_pre8-PRE_SH62_V15-v1', # Run1 HI GEN-SIM (only HydjetQ_B8_2760)
    'CMSSW_7_1_0_pre5-START71_V1-v1',   # 8 TeV , for the one sample which is part of the routine relval production (MinBias)
    'CMSSW_7_1_0_pre5-START71_V1-v2',   # 8 TeV , for the one sample which is part of the routine relval production (RelValZmumuJets_Pt_20_300, because of -v2)
                                        # this an previous should be unified, when -v2 will be gone
    'CMSSW_7_1_0_pre6-PRE_LS171_V5-v1', # 13 TeV samples with GEN-SIM from 710pre6; geometry is the updated one provuded by the 710pre6 GT
=======
    'CMSSW_6_2_0_pre8-PRE_ST62_V8-v1',
    'CMSSW_6_2_0_pre8-PRE_SH62_V15-v1',
    'CMSSW_6_2_0_pre8-PRE_ST62_V8_FastSim-v1',
    'CMSSW_6_2_0_pre8-PRE_SH62_V15-v2',
    'CMSSW_6_1_0_pre6-STARTHI61_V6-v1',
    'CMSSW_6_2_0_pre8-PRE_ST62_V8-v3',
    'CMSSW_6_2_0_patch1-POSTLS162_V1_30Aug2013-v2',  # for _13  TeV samples with postLs1 geometry and updated mag field
    'CMSSW_6_2_0_patch1-POSTLS162_V1_30Aug2013HS-v3',# only for MB, to go away once GEN-SIM will be remade
    'CMSSW_6_2_0_patch1-POSTLS162_V1_30Aug2013-v3',  # for _13  RelValZmumuJets_Pt_20_300_GEN_13 and two others
    'CMSSW_7_0_5_patch1-PU25ns_POSTLS170_V7-v1',     # 25ns premixed dataset
    'CMSSW_7_0_5_patch1-PU50ns_POSTLS170_V6-v1'      # 50ns premixed dataset
>>>>>>> 810025ad
    ]

# note: INPUT commands to be added once GEN-SIM w/ 13TeV+PostLS1Geo will be available 
steps['MinBiasINPUT']={'INPUT':InputInfo(dataSet='/RelValMinBias/%s/GEN-SIM'%(baseDataSetRelease[0],),location='STD')} #was [0] 
steps['QCD_Pt_3000_3500INPUT']={'INPUT':InputInfo(dataSet='/RelValQCD_Pt_3000_3500/%s/GEN-SIM'%(baseDataSetRelease[0],),location='STD')}
steps['QCD_Pt_600_800INPUT']={'INPUT':InputInfo(dataSet='/RelValQCD_Pt_600_800/%s/GEN-SIM'%(baseDataSetRelease[0],),location='STD')}
steps['QCD_Pt_80_120INPUT']={'INPUT':InputInfo(dataSet='/RelValQCD_Pt_80_120/%s/GEN-SIM'%(baseDataSetRelease[0],),location='STD')}
steps['SingleElectronPt10INPUT']={'INPUT':InputInfo(dataSet='/RelValSingleElectronPt10/%s/GEN-SIM'%(baseDataSetRelease[0],),location='STD')}
steps['SingleElectronPt1000INPUT']={'INPUT':InputInfo(dataSet='/RelValSingleElectronPt1000/%s/GEN-SIM'%(baseDataSetRelease[0],),location='STD')}
steps['SingleElectronPt35INPUT']={'INPUT':InputInfo(dataSet='/RelValSingleElectronPt35/%s/GEN-SIM'%(baseDataSetRelease[0],),location='STD')}
steps['SingleGammaPt10INPUT']={'INPUT':InputInfo(dataSet='/RelValSingleGammaPt10/%s/GEN-SIM'%(baseDataSetRelease[0],),location='STD')}
steps['SingleGammaPt35INPUT']={'INPUT':InputInfo(dataSet='/RelValSingleGammaPt35/%s/GEN-SIM'%(baseDataSetRelease[0],),location='STD')}
steps['SingleMuPt1INPUT']={'INPUT':InputInfo(dataSet='/RelValSingleMuPt1/%s/GEN-SIM'%(baseDataSetRelease[0],),location='STD')}
steps['SingleMuPt10INPUT']={'INPUT':InputInfo(dataSet='/RelValSingleMuPt10/%s/GEN-SIM'%(baseDataSetRelease[0],),location='STD')}
steps['SingleMuPt10IdINPUT']={'INPUT':InputInfo(dataSet='/RelValSingleMuPt10/%s/GEN-SIM-DIGI-RAW-HLTDEBUG'%(baseDataSetRelease[0],),location='STD',split=1)}
steps['SingleMuPt10FSIdINPUT']={'INPUT':InputInfo(dataSet='/RelValSingleMuPt10/%s/GEN-SIM-DIGI-RECO'%(baseDataSetRelease[2],),location='STD',split=1)}
steps['SingleMuPt100INPUT']={'INPUT':InputInfo(dataSet='/RelValSingleMuPt100/%s/GEN-SIM'%(baseDataSetRelease[0],),location='STD')}
steps['SingleMuPt1000INPUT']={'INPUT':InputInfo(dataSet='/RelValSingleMuPt1000/%s/GEN-SIM'%(baseDataSetRelease[0],),location='STD')}
steps['TTbarINPUT']={'INPUT':InputInfo(dataSet='/RelValTTbar/%s/GEN-SIM'%(baseDataSetRelease[0],),location='STD')}
steps['TTbarIdINPUT']={'INPUT':InputInfo(dataSet='/RelValTTbar/%s/GEN-SIM-DIGI-RAW-HLTDEBUG'%(baseDataSetRelease[0],),location='STD',split=1)}
steps['TTbarFSIdINPUT']={'INPUT':InputInfo(dataSet='/RelValTTbar/%s/GEN-SIM-DIGI-RECO'%(baseDataSetRelease[2],),location='STD',split=1)}
steps['TTbarLeptonINPUT']={'INPUT':InputInfo(dataSet='/RelValTTbarLepton/%s/GEN-SIM'%(baseDataSetRelease[0],),location='STD')}
steps['OldTTbarINPUT']={'INPUT':InputInfo(dataSet='/RelValProdTTbar/CMSSW_5_0_0_pre6-START50_V5-v1/GEN-SIM-RECO',location='STD')}
steps['OldGenSimINPUT']={'INPUT':InputInfo(dataSet='/RelValTTbar/CMSSW_4_4_2-START44_V7-v1/GEN-SIM-DIGI-RAW-HLTDEBUG',location='STD')}
steps['Wjet_Pt_80_120INPUT']={'INPUT':InputInfo(dataSet='/RelValWjet_Pt_80_120/%s/GEN-SIM'%(baseDataSetRelease[0],),location='STD')}
steps['Wjet_Pt_3000_3500INPUT']={'INPUT':InputInfo(dataSet='/RelValWjet_Pt_3000_3500/%s/GEN-SIM'%(baseDataSetRelease[0],),location='STD')}
steps['LM1_sftsINPUT']={'INPUT':InputInfo(dataSet='/RelValLM1_sfts/%s/GEN-SIM'%(baseDataSetRelease[0],),location='STD')}
steps['QCD_FlatPt_15_3000INPUT']={'INPUT':InputInfo(dataSet='/RelValQCD_FlatPt_15_3000/%s/GEN-SIM'%(baseDataSetRelease[0],),location='STD')}

steps['QCD_FlatPt_15_3000HSINPUT']={'INPUT':InputInfo(dataSet='/RelValQCD_FlatPt_15_3000HS/%s/GEN-SIM'%(baseDataSetRelease[0],),location='STD')}
# the following dataset used to be in input but is currently not valid dbs datasets
# candidate for removal..
# steps['QCD_FlatPt_15_3000HS__DIGIPU1INPUT']={'INPUT':InputInfo(dataSet='/RelValQCD_FlatPt_15_3000/CMSSW_5_2_2-PU_START52_V4_special_120326-v1/GEN-SIM-DIGI-RAW-HLTDEBUG',location='STD')}
steps['TTbar__DIGIPU1INPUT']={'INPUT':InputInfo(dataSet='/RelValTTbar/CMSSW_5_2_2-PU_START52_V4_special_120326-v1/GEN-SIM-DIGI-RAW-HLTDEBUG',location='STD')}

# 13 TeV recycle GEN-SIM input
steps['MinBias_13INPUT']={'INPUT':InputInfo(dataSet='/RelValMinBias_13/%s/GEN-SIM'%(baseDataSetRelease[10],),location='STD')}
steps['QCD_Pt_3000_3500_13INPUT']={'INPUT':InputInfo(dataSet='/RelValQCD_Pt_3000_3500_13/%s/GEN-SIM'%(baseDataSetRelease[10],),location='STD')}
steps['QCD_Pt_600_800_13INPUT']={'INPUT':InputInfo(dataSet='/RelValQCD_Pt_600_800_13/%s/GEN-SIM'%(baseDataSetRelease[10],),location='STD')}
steps['QCD_Pt_80_120_13INPUT']={'INPUT':InputInfo(dataSet='/RelValQCD_Pt_80_120_13/%s/GEN-SIM'%(baseDataSetRelease[10],),location='STD')}
steps['TTbar_13INPUT']={'INPUT':InputInfo(dataSet='/RelValTTbar_13/%s/GEN-SIM'%(baseDataSetRelease[10],),location='STD')}
steps['TTbarLepton_13INPUT']={'INPUT':InputInfo(dataSet='/RelValTTbarLepton_13/%s/GEN-SIM'%(baseDataSetRelease[10],),location='STD')}
steps['ZEE_13INPUT']={'INPUT':InputInfo(dataSet='/RelValZEE_13/%s/GEN-SIM'%(baseDataSetRelease[10],),location='STD')}
steps['Wjet_Pt_80_120_13INPUT']={'INPUT':InputInfo(dataSet='/RelValWjet_Pt_80_120_13/%s/GEN-SIM'%(baseDataSetRelease[10],),location='STD')}
steps['Wjet_Pt_3000_3500_13INPUT']={'INPUT':InputInfo(dataSet='/RelValWjet_Pt_3000_3500_13/%s/GEN-SIM'%(baseDataSetRelease[10],),location='STD')}
steps['LM1_sfts_13INPUT']={'INPUT':InputInfo(dataSet='/RelValLM1_sfts_13/%s/GEN-SIM'%(baseDataSetRelease[10],),location='STD')}
steps['QCD_FlatPt_15_3000_13INPUT']={'INPUT':InputInfo(dataSet='/RelValQCD_FlatPt_15_3000_13/%s/GEN-SIM'%(baseDataSetRelease[10],),location='STD')}
steps['QCD_FlatPt_15_3000HS_13INPUT']={'INPUT':InputInfo(dataSet='/RelValQCD_FlatPt_15_3000HS_13/%s/GEN-SIM'%(baseDataSetRelease[10],),location='STD')}
steps['ZpMM_2250_13TeV_TauolaINPUT']={'INPUT':InputInfo(dataSet='/RelValZpMM_2250_13TeV_Tauola/%s/GEN-SIM'%(baseDataSetRelease[10],),location='STD')}
steps['ZpEE_2250_13TeV_TauolaINPUT']={'INPUT':InputInfo(dataSet='/RelValZpEE_2250_13TeV_Tauola/%s/GEN-SIM'%(baseDataSetRelease[10],),location='STD')}
steps['ZpTT_1500_13TeV_TauolaINPUT']={'INPUT':InputInfo(dataSet='/RelValZpTT_1500_13TeV_Tauola/%s/GEN-SIM'%(baseDataSetRelease[10],),location='STD')}
steps['MinBiasHS_13INPUT']={'INPUT':InputInfo(dataSet='/RelValMinBiasHS_13/%s/GEN-SIM'%(baseDataSetRelease[10],),location='STD')}
steps['Higgs200ChargedTaus_13INPUT']={'INPUT':InputInfo(dataSet='/RelValHiggs200ChargedTaus_13/%s/GEN-SIM'%(baseDataSetRelease[10],),location='STD')}
steps['JpsiMM_13INPUT']={'INPUT':InputInfo(dataSet='/RelValJpsiMM_13/%s/GEN-SIM'%(baseDataSetRelease[10],),location='STD')}
steps['WE_13INPUT']={'INPUT':InputInfo(dataSet='/RelValWE_13/%s/GEN-SIM'%(baseDataSetRelease[10],),location='STD')}
steps['WM_13INPUT']={'INPUT':InputInfo(dataSet='/RelValWM_13/%s/GEN-SIM'%(baseDataSetRelease[10],),location='STD')}
steps['WpM_13INPUT']={'INPUT':InputInfo(dataSet='/RelValWpM_13/%s/GEN-SIM'%(baseDataSetRelease[10],),location='STD')}
steps['ZMM_13INPUT']={'INPUT':InputInfo(dataSet='/RelValZMM_13/%s/GEN-SIM'%(baseDataSetRelease[10],),location='STD')}
steps['ZpMM_13INPUT']={'INPUT':InputInfo(dataSet='/RelValZpMM_13/%s/GEN-SIM'%(baseDataSetRelease[10],),location='STD')}
steps['ZTT_13INPUT']={'INPUT':InputInfo(dataSet='/RelValZTT_13/%s/GEN-SIM'%(baseDataSetRelease[10],),location='STD')}
steps['H130GGgluonfusion_13INPUT']={'INPUT':InputInfo(dataSet='/RelValH130GGgluonfusion_13/%s/GEN-SIM'%(baseDataSetRelease[10],),location='STD')}
steps['PhotonJets_Pt_10_13INPUT']={'INPUT':InputInfo(dataSet='/RelValPhotonJets_Pt_10_13/%s/GEN-SIM'%(baseDataSetRelease[10],),location='STD')}
steps['QQH1352T_Tauola_13INPUT']={'INPUT':InputInfo(dataSet='/RelValQQH1352T_Tauola_13/%s/GEN-SIM'%(baseDataSetRelease[10],),location='STD')}
steps['ZmumuJets_Pt_20_300_13INPUT']={'INPUT':InputInfo(dataSet='/RelValZmumuJets_Pt_20_300_13/%s/GEN-SIM'%(baseDataSetRelease[10],),location='STD')}
steps['ADDMonoJet_d3MD3_13INPUT']={'INPUT':InputInfo(dataSet='/RelValADDMonoJet_d3MD3_13/%s/GEN-SIM'%(baseDataSetRelease[10],),location='STD')}
steps['RSKKGluon_m3000GeV_13INPUT']={'INPUT':InputInfo(dataSet='/RelValRSKKGluon_m3000GeV_13/%s/GEN-SIM'%(baseDataSetRelease[10],),location='STD')}
steps['Pythia6_BuJpsiK_TuneZ2star_13INPUT']={'INPUT':InputInfo(dataSet='/RelValPythia6_BuJpsiK_TuneZ2star_13/%s/GEN-SIM'%(baseDataSetRelease[10],),location='STD')}
# new wf, GEN-SIM being made in 71x_pre6: GF uncomment when they'll be available
#steps['Cosmics_UP15INPUT']={'INPUT':InputInfo(dataSet='/RelValCosmics_UP15/%s/GEN-SIM'%(baseDataSetRelease[10],),location='STD')}
steps['BeamHalo_13INPUT']={'INPUT':InputInfo(dataSet='/RelValBeamHalo_13/%s/GEN-SIM'%(baseDataSetRelease[10],),location='STD')}
# particle guns with postLS1 geometry recycle GEN-SIM input
steps['SingleElectronPt10_UP15INPUT']={'INPUT':InputInfo(dataSet='/RelValSingleElectronPt10_UP15/%s/GEN-SIM'%(baseDataSetRelease[10],),location='STD')}
steps['SingleElectronPt35_UP15INPUT']={'INPUT':InputInfo(dataSet='/RelValSingleElectronPt35_UP15/%s/GEN-SIM'%(baseDataSetRelease[10],),location='STD')}
steps['SingleElectronPt1000_UP15INPUT']={'INPUT':InputInfo(dataSet='/RelValSingleElectronPt1000_UP15/%s/GEN-SIM'%(baseDataSetRelease[10],),location='STD')}
steps['SingleElectronFlatPt1To100_UP15INPUT']={'INPUT':InputInfo(dataSet='/RelValSingleElectronFlatPt1To100_UP15/%s/GEN-SIM'%(baseDataSetRelease[10],),location='STD')}
steps['SingleGammaPt10_UP15INPUT']={'INPUT':InputInfo(dataSet='/RelValSingleGammaPt10_UP15/%s/GEN-SIM'%(baseDataSetRelease[10],),location='STD')}
steps['SingleGammaPt35_UP15INPUT']={'INPUT':InputInfo(dataSet='/RelValSingleGammaPt35_UP15/%s/GEN-SIM'%(baseDataSetRelease[10],),location='STD')}
steps['SingleMuPt1_UP15INPUT']={'INPUT':InputInfo(dataSet='/RelValSingleMuPt1_UP15/%s/GEN-SIM'%(baseDataSetRelease[10],),location='STD')}
steps['SingleMuPt10_UP15INPUT']={'INPUT':InputInfo(dataSet='/RelValSingleMuPt10_UP15/%s/GEN-SIM'%(baseDataSetRelease[10],),location='STD')}
steps['SingleMuPt100_UP15INPUT']={'INPUT':InputInfo(dataSet='/RelValSingleMuPt100_UP15/%s/GEN-SIM'%(baseDataSetRelease[10],),location='STD')}
steps['SingleMuPt1000_UP15INPUT']={'INPUT':InputInfo(dataSet='/RelValSingleMuPt1000_UP15/%s/GEN-SIM'%(baseDataSetRelease[10],),location='STD')}

#input for fast sim workflows to be added - TODO


## high stat step1
ecalHcal={
    '-s':'GEN,SIM,DIGI,DIGI2RAW,RAW2DIGI,L1Reco,RECO,EI',
    '--datatier':'GEN-SIM-DIGI-RAW-RECO',
    #'--geometry':'ECALHCAL',
    '--eventcontent':'FEVTDEBUG',
    '--customise':'Validation/Configuration/ECALHCAL.customise,SimGeneral/MixingModule/fullMixCustomize_cff.setCrossingFrameOn',
    '--beamspot':'NoSmear'}

steps['SingleElectronE120EHCAL']=merge([{'cfg':'SingleElectronE120EHCAL_cfi'},ecalHcal,Kby(25,250),step1Defaults])
steps['SinglePiE50HCAL']=merge([{'cfg':'SinglePiE50HCAL_cfi'},ecalHcal,Kby(25,250),step1Defaults])

steps['MinBiasHS']=gen('MinBias_8TeV_cfi',Kby(25,300))
steps['InclusiveppMuX']=gen('InclusiveppMuX_8TeV_cfi',Mby(11,45000))
steps['SingleElectronFlatPt5To100']=gen('SingleElectronFlatPt5To100_cfi',Kby(25,250))
steps['SinglePiPt1']=gen('SinglePiPt1_cfi',Kby(25,250))
steps['SingleMuPt1HS']=gen('SingleMuPt1_cfi',Kby(25,1000))
steps['ZPrime5000Dijet']=gen('ZPrime5000JJ_8TeV_cfi',Kby(25,100))
steps['SinglePi0E10']=gen('SinglePi0E10_cfi',Kby(25,100))
steps['SinglePiPt10']=gen('SinglePiPt10_cfi',Kby(25,250))
steps['SingleGammaFlatPt10To100']=gen('SingleGammaFlatPt10To100_cfi',Kby(25,250))
steps['SingleTauPt50Pythia']=gen('SingleTaupt_50_cfi',Kby(25,100))
steps['SinglePiPt100']=gen('SinglePiPt100_cfi',Kby(25,250))


def genS(fragment,howMuch):
    global step1Defaults,stCond
    return merge([{'cfg':fragment},stCond,howMuch,step1Defaults])

steps['Higgs200ChargedTaus']=genS('H200ChargedTaus_Tauola_8TeV_cfi',Kby(9,100))
steps['JpsiMM']=genS('JpsiMM_8TeV_cfi',Kby(66,1000))
steps['WE']=genS('WE_8TeV_cfi',Kby(9,100))
steps['WM']=genS('WM_8TeV_cfi',Kby(9,200))
steps['WpM']=genS('WpM_8TeV_cfi',Kby(9,200))
steps['ZMM']=genS('ZMM_8TeV_cfi',Kby(18,300))
steps['ZpMM']=genS('ZpMM_8TeV_cfi',Kby(9,200))
steps['Higgs200ChargedTaus_13']=gen2015('H200ChargedTaus_Tauola_13TeV_cfi',Kby(9,100))
steps['JpsiMM_13']=gen2015('JpsiMM_13TeV_cfi',Kby(66,1000))
steps['WE_13']=gen2015('WE_13TeV_cfi',Kby(9,100))
steps['WM_13']=gen2015('WM_13TeV_cfi',Kby(9,200))
steps['WpM_13']=gen2015('WpM_13TeV_cfi',Kby(9,200))
steps['ZMM_13']=gen2015('ZMM_13TeV_cfi',Kby(18,300))
steps['ZpMM_13']=gen2015('ZpMM_13TeV_cfi',Kby(9,200))

steps['ZTT']=genS('ZTT_Tauola_All_hadronic_8TeV_cfi',Kby(9,150))
steps['H130GGgluonfusion']=genS('H130GGgluonfusion_8TeV_cfi',Kby(9,100))
steps['PhotonJets_Pt_10']=genS('PhotonJet_Pt_10_8TeV_cfi',Kby(9,150))
steps['QQH1352T_Tauola']=genS('QQH1352T_Tauola_8TeV_cfi',Kby(9,100))
steps['ZTT_13']=gen2015('ZTT_Tauola_All_hadronic_13TeV_cfi',Kby(9,150))
steps['H130GGgluonfusion_13']=gen2015('H130GGgluonfusion_13TeV_cfi',Kby(9,100))
steps['PhotonJets_Pt_10_13']=gen2015('PhotonJet_Pt_10_13TeV_cfi',Kby(9,150))
steps['QQH1352T_Tauola_13']=gen2015('QQH1352T_Tauola_13TeV_cfi',Kby(9,100))
steps['ZmumuJets_Pt_20_300']=gen('ZmumuJets_Pt_20_300_GEN_8TeV_cfg',Kby(25,100))
steps['ZmumuJets_Pt_20_300_13']=gen2015('ZmumuJets_Pt_20_300_GEN_13TeV_cfg',Kby(25,100))
steps['ADDMonoJet_d3MD3']=genS('ADDMonoJet_8TeV_d3MD3_cfi',Kby(9,100))
steps['ADDMonoJet_d3MD3_13']=gen2015('ADDMonoJet_13TeV_d3MD3_cfi',Kby(9,100))
steps['RSKKGluon_m3000GeV_13']=gen2015('RSKKGluon_m3000GeV_13TeV_cff',Kby(9,100))                  # re-named to remove RelvalRelval in the dataset name 
steps['Pythia6_BuJpsiK_TuneZ2star_13']=gen2015('Pythia6_BuJpsiK_TuneZ2star_13TeV_cfi',Kby(36000,400000))  # check recycling a the next GEN-SIM refresh

steps['MinBias2INPUT']={'INPUT':InputInfo(dataSet='/RelValMinBias/%s/GEN-SIM'%(baseDataSetRelease[0],),location='STD')}
steps['Higgs200ChargedTausINPUT']={'INPUT':InputInfo(dataSet='/RelValHiggs200ChargedTaus/%s/GEN-SIM'%(baseDataSetRelease[0],),location='STD')}
steps['QCD_Pt_3000_3500_2INPUT']={'INPUT':InputInfo(dataSet='/RelValQCD_Pt_3000_3500/%s/GEN-SIM'%(baseDataSetRelease[0],),location='STD')}
steps['QCD_Pt_80_120_2INPUT']={'INPUT':InputInfo(dataSet='/RelValQCD_Pt_80_120/%s/GEN-SIM'%(baseDataSetRelease[0],),location='STD')}
steps['JpsiMMINPUT']={'INPUT':InputInfo(dataSet='/RelValJpsiMM/%s/GEN-SIM'%(baseDataSetRelease[0],),location='STD')}
steps['TTbar2INPUT']={'INPUT':InputInfo(dataSet='/RelValTTbar/%s/GEN-SIM'%(baseDataSetRelease[0],),location='STD')}
steps['WEINPUT']={'INPUT':InputInfo(dataSet='/RelValWE/%s/GEN-SIM'%(baseDataSetRelease[0],),location='STD')}
steps['WMINPUT']={'INPUT':InputInfo(dataSet='/RelValWM/%s/GEN-SIM'%(baseDataSetRelease[0],),location='STD')}
steps['ZEEINPUT']={'INPUT':InputInfo(dataSet='/RelValZEE/%s/GEN-SIM'%(baseDataSetRelease[0],),location='STD')}
steps['ZMMINPUT']={'INPUT':InputInfo(dataSet='/RelValZMM/%s/GEN-SIM'%(baseDataSetRelease[0],),location='STD')}
steps['ZTTINPUT']={'INPUT':InputInfo(dataSet='/RelValZTT/%s/GEN-SIM'%(baseDataSetRelease[0],),location='STD')}
steps['H130GGgluonfusionINPUT']={'INPUT':InputInfo(dataSet='/RelValH130GGgluonfusion/%s/GEN-SIM'%(baseDataSetRelease[0],),location='STD')}
steps['PhotonJets_Pt_10INPUT']={'INPUT':InputInfo(dataSet='/RelValPhotonJets_Pt_10/%s/GEN-SIM'%(baseDataSetRelease[0],),location='STD')}
steps['QQH1352T_TauolaINPUT']={'INPUT':InputInfo(dataSet='/RelValQQH1352T_Tauola/%s/GEN-SIM'%(baseDataSetRelease[0],),location='STD')}
steps['ADDMonoJet_d3MD3INPUT']={'INPUT':InputInfo(dataSet='/RelValADDMonoJet_d3MD3/%s/GEN-SIM'%(baseDataSetRelease[0],),location='STD')}
steps['WpMINPUT']={'INPUT':InputInfo(dataSet='/RelValWpM/%s/GEN-SIM'%(baseDataSetRelease[0],),location='STD')}
steps['ZpMMINPUT']={'INPUT':InputInfo(dataSet='/RelValZpMM/%s/GEN-SIM'%(baseDataSetRelease[0],),location='STD')}
steps['ZpMM_2250_8TeV_TauolaINPUT']={'INPUT':InputInfo(dataSet='/RelValZpMM_2250_8TeV_Tauola/%s/GEN-SIM'%(baseDataSetRelease[0],),location='STD')}
steps['ZpEE_2250_8TeV_TauolaINPUT']={'INPUT':InputInfo(dataSet='/RelValZpEE_2250_8TeV_Tauola/%s/GEN-SIM'%(baseDataSetRelease[0],),location='STD')}
steps['ZpTT_1500_8TeV_TauolaINPUT']={'INPUT':InputInfo(dataSet='/RelValZpTT_1500_8TeV_Tauola/%s/GEN-SIM'%(baseDataSetRelease[0],),location='STD')}


steps['ZmumuJets_Pt_20_300INPUT']={'INPUT':InputInfo(dataSet='/RelValZmumuJets_Pt_20_300/%s/GEN-SIM'%(baseDataSetRelease[0],),location='STD')}


steps['Cosmics']=merge([{'cfg':'UndergroundCosmicMu_cfi.py','--scenario':'cosmics'},Kby(666,100000),step1Defaults])
steps['Cosmics_UP15']=merge([{'cfg':'UndergroundCosmicMu_cfi.py','--scenario':'cosmics'},Kby(666,100000),step1Up2015Defaults])
steps['BeamHalo']=merge([{'cfg':'BeamHalo_cfi.py','--scenario':'cosmics'},Kby(9,100),step1Defaults])
steps['BeamHalo_13']=merge([{'cfg':'BeamHalo_13TeV_cfi.py','--scenario':'cosmics'},Kby(9,100),step1Up2015Defaults])

# GF re-introduce INPUT command once GEN-SIM will be available
# steps['CosmicsINPUT']={'INPUT':InputInfo(dataSet='/RelValCosmics/%s/GEN-SIM'%(baseDataSetRelease[0],),location='STD')}
steps['BeamHaloINPUT']={'INPUT':InputInfo(dataSet='/RelValBeamHalo/%s/GEN-SIM'%(baseDataSetRelease[0],),location='STD')}

steps['QCD_Pt_50_80']=genS('QCD_Pt_50_80_8TeV_cfi',Kby(25,100))
steps['QCD_Pt_15_20']=genS('QCD_Pt_15_20_8TeV_cfi',Kby(25,100))
steps['ZTTHS']=merge([Kby(25,100),steps['ZTT']])
steps['QQH120Inv']=genS('QQH120Inv_8TeV_cfi',Kby(25,100))
steps['TTbar2HS']=merge([Kby(25,100),steps['TTbar']])
steps['JpsiMM_Pt_20_inf']=genS('JpsiMM_Pt_20_inf_8TeV_cfi',Kby(70,280))
steps['QCD_Pt_120_170']=genS('QCD_Pt_120_170_8TeV_cfi',Kby(25,100))
steps['H165WW2L']=genS('H165WW2L_Tauola_8TeV_cfi',Kby(25,100))
steps['UpsMM']=genS('UpsMM_8TeV_cfi',Kby(56250,225))
steps['RSGrav']=genS('RS750_quarks_and_leptons_8TeV_cff',Kby(25,100))
steps['QCD_Pt_80_120_2HS']=merge([Kby(25,100),steps['QCD_Pt_80_120']])
steps['bJpsiX']=genS('bJpsiX_8TeV_cfi',Mby(325,1300000))
steps['QCD_Pt_30_50']=genS('QCD_Pt_30_50_8TeV_cfi',Kby(25,100))
steps['H200ZZ4L']=genS('H200ZZ4L_Tauola_8TeV_cfi',Kby(25,100))
steps['LM9p']=genS('LM9p_8TeV_cff',Kby(25,100))
steps['QCD_Pt_20_30']=genS('QCD_Pt_20_30_8TeV_cfi',Kby(25,100))
steps['QCD_Pt_170_230']=genS('QCD_Pt_170_230_8TeV_cfi',Kby(25,100))


## upgrade dedicated wf
## extendedPhase1
step1UpepiDefaults = {'-s' : 'GEN,SIM',
                             '-n' : 10,
                             '--conditions' : 'DESIGN61_V10::All', #should be updated with autocond
                             '--beamspot' : 'Gauss',
                             '--datatier' : 'GEN-SIM',
                             '--eventcontent': 'FEVTDEBUG',
                             '--geometry' : 'ExtendedPhaseIPixel', #check geo
                             '--customise' : 'SLHCUpgradeSimulations/Configuration/phase1TkCustoms.customise'
                             }
def genepi(fragment,howMuch):
    global step1UpepiDefaults
    return merge([{'cfg':fragment},howMuch,step1UpepiDefaults])

steps['FourMuPt1_200_UPGPhase1']=genepi('FourMuPt_1_200_cfi',Kby(10,100))
steps['SingleElectronPt10_UPGPhase1']=genepi('SingleElectronPt10_cfi',Kby(9,3000))
steps['SingleElectronPt35_UPGPhase1']=genepi('SingleElectronPt35_cfi',Kby(9,500))
steps['SingleElectronPt1000_UPGPhase1']=genepi('SingleElectronPt1000_cfi',Kby(9,50))
steps['SingleGammaPt10_UPGPhase1']=genepi('SingleGammaPt10_cfi',Kby(9,3000))
steps['SingleGammaPt35_UPGPhase1']=genepi('SingleGammaPt35_cfi',Kby(9,500))
steps['SingleMuPt1_UPGPhase1']=genepi('SingleMuPt1_cfi',Kby(25,1000))
steps['SingleMuPt10_UPGPhase1']=genepi('SingleMuPt10_cfi',Kby(25,500))
steps['SingleMuPt100_UPGPhase1']=genepi('SingleMuPt100_cfi',Kby(9,500))
steps['SingleMuPt1000_UPGPhase1']=genepi('SingleMuPt1000_cfi',Kby(9,500))

steps['TTbarLepton_UPGPhase1_8']=genepi('TTbarLepton_Tauola_8TeV_cfi',Kby(9,100))
steps['Wjet_Pt_80_120_UPGPhase1_8']=genepi('Wjet_Pt_80_120_8TeV_cfi',Kby(9,100))
steps['Wjet_Pt_3000_3500_UPGPhase1_8']=genepi('Wjet_Pt_3000_3500_8TeV_cfi',Kby(9,50))
steps['LM1_sfts_UPGPhase1_8']=genepi('LM1_sfts_8TeV_cfi',Kby(9,100))

steps['QCD_Pt_3000_3500_UPGPhase1_8']=genepi('QCD_Pt_3000_3500_8TeV_cfi',Kby(9,25))
steps['QCD_Pt_600_800_UPGPhase1_8']=genepi('QCD_Pt_600_800_8TeV_cfi',Kby(9,50))
steps['QCD_Pt_80_120_UPGPhase1_8']=genepi('QCD_Pt_80_120_8TeV_cfi',Kby(9,100))

steps['Higgs200ChargedTaus_UPGPhase1_8']=genepi('H200ChargedTaus_Tauola_8TeV_cfi',Kby(9,100))
steps['JpsiMM_UPGPhase1_8']=genepi('JpsiMM_8TeV_cfi',Kby(66,1000))
steps['TTbar_UPGPhase1_8']=genepi('TTbar_Tauola_8TeV_cfi',Kby(9,100))
steps['WE_UPGPhase1_8']=genepi('WE_8TeV_cfi',Kby(9,100))
steps['ZEE_UPGPhase1_8']=genepi('ZEE_8TeV_cfi',Kby(9,100))
steps['ZTT_UPGPhase1_8']=genepi('ZTT_Tauola_All_hadronic_8TeV_cfi',Kby(9,150))
steps['H130GGgluonfusion_UPGPhase1_8']=genepi('H130GGgluonfusion_8TeV_cfi',Kby(9,100))
steps['PhotonJets_Pt_10_UPGPhase1_8']=genepi('PhotonJet_Pt_10_8TeV_cfi',Kby(9,150))
steps['QQH1352T_Tauola_UPGPhase1_8']=genepi('QQH1352T_Tauola_8TeV_cfi',Kby(9,100))

steps['MinBias_TuneZ2star_UPGPhase1_8']=genepi('MinBias_TuneZ2star_8TeV_pythia6_cff',Kby(9,300))
steps['WM_UPGPhase1_8']=genepi('WM_8TeV_cfi',Kby(9,200))
steps['ZMM_UPGPhase1_8']=genepi('ZMM_8TeV_cfi',Kby(18,300))

steps['ADDMonoJet_d3MD3_UPGPhase1_8']=genepi('ADDMonoJet_8TeV_d3MD3_cfi',Kby(9,100))
steps['ZpMM_UPGPhase1_8']=genepi('ZpMM_8TeV_cfi',Kby(9,200))
steps['WpM_UPGPhase1_8']=genepi('WpM_8TeV_cfi',Kby(9,200))





#14TeV
#steps['TTbarLepton_UPGPhase1_14']=genepi('TTbarLepton_Tauola_14TeV_cfi',Kby(9,100))
steps['Wjet_Pt_80_120_UPGPhase1_14']=genepi('Wjet_Pt_80_120_14TeV_cfi',Kby(9,100))
steps['Wjet_Pt_3000_3500_UPGPhase1_14']=genepi('Wjet_Pt_3000_3500_14TeV_cfi',Kby(9,50))
steps['LM1_sfts_UPGPhase1_14']=genepi('LM1_sfts_14TeV_cfi',Kby(9,100))

steps['QCD_Pt_3000_3500_UPGPhase1_14']=genepi('QCD_Pt_3000_3500_14TeV_cfi',Kby(9,25))
#steps['QCD_Pt_600_800_UPGPhase1_14']=genepi('QCD_Pt_600_800_14TeV_cfi',Kby(9,50))
steps['QCD_Pt_80_120_UPGPhase1_14']=genepi('QCD_Pt_80_120_14TeV_cfi',Kby(9,100))

steps['Higgs200ChargedTaus_UPGPhase1_14']=genepi('H200ChargedTaus_Tauola_14TeV_cfi',Kby(9,100))
steps['JpsiMM_UPGPhase1_14']=genepi('JpsiMM_14TeV_cfi',Kby(66,1000))
steps['TTbar_UPGPhase1_14']=genepi('TTbar_Tauola_14TeV_cfi',Kby(9,100))
steps['WE_UPGPhase1_14']=genepi('WE_14TeV_cfi',Kby(9,100))
steps['ZEE_UPGPhase1_14']=genepi('ZEE_14TeV_cfi',Kby(9,100))
steps['ZTT_UPGPhase1_14']=genepi('ZTT_Tauola_All_hadronic_14TeV_cfi',Kby(9,150))
steps['H130GGgluonfusion_UPGPhase1_14']=genepi('H130GGgluonfusion_14TeV_cfi',Kby(9,100))
steps['PhotonJets_Pt_10_UPGPhase1_14']=genepi('PhotonJet_Pt_10_14TeV_cfi',Kby(9,150))
steps['QQH1352T_Tauola_UPGPhase1_14']=genepi('QQH1352T_Tauola_14TeV_cfi',Kby(9,100))

steps['MinBias_TuneZ2star_UPGPhase1_14']=genepi('MinBias_TuneZ2star_14TeV_pythia6_cff',Kby(9,300))
steps['WM_UPGPhase1_14']=genepi('WM_14TeV_cfi',Kby(9,200))
steps['ZMM_UPGPhase1_14']=genepi('ZMM_14TeV_cfi',Kby(18,300))

#steps['ADDMonoJet_d3MD3_UPGPhase1_14']=genepi('ADDMonoJet_14TeV_d3MD3_cfi',Kby(9,100))
#steps['ZpMM_UPGPhase1_14']=genepi('ZpMM_14TeV_cfi',Kby(9,200))
#steps['WpM_UPGPhase1_14']=genepi('WpM_14TeV_cfi',Kby(9,200))


## 2015
steps['FourMuPt1_200_UPG2015']=gen2015('FourMuPt_1_200_cfi',Kby(10,100))
steps['SingleElectronPt10_UPG2015']=gen2015('SingleElectronPt10_cfi',Kby(9,3000))
steps['SingleElectronPt35_UPG2015']=gen2015('SingleElectronPt35_cfi',Kby(9,500))
steps['SingleElectronPt1000_UPG2015']=gen2015('SingleElectronPt1000_cfi',Kby(9,50))
steps['SingleGammaPt10_UPG2015']=gen2015('SingleGammaPt10_cfi',Kby(9,3000))
steps['SingleGammaPt35_UPG2015']=gen2015('SingleGammaPt35_cfi',Kby(9,500))
steps['SingleMuPt1_UPG2015']=gen2015('SingleMuPt1_cfi',Kby(25,1000))
steps['SingleMuPt10_UPG2015']=gen2015('SingleMuPt10_cfi',Kby(25,500))
steps['SingleMuPt100_UPG2015']=gen2015('SingleMuPt100_cfi',Kby(9,500))
steps['SingleMuPt1000_UPG2015']=gen2015('SingleMuPt1000_cfi',Kby(9,500))

steps['TTbarLepton_UPG2015_8']=gen2015('TTbarLepton_Tauola_8TeV_cfi',Kby(9,100))
steps['Wjet_Pt_80_120_UPG2015_8']=gen2015('Wjet_Pt_80_120_8TeV_cfi',Kby(9,100))
steps['Wjet_Pt_3000_3500_UPG2015_8']=gen2015('Wjet_Pt_3000_3500_8TeV_cfi',Kby(9,50))
steps['LM1_sfts_UPG2015_8']=gen2015('LM1_sfts_8TeV_cfi',Kby(9,100))

steps['QCD_Pt_3000_3500_UPG2015_8']=gen2015('QCD_Pt_3000_3500_8TeV_cfi',Kby(9,25))
steps['QCD_Pt_600_800_UPG2015_8']=gen2015('QCD_Pt_600_800_8TeV_cfi',Kby(9,50))
steps['QCD_Pt_80_120_UPG2015_8']=gen2015('QCD_Pt_80_120_8TeV_cfi',Kby(9,100))

steps['Higgs200ChargedTaus_UPG2015_8']=gen2015('H200ChargedTaus_Tauola_8TeV_cfi',Kby(9,100))
steps['JpsiMM_UPG2015_8']=gen2015('JpsiMM_8TeV_cfi',Kby(66,1000))
steps['TTbar_UPG2015_8']=gen2015('TTbar_Tauola_8TeV_cfi',Kby(9,100))
steps['WE_UPG2015_8']=gen2015('WE_8TeV_cfi',Kby(9,100))
steps['ZEE_UPG2015_8']=gen2015('ZEE_8TeV_cfi',Kby(9,100))
steps['ZTT_UPG2015_8']=gen2015('ZTT_Tauola_All_hadronic_8TeV_cfi',Kby(9,150))
steps['H130GGgluonfusion_UPG2015_8']=gen2015('H130GGgluonfusion_8TeV_cfi',Kby(9,100))
steps['PhotonJets_Pt_10_UPG2015_8']=gen2015('PhotonJet_Pt_10_8TeV_cfi',Kby(9,150))
steps['QQH1352T_Tauola_UPG2015_8']=gen2015('QQH1352T_Tauola_8TeV_cfi',Kby(9,100))

steps['MinBias_TuneZ2star_UPG2015_8']=gen2015('MinBias_TuneZ2star_8TeV_pythia6_cff',Kby(9,300))
steps['WM_UPG2015_8']=gen2015('WM_8TeV_cfi',Kby(9,200))
steps['ZMM_UPG2015_8']=gen2015('ZMM_8TeV_cfi',Kby(18,300))

steps['ADDMonoJet_d3MD3_UPG2015_8']=gen2015('ADDMonoJet_8TeV_d3MD3_cfi',Kby(9,100))
steps['ZpMM_UPG2015_8']=gen2015('ZpMM_8TeV_cfi',Kby(9,200))
steps['WpM_UPG2015_8']=gen2015('WpM_8TeV_cfi',Kby(9,200))



#14TeV
#steps['TTbarLepton_UPG2015_14']=gen2015('TTbarLepton_Tauola_14TeV_cfi',Kby(9,100))
steps['Wjet_Pt_80_120_UPG2015_14']=gen2015('Wjet_Pt_80_120_14TeV_cfi',Kby(9,100))
steps['Wjet_Pt_3000_3500_UPG2015_14']=gen2015('Wjet_Pt_3000_3500_14TeV_cfi',Kby(9,50))
steps['LM1_sfts_UPG2015_14']=gen2015('LM1_sfts_14TeV_cfi',Kby(9,100))

steps['QCD_Pt_3000_3500_UPG2015_14']=gen2015('QCD_Pt_3000_3500_14TeV_cfi',Kby(9,25))
#steps['QCD_Pt_600_800_UPG2015_14']=gen2015('QCD_Pt_600_800_14TeV_cfi',Kby(9,50))
steps['QCD_Pt_80_120_UPG2015_14']=gen2015('QCD_Pt_80_120_14TeV_cfi',Kby(9,100))

steps['Higgs200ChargedTaus_UPG2015_14']=gen2015('H200ChargedTaus_Tauola_14TeV_cfi',Kby(9,100))
steps['JpsiMM_UPG2015_14']=gen2015('JpsiMM_14TeV_cfi',Kby(66,1000))
steps['TTbar_UPG2015_14']=gen2015('TTbar_Tauola_14TeV_cfi',Kby(9,100))
steps['WE_UPG2015_14']=gen2015('WE_14TeV_cfi',Kby(9,100))
steps['ZEE_UPG2015_14']=gen2015('ZEE_14TeV_cfi',Kby(9,100))
steps['ZTT_UPG2015_14']=gen2015('ZTT_Tauola_All_hadronic_14TeV_cfi',Kby(9,150))
steps['H130GGgluonfusion_UPG2015_14']=gen2015('H130GGgluonfusion_14TeV_cfi',Kby(9,100))
steps['PhotonJets_Pt_10_UPG2015_14']=gen2015('PhotonJet_Pt_10_14TeV_cfi',Kby(9,150))
steps['QQH1352T_Tauola_UPG2015_14']=gen2015('QQH1352T_Tauola_14TeV_cfi',Kby(9,100))

steps['MinBias_TuneZ2star_UPG2015_14']=gen2015('MinBias_TuneZ2star_14TeV_pythia6_cff',Kby(9,300))
steps['WM_UPG2015_14']=gen2015('WM_14TeV_cfi',Kby(9,200))
steps['ZMM_UPG2015_14']=gen2015('ZMM_14TeV_cfi',Kby(18,300))

#steps['ADDMonoJet_d3MD3_UPG2015_14']=gen2015('ADDMonoJet_14TeV_d3MD3_cfi',Kby(9,100))
#steps['ZpMM_UPG2015_14']=gen2015('ZpMM_14TeV_cfi',Kby(9,200))
#steps['WpM_UPG2015_14']=gen2015('WpM_14TeV_cfi',Kby(9,200))



step1Up2017Defaults = {'-s' : 'GEN,SIM',
                             '-n' : 10,
                             '--conditions' : 'auto:run2_mc', 
                             '--beamspot' : 'Gauss',
                             '--datatier' : 'GEN-SIM',
                             '--eventcontent': 'FEVTDEBUG',
                             '--geometry' : 'Extended2017', #check geo
                             '--customise' : 'SLHCUpgradeSimulations/Configuration/postLS1Customs.customisePostLS1,SLHCUpgradeSimulations/Configuration/phase1TkCustoms.customise'
                             }
def gen2017(fragment,howMuch):
    global step1Up2017Defaults
    return merge([{'cfg':fragment},howMuch,step1Up2017Defaults])

steps['FourMuPt1_200_UPG2017']=gen2017('FourMuPt_1_200_cfi',Kby(10,100))
steps['SingleElectronPt10_UPG2017']=gen2017('SingleElectronPt10_cfi',Kby(9,3000))
steps['SingleElectronPt35_UPG2017']=gen2017('SingleElectronPt35_cfi',Kby(9,500))
steps['SingleElectronPt1000_UPG2017']=gen2017('SingleElectronPt1000_cfi',Kby(9,50))
steps['SingleGammaPt10_UPG2017']=gen2017('SingleGammaPt10_cfi',Kby(9,3000))
steps['SingleGammaPt35_UPG2017']=gen2017('SingleGammaPt35_cfi',Kby(9,500))
steps['SingleMuPt1_UPG2017']=gen2017('SingleMuPt1_cfi',Kby(25,1000))
steps['SingleMuPt10_UPG2017']=gen2017('SingleMuPt10_cfi',Kby(25,500))
steps['SingleMuPt100_UPG2017']=gen2017('SingleMuPt100_cfi',Kby(9,500))
steps['SingleMuPt1000_UPG2017']=gen2017('SingleMuPt1000_cfi',Kby(9,500))

steps['TTbarLepton_UPG2017_8']=gen2017('TTbarLepton_Tauola_8TeV_cfi',Kby(9,100))
steps['Wjet_Pt_80_120_UPG2017_8']=gen2017('Wjet_Pt_80_120_8TeV_cfi',Kby(9,100))
steps['Wjet_Pt_3000_3500_UPG2017_8']=gen2017('Wjet_Pt_3000_3500_8TeV_cfi',Kby(9,50))
steps['LM1_sfts_UPG2017_8']=gen2017('LM1_sfts_8TeV_cfi',Kby(9,100))

steps['QCD_Pt_3000_3500_UPG2017_8']=gen2017('QCD_Pt_3000_3500_8TeV_cfi',Kby(9,25))
steps['QCD_Pt_600_800_UPG2017_8']=gen2017('QCD_Pt_600_800_8TeV_cfi',Kby(9,50))
steps['QCD_Pt_80_120_UPG2017_8']=gen2017('QCD_Pt_80_120_8TeV_cfi',Kby(9,100))

steps['Higgs200ChargedTaus_UPG2017_8']=gen2017('H200ChargedTaus_Tauola_8TeV_cfi',Kby(9,100))
steps['JpsiMM_UPG2017_8']=gen2017('JpsiMM_8TeV_cfi',Kby(66,1000))
steps['TTbar_UPG2017_8']=gen2017('TTbar_Tauola_8TeV_cfi',Kby(9,100))
steps['WE_UPG2017_8']=gen2017('WE_8TeV_cfi',Kby(9,100))
steps['ZEE_UPG2017_8']=gen2017('ZEE_8TeV_cfi',Kby(9,100))
steps['ZTT_UPG2017_8']=gen2017('ZTT_Tauola_All_hadronic_8TeV_cfi',Kby(9,150))
steps['H130GGgluonfusion_UPG2017_8']=gen2017('H130GGgluonfusion_8TeV_cfi',Kby(9,100))
steps['PhotonJets_Pt_10_UPG2017_8']=gen2017('PhotonJet_Pt_10_8TeV_cfi',Kby(9,150))
steps['QQH1352T_Tauola_UPG2017_8']=gen2017('QQH1352T_Tauola_8TeV_cfi',Kby(9,100))

steps['MinBias_TuneZ2star_UPG2017_8']=gen2017('MinBias_TuneZ2star_8TeV_pythia6_cff',Kby(9,300))
steps['WM_UPG2017_8']=gen2017('WM_8TeV_cfi',Kby(9,200))
steps['ZMM_UPG2017_8']=gen2017('ZMM_8TeV_cfi',Kby(18,300))

steps['ADDMonoJet_d3MD3_UPG2017_8']=gen2017('ADDMonoJet_8TeV_d3MD3_cfi',Kby(9,100))
steps['ZpMM_UPG2017_8']=gen2017('ZpMM_8TeV_cfi',Kby(9,200))
steps['WpM_UPG2017_8']=gen2017('WpM_8TeV_cfi',Kby(9,200))



#14TeV
#steps['TTbarLepton_UPG2017_14']=gen2017('TTbarLepton_Tauola_14TeV_cfi',Kby(9,100))
steps['Wjet_Pt_80_120_UPG2017_14']=gen2017('Wjet_Pt_80_120_14TeV_cfi',Kby(9,100))
steps['Wjet_Pt_3000_3500_UPG2017_14']=gen2017('Wjet_Pt_3000_3500_14TeV_cfi',Kby(9,50))
steps['LM1_sfts_UPG2017_14']=gen2017('LM1_sfts_14TeV_cfi',Kby(9,100))

steps['QCD_Pt_3000_3500_UPG2017_14']=gen2017('QCD_Pt_3000_3500_14TeV_cfi',Kby(9,25))
#steps['QCD_Pt_600_800_UPG2017_14']=gen2017('QCD_Pt_600_800_14TeV_cfi',Kby(9,50))
steps['QCD_Pt_80_120_UPG2017_14']=gen2017('QCD_Pt_80_120_14TeV_cfi',Kby(9,100))

steps['Higgs200ChargedTaus_UPG2017_14']=gen2017('H200ChargedTaus_Tauola_14TeV_cfi',Kby(9,100))
steps['JpsiMM_UPG2017_14']=gen2017('JpsiMM_14TeV_cfi',Kby(66,1000))
steps['TTbar_UPG2017_14']=gen2017('TTbar_Tauola_14TeV_cfi',Kby(9,100))
steps['WE_UPG2017_14']=gen2017('WE_14TeV_cfi',Kby(9,100))
steps['ZEE_UPG2017_14']=gen2017('ZEE_14TeV_cfi',Kby(9,100))
steps['ZTT_UPG2017_14']=gen2017('ZTT_Tauola_All_hadronic_14TeV_cfi',Kby(9,150))
steps['H130GGgluonfusion_UPG2017_14']=gen2017('H130GGgluonfusion_14TeV_cfi',Kby(9,100))
steps['PhotonJets_Pt_10_UPG2017_14']=gen2017('PhotonJet_Pt_10_14TeV_cfi',Kby(9,150))
steps['QQH1352T_Tauola_UPG2017_14']=gen2017('QQH1352T_Tauola_14TeV_cfi',Kby(9,100))

steps['MinBias_TuneZ2star_UPG2017_14']=gen2017('MinBias_TuneZ2star_14TeV_pythia6_cff',Kby(9,300))
steps['WM_UPG2017_14']=gen2017('WM_14TeV_cfi',Kby(9,200))
steps['ZMM_UPG2017_14']=gen2017('ZMM_14TeV_cfi',Kby(18,300))


## pPb tests
step1PPbDefaults={'--beamspot':'Realistic8TeVCollisionPPbBoost'}
steps['AMPT_PPb_5020GeV_MinimumBias']=merge([{'-n':10},step1PPbDefaults,genS('AMPT_PPb_5020GeV_MinimumBias_cfi',Kby(9,100))])
# GF to be uncommented when GEN-SIM becomes available
# steps['AMPT_PPb_5020GeV_MinimumBiasINPUT']={'INPUT':InputInfo(dataSet='/RelValAMPT_PPb_5020GeV_MinimumBias/%s/GEN-SIM'%(baseDataSetRelease[5],),location='STD')}

## heavy ions tests
U2000by1={'--relval': '2000,1'}
U80by1={'--relval': '80,1'}

hiDefaults={'--conditions':'auto:starthi_HIon',
           '--scenario':'HeavyIons'}

steps['HydjetQ_MinBias_2760GeV']=merge([{'-n':1},hiDefaults,genS('Hydjet_Quenched_MinBias_2760GeV_cfi',U2000by1)])
steps['HydjetQ_MinBias_2760GeVINPUT']={'INPUT':InputInfo(dataSet='/RelValHydjetQ_MinBias_2760GeV/%s/GEN-SIM'%(baseDataSetRelease[1],),location='STD',split=5)}
steps['HydjetQ_MinBias_2760GeV_UP15']=merge([{'-n':1},hiDefaults,genS('Hydjet_Quenched_MinBias_2760GeV_cfi',U2000by1)])
steps['HydjetQ_MinBias_2760GeV_UP15INPUT']={'INPUT':InputInfo(dataSet='/RelValHydjetQ_MinBias_2760GeV/%s/GEN-SIM'%(baseDataSetRelease[1],),location='STD',split=5)}
steps['HydjetQ_B0_2760GeV']=merge([{'-n':1},hiDefaults,genS('Hydjet_Quenched_B0_2760GeV_cfi',U80by1)])
steps['HydjetQ_B0_2760GeVINPUT']={'INPUT':InputInfo(dataSet='/RelValHydjetQ_B0_2760GeV/%s/GEN-SIM'%(baseDataSetRelease[4],),location='STD')}
steps['HydjetQ_B3_2760GeV']=merge([{'-n':1},hiDefaults,genS('Hydjet_Quenched_B3_2760GeV_cfi',U80by1)])
steps['HydjetQ_B3_2760GeVINPUT']={'INPUT':InputInfo(dataSet='/RelValHydjetQ_B3_2760GeV/%s/GEN-SIM'%(baseDataSetRelease[3],),location='STD')}
#steps['HydjetQ_B5_2760GeV']=merge([{'-n':1},hiDefaults,genS('Hydjet_Quenched_B5_2760GeV_cfi',U80by1)])
#steps['HydjetQ_B5_2760GeVINPUT']={'INPUT':InputInfo(dataSet='/RelValHydjetQ_B5_2760GeV/%s/GEN-SIM'%(baseDataSetRelease[],),location='STD')}
steps['HydjetQ_B8_2760GeV']=merge([{'-n':1},hiDefaults,genS('Hydjet_Quenched_B8_2760GeV_cfi',U80by1)])
steps['HydjetQ_B8_2760GeVINPUT']={'INPUT':InputInfo(dataSet='/RelValHydjetQ_B8_2760GeV/%s/GEN-SIM'%(baseDataSetRelease[7],),location='CAF')}



def changeRefRelease(steps,listOfPairs):
    for s in steps:
        if ('INPUT' in steps[s]):
            oldD=steps[s]['INPUT'].dataSet
            for (ref,newRef) in listOfPairs:
                if  ref in oldD:
                    steps[s]['INPUT'].dataSet=oldD.replace(ref,newRef)
        if '--pileup_input' in steps[s]:
            for (ref,newRef) in listOfPairs:
                if ref in steps[s]['--pileup_input']:
                    steps[s]['--pileup_input']=steps[s]['--pileup_input'].replace(ref,newRef)
        
def addForAll(steps,d):
    for s in steps:
        steps[s].update(d)



#### fastsim section ####
##no forseen to do things in two steps GEN-SIM then FASTIM->end: maybe later
step1FastDefaults =merge([{'-s':'GEN,SIM,RECO,EI,HLT:@relval,VALIDATION',
                           '--fast':'',
                           '--eventcontent':'FEVTDEBUGHLT,DQM',
                           '--datatier':'GEN-SIM-DIGI-RECO,DQMIO',
                           '--relval':'27000,3000'},
                          step1Defaults])
step1FastUpg2015Defaults =merge([{'-s':'GEN,SIM,RECO,EI,HLT:@relval,VALIDATION',
                           '--fast':'',
                           '--conditions'  :'auto:run2_mc',
                           '--magField'    :'38T_PostLS1',
                           '--customise'   :'SLHCUpgradeSimulations/Configuration/postLS1Customs.customisePostLS1',
                           '--eventcontent':'FEVTDEBUGHLT,DQM',
                           '--datatier':'GEN-SIM-DIGI-RECO,DQMIO',
                           '--relval':'27000,3000'},
                           step1Defaults])

#step1FastDefaults
steps['TTbarFS']=merge([{'cfg':'TTbar_Tauola_8TeV_cfi'},Kby(100,1000),step1FastDefaults])
steps['SingleMuPt1FS']=merge([{'cfg':'SingleMuPt1_cfi'},step1FastDefaults])
steps['SingleMuPt10FS']=merge([{'cfg':'SingleMuPt10_cfi'},step1FastDefaults])
steps['SingleMuPt100FS']=merge([{'cfg':'SingleMuPt100_cfi'},step1FastDefaults])
steps['SinglePiPt1FS']=merge([{'cfg':'SinglePiPt1_cfi'},step1FastDefaults])
steps['SinglePiPt10FS']=merge([{'cfg':'SinglePiPt10_cfi'},step1FastDefaults])
steps['SinglePiPt100FS']=merge([{'cfg':'SinglePiPt100_cfi'},step1FastDefaults])
steps['ZEEFS']=merge([{'cfg':'ZEE_8TeV_cfi'},Kby(100,2000),step1FastDefaults])
steps['ZTTFS']=merge([{'cfg':'ZTT_Tauola_OneLepton_OtherHadrons_8TeV_cfi'},Kby(100,2000),step1FastDefaults])
steps['QCDFlatPt153000FS']=merge([{'cfg':'QCDForPF_8TeV_cfi'},Kby(27,2000),step1FastDefaults])
steps['QCD_Pt_80_120FS']=merge([{'cfg':'QCD_Pt_80_120_8TeV_cfi'},Kby(100,500),stCond,step1FastDefaults])
steps['QCD_Pt_3000_3500FS']=merge([{'cfg':'QCD_Pt_3000_3500_8TeV_cfi'},Kby(100,500),stCond,step1FastDefaults])
steps['H130GGgluonfusionFS']=merge([{'cfg':'H130GGgluonfusion_8TeV_cfi'},step1FastDefaults])
steps['SingleGammaFlatPt10To10FS']=merge([{'cfg':'SingleGammaFlatPt10To100_cfi'},Kby(100,500),step1FastDefaults])

#step1FastUpg2015Defaults
steps['TTbarFS_13']=merge([{'cfg':'TTbar_Tauola_13TeV_cfi'},Kby(100,1000),step1FastUpg2015Defaults])
steps['ZEEFS_13']=merge([{'cfg':'ZEE_13TeV_cfi'},Kby(100,2000),step1FastUpg2015Defaults])
steps['ZTTFS_13']=merge([{'cfg':'ZTT_Tauola_OneLepton_OtherHadrons_13TeV_cfi'},Kby(100,2000),step1FastUpg2015Defaults])
steps['QCDFlatPt153000FS_13']=merge([{'cfg':'QCDForPF_13TeV_cfi'},Kby(27,2000),step1FastUpg2015Defaults])
steps['QCD_Pt_80_120FS_13']=merge([{'cfg':'QCD_Pt_80_120_13TeV_cfi'},Kby(100,500),step1FastUpg2015Defaults])
steps['QCD_Pt_3000_3500FS_13']=merge([{'cfg':'QCD_Pt_3000_3500_13TeV_cfi'},Kby(100,500),step1FastUpg2015Defaults])
steps['H130GGgluonfusionFS_13']=merge([{'cfg':'H130GGgluonfusion_13TeV_cfi'},step1FastUpg2015Defaults])
steps['SingleMuPt10FS_UP15']=merge([{'cfg':'SingleMuPt10_cfi'},step1FastUpg2015Defaults])
steps['SingleMuPt100FS_UP15']=merge([{'cfg':'SingleMuPt100_cfi'},step1FastUpg2015Defaults])

steps['TTbarSFS']=merge([{'cfg':'TTbar_Tauola_8TeV_cfi'},
                        {'-s':'GEN,SIM',
                         '--eventcontent':'FEVTDEBUG',
                         '--datatier':'GEN-SIM',
                         '--fast':''},
                        step1Defaults])

steps['TTbarSFSA']=merge([{'cfg':'TTbar_Tauola_8TeV_cfi',
                           '-s':'GEN,SIM,RECO,EI,HLT,VALIDATION',
                           '--fast':''},
                          step1FastDefaults])

def identityFS(wf):
    return merge([{'--restoreRND':'HLT','--process':'HLT2','--hltProcess':'HLT2'},wf])

steps['SingleMuPt10FS_ID']=identityFS(steps['SingleMuPt10FS'])
steps['TTbarFS_ID']=identityFS(steps['TTbarFS'])

#### generator test section ####
step1GenDefaults=merge([{'-s':'GEN,VALIDATION:genvalid',
                         '--relval':'1000000,20000',
                         '--eventcontent':'RAWSIM',
                         '--datatier':'GEN'},
                        step1Defaults])
def genvalid(fragment,d,suffix='all',fi=''):
    import copy
    c=copy.copy(d)
    if suffix:
        c['-s']=c['-s'].replace('genvalid','genvalid_'+suffix)
    if fi:
        c['--filein']='lhe:%d'%(fi,)
    c['cfg']=fragment
    return c
    
steps['QCD_Pt-30_8TeV_herwigpp']=genvalid('QCD_Pt_30_8TeV_herwigpp_cff',step1GenDefaults)
steps['DYToLL_M-50_TuneZ2star_8TeV_pythia6-tauola']=genvalid('DYToLL_M_50_TuneZ2star_8TeV_pythia6_tauola_cff',step1GenDefaults)
steps['QCD_Pt-30_TuneZ2star_8TeV_pythia6']=genvalid('QCD_Pt_30_TuneZ2star_8TeV_pythia6_cff',step1GenDefaults)
steps['QCD_Pt-30_8TeV_pythia8']=genvalid('QCD_Pt_30_8TeV_pythia8_cff',step1GenDefaults)
steps['GluGluTo2Jets_M-100_8TeV_exhume']=genvalid('GluGluTo2Jets_M_100_8TeV_exhume_cff',step1GenDefaults)
steps['TT_TuneZ2star_8TeV_pythia6-evtgen']=genvalid('TT_TuneZ2star_8TeV_pythia6_evtgen_cff',step1GenDefaults)
steps['MinBias_TuneZ2star_8TeV_pythia6']=genvalid('MinBias_TuneZ2star_8TeV_pythia6_cff',step1GenDefaults)
steps['WToLNu_TuneZ2star_8TeV_pythia6-tauola']=genvalid('WToLNu_TuneZ2star_8TeV_pythia6_tauola_cff',step1GenDefaults)
steps['QCD_Pt-30_8TeV_herwig6']=genvalid('QCD_Pt_30_8TeV_herwig6_cff',step1GenDefaults)
steps['MinBias_8TeV_pythia8']=genvalid('MinBias_8TeV_pythia8_cff',step1GenDefaults)


steps['QCD_Ht-100To250_TuneZ2star_8TeV_madgraph-tauola']=genvalid('Hadronizer_MgmMatchTuneZ2star_8TeV_madgraph_tauola_cff',step1GenDefaults,fi=5475)
steps['QCD_Ht-250To500_TuneZ2star_8TeV_madgraph-tauola']=genvalid('Hadronizer_MgmMatchTuneZ2star_8TeV_madgraph_tauola_cff',step1GenDefaults,fi=5476)
steps['QCD_Ht-500To1000_TuneZ2star_8TeV_madgraph-tauola']=genvalid('Hadronizer_MgmMatchTuneZ2star_8TeV_madgraph_tauola_cff',step1GenDefaults,fi=5481)
steps['TTJets_TuneZ2star_8TeV_madgraph-tauola']=genvalid('Hadronizer_MgmMatchTuneZ2star_8TeV_madgraph_tauola_cff',step1GenDefaults,fi=5502)
steps['WJetsLNu_TuneZ2star_8TeV_madgraph-tauola']=genvalid('Hadronizer_MgmMatchTuneZ2star_8TeV_madgraph_tauola_cff',step1GenDefaults,fi=5607)
steps['ZJetsLNu_TuneZ2star_8TeV_madgraph-tauola']=genvalid('Hadronizer_MgmMatchTuneZ2star_8TeV_madgraph_tauola_cff',step1GenDefaults,fi=5591)
steps['ZJetsLNu_Tune4C_8TeV_madgraph-pythia8']=genvalid('Hadronizer_MgmMatchTune4C_8TeV_madgraph_pythia8_cff',step1GenDefaults,fi=5591)
steps['ReggeGribovPartonMC_EposLHC_5TeV_pPb']=genvalid('GeneratorInterface/ReggeGribovPartonMCInterface/ReggeGribovPartonMC_EposLHC_5TeV_pPb_cfi',step1GenDefaults)

#PU for FullSim
PU={'-n':10,'--pileup':'default','--pileup_input':'das:/RelValMinBias/%s/GEN-SIM'%(baseDataSetRelease[0],)}
# pu2 can be removed
PU2={'-n':10,'--pileup':'default','--pileup_input':'das:/RelValMinBias/%s/GEN-SIM'%(baseDataSetRelease[0],)}
PU25={'-n':10,'--pileup':'AVE_10_BX_25ns_m8','--pileup_input':'das:/RelValMinBias_13/%s/GEN-SIM'%(baseDataSetRelease[10],)}
PU50={'-n':10,'--pileup':'AVE_20_BX_50ns_m8','--pileup_input':'das:/RelValMinBias_13/%s/GEN-SIM'%(baseDataSetRelease[10],)}

#PU for FastSim
PUFS={'--pileup':'default'}
PUFS2={'--pileup':'mix_2012_Startup_inTimeOnly'}
PUFSAVE10={'--pileup':'E13TeV_AVE_10_inTimeOnly'}
PUFSAVE20={'--pileup':'E13TeV_AVE_20_inTimeOnly'}

#
steps['TTbarFSPU']=merge([PUFS,Kby(100,500),steps['TTbarFS']] )
steps['TTbarFSPU2']=merge([PUFS2,Kby(100,500),steps['TTbarFS']])
steps['TTbarFSPU13AVE10']=merge([PUFSAVE10,Kby(100,500),steps['TTbarFS_13']] )
steps['TTbarFSPU13AVE20']=merge([PUFSAVE20,Kby(100,500),steps['TTbarFS_13']] )
##########################



# step2 
step2Defaults = { '-s'            : 'DIGI:pdigi_valid,L1,DIGI2RAW,HLT:@relval,RAW2DIGI,L1Reco',
                  '--datatier'    : 'GEN-SIM-DIGI-RAW-HLTDEBUG',
                  '--eventcontent': 'FEVTDEBUGHLT',
                  '--conditions'  : 'auto:run1_mc',
                  }
#for 2015
step2Upg2015Defaults = {'-s'     :'DIGI:pdigi_valid,L1,DIGI2RAW,HLT:@relval,RAW2DIGI,L1Reco',
                 '--conditions'  :'auto:run2_mc',
                 '--magField'    :'38T_PostLS1',
                 '--datatier'    :'GEN-SIM-DIGI-RAW-HLTDEBUG',
                 '--eventcontent':'FEVTDEBUGHLT',
                 '--customise'   :'SLHCUpgradeSimulations/Configuration/postLS1Customs.customisePostLS1',
                 '-n'            :'10'
                  }
step2Upg2015Defaults50ns = merge([{'--conditions':'auto:run2_mc_50ns'},step2Upg2015Defaults])

steps['DIGIUP15']=merge([step2Upg2015Defaults])
steps['DIGIUP15PROD1']=merge([{'-s':'DIGI,L1,DIGI2RAW,HLT:@relval,RAW2DIGI,L1Reco','--eventcontent':'RAWSIM','--datatier':'GEN-SIM-RAW'},step2Upg2015Defaults])
steps['DIGIUP15_PU25']=merge([PU25,step2Upg2015Defaults])
steps['DIGIUP15_PU50']=merge([PU50,step2Upg2015Defaults50ns])

steps['DIGIPROD1']=merge([{'-s':'DIGI,L1,DIGI2RAW,HLT:@relval,RAW2DIGI,L1Reco','--eventcontent':'RAWSIM','--datatier':'GEN-SIM-RAW'},step2Defaults])
steps['DIGI']=merge([step2Defaults])
#steps['DIGI2']=merge([stCond,step2Defaults])
steps['DIGICOS']=merge([{'--scenario':'cosmics','--eventcontent':'FEVTDEBUG','--datatier':'GEN-SIM-DIGI-RAW'},stCond,step2Defaults])
steps['DIGIHAL']=merge([{'--scenario':'cosmics','--eventcontent':'FEVTDEBUG','--datatier':'GEN-SIM-DIGI-RAW'},step2Upg2015Defaults])

steps['DIGIPU1']=merge([PU,step2Defaults])
steps['DIGIPU2']=merge([PU2,step2Defaults])
steps['REDIGIPU']=merge([{'-s':'reGEN,reDIGI,L1,DIGI2RAW,HLT:@relval,RAW2DIGI,L1Reco'},steps['DIGIPU1']])

steps['DIGI_ID']=merge([{'--restoreRND':'HLT','--process':'HLT2'},steps['DIGI']])

steps['RESIM']=merge([{'-s':'reGEN,reSIM','-n':10},steps['DIGI']])
steps['RESIMDIGI']=merge([{'-s':'reGEN,reSIM,DIGI,L1,DIGI2RAW,HLT:@relval,RAW2DIGI,L1Reco','-n':10,'--restoreRNDSeeds':'','--process':'HLT'},steps['DIGI']])

    
steps['DIGIHI']=merge([{'--conditions':'auto:starthi_HIon', '-s':'DIGI:pdigi_valid,L1,DIGI2RAW,HLT:HIon,RAW2DIGI,L1Reco', '--inputCommands':'"keep *","drop *_simEcalPreshowerDigis_*_*"', '-n':10}, hiDefaults, step2Defaults])

#wmsplit['DIGIHI']=5

#for pix phase1
step2Upgpixphase1Defaults = {'-s':'DIGI:pdigi_valid,L1,DIGI2RAW',
                 '--conditions':'DESIGN61_V10::All', #to be updtaed with autocond
                 '--datatier':'GEN-SIM-DIGI-RAW',
                 '-n':'10',
                 '--eventcontent':'FEVTDEBUGHLT',
                 '--customise': 'SLHCUpgradeSimulations/Configuration/phase1TkCustoms.customise',
                 '--geometry' : 'ExtendedPhaseIPixel' #check geo
                  }
steps['DIGIUP']=merge([step2Upgpixphase1Defaults])

#for 2017
step2Upg2017Defaults = {'-s':'DIGI:pdigi_valid,L1,DIGI2RAW',
                 '--conditions':'auto:run2_mc', 
                 '--datatier':'GEN-SIM-DIGI-RAW',
                 '-n':'10',
                 '--eventcontent':'FEVTDEBUGHLT',
                 '--customise': 'SLHCUpgradeSimulations/Configuration/postLS1Customs.customisePostLS1,SLHCUpgradeSimulations/Configuration/phase1TkCustoms.customise',
                 '--geometry' : 'Extended2017' #check geo
                  }
steps['DIGIUP17']=merge([step2Upg2017Defaults])
#add this line when testing from an input file that is not strictly GEN-SIM
#addForAll(step2,{'--process':'DIGI'})

<<<<<<< HEAD
dataReco={'--conditions':'auto:run1_data',
=======

# PRE-MIXING : https://twiki.cern.ch/twiki/bin/view/CMSPublic/SWGuideSimulation#Pre_Mixing_Instructions
premixUp2015Defaults = {
    '--evt_type'    : 'SingleNuE10_cfi',
    '-s'            : 'GEN,SIM,DIGIPREMIX,L1,DIGI2RAW',
    '-n'            : '10',
    '--conditions'  : 'auto:upgradePLS1', # 25ns GT; dedicated dict for 50ns
    '--datatier'    : 'GEN-SIM-DIGI-RAW',
    '--eventcontent': 'PREMIX',
    '--magField'    : '38T_PostLS1',
    '--geometry'    : 'Extended2015',
    '--customise'   : 'SLHCUpgradeSimulations/Configuration/postLS1CustomsPreMixing.customisePostLS1' # temporary replacement for premix; to be brought back to customisePostLS1
}
premixUp2015Defaults50ns = merge([{'--conditions':'auto:upgradePLS150ns'},premixUp2015Defaults])

steps['PREMIXUP15_PU25']=merge([PU25,Kby(100,100),premixUp2015Defaults])
steps['PREMIXUP15_PU50']=merge([PU50,Kby(100,100),premixUp2015Defaults50ns])

digiPremixUp2015Defaults25ns = { 
    '--conditions'   : 'auto:upgradePLS1',
    '-s'             : 'DIGIPREMIX_S2:pdigi_valid,DATAMIX,L1,DIGI2RAW,HLT:@relval,RAW2DIGI,L1Reco',
   '--pileup_input'  :  'das:/RelValPREMIXUP15_PU25/%s/GEN-SIM-DIGI-RAW'%baseDataSetRelease[9],
    '--eventcontent' : 'FEVTDEBUGHLT',
    '--datatier'     : 'GEN-SIM-DIGI-RAW-HLTDEBUG',
    '--datamix'      : 'PreMix',
    '--customise'    : 'SLHCUpgradeSimulations/Configuration/postLS1CustomsPreMixing.customisePostLS1', # temporary replacement for premix; to be brought back to customisePostLS1
    '--geometry'     : 'Extended2015',
    '--magField'     : '38T_PostLS1',
    }
digiPremixUp2015Defaults50ns=merge([{'--conditions':'auto:upgradePLS150ns'},
                                    {'--pileup_input' : 'das:/RelValPREMIXUP15_PU50/%s/GEN-SIM-DIGI-RAW'%baseDataSetRelease[10]},
                                    digiPremixUp2015Defaults25ns])
steps['DIGIPRMXUP15_PU25']=merge([digiPremixUp2015Defaults25ns])
steps['DIGIPRMXUP15_PU50']=merge([digiPremixUp2015Defaults50ns])
premixProd = {'-s'             : 'DIGIPREMIX_S2,DATAMIX,L1,DIGI2RAW,HLT:@relval,RAW2DIGI,L1Reco',
              '--eventcontent' : 'PREMIXRAW',
              '--datatier'     : 'PREMIXRAW'} #GF: check this datatier name
steps['DIGIPRMXUP15_PROD_PU25']=merge([premixProd,digiPremixUp2015Defaults25ns])
steps['DIGIPRMXUP15_PROD_PU50']=merge([premixProd,digiPremixUp2015Defaults50ns])


dataReco={'--conditions':'auto:com10',
>>>>>>> 810025ad
          '-s':'RAW2DIGI,L1Reco,RECO,EI,ALCA:SiStripCalZeroBias+SiStripCalMinBias+TkAlMinBias,DQM',
          '--datatier':'RECO,DQMIO',
          '--eventcontent':'RECO,DQM',
          '--data':'',
          '--process':'reRECO',
          '--scenario':'pp',
          }

hltKey='relval'
from Configuration.HLT.autoHLT import autoHLT
menu = autoHLT[hltKey]
steps['HLTD']=merge([{'--process':'reHLT',
                      '-s':'L1REPACK,HLT:@%s'%hltKey,
                      '--conditions':'auto:hltonline_%s'%menu,
                      '--data':'',
                      '--output':'\'[{"e":"RAW","t":"RAW","o":["drop FEDRawDataCollection_rawDataCollector__LHC"]}]\'',
                      },])
#wmsplit['HLTD']=5

steps['RECOD']=merge([{'--scenario':'pp',},dataReco])
steps['RECODSplit']=steps['RECOD'] # finer job splitting  
steps['RECOSKIMALCA']=merge([{'--inputCommands':'"keep *","drop *_*_*_RECO"'
                              },steps['RECOD']])
steps['RECOSKIM']=merge([{'-s':'RAW2DIGI,L1Reco,RECO,EI,DQM',
                          },steps['RECOSKIMALCA']])

steps['REPACKHID']=merge([{'--scenario':'HeavyIons',
                         '-s':'RAW2DIGI,REPACK',
                         '--datatier':'RAW',
                         '--eventcontent':'REPACKRAW'},
                        steps['RECOD']])
steps['RECOHID10']=merge([{'--scenario':'HeavyIons',
                         '-s':'RAW2DIGI,L1Reco,RECO,ALCA:SiStripCalZeroBias+SiStripCalMinBias+TkAlMinBiasHI+HcalCalMinBias,DQM',
                         '--datatier':'RECO,DQMIO',
                         '--eventcontent':'RECO,DQM'},
                        steps['RECOD']])
steps['RECOHID11']=merge([{'--repacked':''},
                        steps['RECOHID10']])
steps['RECOHID10']['-s']+=',REPACK'
steps['RECOHID10']['--datatier']+=',RAW'
steps['RECOHID10']['--eventcontent']+=',REPACKRAW'

steps['TIER0']=merge([{'--customise':'Configuration/DataProcessing/RecoTLR.customisePrompt',
                       '-s':'RAW2DIGI,L1Reco,RECO,EI,ALCAPRODUCER:@allForPrompt,DQM,ENDJOB',
                       '--datatier':'RECO,AOD,ALCARECO,DQMIO',
                       '--eventcontent':'RECO,AOD,ALCARECO,DQM',
                       '--process':'RECO'
                       },dataReco])
steps['TIER0EXP']=merge([{'-s':'RAW2DIGI,L1Reco,RECO,EI,ALCAPRODUCER:@allForExpress,DQM,ENDJOB',
                          '--datatier':'ALCARECO,DQMIO',
                          '--eventcontent':'ALCARECO,DQM',
                          '--customise':'Configuration/DataProcessing/RecoTLR.customiseExpress',
                          },steps['TIER0']])

steps['RECOCOSD']=merge([{'--scenario':'cosmics',
                          '-s':'RAW2DIGI,L1Reco,RECO,DQM,ALCA:MuAlCalIsolatedMu+DtCalib',
                          '--customise':'Configuration/DataProcessing/RecoTLR.customiseCosmicData'
                          },dataReco])

step2HImixDefaults=merge([{'-n':'10',
                           '--himix':'',
                           '--filein':'file.root',
                           '--process':'HISIGNAL'
                           },hiDefaults,step1Defaults])
steps['Pyquen_GammaJet_pt20_2760GeV']=merge([{'cfg':'Pyquen_GammaJet_pt20_2760GeV_cfi'},step2HImixDefaults])
steps['Pyquen_DiJet_pt80to120_2760GeV']=merge([{'cfg':'Pyquen_DiJet_pt80to120_2760GeV_cfi'},step2HImixDefaults])
steps['Pyquen_ZeemumuJets_pt10_2760GeV']=merge([{'cfg':'Pyquen_ZeemumuJets_pt10_2760GeV_cfi'},step2HImixDefaults])

# step3 
step3Defaults = {
                  '-s'            : 'RAW2DIGI,L1Reco,RECO,EI,VALIDATION,DQM',
                  '--conditions'  : 'auto:run1_mc',
                  '--no_exec'     : '',
                  '--datatier'    : 'GEN-SIM-RECO,DQMIO',
                  '--eventcontent': 'RECOSIM,DQM'
                  }

steps['DIGIPU']=merge([{'--process':'REDIGI'},steps['DIGIPU1']])

#for 2015
step3Up2015Defaults = {'-s':'RAW2DIGI,L1Reco,RECO,EI,VALIDATION,DQM',
                 '--conditions':'auto:run2_mc', 
                 '--magField'    : '38T_PostLS1',
                 '-n':'10',
                 '--datatier':'GEN-SIM-RECO,DQMIO',
                 '--eventcontent':'RECOSIM,DQM',
                 '--customise' : 'SLHCUpgradeSimulations/Configuration/postLS1Customs.customisePostLS1'
                 }
step3Up2015Defaults50ns = merge([{'--conditions':'auto:run2_mc_50ns'},step3Up2015Defaults])

step3Up2015Hal = {'-s'            :'RAW2DIGI,L1Reco,RECO,EI,VALIDATION,DQM',
                 '--conditions'   :'auto:run2_mc', 
                 '--magField'     :'38T_PostLS1',
                 '--datatier'     :'GEN-SIM-RECO,DQMIO',
                  '--eventcontent':'RECOSIM,DQM',
                  '-n'            :'10',
                 '--customise'    :'SLHCUpgradeSimulations/Configuration/postLS1Customs.customisePostLS1'
                 }
                             
steps['RECOUP15']=merge([step3Up2015Defaults]) # todo: remove UP from label
steps['RECOUP15PROD1']=merge([{ '-s' : 'RAW2DIGI,L1Reco,RECO,EI', '--datatier' : 'GEN-SIM-RECO,AODSIM', '--eventcontent' : 'RECOSIM,AODSIM'},step3Up2015Defaults])

steps['RECODreHLT']=merge([{'--hltProcess':'reHLT','--conditions':'auto:com10_%s'%menu},steps['RECOD']])
#wmsplit['RECODreHLT']=2

steps['RECO']=merge([step3Defaults])
steps['RECODBG']=merge([{'--eventcontent':'RECODEBUG,DQM'},steps['RECO']])
steps['RECOPROD1']=merge([{ '-s' : 'RAW2DIGI,L1Reco,RECO,EI', '--datatier' : 'GEN-SIM-RECO,AODSIM', '--eventcontent' : 'RECOSIM,AODSIM'},step3Defaults])
steps['RECOPRODUP15']=merge([{ '-s' : 'RAW2DIGI,L1Reco,RECO,EI', '--datatier' : 'GEN-SIM-RECO,AODSIM', '--eventcontent' : 'RECOSIM,AODSIM'},step3Up2015Defaults])
steps['RECOCOS']=merge([{'-s':'RAW2DIGI,L1Reco,RECO,ALCA:MuAlCalIsolatedMu,DQM','--scenario':'cosmics'},stCond,step3Defaults])
steps['RECOHAL']=merge([{'-s':'RAW2DIGI,L1Reco,RECO,ALCA:MuAlCalIsolatedMu,DQM','--scenario':'cosmics'},step3Up2015Hal])
steps['RECOMIN']=merge([{'-s':'RAW2DIGI,L1Reco,RECO,EI,ALCA:SiStripCalZeroBias+SiStripCalMinBias+EcalCalPhiSym,VALIDATION,DQM'},stCond,step3Defaults])
steps['RECOMINUP15']=merge([{'-s':'RAW2DIGI,L1Reco,RECO,EI,ALCA:SiStripCalZeroBias+SiStripCalMinBias+EcalCalPhiSym,VALIDATION,DQM'},step3Up2015Defaults])

steps['RECODDQM']=merge([{'-s':'RAW2DIGI,L1Reco,RECO,EI,DQM:@common+@muon+@hcal+@jetmet+@ecal'},steps['RECOD']])

steps['RECOPU1']=merge([PU,steps['RECO']])
steps['RECOPU2']=merge([PU2,steps['RECO']])
steps['RECOUP15_PU25']=merge([PU25,step3Up2015Defaults])
steps['RECOUP15_PU50']=merge([PU50,step3Up2015Defaults50ns])

# for premixing: no --pileup_input for replay; GEN-SIM only available for in-time event, from FEVTDEBUGHLT previous step
steps['RECOPRMXUP15_PU25']=merge([
        {'-s':'RAW2DIGI,L1Reco,RECO,EI,VALIDATION,DQM'},
        {'--customise':'SLHCUpgradeSimulations/Configuration/postLS1CustomsPreMixing.customisePostLS1'}, # temporary replacement for premix; to be brought back to customisePostLS1
        {'--geometry'  : 'Extended2015'},
        step3Up2015Defaults])
steps['RECOPRMXUP15_PU50']=merge([
        {'-s':'RAW2DIGI,L1Reco,RECO,EI,VALIDATION,DQM'},
        {'--customise':'SLHCUpgradeSimulations/Configuration/postLS1CustomsPreMixing.customisePostLS1'}, # temporary replacement for premix; to be brought back to customisePostLS1
        {'--geometry'  : 'Extended2015'},
        step3Up2015Defaults50ns])

recoPremixUp15prod = merge([
        {'-s':'RAW2DIGI,L1Reco,RECO,EI'},
        {'--datatier' : 'GEN-SIM-RECO,AODSIM'}, 
        {'--eventcontent' : 'RECOSIM,AODSIM'},
        {'--customise':'SLHCUpgradeSimulations/Configuration/postLS1CustomsPreMixing.customisePostLS1'}, # temporary replacement for premix; to be brought back to customisePostLS1
        {'--geometry'  : 'Extended2015'},
        step3Up2015Defaults])

steps['RECOPRMXUP15PROD_PU25']=merge([
        recoPremixUp15prod])
steps['RECOPRMXUP15PROD_PU50']=merge([
        {'--conditions':'auto:upgradePLS150ns'},
        recoPremixUp15prod])

#wmsplit['RECOPU1']=1
steps['RECOPUDBG']=merge([{'--eventcontent':'RECODEBUG,DQM'},steps['RECOPU1']])
steps['RERECOPU1']=merge([{'--hltProcess':'REDIGI'},steps['RECOPU1']])

steps['RECO_ID']=merge([{'--hltProcess':'HLT2'},steps['RECO']])

steps['RECOHI']=merge([hiDefaults,{'-s':'RAW2DIGI,L1Reco,RECO,VALIDATION,DQM'},step3Defaults])
#wmsplit['RECOHI']=5

steps['DIGIHISt3']=steps['DIGIHI']

steps['RECOHID11St3']=merge([{
                              '--process':'ZStoRECO'},
                             steps['RECOHID11']])
steps['RECOHIR10D11']=merge([{'--filein':'file:step2_inREPACKRAW.root',
                              '--filtername':'reRECO'},
                             steps['RECOHID11St3']])
steps['RECOFS']=merge([{'--fast':'',
                        '-s':'RECO,EI,HLT:@relval,VALIDATION'},
                       steps['RECO']])
#for phase1
step3Upgpixphase1Defaults = {'-s':'RAW2DIGI,L1Reco,RECO,EI,VALIDATION,DQM',
                 '--conditions':'DESIGN61_V10::All', #to be updtaed with autocond
                 '--datatier':'GEN-SIM-RECO,DQMIO',
                 '-n':'10',
                 '--eventcontent':'FEVTDEBUGHLT,DQM',
                 '--customise' : 'SLHCUpgradeSimulations/Configuration/phase1TkCustoms.customise',
                 '--geometry' : 'ExtendedPhaseIPixel' #check geo
                 }
                             

steps['RECOUP']=merge([step3Upgpixphase1Defaults])

#for 2017
step3Up2017Defaults = {'-s':'RAW2DIGI,L1Reco,RECO,EI,VALIDATION,DQM',
                 '--conditions':'auto:run2_mc', 
                 '--datatier':'GEN-SIM-RECO,DQMIO',
                 '-n':'10',
                 '--eventcontent':'FEVTDEBUGHLT,DQM',
                 '--customise' : 'SLHCUpgradeSimulations/Configuration/postLS1Customs.customisePostLS1,SLHCUpgradeSimulations/Configuration/phase1TkCustoms.customise',
                 '--geometry' : 'Extended2017' #check geo
                 }
                             
steps['RECOUP17']=merge([step3Up2017Defaults])

#add this line when testing from an input file that is not strictly GEN-SIM
#addForAll(step3,{'--hltProcess':'DIGI'})

steps['ALCACOSD']={'--conditions':'auto:run1_data',
                   '--datatier':'ALCARECO',
                   '--eventcontent':'ALCARECO',
                   '--scenario':'cosmics',
                   '-s':'ALCA:TkAlCosmics0T+MuAlGlobalCosmics+HcalCalHOCosmics+DQM'
                   }
steps['ALCAPROMPT']={'-s':'ALCA:PromptCalibProd',
                     '--filein':'file:TkAlMinBias.root',
                     '--conditions':'auto:run1_data',
                     '--datatier':'ALCARECO',
                     '--eventcontent':'ALCARECO'}
steps['ALCAEXP']={'-s':'ALCA:PromptCalibProd',
                  '--conditions':'auto:run1_data',
                  '--datatier':'ALCARECO',
                  '--eventcontent':'ALCARECO'}

# step4
step4Defaults = { 
                  '-s'            : 'ALCA:TkAlMuonIsolated+TkAlMinBias+EcalCalElectron+HcalCalIsoTrk+MuAlOverlaps',
                  '-n'            : 1000,
                  '--conditions'  : 'auto:run1_mc',
                  '--datatier'    : 'ALCARECO',
                  '--eventcontent': 'ALCARECO',
                  }
step4Up2015Defaults = { 
                        '-s'            : 'ALCA:TkAlMuonIsolated+TkAlMinBias+EcalCalElectron+HcalCalIsoTrk+MuAlOverlaps',
                        '-n'            : 1000,
                        '--conditions'  : 'auto:run2_mc',
                        '--datatier'    : 'ALCARECO',
                        '--eventcontent': 'ALCARECO',
                  }

steps['RERECOPU']=steps['RERECOPU1']

steps['ALCATT']=merge([{'--filein':'file:step3.root'},step4Defaults])
steps['ALCAMIN']=merge([{'-s':'ALCA:TkAlMinBias','--filein':'file:step3.root'},stCond,step4Defaults])
steps['ALCACOS']=merge([{'-s':'ALCA:TkAlCosmics0T+MuAlGlobalCosmics+HcalCalHOCosmics'},stCond,step4Defaults])
steps['ALCABH']=merge([{'-s':'ALCA:TkAlBeamHalo+MuAlBeamHaloOverlaps+MuAlBeamHalo'},stCond,step4Defaults])
steps['ALCAHAL']=merge([{'-s':'ALCA:TkAlBeamHalo+MuAlBeamHaloOverlaps+MuAlBeamHalo'},step4Up2015Defaults])
steps['ALCAELE']=merge([{'-s':'ALCA:EcalCalElectron','--filein':'file:step3.root'},stCond,step4Defaults])

steps['ALCAHARVD']={'-s':'ALCAHARVEST:BeamSpotByRun+BeamSpotByLumi+SiStripQuality',
                    '--conditions':'auto:run1_data',
                    '--scenario':'pp',
                    '--data':'',
                    '--filein':'file:PromptCalibProd.root'}

steps['RECOHISt4']=steps['RECOHI']

steps['ALCANZS']=merge([{'-s':'ALCA:HcalCalMinBias','--mc':''},step4Defaults])
steps['HARVGEN']={'-s':'HARVESTING:genHarvesting',
                  '--harvesting':'AtJobEnd',
                  '--conditions':'auto:run1_mc',
                  '--mc':'',
                  '--filein':'file:step1.root'
                  }

#data
steps['HARVESTD']={'-s':'HARVESTING:dqmHarvesting',
                   '--conditions':'auto:run1_data',
                   '--data':'',
                   '--filetype':'DQM',
                   '--scenario':'pp'}

steps['HARVESTDreHLT'] = merge([ {'--conditions':'auto:com10_%s'%menu}, steps['HARVESTD'] ])

steps['HARVESTDDQM']=merge([{'-s':'HARVESTING:@common+@muon+@hcal+@jetmet+@ecal'},steps['HARVESTD']])

steps['HARVESTDfst2']=merge([{'--filein':'file:step2_inDQM.root'},steps['HARVESTD']])

steps['HARVESTDC']={'-s':'HARVESTING:dqmHarvesting',
                   '--conditions':'auto:run1_data',
                   '--filetype':'DQM',
                   '--data':'',
                    '--filein':'file:step2_inDQM.root',
                   '--scenario':'cosmics'}
steps['HARVESTDHI']={'-s':'HARVESTING:dqmHarvesting',
                   '--conditions':'auto:run1_data',
                   '--filetype':'DQM',
                   '--data':'',
                   '--scenario':'HeavyIons'}

#MC
steps['HARVEST']={'-s':'HARVESTING:validationHarvesting+dqmHarvesting',
                   '--conditions':'auto:run1_mc',
                   '--mc':'',
                   '--filetype':'DQM',
                   '--scenario':'pp'}
steps['HARVESTCOS']={'-s':'HARVESTING:dqmHarvesting',
                     '--conditions':'auto:run1_mc',
                     '--mc':'',
                     '--filein':'file:step3_inDQM.root',
                     '--filetype':'DQM',
                     '--scenario':'cosmics'}
steps['HARVESTHAL']={'-s'          :'HARVESTING:dqmHarvesting',
                     '--conditions':'auto:run2_mc',
                     '--magField'  :'38T_PostLS1',
                     '--mc'        :'',
                     '--filein'    :'file:step3_inDQM.root',
                     '--scenario'    :'cosmics',
                     '--filein':'file:step3_inDQM.root', # unnnecessary
                     '--filetype':'DQM',
                     '--customise' : 'SLHCUpgradeSimulations/Configuration/postLS1Customs.customisePostLS1',
                     }
steps['HARVESTFS']={'-s':'HARVESTING:validationHarvestingFS',
                   '--conditions':'auto:run1_mc',
                   '--mc':'',
                    '--filetype':'DQM',
                   '--scenario':'pp'}
steps['HARVESTHI']={'-s':'HARVESTING:validationHarvesting+dqmHarvesting',
                    '--conditions':'auto:starthi_HIon',
                    '--mc':'',
                    '--filetype':'DQM',
                    '--scenario':'HeavyIons'}

#for phase1
steps['HARVESTUP']={'-s':'HARVESTING:validationHarvesting+dqmHarvesting',
                   '--conditions':'DESIGN61_V10::All', #to be updtaed with autocond
                   '--mc':'',
                   '--customise' : 'SLHCUpgradeSimulations/Configuration/phase1TkCustoms.customise',
		   '--geometry' : 'ExtendedPhaseIPixel', #check geo
                   '--filetype':'DQM'
                   }
		   
steps['HARVESTUP15']={'-s':'HARVESTING:validationHarvesting+dqmHarvesting', # todo: remove UP from label
                   '--conditions':'auto:run2_mc', 
                   '--magField'    : '38T_PostLS1',
                   '--mc':'',
                   '--customise' : 'SLHCUpgradeSimulations/Configuration/postLS1Customs.customisePostLS1',
                   '--filetype':'DQM',
                   }

steps['HARVESTUP15FS']={'-s':'HARVESTING:validationHarvestingFS',
                        '--conditions':'auto:run2_mc',
                        '--mc':'',
                        '--filetype':'DQM',
                        '--scenario':'pp'}

steps['HARVESTUP17']={'-s':'HARVESTING:validationHarvesting+dqmHarvesting',
                   '--conditions':'auto:run2_mc', 
                   '--mc':'',
                   '--customise' : 'SLHCUpgradeSimulations/Configuration/phase1TkCustoms.customise',
                   '--filetype':'DQM',
                   '--geometry' : 'Extended2017' #check geo
                   }
steps['ALCASPLIT']={'-s':'ALCAOUTPUT:@allForPrompt',
                    '--conditions':'auto:run1_data',
                    '--scenario':'pp',
                    '--data':'',
                    '--triggerResultsProcess':'RECO',
                    '--filein':'file:step2_inALCARECO.root'}

steps['SKIMD']={'-s':'SKIM:all',
                '--conditions':'auto:run1_data',
                '--data':'',
                '--scenario':'pp',
                '--filein':'file:step2.root',
                '--secondfilein':'filelist:step1_dasquery.log'}

steps['SKIMDreHLT'] = merge([ {'--conditions':'auto:com10_%s'%menu,'--filein':'file:step3.root'}, steps['SKIMD'] ])

steps['SKIMCOSD']={'-s':'SKIM:all',
                   '--conditions':'auto:run1_data',
                   '--data':'',
                   '--scenario':'cosmics',
                   '--filein':'file:step2.root',
                   '--secondfilein':'filelist:step1_dasquery.log'}
                 
steps['RECOFROMRECO']=merge([{'-s':'RECO,EI',
                              '--filtername':'RECOfromRECO',
                              '--process':'reRECO',
                              '--datatier':'AODSIM',
                              '--eventcontent':'AODSIM',
                              },
                             stCond,step3Defaults])


steps['RECOFROMRECOSt2']=steps['RECOFROMRECO']

steps['RECODFROMRAWRECO']=merge([{'-s':'RAW2DIGI:RawToDigi_noTk,L1Reco,RECO:reconstruction_noTracking,EI',
                                  '--filtername':'RECOfromRAWRECO',
                                  '--process':'rereRECO',
                                  '--datatier':'AOD',
                                  '--eventcontent':'AOD',
                                  '--secondfilein':'filelist:step1_dasquery.log',
                                  },
                                 steps['RECOD']])


steps['COPYPASTE']={'-s':'NONE',
                    '--conditions':'auto:run1_mc',
                    '--output':'\'[{"t":"RAW","e":"ALL"}]\'',
                    '--customise_commands':'"process.ALLRAWoutput.fastCloning=cms.untracked.bool(False)"'}<|MERGE_RESOLUTION|>--- conflicted
+++ resolved
@@ -322,7 +322,6 @@
 steps['TTbar_ID']=identitySim(steps['TTbar'])
 
 baseDataSetRelease=[
-<<<<<<< HEAD
     'CMSSW_7_1_0_pre7-PRE_STA71_V3-v1', # run1 samples; keep GEN-SIM fixed to 710_pre7, for samples not routinely produced
     'CMSSW_7_1_0_pre6-PRE_SHI71_V3-v1', # Run1 HI GEN-SIM (only MB = wf 140)
     'CMSSW_6_2_0_pre8-PRE_ST62_V8_FastSim-v1', # for fastsim id test
@@ -335,19 +334,6 @@
     'CMSSW_7_1_0_pre5-START71_V1-v2',   # 8 TeV , for the one sample which is part of the routine relval production (RelValZmumuJets_Pt_20_300, because of -v2)
                                         # this an previous should be unified, when -v2 will be gone
     'CMSSW_7_1_0_pre6-PRE_LS171_V5-v1', # 13 TeV samples with GEN-SIM from 710pre6; geometry is the updated one provuded by the 710pre6 GT
-=======
-    'CMSSW_6_2_0_pre8-PRE_ST62_V8-v1',
-    'CMSSW_6_2_0_pre8-PRE_SH62_V15-v1',
-    'CMSSW_6_2_0_pre8-PRE_ST62_V8_FastSim-v1',
-    'CMSSW_6_2_0_pre8-PRE_SH62_V15-v2',
-    'CMSSW_6_1_0_pre6-STARTHI61_V6-v1',
-    'CMSSW_6_2_0_pre8-PRE_ST62_V8-v3',
-    'CMSSW_6_2_0_patch1-POSTLS162_V1_30Aug2013-v2',  # for _13  TeV samples with postLs1 geometry and updated mag field
-    'CMSSW_6_2_0_patch1-POSTLS162_V1_30Aug2013HS-v3',# only for MB, to go away once GEN-SIM will be remade
-    'CMSSW_6_2_0_patch1-POSTLS162_V1_30Aug2013-v3',  # for _13  RelValZmumuJets_Pt_20_300_GEN_13 and two others
-    'CMSSW_7_0_5_patch1-PU25ns_POSTLS170_V7-v1',     # 25ns premixed dataset
-    'CMSSW_7_0_5_patch1-PU50ns_POSTLS170_V6-v1'      # 50ns premixed dataset
->>>>>>> 810025ad
     ]
 
 # note: INPUT commands to be added once GEN-SIM w/ 13TeV+PostLS1Geo will be available 
@@ -1014,9 +1000,6 @@
 #add this line when testing from an input file that is not strictly GEN-SIM
 #addForAll(step2,{'--process':'DIGI'})
 
-<<<<<<< HEAD
-dataReco={'--conditions':'auto:run1_data',
-=======
 
 # PRE-MIXING : https://twiki.cern.ch/twiki/bin/view/CMSPublic/SWGuideSimulation#Pre_Mixing_Instructions
 premixUp2015Defaults = {
@@ -1058,8 +1041,7 @@
 steps['DIGIPRMXUP15_PROD_PU50']=merge([premixProd,digiPremixUp2015Defaults50ns])
 
 
-dataReco={'--conditions':'auto:com10',
->>>>>>> 810025ad
+dataReco={'--conditions':'auto:run1_data',
           '-s':'RAW2DIGI,L1Reco,RECO,EI,ALCA:SiStripCalZeroBias+SiStripCalMinBias+TkAlMinBias,DQM',
           '--datatier':'RECO,DQMIO',
           '--eventcontent':'RECO,DQM',
