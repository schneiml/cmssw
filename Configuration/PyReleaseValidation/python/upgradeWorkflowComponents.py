--- conflicted
+++ resolved
@@ -38,11 +38,8 @@
     '2026D46PU',
     '2026D47',
     '2026D47PU',
-<<<<<<< HEAD
     '2026D48',
     '2026D48PU',
-=======
->>>>>>> d7fc4b4b
 ]
 
 # pre-generation of WF numbers
@@ -373,7 +370,6 @@
         'Era' : 'Phase2C10_timing_layer_bar',
         'ScenToRun' : ['GenSimHLBeamSpotFull','DigiFullTrigger','RecoFullGlobal', 'HARVESTFullGlobal'],
     },
-<<<<<<< HEAD
     '2026D48' : {
         'Geom' : 'Extended2026D48',
         'HLTmenu': '@fake2',
@@ -381,8 +377,6 @@
         'Era' : 'Phase2C9_timing_layer_bar',
         'ScenToRun' : ['GenSimHLBeamSpotFull','DigiFullTrigger','RecoFullGlobal', 'HARVESTFullGlobal'],
     },
-=======
->>>>>>> d7fc4b4b
 }
 
 # standard PU sequences
