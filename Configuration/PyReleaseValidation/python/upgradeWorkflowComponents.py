# You will need separate scenarios HERE for full and fast. DON'T CHANGE THE ORDER, only
# append new keys. Otherwise the numbering for the runTheMatrix tests will change.
upgradeKeys=['2017',
             '2017PU',
	     '2023',   
	     '2023tilted', 
	     '2023sim',
	     '2023LReco',
	     '2023Reco'
	     ]


upgradeGeoms={ '2017' : 'Extended2017',
               '2023' : 'Extended2023',   
               '2023tilted' : 'Extended2023tilted', 
               '2023sim' : 'Extended2023sim',
               '2023LReco': 'Extended2023LReco',
               '2023Reco' : 'Extended2023Reco'
               }
	       
upgradeGTs={ '2017' : 'auto:phase1_2017_realistic',
	     '2023' :  'auto:run2_mc',
	     '2023tilted' :  'auto:run2_mc',
	     '2023sim' : 'auto:run2_mc',
	     '2023LReco': 'auto:run2_mc',
	     '2023Reco' : 'auto:run2_mc'
             }
upgradeCustoms={ '2023' : 'SLHCUpgradeSimulations/Configuration/combinedCustoms.cust_2023',
 		 '2023tilted' : 'SLHCUpgradeSimulations/Configuration/combinedCustoms.cust_2023tilted',
 		 '2023sim' : 'SLHCUpgradeSimulations/Configuration/combinedCustoms.cust_2023sim',
 		 '2023LReco' : 'SLHCUpgradeSimulations/Configuration/combinedCustoms.cust_2023LReco',
 		 '2023Reco' : 'SLHCUpgradeSimulations/Configuration/combinedCustoms.cust_2023Reco'
		 
                 }
upgradeEras={ '2017' : 'Run2_2017',
	      '2023sim' : 'Phase2',
	      '2023tilted' : 'Phase2',
	      '2023LReco' : 'Phase2',
	      '2023Reco' : 'Phase2'
              }

upgradeFragments=['FourMuPt_1_200_pythia8_cfi',
                  'SingleElectronPt10_cfi',
                  'SingleElectronPt35_cfi',
                  'SingleElectronPt1000_cfi',
                  'SingleGammaPt10_cfi',
                  'SingleGammaPt35_cfi',
                  'SingleMuPt1_cfi',
                  'SingleMuPt10_cfi',
                  'SingleMuPt100_cfi',
                  'SingleMuPt1000_cfi',
                  'FourMuExtendedPt_1_200_pythia8_cfi',
                  'TenMuExtendedE_0_200_pythia8_cfi',
                  'DoubleElectronPt10Extended_pythia8_cfi',
                  'DoubleElectronPt35Extended_pythia8_cfi',
                  'DoubleElectronPt1000Extended_pythia8_cfi',
                  'DoubleGammaPt10Extended_cfi',
                  'DoubleGammaPt35Extended_pythia8_cfi',
                  'DoubleMuPt1Extended_pythia8_cfi',
                  'DoubleMuPt10Extended_pythia8_cfi',
                  'DoubleMuPt100Extended_pythia8_cfi',
                  'DoubleMuPt1000Extended_pythia8_cfi',
                  'TenMuE_0_200_pythia8_cfi',
                  'SinglePiE50HCAL_cfi',
		  'MinBias_13TeV_pythia8_TuneCUETP8M1_cfi', 
		  'TTbar_13TeV_TuneCUETP8M1_cfi',
                  'ZEE_13TeV_TuneCUETP8M1_cfi',
                  'QCD_Pt_600_800_13TeV_TuneCUETP8M1_cfi',
                  'Wjet_Pt_80_120_14TeV_cfi',
                  'Wjet_Pt_3000_3500_14TeV_cfi',
                  'LM1_sfts_14TeV_cfi',
                  'QCD_Pt_3000_3500_14TeV_cfi',
                  'QCD_Pt_80_120_14TeV_cfi',
                  'H200ChargedTaus_Tauola_14TeV_cfi',
                  'JpsiMM_14TeV_cfi',
                  'TTbar_Tauola_14TeV_cfi',
                  'WE_14TeV_cfi',
                  'ZTT_Tauola_All_hadronic_14TeV_cfi',
                  'H130GGgluonfusion_14TeV_cfi',
                  'PhotonJet_Pt_10_14TeV_cfi',
                  'QQH1352T_Tauola_14TeV_cfi',
                  'MinBias_TuneZ2star_14TeV_pythia6_cff',
                  'WM_14TeV_cfi',
                  'ZMM_13TeV_TuneCUETP8M1_cfi',
		  'QCDForPF_14TeV_cfi',
		  'DYToLL_M_50_TuneZ2star_14TeV_pythia6_tauola_cff',
		  'DYtoTauTau_M_50_TuneD6T_14TeV_pythia6_tauola_cff',
                 ]



### remember that you need to add a new step for phase 2 to include the track trigger
### remember that you need to add fastsim

# step1 is normal gen-sim
# step2 is digi
# step3 is reco
# step4 is harvest
# step5 is digi+l1tracktrigger
# step6 is fastsim
# step7 is fastsim harvesting
upgradeSteps=['GenSimFull','GenSimHLBeamSpotFull','DigiFull','RecoFullLocal','RecoFull','RecoFullHGCAL','HARVESTFull','DigiTrkTrigFull','FastSim','HARVESTFast','DigiFullPU','RecoFullPU','RecoFullPUHGCAL','HARVESTFullPU','DigiFullTrigger']

upgradeScenToRun={ '2017':['GenSimFull','DigiFull','RecoFull','HARVESTFull'],
                   #'2017':['GenSimFull'],
		   '2017PU':['GenSimFull','DigiFullPU','RecoFullPU','HARVESTFullPU'],#full sequence
		   '2023':['GenSimFull','DigiFull','RecoFull'],#full sequence
<<<<<<< HEAD
		   '2023tilted':['GenSimFull','DigiFull','RecoFullLocal'],#dev scenario
=======
		   '2023tilted':['GenSimFull','DigiFull','RecoFull'],#dev scenario
>>>>>>> 41305690
		   '2023sim':['GenSimFull'],#sim scenario
		   '2023LReco':['GenSimFull','DigiFull','RecoFullLocal'],#local reco scenario
		   '2023Reco':['GenSimFull','DigiFull','RecoFull']#full reco scenario
                   }

from  Configuration.PyReleaseValidation.relval_steps import Kby

howMuches={'FourMuPt_1_200_pythia8_cfi':Kby(10,100),
           'TenMuE_0_200_pythia8_cfi':Kby(10,100),
           'FourMuExtendedPt_1_200_pythia8_cfi':Kby(10,100),
           'TenMuExtendedE_0_200_pythia8_cfi':Kby(10,100),
           'SingleElectronPt10_cfi':Kby(9,100),
           'SingleElectronPt35_cfi':Kby(9,100),
           'SingleElectronPt1000_cfi':Kby(9,50),
           'SingleGammaPt10_cfi':Kby(9,100),
           'SingleGammaPt35_cfi':Kby(9,50),
           'SingleMuPt1_cfi':Kby(25,100),
           'SingleMuPt10_cfi':Kby(25,100),
           'SingleMuPt100_cfi':Kby(9,100),
           'SingleMuPt1000_cfi':Kby(9,100),
           'DoubleElectronPt10Extended_pythia8_cfi':Kby(9,100),
           'DoubleElectronPt35Extended_pythia8_cfi':Kby(9,100),
           'DoubleElectronPt1000Extended_pythia8_cfi':Kby(9,50),
           'DoubleGammaPt10Extended_cfi':Kby(9,100),
           'DoubleGammaPt35Extended_pythia8_cfi':Kby(9,50),
           'DoubleMuPt1Extended_pythia8_cfi':Kby(25,100),
           'DoubleMuPt10Extended_pythia8_cfi':Kby(25,100),
           'DoubleMuPt100Extended_pythia8_cfi':Kby(9,100),
           'DoubleMuPt1000Extended_pythia8_cfi':Kby(9,100),
           'SinglePiE50HCAL_cfi':Kby(10,100),
           'QCD_Pt_600_800_13TeV_TuneCUETP8M1_cfi':Kby(9,50),
           'Wjet_Pt_80_120_14TeV_cfi':Kby(9,100),
           'Wjet_Pt_3000_3500_14TeV_cfi':Kby(9,50),
           'LM1_sfts_14TeV_cfi':Kby(9,100),
           'QCD_Pt_3000_3500_14TeV_cfi':Kby(9,50),
           'QCD_Pt_80_120_14TeV_cfi':Kby(9,100),
           'H200ChargedTaus_Tauola_14TeV_cfi':Kby(9,100),
           'JpsiMM_14TeV_cfi':Kby(66,100),
           'TTbar_Tauola_14TeV_cfi':Kby(9,100),
           'WE_14TeV_cfi':Kby(9,100),
           'ZEE_13TeV_TuneCUETP8M1_cfi':Kby(9,100),
           'ZTT_Tauola_All_hadronic_14TeV_cfi':Kby(9,100),
           'H130GGgluonfusion_14TeV_cfi':Kby(9,100),
           'PhotonJet_Pt_10_14TeV_cfi':Kby(9,100),
           'QQH1352T_Tauola_14TeV_cfi':Kby(9,100),
           'MinBias_TuneZ2star_14TeV_pythia6_cff':Kby(90,100),
           'WM_14TeV_cfi':Kby(9,100),
           'ZMM_13TeV_TuneCUETP8M1_cfi':Kby(18,100),
	   'QCDForPF_14TeV_cfi':Kby(9,50),
	   'DYToLL_M_50_TuneZ2star_14TeV_pythia6_tauola_cff':Kby(9,100),
	   'DYtoTauTau_M_50_TuneD6T_14TeV_pythia6_tauola_cff':Kby(9,100),
           'TTbar_13TeV_TuneCUETP8M1_cfi':Kby(9,50),
	   'MinBias_13TeV_pythia8_TuneCUETP8M1_cfi':Kby(90,100)
           }

upgradeDatasetFromFragment={'FourMuPt_1_200_pythia8_cfi': 'FourMuPt1_200',
                            'FourMuExtendedPt_1_200_pythia8_cfi': 'FourMuExtendedPt1_200',
                            'TenMuE_0_200_pythia8_cfi': 'TenMuE_0_200',
                            'TenMuExtendedE_0_200_pythia8_cfi': 'TenMuExtendedE_0_200',
                            'SingleElectronPt10_cfi' : 'SingleElectronPt10',
                            'SingleElectronPt35_cfi' : 'SingleElectronPt35',
                            'SingleElectronPt1000_cfi' : 'SingleElectronPt1000',
                            'SingleGammaPt10_cfi' : 'SingleGammaPt10',
                            'SingleGammaPt35_cfi' : 'SingleGammaPt35',
                            'SingleMuPt1_cfi' : 'SingleMuPt1',
                            'SingleMuPt10_cfi' : 'SingleMuPt10',
                            'SingleMuPt100_cfi' : 'SingleMuPt100',
                            'SingleMuPt1000_cfi' : 'SingleMuPt1000',
                            'DoubleElectronPt10Extended_pythia8_cfi' : 'SingleElectronPt10Extended',
                            'DoubleElectronPt35Extended_pythia8_cfi' : 'SingleElectronPt35Extended',
                            'DoubleElectronPt1000Extended_pythia8_cfi' : 'SingleElectronPt1000Extended',
                            'DoubleGammaPt10Extended_cfi' : 'SingleGammaPt10Extended',
                            'DoubleGammaPt35Extended_pythia8_cfi' : 'SingleGammaPt35Extended',
                            'DoubleMuPt1Extended_pythia8_cfi' : 'SingleMuPt1Extended',
                            'DoubleMuPt10Extended_pythia8_cfi' : 'SingleMuPt10Extended',
                            'DoubleMuPt100Extended_pythia8_cfi' : 'SingleMuPt100Extended',
                            'DoubleMuPt1000Extended_pythia8_cfi' : 'SingleMuPt1000Extended',
                            'SinglePiE50HCAL_cfi' : 'SinglePiE50HCAL',
                            'QCD_Pt_600_800_13TeV_TuneCUETP8M1_cfi' : 'QCD_Pt_600_800_13',
                            'Wjet_Pt_80_120_14TeV_cfi' : 'Wjet_Pt_80_120_14TeV',
                            'Wjet_Pt_3000_3500_14TeV_cfi' : 'Wjet_Pt_3000_3500_14TeV',
                            'LM1_sfts_14TeV_cfi' : 'LM1_sfts_14TeV',
                            'QCD_Pt_3000_3500_14TeV_cfi' : 'QCD_Pt_3000_3500_14TeV',
                            'QCD_Pt_80_120_14TeV_cfi' : 'QCD_Pt_80_120_14TeV',
                            'H200ChargedTaus_Tauola_14TeV_cfi' : 'Higgs200ChargedTaus_14TeV',
                            'JpsiMM_14TeV_cfi' : 'JpsiMM_14TeV',
                            'TTbar_Tauola_14TeV_cfi' : 'TTbar_14TeV',
                            'WE_14TeV_cfi' : 'WE_14TeV',
                            'ZEE_13TeV_TuneCUETP8M1_cfi' : 'ZEE_13',
                            'ZTT_Tauola_All_hadronic_14TeV_cfi' : 'ZTT_14TeV',
                            'H130GGgluonfusion_14TeV_cfi' : 'H130GGgluonfusion_14TeV',
                            'PhotonJet_Pt_10_14TeV_cfi' : 'PhotonJets_Pt_10_14TeV',
                            'QQH1352T_Tauola_14TeV_cfi' : 'QQH1352T_Tauola_14TeV',
                            'MinBias_TuneZ2star_14TeV_pythia6_cff' : 'MinBias_TuneZ2star_14TeV',
                            'WM_14TeV_cfi' : 'WM_14TeV',
                            'ZMM_13TeV_TuneCUETP8M1_cfi' : 'ZMM_13',
			    'QCDForPF_14TeV_cfi' : 'QCDForPF_14TeV',
			    'DYToLL_M_50_TuneZ2star_14TeV_pythia6_tauola_cff' : 'DYToLL_M_50_TuneZ2star_14TeV',
			    'DYtoTauTau_M_50_TuneD6T_14TeV_pythia6_tauola_cff' : 'DYtoTauTau_M_50_TuneD6T_14TeV',
			    'TTbar_13TeV_TuneCUETP8M1_cfi' : 'TTbar_13',
			    'MinBias_13TeV_pythia8_TuneCUETP8M1_cfi' : 'MinBias_13'
                            }



#just do everything...<|MERGE_RESOLUTION|>--- conflicted
+++ resolved
@@ -105,11 +105,7 @@
                    #'2017':['GenSimFull'],
 		   '2017PU':['GenSimFull','DigiFullPU','RecoFullPU','HARVESTFullPU'],#full sequence
 		   '2023':['GenSimFull','DigiFull','RecoFull'],#full sequence
-<<<<<<< HEAD
 		   '2023tilted':['GenSimFull','DigiFull','RecoFullLocal'],#dev scenario
-=======
-		   '2023tilted':['GenSimFull','DigiFull','RecoFull'],#dev scenario
->>>>>>> 41305690
 		   '2023sim':['GenSimFull'],#sim scenario
 		   '2023LReco':['GenSimFull','DigiFull','RecoFullLocal'],#local reco scenario
 		   '2023Reco':['GenSimFull','DigiFull','RecoFull']#full reco scenario
