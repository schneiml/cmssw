autoCond = { 

    ### NEW KEYS ###
    # GlobalTag for MC production with perfectly aligned and calibrated detector for Run1
<<<<<<< HEAD
    'run1_design'       :   'PRE_MC_72_V4',
    # GlobalTag for MC production (pp collisions) with realistic alignment and calibrations for Run1
    'run1_mc'           :   'PRE_STA72_V4',
    # GlobalTag for MC production (Heavy Ions collisions) with realistic alignment and calibrations for Run1
    'run1_mc_hi'        :   'PRE_SHI72_V7',
    # GlobalTag for MC production (p-Pb collisions) with realistic alignment and calibrations for Run1
    'run1_mc_pa'        :   'PRE_SHI72_V8',
    # GlobalTag for MC production with perfectly aligned and calibrated detector for Run2
    'run2_design'       :   'PRE_DES72_V6',
    # GlobalTag for MC production with pessimistic alignment and calibrations for Run2
    'run2_mc_50ns'      :   'PRE_LS172_V12',
    #GlobalTag for MC production with optimistic alignment and calibrations for Run2
    'run2_mc'           :   'PRE_LS172_V11',
    # GlobalTag for Run1 data reprocessing
    'run1_data'         :   'PRE_R_72_V6A',
    # GlobalTag for Run2 data reprocessing
    'run2_data'         :   'PRE_R_72_V7A',
    # GlobalTag for Run1 HLT: it points to the online GT and overrides the connection string and pfnPrefix for use offline
    'run1_hlt'          :   'GR_H_V38A,frontier://FrontierProd/CMS_CONDITIONS,frontier://FrontierProd/',
    # GlobalTag for Run2 HLT: it points to the online GT and overrides the connection string and pfnPrefix for use offline
    'run2_hlt'          :   'GR_H_V40A,frontier://FrontierProd/CMS_CONDITIONS,frontier://FrontierProd/',
=======
    'run1_design'       :   'PRE_MC_72_V6',
    # GlobalTag for MC production (pp collisions) with realistic alignment and calibrations for Run1
    'run1_mc'           :   'PRE_STA72_V6',
    # GlobalTag for MC production (Heavy Ions collisions) with realistic alignment and calibrations for Run1
    'run1_mc_hi'        :   'PRE_SHI72_V11',
    # GlobalTag for MC production (p-Pb collisions) with realistic alignment and calibrations for Run1
    'run1_mc_pa'        :   'PRE_SHI72_V12',
    # GlobalTag for MC production with perfectly aligned and calibrated detector for Run2
    'run2_design'       :   'PRE_DES72_V8',
    # GlobalTag for MC production with pessimistic alignment and calibrations for Run2
    'run2_mc_50ns'      :   'PRE_LS172_V16',
    #GlobalTag for MC production with optimistic alignment and calibrations for Run2
    'run2_mc'           :   'PRE_LS172_V15',
    # GlobalTag for Run1 data reprocessing
    'run1_data'         :   'PRE_R_72_V10A',
    # GlobalTag for Run2 data reprocessing
    'run2_data'         :   'PRE_R_72_V11A',
    # GlobalTag for Run1 HLT: it points to the online GT and overrides the connection string and pfnPrefix for use offline
    'run1_hlt'          :   'GR_H_V41A,frontier://FrontierProd/CMS_CONDITIONS,frontier://FrontierProd/',
    # GlobalTag for Run2 HLT: it points to the online GT and overrides the connection string and pfnPrefix for use offline
    'run2_hlt'          :   'GR_H_V42A,frontier://FrontierProd/CMS_CONDITIONS,frontier://FrontierProd/',
>>>>>>> ea2def85
    # GlobalTag for MC production with perfectly aligned and calibrated detector for Phase1 2017
    'phase1_2017_design' :  'DES17_70_V2', # placeholder (GT not meant for standard RelVal)
    # GlobalTag for MC production with perfectly aligned and calibrated detector for Phase1 2019
    'phase1_2019_design' :  'DES19_70_V2', # placeholder (GT not meant for standard RelVal) 
    # GlobalTag for MC production with perfectly aligned and calibrated detector for Phase2
    'phase2_design'     :   'POSTLS262_V1', # placeholder (GT not meant for standard RelVal)
}

aliases = {
    'MAINGT' : 'FT_P_V42D|AN_V4',
    'BASEGT' : 'BASE1_V1|BASE2_V1'
}

<<<<<<< HEAD
# L1 configuration used during Run2012D
conditions_L1_Run2012D = (
    # L1 GT menu 2012 v3, used during Run2012D
    'L1GtTriggerMenu_L1Menu_Collisions2012_v3_mc,L1GtTriggerMenuRcd,frontier://FrontierProd/CMS_CONDITIONS',
    # L1 GCT configuration with 5 GeV jet seed threshold, used since Run2012C
    'L1GctJetFinderParams_GCTPhysics_2012_04_27_JetSeedThresh5GeV_mc,L1GctJetFinderParamsRcd,frontier://FrontierProd/CMS_CONDITIONS',
    'L1HfRingEtScale_GCTPhysics_2012_04_27_JetSeedThresh5GeV_mc,L1HfRingEtScaleRcd,frontier://FrontierProd/CMS_CONDITIONS',
    'L1HtMissScale_GCTPhysics_2012_04_27_JetSeedThresh5GeV_mc,L1HtMissScaleRcd,frontier://FrontierProd/CMS_CONDITIONS',
    'L1JetEtScale_GCTPhysics_2012_04_27_JetSeedThresh5GeV_mc,L1JetEtScaleRcd,frontier://FrontierProd/CMS_CONDITIONS',
    # L1 CSCTF configuration used since Run2012B
    'L1MuCSCPtLut_key-11_mc,L1MuCSCPtLutRcd,frontier://FrontierProd/CMS_CONDITIONS',
    # L1 DTTF settings used since Run2012C
    'L1MuDTTFParameters_dttf12_TSC_03_csc_col_mc,L1MuDTTFParametersRcd,frontier://FrontierProd/CMS_CONDITIONS',
)

autoCond['run1_mc']          = ( autoCond['run1_mc'], ) \
                             + conditions_L1_Run2012D 
 
autoCond['run1_mc_hi']       = ( autoCond['run1_mc_hi'], ) \
                             + conditions_L1_Run2012D 
 
autoCond['run1_mc_pa']       = ( autoCond['run1_mc_pa'], ) \
                             + conditions_L1_Run2012D 
 
autoCond['run1_hlt']         = ( autoCond['run1_hlt'], ) \
                             + conditions_L1_Run2012D 
 
autoCond['run1_data']        = ( autoCond['run1_data'], ) \
                             + conditions_L1_Run2012D 
 
autoCond['run2_mc']          = ( autoCond['run2_mc'], ) \
                             + conditions_L1_Run2012D 
 
autoCond['run2_mc_50ns']     = ( autoCond['run2_mc_50ns'], ) \
                             + conditions_L1_Run2012D 

=======
>>>>>>> ea2def85
# dedicated GlobalTags for MC production with the fixed HLT menus
autoCond['run1_mc_2014']     = ( autoCond['run1_mc'] )
autoCond['run1_mc_Fake']     = ( autoCond['run1_mc'] )

autoCond['run1_mc_FULL']     = ( autoCond['run1_mc'] )
autoCond['run1_mc_GRun']     = ( autoCond['run1_mc'] )
autoCond['run1_mc_HIon']     = ( autoCond['run1_mc_hi'] )
autoCond['run1_mc_PIon']     = ( autoCond['run1_mc_pa'] )

autoCond['run2_mc_FULL']     = ( autoCond['run2_mc'] )
autoCond['run2_mc_GRun']     = ( autoCond['run2_mc'] )
autoCond['run2_mc_HIon']     = ( autoCond['run2_mc'] )
autoCond['run2_mc_PIon']     = ( autoCond['run2_mc'] )

# dedicated GlobalTags for running the fixed HLT menus on data
autoCond['run1_hlt_2014']    = ( autoCond['run1_hlt'] )
autoCond['run1_hlt_Fake']    = ( autoCond['run1_hlt'] )

autoCond['run1_hlt_FULL']    = ( autoCond['run1_hlt'] )
autoCond['run1_hlt_GRun']    = ( autoCond['run1_hlt'] )
autoCond['run1_hlt_HIon']    = ( autoCond['run1_hlt'] )
autoCond['run1_hlt_PIon']    = ( autoCond['run1_hlt'] )

autoCond['run2_hlt_FULL']    = ( autoCond['run2_hlt'] )
autoCond['run2_hlt_GRun']    = ( autoCond['run2_hlt'] )
autoCond['run2_hlt_HIon']    = ( autoCond['run2_hlt'] )
autoCond['run2_hlt_PIon']    = ( autoCond['run2_hlt'] )

# dedicated GlobalTags for running RECO and the fixed HLT menus on data
autoCond['run1_data_2014']    = ( autoCond['run1_data'] )
autoCond['run1_data_Fake']    = ( autoCond['run1_data'] )

autoCond['run1_data_FULL']    = ( autoCond['run1_data'] )
autoCond['run1_data_GRun']    = ( autoCond['run1_data'] )
autoCond['run1_data_HIon']    = ( autoCond['run1_data'] )
autoCond['run1_data_PIon']    = ( autoCond['run1_data'] )

autoCond['run2_data_FULL']    = ( autoCond['run2_data'] )
autoCond['run2_data_GRun']    = ( autoCond['run2_data'] )
autoCond['run2_data_HIon']    = ( autoCond['run2_data'] )
autoCond['run2_data_PIon']    = ( autoCond['run2_data'] )


### OLD KEYS ### kept for backward compatibility
    # GlobalTag for MC production with perfectly aligned and calibrated detector
autoCond['mc']               = ( autoCond['run1_design'] )
    # GlobalTag for MC production with realistic alignment and calibrations
autoCond['startup']          = ( autoCond['run1_mc'] )
    # GlobalTag for MC production of Heavy Ions events with realistic alignment and calibrations
autoCond['starthi']          = ( autoCond['run1_mc_hi'] )
    # GlobalTag for MC production of p-Pb events with realistic alignment and calibrations
autoCond['startpa']          = ( autoCond['run1_mc_pa'] )
    # GlobalTag for data reprocessing: this should always be the GR_R tag
autoCond['com10']            = ( autoCond['run1_data'] )
    # GlobalTag for running HLT on recent data: this should be the GR_P (prompt reco) global tag until a compatible GR_H tag is available, 
    # then it should point to the GR_H tag and override the connection string and pfnPrefix for use offline
autoCond['hltonline']        = ( autoCond['run1_hlt'] )
    # GlobalTag for POSTLS1 upgrade studies:
autoCond['upgradePLS1']      = ( autoCond['run2_mc'] )
autoCond['upgradePLS150ns']  = ( autoCond['run2_mc_50ns'] )
autoCond['upgrade2017']      = ( autoCond['phase1_2017_design'] )
autoCond['upgrade2019']      = ( autoCond['phase1_2019_design'] )
autoCond['upgradePLS3']      = ( autoCond['phase2_design'] )

<<<<<<< HEAD
### OLD KEYS ### for HLT                                                                                                                                          
=======
### OLD KEYS ### for HLT
>>>>>>> ea2def85

autoCond['startup_2014']     = ( autoCond['run1_mc_2014'] )
autoCond['startup_GRun']     = ( autoCond['run1_mc_GRun'] )
autoCond['starthi_HIon']     = ( autoCond['run1_mc_HIon'] )
autoCond['startup_PIon']     = ( autoCond['run1_mc_PIon'] )

autoCond['hltonline_2014']   = ( autoCond['run1_hlt_2014'] )
autoCond['hltonline_GRun']   = ( autoCond['run1_hlt_GRun'] )
autoCond['hltonline_HIon']   = ( autoCond['run1_hlt_HIon'] )
autoCond['hltonline_PIon']   = ( autoCond['run1_hlt_PIon'] )

autoCond['com10_2014']       = ( autoCond['run1_data_2014'] )
autoCond['com10_GRun']       = ( autoCond['run1_data_GRun'] )
autoCond['com10_HIon']       = ( autoCond['run1_data_HIon'] )
autoCond['com10_PIon']       = ( autoCond['run1_data_PIon'] )<|MERGE_RESOLUTION|>--- conflicted
+++ resolved
@@ -2,29 +2,6 @@
 
     ### NEW KEYS ###
     # GlobalTag for MC production with perfectly aligned and calibrated detector for Run1
-<<<<<<< HEAD
-    'run1_design'       :   'PRE_MC_72_V4',
-    # GlobalTag for MC production (pp collisions) with realistic alignment and calibrations for Run1
-    'run1_mc'           :   'PRE_STA72_V4',
-    # GlobalTag for MC production (Heavy Ions collisions) with realistic alignment and calibrations for Run1
-    'run1_mc_hi'        :   'PRE_SHI72_V7',
-    # GlobalTag for MC production (p-Pb collisions) with realistic alignment and calibrations for Run1
-    'run1_mc_pa'        :   'PRE_SHI72_V8',
-    # GlobalTag for MC production with perfectly aligned and calibrated detector for Run2
-    'run2_design'       :   'PRE_DES72_V6',
-    # GlobalTag for MC production with pessimistic alignment and calibrations for Run2
-    'run2_mc_50ns'      :   'PRE_LS172_V12',
-    #GlobalTag for MC production with optimistic alignment and calibrations for Run2
-    'run2_mc'           :   'PRE_LS172_V11',
-    # GlobalTag for Run1 data reprocessing
-    'run1_data'         :   'PRE_R_72_V6A',
-    # GlobalTag for Run2 data reprocessing
-    'run2_data'         :   'PRE_R_72_V7A',
-    # GlobalTag for Run1 HLT: it points to the online GT and overrides the connection string and pfnPrefix for use offline
-    'run1_hlt'          :   'GR_H_V38A,frontier://FrontierProd/CMS_CONDITIONS,frontier://FrontierProd/',
-    # GlobalTag for Run2 HLT: it points to the online GT and overrides the connection string and pfnPrefix for use offline
-    'run2_hlt'          :   'GR_H_V40A,frontier://FrontierProd/CMS_CONDITIONS,frontier://FrontierProd/',
-=======
     'run1_design'       :   'PRE_MC_72_V6',
     # GlobalTag for MC production (pp collisions) with realistic alignment and calibrations for Run1
     'run1_mc'           :   'PRE_STA72_V6',
@@ -46,7 +23,6 @@
     'run1_hlt'          :   'GR_H_V41A,frontier://FrontierProd/CMS_CONDITIONS,frontier://FrontierProd/',
     # GlobalTag for Run2 HLT: it points to the online GT and overrides the connection string and pfnPrefix for use offline
     'run2_hlt'          :   'GR_H_V42A,frontier://FrontierProd/CMS_CONDITIONS,frontier://FrontierProd/',
->>>>>>> ea2def85
     # GlobalTag for MC production with perfectly aligned and calibrated detector for Phase1 2017
     'phase1_2017_design' :  'DES17_70_V2', # placeholder (GT not meant for standard RelVal)
     # GlobalTag for MC production with perfectly aligned and calibrated detector for Phase1 2019
@@ -60,45 +36,6 @@
     'BASEGT' : 'BASE1_V1|BASE2_V1'
 }
 
-<<<<<<< HEAD
-# L1 configuration used during Run2012D
-conditions_L1_Run2012D = (
-    # L1 GT menu 2012 v3, used during Run2012D
-    'L1GtTriggerMenu_L1Menu_Collisions2012_v3_mc,L1GtTriggerMenuRcd,frontier://FrontierProd/CMS_CONDITIONS',
-    # L1 GCT configuration with 5 GeV jet seed threshold, used since Run2012C
-    'L1GctJetFinderParams_GCTPhysics_2012_04_27_JetSeedThresh5GeV_mc,L1GctJetFinderParamsRcd,frontier://FrontierProd/CMS_CONDITIONS',
-    'L1HfRingEtScale_GCTPhysics_2012_04_27_JetSeedThresh5GeV_mc,L1HfRingEtScaleRcd,frontier://FrontierProd/CMS_CONDITIONS',
-    'L1HtMissScale_GCTPhysics_2012_04_27_JetSeedThresh5GeV_mc,L1HtMissScaleRcd,frontier://FrontierProd/CMS_CONDITIONS',
-    'L1JetEtScale_GCTPhysics_2012_04_27_JetSeedThresh5GeV_mc,L1JetEtScaleRcd,frontier://FrontierProd/CMS_CONDITIONS',
-    # L1 CSCTF configuration used since Run2012B
-    'L1MuCSCPtLut_key-11_mc,L1MuCSCPtLutRcd,frontier://FrontierProd/CMS_CONDITIONS',
-    # L1 DTTF settings used since Run2012C
-    'L1MuDTTFParameters_dttf12_TSC_03_csc_col_mc,L1MuDTTFParametersRcd,frontier://FrontierProd/CMS_CONDITIONS',
-)
-
-autoCond['run1_mc']          = ( autoCond['run1_mc'], ) \
-                             + conditions_L1_Run2012D 
- 
-autoCond['run1_mc_hi']       = ( autoCond['run1_mc_hi'], ) \
-                             + conditions_L1_Run2012D 
- 
-autoCond['run1_mc_pa']       = ( autoCond['run1_mc_pa'], ) \
-                             + conditions_L1_Run2012D 
- 
-autoCond['run1_hlt']         = ( autoCond['run1_hlt'], ) \
-                             + conditions_L1_Run2012D 
- 
-autoCond['run1_data']        = ( autoCond['run1_data'], ) \
-                             + conditions_L1_Run2012D 
- 
-autoCond['run2_mc']          = ( autoCond['run2_mc'], ) \
-                             + conditions_L1_Run2012D 
- 
-autoCond['run2_mc_50ns']     = ( autoCond['run2_mc_50ns'], ) \
-                             + conditions_L1_Run2012D 
-
-=======
->>>>>>> ea2def85
 # dedicated GlobalTags for MC production with the fixed HLT menus
 autoCond['run1_mc_2014']     = ( autoCond['run1_mc'] )
 autoCond['run1_mc_Fake']     = ( autoCond['run1_mc'] )
@@ -163,11 +100,7 @@
 autoCond['upgrade2019']      = ( autoCond['phase1_2019_design'] )
 autoCond['upgradePLS3']      = ( autoCond['phase2_design'] )
 
-<<<<<<< HEAD
-### OLD KEYS ### for HLT                                                                                                                                          
-=======
 ### OLD KEYS ### for HLT
->>>>>>> ea2def85
 
 autoCond['startup_2014']     = ( autoCond['run1_mc_2014'] )
 autoCond['startup_GRun']     = ( autoCond['run1_mc_GRun'] )
