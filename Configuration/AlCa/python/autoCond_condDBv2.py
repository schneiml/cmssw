autoCond = { 

    ### NEW KEYS ###
    # GlobalTag for MC production with perfectly aligned and calibrated detector for Run1
<<<<<<< HEAD
    'run1_design'       :   'DESRUN1_74_V7',
    # GlobalTag for MC production (pp collisions) with realistic alignment and calibrations for Run1
    'run1_mc'           :   'MCRUN1_74_V7',
    # GlobalTag for MC production (Heavy Ions collisions) with realistic alignment and calibrations for Run1
    'run1_mc_hi'        :   'MCHI1_74_V7',
    # GlobalTag for MC production (p-Pb collisions) with realistic alignment and calibrations for Run1
    'run1_mc_pa'        :   'MCPA1_74_V7',
    # GlobalTag for MC production with perfectly aligned and calibrated detector for Run2
    'run2_design'       :   'DESRUN2_74_V5',
    # GlobalTag for MC production with pessimistic alignment and calibrations for Run2
    'run2_mc_50ns'      :   'MCRUN2_74_V10',
    #GlobalTag for MC production with optimistic alignment and calibrations for Run2
    'run2_mc'           :   'MCRUN2_74_V11',
    # GlobalTag for MC production (Heavy Ions collisions) with optimistic alignment and calibrations for Run2
    'run2_mc_hi'        :   'MCHI2_74_V6',
    # GlobalTag for Run1 data reprocessing
    'run1_data'         :   'GR_R_74_V14A',
    # GlobalTag for Run2 data reprocessing
    'run2_data'         :   'GR_R_74_V15A',
    # GlobalTag for Run1 HLT: it points to the online GT and overrides the connection string and pfnPrefix for use offline
    'run1_hlt'          :   'GR_H_V57A,frontier://FrontierProd/CMS_CONDITIONS,frontier://FrontierProd/',
    # GlobalTag for Run2 HLT: it points to the online GT and overrides the connection string and pfnPrefix for use offline
    'run2_hlt'          :   'GR_H_V58A,frontier://FrontierProd/CMS_CONDITIONS,frontier://FrontierProd/',
=======
    'run1_design'       :   '74X_mcRun1_design_v1',
    # GlobalTag for MC production (pp collisions) with realistic alignment and calibrations for Run1
    'run1_mc'           :   '74X_mcRun1_realistic_v1',
    # GlobalTag for MC production (Heavy Ions collisions) with realistic alignment and calibrations for Run1
    'run1_mc_hi'        :   '74X_mcRun1_HeavyIon_v1',
    # GlobalTag for MC production (p-Pb collisions) with realistic alignment and calibrations for Run1
    'run1_mc_pa'        :   '74X_mcRun1_pA_v1',
    # GlobalTag for MC production with perfectly aligned and calibrated detector for Run2
    'run2_design'       :   '74X_mcRun2_design_v1',
    # GlobalTag for MC production with pessimistic alignment and calibrations for Run2
    'run2_mc_50ns'      :   '74X_mcRun2_startup_v1',
    #GlobalTag for MC production with optimistic alignment and calibrations for Run2
    'run2_mc'           :   '74X_mcRun2_asymptotic_v1',
    # GlobalTag for MC production (Heavy Ions collisions) with optimistic alignment and calibrations for Run2
    'run2_mc_hi'        :   '74X_mcRun2_HeavyIon_v1',
    # GlobalTag for Run1 data reprocessing
    'run1_data'         :   '74X_dataRun1_v1',
    # GlobalTag for Run2 data reprocessing
    'run2_data'         :   '74X_dataRun2_v1',
    # GlobalTag for Run1 HLT
    'run1_hlt'          :   '74X_dataRun1_HLT_frozen_v1',
    # GlobalTag for Run2 HLT
    'run2_hlt'          :   '74X_dataRun2_HLT_frozen_v1',
>>>>>>> f94a1dc4
    # GlobalTag for MC production with perfectly aligned and calibrated detector for Phase1 2017
    'phase1_2017_design' :  'DES17_70_V2', # placeholder (GT not meant for standard RelVal)
    # GlobalTag for MC production with perfectly aligned and calibrated detector for Phase1 2019
    'phase1_2019_design' :  'DES19_70_V2', # placeholder (GT not meant for standard RelVal) 
    # GlobalTag for MC production with perfectly aligned and calibrated detector for Phase2
    'phase2_design'     :   'POSTLS262_V1', # placeholder (GT not meant for standard RelVal)
}

aliases = {
    'MAINGT' : 'FT_P_V42D|AN_V4',
    'BASEGT' : 'BASE1_V1|BASE2_V1'
}

# dedicated GlobalTags for HLT
from Configuration.HLT.autoCondHLT import autoCondHLT
autoCond = autoCondHLT(autoCond)

### OLD KEYS ### kept for backward compatibility
    # GlobalTag for MC production with perfectly aligned and calibrated detector
autoCond['mc']               = ( autoCond['run1_design'] )
    # GlobalTag for MC production with realistic alignment and calibrations
autoCond['startup']          = ( autoCond['run1_mc'] )
    # GlobalTag for MC production of Heavy Ions events with realistic alignment and calibrations
autoCond['starthi']          = ( autoCond['run1_mc_hi'] )
    # GlobalTag for MC production of p-Pb events with realistic alignment and calibrations
autoCond['startpa']          = ( autoCond['run1_mc_pa'] )
    # GlobalTag for data reprocessing: this should always be the GR_R tag
autoCond['com10']            = ( autoCond['run1_data'] )
    # GlobalTag for running HLT on recent data: this should be the GR_P (prompt reco) global tag until a compatible GR_H tag is available, 
    # then it should point to the GR_H tag and override the connection string and pfnPrefix for use offline
autoCond['hltonline']        = ( autoCond['run1_hlt'] )
    # GlobalTag for POSTLS1 upgrade studies:
autoCond['upgradePLS1']      = ( autoCond['run2_mc'] )
autoCond['upgradePLS150ns']  = ( autoCond['run2_mc_50ns'] )
autoCond['upgrade2017']      = ( autoCond['phase1_2017_design'] )
autoCond['upgrade2019']      = ( autoCond['phase1_2019_design'] )
autoCond['upgradePLS3']      = ( autoCond['phase2_design'] )<|MERGE_RESOLUTION|>--- conflicted
+++ resolved
@@ -2,31 +2,6 @@
 
     ### NEW KEYS ###
     # GlobalTag for MC production with perfectly aligned and calibrated detector for Run1
-<<<<<<< HEAD
-    'run1_design'       :   'DESRUN1_74_V7',
-    # GlobalTag for MC production (pp collisions) with realistic alignment and calibrations for Run1
-    'run1_mc'           :   'MCRUN1_74_V7',
-    # GlobalTag for MC production (Heavy Ions collisions) with realistic alignment and calibrations for Run1
-    'run1_mc_hi'        :   'MCHI1_74_V7',
-    # GlobalTag for MC production (p-Pb collisions) with realistic alignment and calibrations for Run1
-    'run1_mc_pa'        :   'MCPA1_74_V7',
-    # GlobalTag for MC production with perfectly aligned and calibrated detector for Run2
-    'run2_design'       :   'DESRUN2_74_V5',
-    # GlobalTag for MC production with pessimistic alignment and calibrations for Run2
-    'run2_mc_50ns'      :   'MCRUN2_74_V10',
-    #GlobalTag for MC production with optimistic alignment and calibrations for Run2
-    'run2_mc'           :   'MCRUN2_74_V11',
-    # GlobalTag for MC production (Heavy Ions collisions) with optimistic alignment and calibrations for Run2
-    'run2_mc_hi'        :   'MCHI2_74_V6',
-    # GlobalTag for Run1 data reprocessing
-    'run1_data'         :   'GR_R_74_V14A',
-    # GlobalTag for Run2 data reprocessing
-    'run2_data'         :   'GR_R_74_V15A',
-    # GlobalTag for Run1 HLT: it points to the online GT and overrides the connection string and pfnPrefix for use offline
-    'run1_hlt'          :   'GR_H_V57A,frontier://FrontierProd/CMS_CONDITIONS,frontier://FrontierProd/',
-    # GlobalTag for Run2 HLT: it points to the online GT and overrides the connection string and pfnPrefix for use offline
-    'run2_hlt'          :   'GR_H_V58A,frontier://FrontierProd/CMS_CONDITIONS,frontier://FrontierProd/',
-=======
     'run1_design'       :   '74X_mcRun1_design_v1',
     # GlobalTag for MC production (pp collisions) with realistic alignment and calibrations for Run1
     'run1_mc'           :   '74X_mcRun1_realistic_v1',
@@ -50,7 +25,6 @@
     'run1_hlt'          :   '74X_dataRun1_HLT_frozen_v1',
     # GlobalTag for Run2 HLT
     'run2_hlt'          :   '74X_dataRun2_HLT_frozen_v1',
->>>>>>> f94a1dc4
     # GlobalTag for MC production with perfectly aligned and calibrated detector for Phase1 2017
     'phase1_2017_design' :  'DES17_70_V2', # placeholder (GT not meant for standard RelVal)
     # GlobalTag for MC production with perfectly aligned and calibrated detector for Phase1 2019
