autoCond = { 

    ### NEW KEYS ###
    # GlobalTag for MC production with perfectly aligned and calibrated detector for Run1
    'run1_design'       :   '92X_mcRun1_design_v2',
    # GlobalTag for MC production (pp collisions) with realistic alignment and calibrations for Run1
    'run1_mc'           :   '92X_mcRun1_realistic_v2',
    # GlobalTag for MC production (Heavy Ions collisions) with realistic alignment and calibrations for Run1
    'run1_mc_hi'        :   '92X_mcRun1_HeavyIon_v2',
    # GlobalTag for MC production (p-Pb collisions) with realistic alignment and calibrations for Run1
    'run1_mc_pa'        :   '92X_mcRun1_pA_v2',
    # GlobalTag for MC production with perfectly aligned and calibrated detector for Run2
    'run2_design'       :   '92X_mcRun2_design_v2',
    # GlobalTag for MC production with pessimistic alignment and calibrations for Run2
    'run2_mc_50ns'      :   '92X_mcRun2_startup_v2',
    #GlobalTag for MC production with optimistic alignment and calibrations for Run2
    'run2_mc'           :   '92X_mcRun2_asymptotic_v2',
    # GlobalTag for MC production (cosmics) with starup-like alignment and calibrations for Run2, Strip tracker in peak mode
    'run2_mc_cosmics'   :   '92X_mcRun2cosmics_startup_deco_v2',
    # GlobalTag for MC production (Heavy Ions collisions) with optimistic alignment and calibrations for Run2
    'run2_mc_hi'        :   '92X_mcRun2_HeavyIon_v2',
    # GlobalTag for MC production (p-Pb collisions) with realistic alignment and calibrations for Run2
    'run2_mc_pa'        :   '92X_mcRun2_pA_v2',
    # GlobalTag for Run1 data reprocessing
    'run1_data'         :   '92X_dataRun2_v2',
    # GlobalTag for Run2 data reprocessing
    'run2_data'         :   '92X_dataRun2_v2',
    # GlobalTag for Run2 data relvals: allows customization to run with fixed L1 menu
    'run2_data_relval'  :   '92X_dataRun2_relval_v2',
    # GlobalTag for Run2 data 2016H relvals only: Prompt Conditions + fixed L1 menu (to be removed)
<<<<<<< HEAD
    'run2_data_promptlike' : '92X_dataRun2_PromptLike_v3',
=======
    'run2_data_promptlike' : '92X_dataRun2_PromptLike_v1',
>>>>>>> 514d35ac

    # GlobalTag for Run1 HLT: it points to the online GT
    'run1_hlt'          :   '92X_dataRun2_HLT_frozen_v2',
    # GlobalTag for Run2 HLT: it points to the online GT
    'run2_hlt'          :   '92X_dataRun2_HLT_frozen_v2',
    # GlobalTag for Run2 HLT RelVals: customizations to run with fixed L1 Menu
    'run2_hlt_relval'   :   '92X_dataRun2_HLT_relval_v4',
    # GlobalTag for Run2 HLT for HI: it points to the online GT
    'run2_hlt_hi'       :   '92X_dataRun2_HLTHI_frozen_v3',
    # GlobalTag for MC production with perfectly aligned and calibrated detector for Phase1 2017 (and 0,0,~0-centred beamspot)
<<<<<<< HEAD
    'phase1_2017_design'       :  '92X_upgrade2017_design_IdealBS_v7',
    # GlobalTag for MC production with realistic conditions for Phase1 2017 detector
    'phase1_2017_realistic'    : '92X_upgrade2017_realistic_v7',
    # GlobalTag for MC production (cosmics) with realistic alignment and calibrations for Phase1 2017 detector, Strip tracker in DECO mode
    'phase1_2017_cosmics'      : '92X_upgrade2017cosmics_realistic_deco_v7',
    # GlobalTag for MC production (cosmics) with realistic alignment and calibrations for Phase1 2017 detector, Strip tracker in PEAK mode
    'phase1_2017_cosmics_peak' : '92X_upgrade2017cosmics_realistic_peak_v7',
    # GlobalTag for MC production with perfectly aligned and calibrated detector for full Phase1 2018 (and 0,0,0-centred beamspot)
    'phase1_2018_design'       : '92X_upgrade2018_design_IdealBS_v6',
    # GlobalTag for MC production with realistic conditions for full Phase1 2018 detector
    'phase1_2018_realistic'    : '92X_upgrade2018_realistic_v7',
    # GlobalTag for MC production (cosmics) with realistic conditions for full Phase1 2018 detector,  Strip tracker in DECO mode
    'phase1_2018_cosmics'      :   '92X_upgrade2018cosmics_realistic_deco_v7',
=======
    'phase1_2017_design'       :  '92X_upgrade2017_design_IdealBS_v6',
    # GlobalTag for MC production with realistic conditions for Phase1 2017 detector
    'phase1_2017_realistic'    : '92X_upgrade2017_realistic_v6',
    # GlobalTag for MC production (cosmics) with realistic alignment and calibrations for Phase1 2017 detector, Strip tracker in DECO mode
    'phase1_2017_cosmics'      : '92X_upgrade2017cosmics_realistic_deco_v6',
    # GlobalTag for MC production (cosmics) with realistic alignment and calibrations for Phase1 2017 detector, Strip tracker in PEAK mode
    'phase1_2017_cosmics_peak' : '92X_upgrade2017cosmics_realistic_peak_v6',
    # GlobalTag for MC production with perfectly aligned and calibrated detector for full Phase1 2018 (and 0,0,0-centred beamspot)
    'phase1_2018_design'       : '92X_upgrade2018_design_IdealBS_v5',
    # GlobalTag for MC production with realistic conditions for full Phase1 2018 detector
    'phase1_2018_realistic'    : '92X_upgrade2018_realistic_v6',
    # GlobalTag for MC production (cosmics) with realistic conditions for full Phase1 2018 detector,  Strip tracker in DECO mode
    'phase1_2018_cosmics'      :   '92X_upgrade2018cosmics_realistic_deco_v6',
>>>>>>> 514d35ac
    # GlobalTag for MC production with perfectly aligned and calibrated detector for Phase1 2019
    'phase1_2019_design'       : 'DES19_70_V2', # placeholder (GT not meant for standard RelVal) 
    # GlobalTag for MC production with realistic conditions for Phase2 2023
    'phase2_realistic'         : '92X_upgrade2023_realistic_v1'
}

aliases = {
    'MAINGT' : 'FT_P_V42D|AN_V4',
    'BASEGT' : 'BASE1_V1|BASE2_V1'
}

# dedicated GlobalTags for HLT
from Configuration.HLT.autoCondHLT import autoCondHLT
autoCond = autoCondHLT(autoCond)

### OLD KEYS ### kept for backward compatibility
    # GlobalTag for MC production with perfectly aligned and calibrated detector
autoCond['mc']               = ( autoCond['run1_design'] )
    # GlobalTag for MC production with realistic alignment and calibrations
autoCond['startup']          = ( autoCond['run1_mc'] )
    # GlobalTag for MC production of Heavy Ions events with realistic alignment and calibrations
autoCond['starthi']          = ( autoCond['run1_mc_hi'] )
    # GlobalTag for MC production of p-Pb events with realistic alignment and calibrations
autoCond['startpa']          = ( autoCond['run1_mc_pa'] )
    # GlobalTag for data reprocessing
autoCond['com10']            = ( autoCond['run1_data'] )
    # GlobalTag for running HLT on recent data: it points to the online GT (remove the snapshot!)
autoCond['hltonline']        = ( autoCond['run1_hlt'] )
    # GlobalTag for POSTLS1 upgrade studies:
autoCond['upgradePLS1']      = ( autoCond['run2_mc'] )
autoCond['upgradePLS150ns']  = ( autoCond['run2_mc_50ns'] )
autoCond['upgrade2017']      = ( autoCond['phase1_2017_design'] )
autoCond['upgrade2019']      = ( autoCond['phase1_2019_design'] )
autoCond['upgradePLS3']      = ( autoCond['phase2_realistic'] )<|MERGE_RESOLUTION|>--- conflicted
+++ resolved
@@ -28,12 +28,7 @@
     # GlobalTag for Run2 data relvals: allows customization to run with fixed L1 menu
     'run2_data_relval'  :   '92X_dataRun2_relval_v2',
     # GlobalTag for Run2 data 2016H relvals only: Prompt Conditions + fixed L1 menu (to be removed)
-<<<<<<< HEAD
     'run2_data_promptlike' : '92X_dataRun2_PromptLike_v3',
-=======
-    'run2_data_promptlike' : '92X_dataRun2_PromptLike_v1',
->>>>>>> 514d35ac
-
     # GlobalTag for Run1 HLT: it points to the online GT
     'run1_hlt'          :   '92X_dataRun2_HLT_frozen_v2',
     # GlobalTag for Run2 HLT: it points to the online GT
@@ -43,7 +38,6 @@
     # GlobalTag for Run2 HLT for HI: it points to the online GT
     'run2_hlt_hi'       :   '92X_dataRun2_HLTHI_frozen_v3',
     # GlobalTag for MC production with perfectly aligned and calibrated detector for Phase1 2017 (and 0,0,~0-centred beamspot)
-<<<<<<< HEAD
     'phase1_2017_design'       :  '92X_upgrade2017_design_IdealBS_v7',
     # GlobalTag for MC production with realistic conditions for Phase1 2017 detector
     'phase1_2017_realistic'    : '92X_upgrade2017_realistic_v7',
@@ -57,21 +51,6 @@
     'phase1_2018_realistic'    : '92X_upgrade2018_realistic_v7',
     # GlobalTag for MC production (cosmics) with realistic conditions for full Phase1 2018 detector,  Strip tracker in DECO mode
     'phase1_2018_cosmics'      :   '92X_upgrade2018cosmics_realistic_deco_v7',
-=======
-    'phase1_2017_design'       :  '92X_upgrade2017_design_IdealBS_v6',
-    # GlobalTag for MC production with realistic conditions for Phase1 2017 detector
-    'phase1_2017_realistic'    : '92X_upgrade2017_realistic_v6',
-    # GlobalTag for MC production (cosmics) with realistic alignment and calibrations for Phase1 2017 detector, Strip tracker in DECO mode
-    'phase1_2017_cosmics'      : '92X_upgrade2017cosmics_realistic_deco_v6',
-    # GlobalTag for MC production (cosmics) with realistic alignment and calibrations for Phase1 2017 detector, Strip tracker in PEAK mode
-    'phase1_2017_cosmics_peak' : '92X_upgrade2017cosmics_realistic_peak_v6',
-    # GlobalTag for MC production with perfectly aligned and calibrated detector for full Phase1 2018 (and 0,0,0-centred beamspot)
-    'phase1_2018_design'       : '92X_upgrade2018_design_IdealBS_v5',
-    # GlobalTag for MC production with realistic conditions for full Phase1 2018 detector
-    'phase1_2018_realistic'    : '92X_upgrade2018_realistic_v6',
-    # GlobalTag for MC production (cosmics) with realistic conditions for full Phase1 2018 detector,  Strip tracker in DECO mode
-    'phase1_2018_cosmics'      :   '92X_upgrade2018cosmics_realistic_deco_v6',
->>>>>>> 514d35ac
     # GlobalTag for MC production with perfectly aligned and calibrated detector for Phase1 2019
     'phase1_2019_design'       : 'DES19_70_V2', # placeholder (GT not meant for standard RelVal) 
     # GlobalTag for MC production with realistic conditions for Phase2 2023
