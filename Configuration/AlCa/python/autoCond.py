--- conflicted
+++ resolved
@@ -40,19 +40,11 @@
     # GlobalTag for MC production with perfectly aligned and calibrated detector for Phase1 2017 (and 0,0,~0-centred beamspot)
     'phase1_2017_design'       :  '90X_upgrade2017_design_IdealBS_v18',
     # GlobalTag for MC production with realistic conditions for Phase1 2017 detector
-<<<<<<< HEAD
-    'phase1_2017_realistic': '90X_upgrade2017_realistic_v16',
-    # GlobalTag for MC production (cosmics) with realistic alignment and calibrations for Phase1 2017 detector, Strip tracker in peak mode
-    'phase1_2017_cosmics'  : '90X_upgrade2017cosmics_realistic_peak_v15',#!!!! To be replaced by the DECO one
-    # GlobalTag for MC production with perfectly aligned and calibrated detector for full Phase1 2018 (and 0,0,0-centred beamspot)
-    'phase1_2017_cosmics_peak'  : '90X_upgrade2017cosmics_realistic_peak_v15',
-=======
     'phase1_2017_realistic'    : '90X_upgrade2017_realistic_v18',
     # GlobalTag for MC production (cosmics) with realistic alignment and calibrations for Phase1 2017 detector, Strip tracker in DECO mode
     'phase1_2017_cosmics'      : '90X_upgrade2017cosmics_realistic_deco_v16',
     # GlobalTag for MC production (cosmics) with realistic alignment and calibrations for Phase1 2017 detector, Strip tracker in PEAK mode
     'phase1_2017_cosmics_peak' : '90X_upgrade2017cosmics_realistic_peak_v17',
->>>>>>> e40fef36
     # GlobalTag for MC production with perfectly aligned and calibrated detector for full Phase1 2018 (and 0,0,0-centred beamspot)
     'phase1_2018_design'       : '90X_upgrade2018_design_IdealBS_v14',
     # GlobalTag for MC production with realistic conditions for full Phase1 2018 detector
