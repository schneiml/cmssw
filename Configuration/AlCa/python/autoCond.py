--- conflicted
+++ resolved
@@ -28,15 +28,9 @@
     # GlobalTag for Run2 data reprocessing
     'run2_data'         :   '103X_dataRun2_v2',
     # GlobalTag for Run2 data relvals: allows customization to run with fixed L1 menu
-<<<<<<< HEAD
-    'run2_data_relval'  :   '103X_dataRun2_relval_Candidate_2018_08_23_14_40_10',
+    'run2_data_relval'  :   '103X_dataRun2_relval_v5',
     # GlobalTag for Run2 data 2016H relvals only: Prompt Conditions + fixed L1 menu (to be removed)
-    'run2_data_promptlike' : '103X_dataRun2_Prompt_Candidate_2018_08_23_14_38_39',
-=======
-    'run2_data_relval'  :   '103X_dataRun2_relval_v4',
-    # GlobalTag for Run2 data 2016H relvals only: Prompt Conditions + fixed L1 menu (to be removed)
-    'run2_data_promptlike' : '103X_dataRun2_PromptLike_v3',
->>>>>>> f229a1cb
+    'run2_data_promptlike' : '103X_dataRun2_PromptLike_v5',
     # GlobalTag for Run1 HLT: it points to the online GT
     'run1_hlt'          :   '101X_dataRun2_HLT_frozen_v6',
     # GlobalTag for Run2 HLT: it points to the online GT
