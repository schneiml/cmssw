import FWCore.ParameterSet.Config as cms

from DQMServices.Components.DQMMessageLogger_cfi import *
from DQMServices.Components.DQMDcsInfo_cfi import *
from DQMServices.Components.DQMFastTimerService_cff import *
from DQMServices.Components.DQMFastTimerServiceLuminosity_cfi import *

from DQMOffline.Ecal.ecal_dqm_source_offline_cff import *
from DQM.HcalTasks.OfflineSourceSequence_pp import *
from DQM.SiStripMonitorClient.SiStripSourceConfigTier0_cff import *
from DQM.SiPixelCommon.SiPixelOfflineDQM_source_cff import *
from DQM.DTMonitorModule.dtDQMOfflineSources_cff import *
from DQM.RPCMonitorClient.RPCTier0Source_cff import *
from DQM.CSCMonitorModule.csc_dqm_sourceclient_offline_cff import *
from DQM.EcalPreshowerMonitorModule.es_dqm_source_offline_cff import *
from DQM.BeamMonitor.AlcaBeamMonitor_cff import *
from DQM.CastorMonitor.castor_dqm_sourceclient_offline_cff import *
from Validation.RecoTau.DQMSequences_cfi import *
from DQMOffline.Hcal.HcalDQMOfflineSequence_cff import *
from DQMOffline.L1Trigger.L1TriggerDqmOffline_cff import *

DQMOfflinePreDPG = cms.Sequence( dqmDcsInfo *
                                 l1TriggerDqmOffline * # L1 emulator is run within this sequence for real data
                                 ecal_dqm_source_offline *
								 hcalOfflineSourceSequence *
                                 SiStripDQMTier0 *
                                 siPixelOfflineDQM_source *
                                 dtSources *
                                 rpcTier0Source *
                                 cscSources *
                                 es_dqm_source_offline *
                                 castorSources *
                                 HcalDQMOfflineSequence )

DQMOfflineDPG = cms.Sequence( DQMOfflinePreDPG *
                              DQMMessageLogger )

from DQMOffline.Muon.muonMonitors_cff import *
from DQMOffline.JetMET.jetMETDQMOfflineSource_cff import *
from DQMOffline.EGamma.egammaDQMOffline_cff import *
from DQMOffline.Trigger.DQMOffline_Trigger_cff import *
from DQMOffline.RecoB.PrimaryVertexMonitor_cff import *
from DQMOffline.RecoB.dqmAnalyzer_cff import *
from DQM.Physics.DQMPhysics_cff import *
from DQM.Physics.DQMTopMiniAOD_cff import *
from Validation.RecoTau.DQMSequences_cfi import *
from DQM.TrackingMonitorSource.TrackingSourceConfig_Tier0_cff import *
# miniAOD DQM validation
from Validation.RecoParticleFlow.miniAODDQM_cff import *
from DQM.TrackingMonitor.tracksDQMMiniAOD_cff import * 

DQMOfflinePrePOG = cms.Sequence( TrackingDQMSourceTier0 *
                                 muonMonitors *
                                 jetMETDQMOfflineSource *
                                 egammaDQMOffline *
                                 triggerOfflineDQMSource *
                                 pvMonitor *
                                 bTagPlotsDATA *
                                 alcaBeamMonitor *
                                 dqmPhysics *
                                 produceDenoms *
                                 pfTauRunDQMValidation)

DQMOfflinePOG = cms.Sequence( DQMOfflinePrePOG *
                              DQMMessageLogger )

HLTMonitoring = cms.Sequence( OfflineHLTMonitoring )

DQMOffline = cms.Sequence( DQMOfflinePreDPG *
                           DQMOfflinePrePOG *
                           HLTMonitoring *
                           dqmFastTimerServiceLuminosity *
                           DQMMessageLogger )

DQMOfflineFakeHLT = cms.Sequence( DQMOffline )
DQMOfflineFakeHLT.remove( HLTMonitoring )

DQMOfflinePrePOGMC = cms.Sequence( pvMonitor *
                                   bTagPlotsDATA *
                                   dqmPhysics )

DQMOfflinePOGMC = cms.Sequence( DQMOfflinePrePOGMC *
                                DQMMessageLogger )
    
DQMOfflinePhysics = cms.Sequence( dqmPhysics )


DQMOfflineCommon = cms.Sequence( dqmDcsInfo *
                                 DQMMessageLogger *
                                 SiStripDQMTier0Common *
                                 TrackingDQMSourceTier0Common *
                                 siPixelOfflineDQM_source *
                                 l1TriggerDqmOffline *
                                 triggerOfflineDQMSource *
                                 alcaBeamMonitor *
                                 castorSources *
                                 dqmPhysics *
                                 pvMonitor *
                                 produceDenoms *
                                 pfTauRunDQMValidation 
                                )
DQMOfflineCommonSiStripZeroBias = cms.Sequence( dqmDcsInfo *
                                 DQMMessageLogger *
                                 SiStripDQMTier0MinBias *
                                 TrackingDQMSourceTier0MinBias *               
                                 siPixelOfflineDQM_source *
                                 l1TriggerDqmOffline *
                                 triggerOfflineDQMSource *
                                 alcaBeamMonitor *
                                 castorSources *
                                 dqmPhysics *
                                 pvMonitor *
                                 produceDenoms *
                                 pfTauRunDQMValidation 
                                 )
DQMOfflineTracking = cms.Sequence( TrackingDQMSourceTier0Common * 
                                   pvMonitor
                                   )
DQMOfflineMuon = cms.Sequence( dtSources *
                               rpcTier0Source *
                               cscSources *
                               muonMonitors
                              )
<<<<<<< HEAD

DQMOfflineHcal = cms.Sequence( hcalOfflineDQMSource )
=======
DQMOfflineHcal = cms.Sequence( hcalOfflineSourceSequence )
>>>>>>> d2a98c36

DQMOfflineEcal = cms.Sequence( ecal_dqm_source_offline *
                               es_dqm_source_offline
                             )
DQMOfflineJetMET = cms.Sequence( jetMETDQMOfflineSource )

DQMOfflineEGamma = cms.Sequence( egammaDQMOffline )

DQMOfflineBTag = cms.Sequence( bTagPlotsDATA )
                                                                 
DQMOfflineMiniAOD = cms.Sequence()

#Post sequences are automatically placed in the EndPath by ConfigBuilder if PAT is run.
#miniAOD DQM sequences need to access the filter results.
from DQMOffline.Muon.miniAOD_cff import * 

PostDQMOfflineMiniAOD = cms.Sequence(miniAODDQMSequence*jetMETDQMOfflineSourceMiniAOD*tracksDQMMiniAOD*muonMonitors_miniAOD*MuonMiniAOD)
PostDQMOffline = cms.Sequence()<|MERGE_RESOLUTION|>--- conflicted
+++ resolved
@@ -121,12 +121,8 @@
                                cscSources *
                                muonMonitors
                               )
-<<<<<<< HEAD
 
-DQMOfflineHcal = cms.Sequence( hcalOfflineDQMSource )
-=======
 DQMOfflineHcal = cms.Sequence( hcalOfflineSourceSequence )
->>>>>>> d2a98c36
 
 DQMOfflineEcal = cms.Sequence( ecal_dqm_source_offline *
                                es_dqm_source_offline
@@ -143,5 +139,5 @@
 #miniAOD DQM sequences need to access the filter results.
 from DQMOffline.Muon.miniAOD_cff import * 
 
-PostDQMOfflineMiniAOD = cms.Sequence(miniAODDQMSequence*jetMETDQMOfflineSourceMiniAOD*tracksDQMMiniAOD*muonMonitors_miniAOD*MuonMiniAOD)
+PostDQMOfflineMiniAOD = cms.Sequence(miniAODDQMSequence*jetMETDQMOfflineSourceMiniAOD*tracksDQMMiniAOD*topPhysicsminiAOD*muonMonitors_miniAOD*MuonMiniAOD)
 PostDQMOffline = cms.Sequence()