--- conflicted
+++ resolved
@@ -122,11 +122,7 @@
 
 DQMOfflineBTag = cms.Sequence( bTagPlotsDATA )
                                                                  
-<<<<<<< HEAD
 DQMOfflineMiniAOD = cms.Sequence( miniAODDQMSequence*jetMETDQMOfflineSourceMiniAOD*tracksDQMMiniAOD )
-=======
-DQMOfflineMiniAOD = cms.Sequence( miniAODDQMSequence*jetMETDQMOfflineSourceMiniAOD )
 
 DQMOfflineNoHWW = cms.Sequence(DQMOffline)
-DQMOfflineNoHWW.remove(hwwAnalyzer)
->>>>>>> c12605e1
+DQMOfflineNoHWW.remove(hwwAnalyzer)