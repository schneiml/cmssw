--- conflicted
+++ resolved
@@ -1,17 +1,11 @@
 import FWCore.ParameterSet.Config as cms
 
 from DQMOffline.Trigger.RazorMonitor_cff import *
-<<<<<<< HEAD
 from DQMOffline.Trigger.VBFSUSYMonitor_cff import *
+from DQMOffline.Trigger.LepHTMonitor_cff import *
 
 susyMonitorHLT = cms.Sequence(
     susyHLTRazorMonitoring
-    *susyHLTVBFMonitoring
-=======
-from DQMOffline.Trigger.LepHTMonitor_cff import *
-
-susyMonitorHLT = cms.Sequence(
-    susyHLTRazorMonitoring *
-    LepHTMonitor 
->>>>>>> 9eff1988
+  + susyHLTVBFMonitoring
+  + LepHTMonitor 
 )