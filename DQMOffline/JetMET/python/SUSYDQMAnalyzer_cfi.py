--- conflicted
+++ resolved
@@ -4,17 +4,10 @@
                                 folderName = cms.string("JetMET/SUSYDQM/"),
                                 PFMETCollectionLabel   = cms.InputTag("pfMet"),
                                 CaloMETCollectionLabel   = cms.InputTag("met"),
-<<<<<<< HEAD
 				#TCMETCollectionLabel   = cms.InputTag("tcMet"),
-				CaloJetCollectionLabel = cms.InputTag("ak5CaloJets"),
+				CaloJetCollectionLabel = cms.InputTag("ak4CaloJets"),
 				#JPTJetCollectionLabel = cms.InputTag("JetPlusTrackZSPCorJetAntiKt5"),
-                                PFJetCollectionLabel = cms.InputTag("ak5PFJets"),
-=======
-				TCMETCollectionLabel   = cms.InputTag("tcMet"),
-				CaloJetCollectionLabel = cms.InputTag("ak4CaloJets"),
-				JPTJetCollectionLabel = cms.InputTag("JetPlusTrackZSPCorJetAntiKt4"),
                                 PFJetCollectionLabel = cms.InputTag("ak4PFJets"),
->>>>>>> 5965c42b
 				ptThreshold = cms.double(20.),
                                 maxNJets = cms.double(10),
                                 maxAbsEta = cms.double(2.4),
@@ -22,8 +15,8 @@
                                     andOr         = cms.bool( False ),
                                     hltInputTag    = cms.InputTag( "TriggerResults::HLT" ),
                                     hltDBKey       = cms.string( 'jetmet_lowptjet' ),
-                                    hltPaths       = cms.vstring( 'HLT_L1Jet6U' ),
+                                    hltPaths       = cms.vstring( 'HLT_L1Jet6U' ), 
                                     andOrHlt       = cms.bool( False ),
                                     errorReplyHlt  = cms.bool( False ),
-                                    )
+                                    )                                
                                 )