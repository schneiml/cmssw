overlapTemplate = """
process.analysis = cms.EDAnalyzer("OverlapValidation",
    usePXB = cms.bool(True),
    usePXF = cms.bool(True),
    useTIB = cms.bool(True),
    useTOB = cms.bool(True),
    useTID = cms.bool(True),
    useTEC = cms.bool(True),
    ROUList = cms.vstring('TrackerHitsTIBLowTof',
        'TrackerHitsTIBHighTof',
        'TrackerHitsTOBLowTof',
        'TrackerHitsTOBHighTof'),
    trajectories = cms.InputTag("FinalTrackRefitter"),
    associatePixel = cms.bool(False),
    associateStrip = cms.bool(False),
    associateRecoTracks = cms.bool(False),
    tracks = cms.InputTag("FinalTrackRefitter"),
    barrelOnly = cms.bool(False)
)

"""

overlapValidationSequence = "process.analysis"

overlapPlottingTemplate = """

import os
import ROOT
from Alignment.OfflineValidation.TkAlStyle import TkAlStyle

TkAlStyle.legendheader = ".oO[legendheader]Oo."
TkAlStyle.set(ROOT..oO[publicationstatus]Oo., ROOT..oO[era]Oo., ".oO[customtitle]Oo.", ".oO[customrighttitle]Oo.")

try:
  os.makedirs(".oO[datadir]Oo./.oO[PlotsDirName]Oo./")
except OSError:
  pass
try:
  os.makedirs(".oO[datadir]Oo./.oO[PlotsDirName]Oo./Profiles")
except OSError:
  pass

from Alignment.OfflineValidation.overlapValidationPlot import plot
<<<<<<< HEAD

plot(".oO[datadir]Oo./.oO[PlotsDirName]Oo./", True,.oO[PlottingInstantiation]Oo.)
=======
detNameList = ("BPIX", "FPIX", "TIB", "TID", "TOB", "TEC")
for subdetid in (1,2,3,4,5,6):
	for moduledirection in ("phi","z","r"):
		for overlapdirection in ("phi","z","r"):
			if subdetid == 1 and (moduledirection == "r" or overlapdirection =="r"):
				continue
			if subdetid == 2 and (moduledirection == "z" or overlapdirection == "z"):
				continue
			if (subdetid == 3 or subdetid == 5) and (overlapdirection != "phi" or moduledirection == "r"):
				continue
			if (subdetid == 4 or subdetid == 6) and (overlapdirection != "phi" or moduledirection == "z"):
                                continue
			plot(".oO[datadir]Oo./.oO[PlotsDirName]Oo./{0}_{1}_{2}".format(moduledirection,overlapdirection,detNameList[subdetid-1]),subdetid,moduledirection,overlapdirection,None, .oO[PlottingInstantiation]Oo.)
                        for profiledirection in "r", "phi", "z":
                            plot(".oO[datadir]Oo./.oO[PlotsDirName]Oo./profile_{0}_{1}_{2}_{3}".format(moduledirection,overlapdirection,detNameList[subdetid-1],profiledirection),subdetid,moduledirection,overlapdirection,profiledirection, .oO[PlottingInstantiation]Oo.)


 
plot(".oO[datadir]Oo./.oO[PlotsDirName]Oo./profile_phi_phi_TOB_z", 5, "phi", "phi", "z", .oO[PlottingInstantiation]Oo.)
>>>>>>> 872ccd6a


"""<|MERGE_RESOLUTION|>--- conflicted
+++ resolved
@@ -41,30 +41,14 @@
   pass
 
 from Alignment.OfflineValidation.overlapValidationPlot import plot
-<<<<<<< HEAD
 
-plot(".oO[datadir]Oo./.oO[PlotsDirName]Oo./", True,.oO[PlottingInstantiation]Oo.)
-=======
-detNameList = ("BPIX", "FPIX", "TIB", "TID", "TOB", "TEC")
-for subdetid in (1,2,3,4,5,6):
-	for moduledirection in ("phi","z","r"):
-		for overlapdirection in ("phi","z","r"):
-			if subdetid == 1 and (moduledirection == "r" or overlapdirection =="r"):
-				continue
-			if subdetid == 2 and (moduledirection == "z" or overlapdirection == "z"):
-				continue
-			if (subdetid == 3 or subdetid == 5) and (overlapdirection != "phi" or moduledirection == "r"):
-				continue
-			if (subdetid == 4 or subdetid == 6) and (overlapdirection != "phi" or moduledirection == "z"):
-                                continue
-			plot(".oO[datadir]Oo./.oO[PlotsDirName]Oo./{0}_{1}_{2}".format(moduledirection,overlapdirection,detNameList[subdetid-1]),subdetid,moduledirection,overlapdirection,None, .oO[PlottingInstantiation]Oo.)
-                        for profiledirection in "r", "phi", "z":
-                            plot(".oO[datadir]Oo./.oO[PlotsDirName]Oo./profile_{0}_{1}_{2}_{3}".format(moduledirection,overlapdirection,detNameList[subdetid-1],profiledirection),subdetid,moduledirection,overlapdirection,profiledirection, .oO[PlottingInstantiation]Oo.)
+subdet_ids=[True,True,True,True,True,True]#(BPIX,FPIX,TIB,TID,TOB,TEC)
+module_directions=[True,True,True]#(z,r,phi)
+overlap_directions=[True,True,True]#(z,r,phi)
+profile_directions=[True,True,True,True]#(histogtam,z-profiles,r-profiles,phi-profiles)
 
 
- 
-plot(".oO[datadir]Oo./.oO[PlotsDirName]Oo./profile_phi_phi_TOB_z", 5, "phi", "phi", "z", .oO[PlottingInstantiation]Oo.)
->>>>>>> 872ccd6a
+plot(".oO[datadir]Oo./.oO[PlotsDirName]Oo./",subdet_ids,module_directions,overlap_directions,profile_directions,.oO[PlottingInstantiation]Oo.)
 
 
 """