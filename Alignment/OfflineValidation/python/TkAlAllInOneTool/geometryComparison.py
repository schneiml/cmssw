--- conflicted
+++ resolved
@@ -19,6 +19,7 @@
         "useDefaultRange":"false",
         "plotOnlyGlobal":"false",
         "plotPng":"true",
+        "makeProfilePlots":"true",
         "dx_min":"-99999",
         "dx_max":"-99999",
         "dy_min":"-99999",
@@ -53,41 +54,7 @@
         - `copyImages`: Boolean which indicates whether png- and pdf-files
                         should be copied back from the batch farm
         """
-<<<<<<< HEAD
         super(GeometryComparison, self).__init__(valName, alignment, config)
-=======
-	defaults = {
-	    "3DSubdetector1":"1",
-	    "3DSubdetector2":"2",
-	    "3DTranslationalScaleFactor":"50",
-	    "modulesToPlot":"all",
-	    "moduleList": "/store/caf/user/cschomak/emptyModuleList.txt",
-	    "useDefaultRange":"false",
-	    "plotOnlyGlobal":"false",
-	    "plotPng":"true",
-	    "makeProfilePlots":"true",
-	    "dx_min":"-99999",
-	    "dx_max":"-99999",
-	    "dy_min":"-99999",
-	    "dy_max":"-99999",
-	    "dz_min":"-99999",
-	    "dz_max":"-99999",
-	    "dr_min":"-99999",
-	    "dr_max":"-99999",
-	    "rdphi_min":"-99999",
-	    "rdphi_max":"-99999",
-	    "dalpha_min":"-99999",
-	    "dalpha_max":"-99999",
-	    "dbeta_min":"-99999",
-	    "dbeta_max":"-99999",
-	    "dgamma_min":"-99999",
-	    "dgamma_max":"-99999",
-            }
-        mandatories = ["levels", "dbOutput"]
-        GenericValidation.__init__(self, valName, alignment, config, 
-				   "compare", addDefaults=defaults, 
-				   addMandatories = mandatories)
->>>>>>> 2bdd8b2f
         self.referenceAlignment = referenceAlignment
         referenceName = "IDEAL"
         if not self.referenceAlignment == "IDEAL":
@@ -195,15 +162,9 @@
                      "/scripts/GeometryComparisonPlotter.cc .\n"
                      "root -b -q 'comparisonScript.C+(\""
                      ".oO[name]Oo..Comparison_common"+name+".root\",\""
-<<<<<<< HEAD
-                     "./\",\".oO[modulesToPlot]Oo.\",\".oO[alignmentName]Oo.\",\".oO[reference]Oo.\",\".oO[useDefaultRange]Oo.\",\".oO[plotOnlyGlobal]Oo.\",\".oO[plotPng]Oo.\""+y_ranges+")'\n"
+                     "./\",\".oO[modulesToPlot]Oo.\",\".oO[alignmentName]Oo.\",\".oO[reference]Oo.\",.oO[useDefaultRange]Oo.,.oO[plotOnlyGlobal]Oo.,.oO[plotPng]Oo.,.oO[makeProfilePlots]Oo."+y_ranges+")'\n"
                      "rfcp "+path+"/TkAl3DVisualization_.oO[common]Oo._.oO[name]Oo..C .\n"
                      "root -l -b -q TkAl3DVisualization_.oO[common]Oo._.oO[name]Oo..C+\n")
-=======
-                     "./\",\".oO[modulesToPlot]Oo.\",\".oO[alignmentName]Oo.\",\".oO[reference]Oo.\",.oO[useDefaultRange]Oo.,.oO[plotOnlyGlobal]Oo.,.oO[plotPng]Oo.,.oO[makeProfilePlots]Oo."+y_ranges+")'\n"
-		     "rfcp "+path+"/TkAl3DVisualization_.oO[common]Oo._.oO[name]Oo..C .\n"
-		     "root -l -b -q TkAl3DVisualization_.oO[common]Oo._.oO[name]Oo..C+\n")
->>>>>>> 2bdd8b2f
                 if  self.copyImages:
                    repMap["runComparisonScripts"] += \
                        ("rfmkdir -p .oO[datadir]Oo./.oO[name]Oo."
