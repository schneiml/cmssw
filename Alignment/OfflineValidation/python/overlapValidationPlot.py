--- conflicted
+++ resolved
@@ -3,17 +3,14 @@
 import math
 import ROOT
 from TkAlStyle import TkAlStyle
-dirNameList=["z","r","phi"]
+dirNameList=["z","r","phi"]# in general directions are labeled z=0 r =1 phi =2 throughout this, I should probably think of something more elegant
 detNameList = ("BPIX", "FPIX", "TIB", "TID", "TOB", "TEC")
-def hist(tree_file_name, hist_name,profiles):
+
+def hist(tree_file_name, hist_name,subdet_ids,module_directions,overlap_directions,profile_directions):
     f = ROOT.TFile(tree_file_name)
     t = f.Get("analysis/Overlaps")
-<<<<<<< HEAD
-    if profiles==False:
-		l = 1
-    if profiles == True:
-		l = 4
-    dimList=[[35,15],[60,15],[70,60],[100,55],[100,110],[280,110]] #Dimension of tracker in cm
+    
+    dimList=[[30,0,20],[60,0,20],[70,20,55],[110,20,55],[110,55,110],[280,20,110]] #Dimension of tracker in cm for each subdet [z,r1,r2]
     h = []
     for subdet in range(6):#Creates a 4-D list of empty histograms for permutations of subdetector, overlap direction, module direction and profile direction.
 		h.append([])
@@ -21,50 +18,35 @@
 			h[subdet].append([])
 			for overlap in range(3):
 				h[subdet][module].append([])
-				for profile in range(l):
+				for profile in range(4):
 					if (subdet+1 == 1 and (module == 1 or overlap ==1))or (subdet+1== 2 and (module == 0 or overlap == 0))or ((subdet+1== 3 or subdet+1== 5) and (overlap != 2 or module == 1))or ((subdet+1== 4 or subdet+1== 6) and (overlap != 2 or module == 0)):
                         			h[subdet][module][overlap].append(0)
 						continue
 					name = hist_name + "{0}_{1}_{2}".format(dirNameList[module],dirNameList[overlap],detNameList[subdet])
+					if not ((subdet_ids[subdet]) and  (module_directions[module]) and (profile_directions[profile]) and overlap_directions[overlap]): #puts a 0 in any unwanted plots
+                        			h[subdet][module][overlap].append(0)
+						continue
 					if (profile>0):
-					    name = name + "{0}Profile".format(dirNameList[profile-1])
-					    if profile==3:
-					    	h[subdet][module][overlap].append(ROOT.TProfile(name, name, 10, -3.5, 3.5))
-					    elif profile==1:
-					    	h[subdet][module][overlap].append(ROOT.TProfile(name, name, 20, -dimList[subdet][profile-1],dimList[subdet][profile-1]))
-					    elif profile==2:
-					    	h[subdet][module][overlap].append(ROOT.TProfile(name, name, 20, 0,dimList[subdet][profile-1]))
+        					if profile == 3: bins, xmin, xmax = 10, -math.pi, math.pi
+        					if subdet+1 == 1 and profile == 1: bins, xmin, xmax = 10, -30, -30
+        					if subdet+1 == 2 and profile == 1: bins, xmin, xmax = 40, -60, 60 
+        					if subdet+1 == 3 and profile == 1: bins, xmin, xmax = 10, -70, 70 
+        					if subdet+1 == 4 and profile == 1: bins, xmin, xmax = 40, -110, 110 
+        					if subdet+1 == 5 and profile == 1: bins, xmin, xmax = 10, -110, 110
+        					if subdet+1 == 6 and profile == 1: bins, xmin, xmax = 20, -280, 280 
+        					if subdet+1 == 1 and profile == 2: bins, xmin, xmax = 10, 0, 20 
+        					if subdet+1 == 2 and profile == 2: bins, xmin, xmax = 10, 0, 20
+        					if subdet+1 == 3 and profile == 2: bins, xmin, xmax = 10, 20, 55 
+        					if subdet+1 == 4 and profile == 2: bins, xmin, xmax = 10, 20, 55 
+        					if subdet+1 == 5 and profile == 2: bins, xmin, xmax = 10, 55, 110 
+        					if subdet+1 == 6 and profile == 2: bins, xmin, xmax = 10, 20, 110 
+        					h[subdet][module][overlap].append(ROOT.TProfile(hist_name, hist_name, bins, xmin, xmax)) 
 					elif subdet+1==4 or subdet+1==6:
 					    h[subdet][module][overlap].append(ROOT.TH1F(name, name, 100, -5000, 5000))
 					else:
 					    h[subdet][module][overlap].append(ROOT.TH1F(name, name, 100, -300, 300))						
 					h[subdet][module][overlap][profile].SetDirectory(0)
-=======
-    if profile_direction is None:
-        if (subdet_id==4 or subdet_id==6):
-	    h = ROOT.TH1F(hist_name, hist_name, 100, -5000, 5000)
-        else:
-    	    h = ROOT.TH1F(hist_name, hist_name, 100, -300, 300)
-
-    else:
-        if profile_direction == "phi": bins, xmin, xmax = 10, -math.pi, math.pi
-        if subdet_id == 1 and profile_direction == "z": bins, xmin, xmax = 10, -30, -30
-        if subdet_id == 2 and profile_direction == "z": bins, xmin, xmax = 40, -60, 60 
-        if subdet_id == 3 and profile_direction == "z": bins, xmin, xmax = 10, -70, 70 
-        if subdet_id == 4 and profile_direction == "z": bins, xmin, xmax = 40, -110, 110 
-        if subdet_id == 5 and profile_direction == "z": bins, xmin, xmax = 10, -110, 110
-        if subdet_id == 6 and profile_direction == "z": bins, xmin, xmax = 20, -280, 280 
-        if subdet_id == 1 and profile_direction == "r": bins, xmin, xmax = 10, 0, 20 
-        if subdet_id == 2 and profile_direction == "r": bins, xmin, xmax = 10, 0, 20
-        if subdet_id == 3 and profile_direction == "r": bins, xmin, xmax = 10, 20, 55 
-        if subdet_id == 4 and profile_direction == "r": bins, xmin, xmax = 10, 20, 55 
-        if subdet_id == 5 and profile_direction == "r": bins, xmin, xmax = 10, 55, 110 
-        if subdet_id == 6 and profile_direction == "r": bins, xmin, xmax = 10, 20, 110 
-        h = ROOT.TProfile(hist_name, hist_name, bins, xmin, xmax) 
-
-    h.SetDirectory(0)
-
->>>>>>> 872ccd6a
+
     nentries = t.GetEntries()
 
     for i, entry in enumerate(t, start=1):#loops through the tree, filling in relevant histograms for each event
@@ -72,6 +54,9 @@
             print(i, "/", nentries)
 	
         subdet_id = t.subdetID
+	if subdet_ids[subdet_id-1]==False:
+		continue
+
 	modulePhi0 = math.atan2(t.moduleY[0], t.moduleX[0]) 
 	modulePhi1 = math.atan2(t.moduleY[1], t.moduleX[1])
 	phidiff = min(abs(modulePhi0-modulePhi1), abs(math.pi - abs(modulePhi0-modulePhi1)))
@@ -85,11 +70,13 @@
             module_direction = 1	
 	elif ((moduleR0*phidiff)>1):
 	    module_direction = 2
-	else:
+	else: #prints if this method of selecting module_direction misses anything
+	    print(str(i)+" skipped")
 	    continue
-
+	if module_directions[module_direction]==False:
+		continue
 	avgList=[(t.moduleZ[0]+t.moduleZ[1])/2,(moduleR0+moduleR1)/2,(modulePhi0+modulePhi1)/2]
-	if True:
+	if overlap_directions[2]:
 	     overlap_direction = 2
              if modulePhi0 > modulePhi1:
                  hitXA = t.hitX[1]
@@ -113,12 +100,12 @@
                  residualB *= -1
              A = 10000*(residualA - residualB)
 	     h[subdet_id-1][module_direction][overlap_direction][0].Fill(A)
-	     if profiles == True:
-		for profile in range(3):
-			h[subdet_id-1][module_direction][overlap_direction][profile+1].Fill(avgList[profile],A)
+	     for profile in range(3):
+		 if profile_directions[profile+1]:
+		 	h[subdet_id-1][module_direction][overlap_direction][profile+1].Fill(avgList[profile],A)
 	         
 	         	
-	if subdet_id==1 and module_direction != 1:
+	if subdet_id==1 and module_direction != 1 and overlap_directions[0]:
 	     overlap_direction = 0
              if t.moduleZ[0] > t.moduleZ[1]:
                  hitXA = t.hitY[1]
@@ -142,11 +129,11 @@
                 residualB *= -1
              A = 10000*(residualA - residualB)
 	     h[subdet_id-1][module_direction][overlap_direction][0].Fill(A)
-             if profiles == True:
-                for profile in range(3):
-                        h[subdet_id-1][module_direction][overlap_direction][profile+1].Fill(avgList[profile],A)
-
-	if subdet_id==2 and module_direction !=0:
+	     for profile in range(3):
+		 if profile_directions[profile+1]:
+		 	h[subdet_id-1][module_direction][overlap_direction][profile+1].Fill(avgList[profile],A)
+
+	if subdet_id==2 and module_direction !=0 and overlap_directions[1]:
 	     overlap_direction = 1
              if moduleR0 > moduleR1:
                  hitXA = t.hitY[1]
@@ -160,7 +147,6 @@
                  hitXB = t.hitY[1]
                  predXA = t.predY[0]
                  predXB = t.predY[1]
-<<<<<<< HEAD
                  overlapSignA = t.localydotglobalr[0]
                  overlapSignB = t.localydotglobalr[1]
 	     
@@ -172,40 +158,16 @@
                  residualB *= -1
              A = 10000*(residualA - residualB)
 	     h[subdet_id-1][module_direction][overlap_direction][0].Fill(A)
-             if profiles == True:
-                for profile in range(3):
-                        h[subdet_id-1][module_direction][overlap_direction][profile+1].Fill(avgList[profile],A)
-=======
-                 overlapSignA = t.deltaR[0]
-                 overlapSignB = t.deltaR[1]
-
-        residualA = hitXA - predXA
-        residualB = hitXB - predXB
-        if overlapSignA < 0:
-            residualA *= -1
-        if overlapSignB < 0:
-            residualB *= -1
-
-        A = 10000*(residualA - residualB)
-        if profile_direction is None:
-            h.Fill(A)
-        elif profile_direction == "z":
-            h.Fill((t.moduleZ[0]+t.moduleZ[1])/2, A)
-        elif profile_direction == "r":
-            h.Fill((t.moduleR[0]+t.moduleR[1])/2, A)
-        elif profile_direction == "phi":
-            h.Fill((t.modulePhi[0]+t.modulePhi[1])/2, A)
-
->>>>>>> 872ccd6a
+	     for profile in range(3):
+		 if profile_directions[profile+1]:
+		 	h[subdet_id-1][module_direction][overlap_direction][profile+1].Fill(avgList[profile],A)
     return h
 
-def plot(file_name,profiles,*filesTitlesColorsStyles):
+def plot(file_name,subdet_ids,module_directions,overlap_directions,profile_directions,*filesTitlesColorsStyles):
+
 	legend=[]
 	hstack=[]
-	if profiles == False:
-		l = 1
-	else:
-		l=4
+	
 	for subdet in range(6):#creates lists of empty THStacks and legends to be filled later
 		hstack.append([])
 		legend.append([])
@@ -215,10 +177,14 @@
 			for overlap in range(3):
 				hstack[subdet][module].append([])
 				legend[subdet][module].append([])
-				for profile in range(l):
+				for profile in range(4):
 					if (subdet+1== 1 and (module == 1 or overlap ==1))or (subdet+1== 2 and (module == 0 or overlap == 0))or ((subdet+1== 3 or subdet+1== 5) and (overlap != 2 or module == 1))or ((subdet+1== 4 or subdet+1== 6) and (overlap != 2 or module == 0)):
                         			hstack[subdet][module][overlap].append(0)
 						legend[subdet][module][overlap].append(0)
+						continue
+					if not ((subdet_ids[subdet]) and  (module_directions[module]) and (profile_directions[profile]) and overlap_directions[overlap]):
+                        			legend[subdet][module][overlap].append(0)
+                        			hstack[subdet][module][overlap].append(0)
 						continue
 					else:
 						hstack[subdet][module][overlap].append(ROOT.THStack("hstack",""))
@@ -226,13 +192,15 @@
 						legend[subdet][module][overlap][profile].SetBorderSize(0)
 						legend[subdet][module][overlap][profile].SetFillStyle(0)    
 	for files, title, color, style in filesTitlesColorsStyles:
-		h = hist(files,files.replace("/",""),profiles)
+		h = hist(files,files.replace("/",""),subdet_ids,module_directions,overlap_directions,profile_directions)
 		for subdet in range(6):
 			for module in range(3):
 				for overlap in range(3):
 					if (subdet+1== 1 and (module == 1 or overlap ==1))or (subdet+1== 2 and (module == 0 or overlap == 0))or ((subdet+1== 3 or subdet+1== 5) and (overlap != 2 or module == 1))or ((subdet+1== 4 or subdet+1== 6) and (overlap != 2 or module == 0)):
 							continue
-					for profile in range(l):						
+					for profile in range(4):
+						if not((subdet_ids[subdet]) and  (module_directions[module]) and (profile_directions[profile]) and overlap_directions[overlap]):
+							continue
 						g = h[subdet][module][overlap][profile]
 						g.SetLineColor(color)
 						g.SetLineStyle(style)
@@ -244,29 +212,31 @@
 							legend[subdet][module][overlap][profile].AddEntry(g, title, "l")
 						hstack[subdet][module][overlap][profile].Add(g)
 	for subdet in range(6):
-			for module in range(3):
-				for overlap in range(3):
-						if (subdet+1== 1 and (module == 1 or overlap ==1))or (subdet+1== 2 and (module == 0 or overlap == 0))or ((subdet+1== 3 or subdet+1== 5) and (overlap != 2 or module == 1))or ((subdet+1== 4 or subdet+1== 6) and (overlap != 2 or module == 0)):
-							continue
-						for profile in range(l):
-							currLegend = legend[subdet][module][overlap][profile]
-							currhstack = hstack[subdet][module][overlap][profile]
-							currhstack.SetMaximum(currhstack.GetMaximum("nostack") * 1.2)    
-							c = ROOT.TCanvas()
-							currhstack.Draw("nostack")
-							currLegend.Draw()
-							xTitle = "hit_{A} - pred_{A} - (hit_{B} - pred_{B}) (#mum)"
-							yTitle="number of events"
-							save_as_file_name = file_name +  "{0}_{1}_{2}".format(dirNameList[module],dirNameList[overlap],detNameList[subdet])
-							if profile>0:
-								save_as_file_name = file_name +"Profiles/profile_{0}_{1}_{2}_{3}".format(dirNameList[module],dirNameList[overlap],detNameList[subdet],dirNameList[profile-1])
-								yTitle= xTitle
-								xTitle= dirNameList[profile-1]
-							currhstack.GetXaxis().SetTitle(xTitle)
-							currhstack.GetYaxis().SetTitle(yTitle)
-							if profile==0:
-								currhstack.GetXaxis().SetNdivisions(404)
-							TkAlStyle.drawStandardTitle()        
+		for module in range(3):
+			for overlap in range(3):
+				if (subdet+1== 1 and (module == 1 or overlap ==1))or (subdet+1== 2 and (module == 0 or overlap == 0))or ((subdet+1== 3 or subdet+1== 5) and (overlap != 2 or module == 1))or ((subdet+1== 4 or subdet+1== 6) and (overlap != 2 or module == 0)):
+					continue
+				for profile in range(4):
+					if not((subdet_ids[subdet]) and  (module_directions[module]) and (profile_directions[profile]) and overlap_directions[overlap]):
+						continue
+					currLegend = legend[subdet][module][overlap][profile]
+					currhstack = hstack[subdet][module][overlap][profile]
+					currhstack.SetMaximum(currhstack.GetMaximum("nostack") * 1.2)    
+					c = ROOT.TCanvas()
+					currhstack.Draw("nostack")
+					currLegend.Draw()
+					xTitle = "hit_{A} - pred_{A} - (hit_{B} - pred_{B}) (#mum)"
+					yTitle="number of events"
+					save_as_file_name = file_name +  "{0}_{1}_{2}".format(dirNameList[module],dirNameList[overlap],detNameList[subdet])
+					if profile>0:
+						save_as_file_name = file_name +"Profiles/profile_{0}_{1}_{2}_{3}".format(dirNameList[module],dirNameList[overlap],detNameList[subdet],dirNameList[profile-1])
+						yTitle= xTitle
+						xTitle= dirNameList[profile-1]
+					currhstack.GetXaxis().SetTitle(xTitle)
+					currhstack.GetYaxis().SetTitle(yTitle)
+					if profile==0:
+						currhstack.GetXaxis().SetNdivisions(404)
+					TkAlStyle.drawStandardTitle()        
 							
-							for ext in "png", "eps", "root", "pdf":
-								c.SaveAs(save_as_file_name+"." +ext)
+					for ext in "png", "eps", "root", "pdf":
+						c.SaveAs(save_as_file_name+"." +ext)
