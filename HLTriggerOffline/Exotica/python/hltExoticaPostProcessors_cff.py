--- conflicted
+++ resolved
@@ -100,8 +100,6 @@
 hltExoticaPostHighPtDielectron.subDirs = ['HLT/Exotica/HighPtDielectron']
 hltExoticaPostHighPtDielectron.efficiencyProfile = efficiency_strings
 
-<<<<<<< HEAD
-=======
 hltExoticaPostHighPtElectron = hltExoticaPostProcessor.clone()
 hltExoticaPostHighPtElectron.subDirs = ['HLT/Exotica/HighPtElectron']
 hltExoticaPostHighPtElectron.efficiencyProfile = efficiency_strings
@@ -110,7 +108,6 @@
 hltExoticaPostLowPtElectron.subDirs = ['HLT/Exotica/LowPtElectron']
 hltExoticaPostLowPtElectron.efficiencyProfile = efficiency_strings
 
->>>>>>> 738346ed
 hltExoticaPostLowPtDimuon = hltExoticaPostProcessor.clone()
 hltExoticaPostLowPtDimuon.subDirs = ['HLT/Exotica/LowPtDimuon']
 hltExoticaPostLowPtDimuon.efficiencyProfile = efficiency_strings
@@ -119,7 +116,6 @@
 hltExoticaPostLowPtDielectron.subDirs = ['HLT/Exotica/LowPtDielectron']
 hltExoticaPostLowPtDielectron.efficiencyProfile = efficiency_strings
 
-<<<<<<< HEAD
 hltExoticaPostHighPtPhoton = hltExoticaPostProcessor.clone()
 hltExoticaPostHighPtPhoton.subDirs = ['HLT/Exotica/HighPtPhoton']
 hltExoticaPostHighPtPhoton.efficiencyProfile = efficiency_strings
@@ -141,8 +137,6 @@
 hltExoticaPostMuonNoBptx.efficiencyProfile = efficiency_strings
 
 # Not integrated yet
-=======
->>>>>>> 738346ed
 hltExoticaPostEleMu = hltExoticaPostProcessor.clone()
 hltExoticaPostEleMu.subDirs = ['HLT/Exotica/EleMu']
 hltExoticaPostEleMu.efficiencyProfile = efficiency_strings
@@ -156,24 +150,24 @@
 hltExoticaPostPureMET.efficiencyProfile = efficiency_strings
 
 hltExoticaPostProcessors = cms.Sequence(
-		hltExoticaPostHighPtDimuon +
-		hltExoticaPostHighPtDielectron +
-<<<<<<< HEAD
-		hltExoticaPostLowPtDimuon +
-		hltExoticaPostLowPtDielectron +
-		hltExoticaPostHighPtPhoton +
-		hltExoticaPostDiPhoton +
-		hltExoticaPostHT +
-		hltExoticaPostJetNoBptx +
-		hltExoticaPostMuonNoBptx +
-                #
-=======
-		hltExoticaPostHighPtElectron +
-		hltExoticaPostLowPtElectron +
-		hltExoticaPostLowPtDimuon +
-		hltExoticaPostLowPtDielectron +
->>>>>>> 738346ed
-		hltExoticaPostEleMu +
-		hltExoticaPostMonojet +
-		hltExoticaPostPureMET
-)+    # Di-lepton paths
+    hltExoticaPostHighPtDimuon +
+    hltExoticaPostHighPtDielectron +
+    hltExoticaPostLowPtDimuon +
+    hltExoticaPostLowPtDielectron +
+    # Single Lepton paths
+    hltExoticaPostHighPtElectron +
+    hltExoticaPostLowPtElectron +
+    # Photon paths
+    hltExoticaPostHighPtPhoton +
+    hltExoticaPostDiPhoton +
+    # HT path
+    hltExoticaPostHT +
+    # NoBptx paths
+    hltExoticaPostJetNoBptx +
+    hltExoticaPostMuonNoBptx +
+    # Others (to be properly integrated)
+    hltExoticaPostEleMu +
+    hltExoticaPostMonojet +
+    hltExoticaPostPureMET
+    )