--- conflicted
+++ resolved
@@ -9,16 +9,10 @@
 
  public:
 
-<<<<<<< HEAD
   using State = StripClusterizerAlgorithm::State;
   using Det = StripClusterizerAlgorithm::Det;
-=======
   void clusterizeDetUnit(const    edm::DetSet<SiStripDigi> &, output_t::TSFastFiller &);
   void clusterizeDetUnit(const edmNew::DetSet<SiStripDigi> &, output_t::TSFastFiller &);
->>>>>>> 32c64900
-
-  void clusterizeDetUnit(const    edm::DetSet<SiStripDigi> &, output_t::FastFiller &) const;
-  void clusterizeDetUnit(const edmNew::DetSet<SiStripDigi> &, output_t::FastFiller &) const;
 
   Det stripByStripBegin(uint32_t id) const;
 
@@ -34,43 +28,24 @@
   }
 
   // detset interface
-<<<<<<< HEAD
-  void addFed(State & state, sistrip::FEDZSChannelUnpacker & unpacker, uint16_t ipair, output_t::FastFiller & out) const override {
-=======
-  void addFed(sistrip::FEDZSChannelUnpacker & unpacker, uint16_t ipair, output_t::TSFastFiller & out) override {
->>>>>>> 32c64900
+  void addFed(State & state, sistrip::FEDZSChannelUnpacker & unpacker, uint16_t ipair, output_t::TSFastFiller & out) const override {
     while (unpacker.hasData()) {
       stripByStripAdd(state, unpacker.sampleNumber()+ipair*256,unpacker.adc(),out);
       unpacker++;
     }
   }
 
-<<<<<<< HEAD
-  void stripByStripAdd(State & state, uint16_t strip, uint8_t adc, output_t::FastFiller & out) const override {
+  void stripByStripAdd(State & state, uint16_t strip, uint8_t adc, output_t::TSFastFiller & out) const override {
     if(candidateEnded(state, strip)) endCandidate(state, out);
     addToCandidate(state, strip,adc);
   }
 
-  void stripByStripEnd(State & state, output_t::FastFiller & out) const override { endCandidate(state,out);}
-=======
-  void stripByStripAdd(uint16_t strip, uint8_t adc, output_t::TSFastFiller & out) override {
-    if(candidateEnded(strip)) endCandidate(out);
-    addToCandidate(strip,adc);
-  }
-
-  void stripByStripEnd(output_t::TSFastFiller & out) override { endCandidate(out);}
-
-  void cleanState() override {clearCandidate();}
->>>>>>> 32c64900
+  void stripByStripEnd(State & state, output_t::TSFastFiller & out) const override { endCandidate(state,out);}
 
 
  private:
 
-<<<<<<< HEAD
-  template<class T> void clusterizeDetUnit_(const T&, output_t::FastFiller&) const;
-=======
   template<class T> void clusterizeDetUnit_(const T&, output_t::TSFastFiller&);
->>>>>>> 32c64900
   ThreeThresholdAlgorithm(float, float, float, unsigned, unsigned, unsigned, std::string qualityLabel,
 			  bool setDetId, bool removeApvShots, float minGoodCharge);
 
