--- conflicted
+++ resolved
@@ -132,21 +132,15 @@
 
   };
 
-<<<<<<< HEAD
 }
 
 
 
 template<typename T>
 void pat::PATPhotonProducer::readIsolationLabels( const edm::ParameterSet & iConfig,
-=======
-  template<typename T>
-  void PATPhotonProducer::readIsolationLabels( const edm::ParameterSet & iConfig,
->>>>>>> 01e471a9
                                                const char* psetName,
                                                pat::PATPhotonProducer::IsolationLabels& labels,
                                                std::vector<edm::EDGetTokenT<edm::ValueMap<T> > > & tokens) {
-<<<<<<< HEAD
 
   labels.clear();
 
@@ -181,54 +175,13 @@
       int key = pat::IsolationKeys::UserBaseIso;
       for ( ; it != ed; ++it, ++key) {
        labels.push_back(std::make_pair(pat::IsolationKeys(key), *it));
-=======
-    
-    labels.clear();
-    
-    if (iConfig.exists( psetName )) {
-      edm::ParameterSet depconf
-        = iConfig.getParameter<edm::ParameterSet>(psetName);
-      
-      if (depconf.exists("tracker")) labels.push_back(std::make_pair(pat::TrackIso, depconf.getParameter<edm::InputTag>("tracker")));
-      if (depconf.exists("ecal"))    labels.push_back(std::make_pair(pat::EcalIso, depconf.getParameter<edm::InputTag>("ecal")));
-      if (depconf.exists("hcal"))    labels.push_back(std::make_pair(pat::HcalIso, depconf.getParameter<edm::InputTag>("hcal")));
-      if (depconf.exists("pfAllParticles"))  {
-        labels.push_back(std::make_pair(pat::PfAllParticleIso, depconf.getParameter<edm::InputTag>("pfAllParticles")));
-      }
-      if (depconf.exists("pfChargedHadrons"))  {
-        labels.push_back(std::make_pair(pat::PfChargedHadronIso, depconf.getParameter<edm::InputTag>("pfChargedHadrons")));
-      }
-      if (depconf.exists("pfChargedAll"))  {
-        labels.push_back(std::make_pair(pat::PfChargedAllIso, depconf.getParameter<edm::InputTag>("pfChargedAll")));
-      }
-      if (depconf.exists("pfPUChargedHadrons"))  {
-        labels.push_back(std::make_pair(pat::PfPUChargedHadronIso, depconf.getParameter<edm::InputTag>("pfPUChargedHadrons")));
-      }
-      if (depconf.exists("pfNeutralHadrons"))  {
-        labels.push_back(std::make_pair(pat::PfNeutralHadronIso, depconf.getParameter<edm::InputTag>("pfNeutralHadrons")));
-      }
-      if (depconf.exists("pfPhotons")) {
-        labels.push_back(std::make_pair(pat::PfGammaIso, depconf.getParameter<edm::InputTag>("pfPhotons")));
-      }
-      if (depconf.exists("user")) {
-        std::vector<edm::InputTag> userdeps = depconf.getParameter<std::vector<edm::InputTag> >("user");
-        std::vector<edm::InputTag>::const_iterator it = userdeps.begin(), ed = userdeps.end();
-        int key = UserBaseIso;
-        for ( ; it != ed; ++it, ++key) {
-          labels.push_back(std::make_pair(IsolationKeys(key), *it));
-        }
->>>>>>> 01e471a9
       }
     }
     
     tokens = edm::vector_transform(labels, [this](IsolationLabel const & label){return consumes<edm::ValueMap<T> >(label.second);});
     
   }
-<<<<<<< HEAD
 	tokens = edm::vector_transform(labels, [this](IsolationLabel const & label){return consumes<edm::ValueMap<T> >(label.second);});
-=======
-
->>>>>>> 01e471a9
 }
 
 
