import FWCore.ParameterSet.Config as cms

from PhysicsTools.PatAlgos.slimming.packedPFCandidates_cfi import *
from PhysicsTools.PatAlgos.slimming.lostTracks_cfi import *
from PhysicsTools.PatAlgos.slimming.offlineSlimmedPrimaryVertices_cfi import *
from PhysicsTools.PatAlgos.slimming.prunedGenParticles_cfi import *
from PhysicsTools.PatAlgos.slimming.selectedPatTrigger_cfi import *
from PhysicsTools.PatAlgos.slimming.slimmedJets_cfi      import *
from PhysicsTools.PatAlgos.slimming.slimmedGenJets_cfi   import *
from PhysicsTools.PatAlgos.slimming.slimmedElectrons_cfi import *
from PhysicsTools.PatAlgos.slimming.slimmedMuons_cfi     import *
from PhysicsTools.PatAlgos.slimming.slimmedPhotons_cfi   import *
from PhysicsTools.PatAlgos.slimming.slimmedTaus_cfi      import *
from PhysicsTools.PatAlgos.slimming.slimmedMETs_cfi      import *
from PhysicsTools.PatAlgos.slimming.metFilterPaths_cff   import *

MicroEventContent = cms.PSet(
    outputCommands = cms.untracked.vstring(
        'drop *',
        'keep *_slimmedPhotons*_*_*',
        'keep *_slimmedElectrons_*_*',
        'keep *_slimmedMuons*_*_*',
        'keep *_slimmedTaus*_*_*',
<<<<<<< HEAD
        'keep *_slimmedJets*_*_*',
        'keep *_patMETs*_*_*',
=======
        'keep *_slimmedJets_*_*',
        'keep *_slimmedMETs*_*_*',
>>>>>>> 13c067ab
        ## add extra METs

        'drop *_*_caloTowers_*',
        'drop *_*_pfCandidates_*',
        'drop *_*_genJets_*',

        'keep *_offlineBeamSpot_*_*',
        'keep *_offlineSlimmedPrimaryVertices_*_*',
        'keep patPackedCandidates_packedPFCandidates_*_*',

        'keep double_fixedGridRho*__*', 
        'keep double_ak5*_rho_*', 
        'keep doubles_ak5*_rhos_*', 

        'keep *_selectedPatTrigger_*_PAT',
        'keep *_l1extraParticles_*_HLT',
        'keep *_TriggerResults_*_HLT',
        'keep *_TriggerResults_*_PAT', # for MET filters
	'keep *_lostTracks_*_PAT',
    )
)
MicroEventContentMC = cms.PSet(
    outputCommands = cms.untracked.vstring(MicroEventContent.outputCommands)
)
MicroEventContentMC.outputCommands += [
        'keep *_slimmedGenJets_*_*',

        'keep *_prunedGenParticles_*_*',
        'keep LHEEventProduct_source_*_*',
        'keep PileupSummaryInfos_*_*_*',
        'keep GenRunInfoProduct_*_*_*',
        'keep GenFilterInfo_*_*_*',
]<|MERGE_RESOLUTION|>--- conflicted
+++ resolved
@@ -21,13 +21,8 @@
         'keep *_slimmedElectrons_*_*',
         'keep *_slimmedMuons*_*_*',
         'keep *_slimmedTaus*_*_*',
-<<<<<<< HEAD
         'keep *_slimmedJets*_*_*',
-        'keep *_patMETs*_*_*',
-=======
-        'keep *_slimmedJets_*_*',
         'keep *_slimmedMETs*_*_*',
->>>>>>> 13c067ab
         ## add extra METs
 
         'drop *_*_caloTowers_*',
