from FWCore.GuiBrowsers.ConfigToolBase import *
from FWCore.ParameterSet.Mixins import PrintOptions,_ParameterTypeBase,_SimpleParameterTypeBase, _Parameterizable, _ConfigureComponent, _TypedParameterizable, _Labelable,  _Unlabelable,  _ValidatingListBase
from FWCore.ParameterSet.SequenceTypes import _ModuleSequenceType, _Sequenceable
from FWCore.ParameterSet.SequenceTypes import *
from PhysicsTools.PatAlgos.tools.helpers import *
from PhysicsTools.PatAlgos.recoLayer0.bTagging_cff import *
import sys

## dictionary with supported jet clustering algorithms
supportedJetAlgos = {
   'ak' : 'AntiKt'
 , 'ca' : 'CambridgeAachen'
 , 'kt' : 'Kt'
}


class AddJetCollection(ConfigToolBase):
    """
    Tool to add a new jet collection to your PAT Tuple or to modify an existing one.
    """
    _label='addJetCollection'
    _defaultParameters=dicttypes.SortedKeysDict()

    def __init__(self):
        """
        Initialize elements of the class. Note that the tool needs to be derived from ConfigToolBase to be usable in the configEditor.
        """
        ## initialization of the base class
        ConfigToolBase.__init__(self)
        ## add all parameters that should be known to the class
        self.addParameter(self._defaultParameters,'labelName', 'UNDEFINED', "Label name of the new patJet collection.", str)
        self.addParameter(self._defaultParameters,'postfix','', "Postfix from usePF2PAT.", str)
        self.addParameter(self._defaultParameters,'jetSource','', "Label of the input collection from which the new patJet collection should be created", cms.InputTag)
        self.addParameter(self._defaultParameters,'trackSource',cms.InputTag('generalTracks'), "Label of the input collection for tracks to be used in b-tagging", cms.InputTag)
        self.addParameter(self._defaultParameters,'pvSource',cms.InputTag('offlinePrimaryVertices'), "Label of the input collection for primary vertices used in b-tagging", cms.InputTag)
<<<<<<< HEAD
        self.addParameter(self._defaultParameters,'svSource',cms.InputTag('inclusiveSecondaryVertices'), "Label of the input collection for IVF vertices used in b-tagging", cms.InputTag)
        self.addParameter(self._defaultParameters,'algo', 'AK5', "Jet algorithm of the input collection from which the new patJet collection should be created")
        self.addParameter(self._defaultParameters,'rParam', 0.5, "Jet size (distance parameter R used in jet clustering)")
=======
        self.addParameter(self._defaultParameters,'algo', 'AK4', "Jet algorithm of the input collection from which the new patJet collection should be created")
        self.addParameter(self._defaultParameters,'rParam', 0.4, "Jet size (distance parameter R used in jet clustering)")
>>>>>>> 31791698
        self.addParameter(self._defaultParameters,'getJetMCFlavour', True, "Get jet MC truth flavour")
        self.addParameter(self._defaultParameters,'genJetCollection', cms.InputTag("ak4GenJets"), "GenJet collection to match to")
        self.addParameter(self._defaultParameters,'jetCorrections',None, "Add all relevant information about jet energy corrections that you want to be added to your new patJet \
        collection. The format has to be given in a python tuple of type: (\'AK4Calo\',[\'L2Relative\', \'L3Absolute\'], patMet). Here the first argument corresponds to the payload \
        in the CMS Conditions database for the given jet collection; the second argument corresponds to the jet energy correction levels that you want to be embedded into your \
        new patJet collection. This should be given as a list of strings. Available values are L1Offset, L1FastJet, L1JPTOffset, L2Relative, L3Absolute, L5Falvour, L7Parton; the \
        third argument indicates whether MET(Type1/2) corrections should be applied corresponding to the new patJetCollection. If so a new patMet collection will be added to your PAT \
        Tuple in addition to the raw patMet. This new patMet collection will have the MET(Type1/2) corrections applied. The argument can have the following types: \'type-1\' for \
        type-1 corrected MET; \'type-2\' for type-1 plus type-2 corrected MET; \'\' or \'none\' if no further MET corrections should be applied to your MET. The arguments \'type-1\' \
        and \'type-2\' are not case sensitive.", tuple, acceptNoneValue=True)
        self.addParameter(self._defaultParameters,'btagDiscriminators',['None'], "If you are interested in btagging, in most cases just the labels of the btag discriminators that \
        you are interested in is all relevant information that you need for a high level analysis. Add here all btag discriminators, that you are interested in as a list of strings. \
        If this list is empty no btag discriminator information will be added to your new patJet collection.", allowedValues=supportedBtagDiscr.keys(),Type=list)
        self.addParameter(self._defaultParameters,'btagInfos',['None'], "The btagInfos objects contain all relevant information from which all discriminators of a certain \
        type have been calculated. You might be interested in keeping this information for low level tests or to re-calculate some discriminators from hand. Note that this information \
        on the one hand can be very space consuming and that it is not necessary to access the pre-calculated btag discriminator information that has been derived from it. Only in very \
        special cases the btagInfos might really be needed in your analysis. Add here all btagInfos, that you are interested in as a list of strings. If this list is empty no btagInfos \
        will be added to your new patJet collection.", allowedValues=supportedBtagInfos,Type=list)
        self.addParameter(self._defaultParameters,'jetTrackAssociation',False, "Add JetTrackAssociation and JetCharge from reconstructed tracks to your new patJet collection. This \
        switch is only of relevance if you don\'t add any btag information to your new patJet collection (btagDiscriminators or btagInfos) and still want this information added to \
        your new patJetCollection. If btag information of any form is added to the new patJet collection this information will be added automatically.")
        self.addParameter(self._defaultParameters,'outputModules',['out'],"Add a list of all output modules to which you would like the new jet collection to be added. Usually this is \
        just one single output module with name \'out\', which corresponds also the default configuration of the tool. There is cases though where you might want to add this collection \
        to more than one output module.")
        ## set defaults
        self._parameters=copy.deepcopy(self._defaultParameters)
        ## add comments
        self._comment = "This is a tool to add more patJet collectinos to your PAT Tuple or to re-configure the default collection. You can add and embed additional information like jet\
        energy correction factors, btag infomration and generator match information to the new patJet collection depending on the parameters that you pass on to this function. Consult \
        the descriptions of each parameter for more information."

    def getDefaultParameters(self):
        """
        Return default parameters of the class
        """
        return self._defaultParameters

    def __call__(self,process,labelName=None,postfix=None,jetSource=None,trackSource=None,pvSource=None,svSource=None,algo=None,rParam=None,getJetMCFlavour=None,genJetCollection=None,jetCorrections=None,btagDiscriminators=None,btagInfos=None,jetTrackAssociation=None,outputModules=None):
        """
        Function call wrapper. This will check the parameters and call the actual implementation that
        can be found in toolCode via the base class function apply.
        """
        if labelName is None:
            labelName=self._defaultParameters['labelName'].value
        self.setParameter('labelName', labelName)
        if postfix is None:
            postfix=self._defaultParameters['postfix'].value
        self.setParameter('postfix', postfix)
        if jetSource is None:
            jetSource=self._defaultParameters['jetSource'].value
        self.setParameter('jetSource', jetSource)
        if trackSource is None:
            trackSource=self._defaultParameters['trackSource'].value
        self.setParameter('trackSource', trackSource)
        if pvSource is None:
            pvSource=self._defaultParameters['pvSource'].value
        self.setParameter('pvSource', pvSource)
        if svSource is None:
            svSource=self._defaultParameters['svSource'].value
        self.setParameter('svSource', svSource)
        if algo is None:
            algo=self._defaultParameters['algo'].value
        self.setParameter('algo', algo)
        if rParam is None:
            rParam=self._defaultParameters['rParam'].value
        self.setParameter('rParam', rParam)
        if getJetMCFlavour is None:
            getJetMCFlavour=self._defaultParameters['getJetMCFlavour'].value
        self.setParameter('getJetMCFlavour', getJetMCFlavour)
        if genJetCollection is None:
            genJetCollection=self._defaultParameters['genJetCollection'].value
        self.setParameter('genJetCollection', genJetCollection)
        if jetCorrections is None:
            jetCorrections=self._defaultParameters['jetCorrections'].value
        self.setParameter('jetCorrections', jetCorrections)
        if btagDiscriminators is None:
            btagDiscriminators=self._defaultParameters['btagDiscriminators'].value
        self.setParameter('btagDiscriminators', btagDiscriminators)
        if btagInfos is None:
            btagInfos=self._defaultParameters['btagInfos'].value
        self.setParameter('btagInfos', btagInfos)
        if jetTrackAssociation is None:
            jetTrackAssociation=self._defaultParameters['jetTrackAssociation'].value
        self.setParameter('jetTrackAssociation', jetTrackAssociation)
        if outputModules is None:
            outputModules=self._defaultParameters['outputModules'].value
        self.setParameter('outputModules', outputModules)
        self.apply(process)

    def toolCode(self, process):
        """
        Tool code implementation
        """
        ## initialize parameters
        labelName=self._parameters['labelName'].value
        postfix=self._parameters['postfix'].value
        jetSource=self._parameters['jetSource'].value
        trackSource=self._parameters['trackSource'].value
        pvSource=self._parameters['pvSource'].value
        svSource=self._parameters['svSource'].value
        algo=self._parameters['algo'].value
        rParam=self._parameters['rParam'].value
        getJetMCFlavour=self._parameters['getJetMCFlavour'].value
        genJetCollection=self._parameters['genJetCollection'].value
        jetCorrections=self._parameters['jetCorrections'].value
        btagDiscriminators=list(self._parameters['btagDiscriminators'].value)
        btagInfos=list(self._parameters['btagInfos'].value)
        jetTrackAssociation=self._parameters['jetTrackAssociation'].value
        outputModules=list(self._parameters['outputModules'].value)

        ## added jets must have a defined 'labelName'
        if labelName=='UNDEFINED':
            undefinedLabelName(self)

        ## a list of all producer modules, which are already known to process
        knownModules = process.producerNames().split()
        ## determine whether btagging information is required or not
        if btagDiscriminators.count('None')>0:
            btagDiscriminators.remove('None')
        if btagInfos.count('None')>0:
            btagInfos.remove('None')
        bTagging=(len(btagDiscriminators)>0 or len(btagInfos)>0)
        ## construct postfix label for auxiliary modules; this postfix
        ## label will start with a capitalized first letter following
        ## the CMS nameing conventions and for improved readablility
        _labelName=labelName[:1].upper()+labelName[1:]
        #_labelName=labelName
        ## supported algo types are ak, ca, and kt
        _algo=''
        for x in ["ak", "ca", "kt"]:
            if algo.lower().find(x)>-1:
                _algo=supportedJetAlgos[x]
                break
        if _algo=='':
            unsupportedJetAlgorithm(self)

        ## add new patJets to process (keep instance for later further modifications)
        from PhysicsTools.PatAlgos.producersLayer1.jetProducer_cfi import patJets
        if 'patJets'+_labelName+postfix in knownModules :
            _newPatJets=getattr(process, 'patJets'+_labelName+postfix)
            _newPatJets.jetSource=jetSource
        else :
            setattr(process, 'patJets'+_labelName+postfix, patJets.clone(jetSource=jetSource))
            _newPatJets=getattr(process, 'patJets'+_labelName+postfix)
            knownModules.append('patJets'+_labelName+postfix)
        ## add new selectedPatJets to process
        from PhysicsTools.PatAlgos.selectionLayer1.jetSelector_cfi import selectedPatJets
        if 'selectedPatJets'+_labelName+postfix in knownModules :
            _newSelectedPatJets=getattr(process, 'selectedPatJets'+_labelName+postfix)
            _newSelectedPatJets.src='patJets'+_labelName+postfix
        else :
            setattr(process, 'selectedPatJets'+_labelName+postfix, selectedPatJets.clone(src='patJets'+_labelName+postfix))
            knownModules.append('selectedPatJets'+_labelName+postfix)

	## add new patJetPartonMatch to process
        from PhysicsTools.PatAlgos.mcMatchLayer0.jetMatch_cfi import patJetPartonMatch
        if 'patJetPartonMatch'+_labelName+postfix in knownModules :
            _newPatJetPartonMatch=getattr(process, 'patJetPartonMatch'+_labelName+postfix)
            _newPatJetPartonMatch.src=jetSource
        else :
            setattr(process, 'patJetPartonMatch'+_labelName+postfix, patJetPartonMatch.clone(src=jetSource))
            knownModules.append('patJetPartonMatch'+_labelName+postfix)
        ## add new patJetGenJetMatch to process
        from PhysicsTools.PatAlgos.mcMatchLayer0.jetMatch_cfi import patJetGenJetMatch
        if 'patJetGenJetMatch'+_labelName+postfix in knownModules :
            _newPatJetGenJetMatch=getattr(process, 'patJetGenJetMatch'+_labelName+postfix)
            _newPatJetGenJetMatch.src=jetSource
            _newPatJetGenJetMatch.matched=genJetCollection
        else :
            setattr(process, 'patJetGenJetMatch'+_labelName+postfix, patJetGenJetMatch.clone(src=jetSource, matched=genJetCollection))
            knownModules.append('patJetGenJetMatch'+_labelName+postfix)
        ## modify new patJets collection accordingly
        _newPatJets.genJetMatch.setModuleLabel('patJetGenJetMatch'+_labelName+postfix)
        _newPatJets.genPartonMatch.setModuleLabel('patJetPartonMatch'+_labelName+postfix)
        ## get jet MC truth flavour if required by user
        if (getJetMCFlavour):
            ## legacy jet flavour (see https://twiki.cern.ch/twiki/bin/view/CMSPublic/SWGuideBTagMCTools)
            ## add new patJetPartonsLegacy to process
            from PhysicsTools.PatAlgos.mcMatchLayer0.jetFlavourId_cff import patJetPartonsLegacy
            if 'patJetPartonsLegacy'+postfix not in knownModules :
                setattr(process, 'patJetPartonsLegacy'+postfix, patJetPartonsLegacy.clone())
                knownModules.append('patJetPartonsLegacy'+postfix)
            ## add new patJetPartonAssociationLegacy to process
            from PhysicsTools.PatAlgos.mcMatchLayer0.jetFlavourId_cff import patJetPartonAssociationLegacy
            if 'patJetPartonAssociationLegacy'+_labelName+postfix in knownModules :
                _newPatJetPartonAssociation=getattr(process, 'patJetPartonAssociationLegacy'+_labelName+postfix)
                _newPatJetPartonAssociation.jets=jetSource
            else :
                setattr(process, 'patJetPartonAssociationLegacy'+_labelName+postfix, patJetPartonAssociationLegacy.clone(jets=jetSource))
                knownModules.append('patJetPartonAssociationLegacy'+_labelName+postfix)
            ## add new patJetPartonAssociationLegacy to process
            from PhysicsTools.PatAlgos.mcMatchLayer0.jetFlavourId_cff import patJetFlavourAssociationLegacy
            if 'patJetFlavourAssociationLegacy'+_labelName+postfix in knownModules :
                _newPatJetFlavourAssociation=getattr(process, 'patJetFlavourAssociationLegacy'+_labelName+postfix)
                _newPatJetFlavourAssociation.srcByReference='patJetPartonAssociationLegacy'+_labelName+postfix
            else:
                setattr(process, 'patJetFlavourAssociationLegacy'+_labelName+postfix, patJetFlavourAssociationLegacy.clone(srcByReference='patJetPartonAssociationLegacy'+_labelName+postfix))
                knownModules.append('patJetFlavourAssociationLegacy'+_labelName+postfix)
            ## modify new patJets collection accordingly
            _newPatJets.JetPartonMapSource.setModuleLabel('patJetFlavourAssociationLegacy'+_labelName+postfix)
            ## new jet flavour (see https://twiki.cern.ch/twiki/bin/view/CMSPublic/SWGuideBTagMCTools)
            ## add new patJetPartons to process
            from PhysicsTools.PatAlgos.mcMatchLayer0.jetFlavourId_cff import patJetPartons
            if 'patJetPartons'+postfix not in knownModules :
                setattr(process, 'patJetPartons'+postfix, patJetPartons.clone())
                knownModules.append('patJetPartons'+postfix)
            ## add new patJetFlavourAssociation to process
            from PhysicsTools.PatAlgos.mcMatchLayer0.jetFlavourId_cff import patJetFlavourAssociation
            if 'patJetFlavourAssociation'+_labelName+postfix in knownModules :
                _newPatJetFlavourAssociation=getattr(process, 'patJetFlavourAssociation'+_labelName+postfix)
                _newPatJetFlavourAssociation.jets=jetSource
                _newPatJetFlavourAssociation.jetAlgorithm=_algo
                _newPatJetFlavourAssociation.rParam=rParam
                _newPatJetFlavourAssociation.bHadrons=cms.InputTag("patJetPartons"+postfix,"bHadrons")
                _newPatJetFlavourAssociation.cHadrons=cms.InputTag("patJetPartons"+postfix,"cHadrons")
                _newPatJetFlavourAssociation.partons=cms.InputTag("patJetPartons"+postfix,"partons")
            else :
                setattr(process, 'patJetFlavourAssociation'+_labelName+postfix, 
                        patJetFlavourAssociation.clone(
                            jets=jetSource,
                            jetAlgorithm=_algo,
                            rParam=rParam,
                            bHadrons = cms.InputTag("patJetPartons"+postfix,"bHadrons"),
                            cHadrons = cms.InputTag("patJetPartons"+postfix,"cHadrons"),
                            partons = cms.InputTag("patJetPartons"+postfix,"partons")
                        )
                )
                knownModules.append('patJetFlavourAssociation'+_labelName+postfix)
            ## modify new patJets collection accordingly
            _newPatJets.JetFlavourInfoSource.setModuleLabel('patJetFlavourAssociation'+_labelName+postfix)
        else:
            _newPatJets.getJetMCFlavour = False

        ## add jetTrackAssociation for btagging (or jetTracksAssociation only) if required by user
        if (jetTrackAssociation or bTagging):
            ## add new jetTracksAssociationAtVertex to process
            from RecoJets.JetAssociationProducers.ak4JTA_cff import ak4JetTracksAssociatorAtVertex
            if 'jetTracksAssociationAtVertex'+_labelName+postfix in knownModules :
                _newJetTracksAssociationAtVertex=getattr(process, 'jetTracksAssociatorAtVertex'+_labelName+postfix)
                _newJetTracksAssociationAtVertex.jets=jetSource
                _newJetTracksAssociationAtVertex.tracks=trackSource
                _newJetTracksAssociationAtVertex.pvSrc=pvSource
            else:
                setattr(process, 'jetTracksAssociatorAtVertex'+_labelName+postfix, ak4JetTracksAssociatorAtVertex.clone(jets=jetSource,tracks=trackSource,pvSrc=pvSource))
                knownModules.append('jetTracksAssociationAtVertex'+_labelName+postfix)
            ## add new patJetCharge to process
            from PhysicsTools.PatAlgos.recoLayer0.jetTracksCharge_cff import patJetCharge
            if 'patJetCharge'+_labelName+postfix in knownModules :
                _newPatJetCharge=getattr(process, 'patJetCharge'+_labelName+postfix)
                _newPatJetCharge.src='jetTracksAssociatorAtVertex'+_labelName+postfix
            else:
                setattr(process, 'patJetCharge'+_labelName+postfix, patJetCharge.clone(src = 'jetTracksAssociatorAtVertex'+_labelName+postfix))
                knownModules.append('patJetCharge'+_labelName+postfix)
            ## modify new patJets collection accordingly
            _newPatJets.addAssociatedTracks=True
            _newPatJets.trackAssociationSource=cms.InputTag('jetTracksAssociatorAtVertex'+_labelName+postfix)
            _newPatJets.addJetCharge=True
            _newPatJets.jetChargeSource=cms.InputTag('patJetCharge'+_labelName+postfix)
        else:
            ## modify new patJets collection accordingly
            _newPatJets.addAssociatedTracks=False
            _newPatJets.trackAssociationSource=''
            _newPatJets.addJetCharge=False
            _newPatJets.jetChargeSource=''
        ## run btagging if required by user
        if (bTagging):
            ## expand tagInfos to what is explicitely required by user + implicit
            ## requirements that come in from one or the other discriminator
            requiredTagInfos = list(btagInfos)
            for btagDiscr in btagDiscriminators :
                for requiredTagInfo in supportedBtagDiscr[btagDiscr] :
                    tagInfoCovered = False
                    for tagInfo in requiredTagInfos :
                        if requiredTagInfo == tagInfo :
                            tagInfoCovered = True
                            break
                    if not tagInfoCovered :
                        requiredTagInfos.append(requiredTagInfo)
            ## load sequences and setups needed fro btagging
            ## This loads all available btagger, but the ones we need are added to the process by hand later. Only needed to get the ESProducer. Needs improvement
            #loadWithPostFix(process,"RecoBTag.Configuration.RecoBTag_cff",postfix)
            process.load("RecoBTag.Configuration.RecoBTag_cff")
            #addESProducers(process,'RecoBTag.Configuration.RecoBTag_cff')
            import RecoBTag.Configuration.RecoBTag_cff as btag

            ## prepare setups for simple secondary vertex infos
            setattr(process, "simpleSecondaryVertex2Trk", simpleSecondaryVertex2Trk)
            ## prepare setups for transient tracks
            setattr(process, "TransientTrackBuilderESProducer", TransientTrackBuilderESProducer)
            ## setup all required btagInfos : we give a dedicated treatment for all five different
            ## types of tagINfos here. A common treatment is possible but might require a more
            ## general approach anyway in coordination with the btaggin POG.
            acceptedTagInfos = list()
            for btagInfo in requiredTagInfos:
                if hasattr(btag,btagInfo):
                    if btagInfo == 'impactParameterTagInfos':
                        setattr(process, btagInfo+_labelName+postfix, btag.impactParameterTagInfos.clone(jetTracks = cms.InputTag('jetTracksAssociatorAtVertex'+_labelName+postfix),primaryVertex=pvSource))
                    if btagInfo == 'secondaryVertexTagInfos':
                        setattr(process, btagInfo+_labelName+postfix, btag.secondaryVertexTagInfos.clone(trackIPTagInfos = cms.InputTag('impactParameterTagInfos'+_labelName+postfix)))
                    if btagInfo == 'inclusiveSecondaryVertexFinderTagInfos':
                        setattr(process, btagInfo+_labelName+postfix, btag.inclusiveSecondaryVertexFinderTagInfos.clone(trackIPTagInfos = cms.InputTag('impactParameterTagInfos'+_labelName+postfix), extSVCollection=svSource))
                    if btagInfo == 'inclusiveSecondaryVertexFinderFilteredTagInfos':
                        setattr(process, btagInfo+_labelName+postfix, btag.inclusiveSecondaryVertexFinderFilteredTagInfos.clone(trackIPTagInfos = cms.InputTag('impactParameterTagInfos'+_labelName+postfix)))
                    if btagInfo == 'secondaryVertexNegativeTagInfos':
                        setattr(process, btagInfo+_labelName+postfix, btag.secondaryVertexNegativeTagInfos.clone(trackIPTagInfos = cms.InputTag('impactParameterTagInfos'+_labelName+postfix)))
                    if btagInfo == 'softMuonTagInfos':
                        setattr(process, btagInfo+_labelName+postfix, btag.softMuonTagInfos.clone(jets = jetSource))
                    if btagInfo == 'softPFMuonsTagInfos':
                        setattr(process, btagInfo+_labelName+postfix, btag.softPFMuonsTagInfos.clone(jets = jetSource))
                    if btagInfo == 'softPFElectronsTagInfos':
                        setattr(process, btagInfo+_labelName+postfix, btag.softPFElectronsTagInfos.clone(jets = jetSource))
                    acceptedTagInfos.append(btagInfo)
                else:
                    print '  --> %s ignored, since not available via RecoBTag.Configuration.RecoBTag_cff!'%(btagInfo)
            ## setup all required btagDiscriminators
            acceptedBtagDiscriminators = list()
            for btagDiscr in btagDiscriminators :
                if hasattr(btag,btagDiscr):
                    setattr(process, btagDiscr+_labelName+postfix, getattr(btag, btagDiscr).clone(tagInfos = cms.VInputTag( *[ cms.InputTag(x+_labelName+postfix) for x in supportedBtagDiscr[btagDiscr] ] )))
                    acceptedBtagDiscriminators.append(btagDiscr)
                else:
                    print '  --> %s ignored, since not available via RecoBTag.Configuration.RecoBTag_cff!'%(btagDiscr)
            ## replace corresponding tags for pat jet production
            _newPatJets.tagInfoSources = cms.VInputTag( *[ cms.InputTag(x+_labelName+postfix) for x in acceptedTagInfos ] )
            _newPatJets.discriminatorSources = cms.VInputTag( *[ cms.InputTag(x+_labelName+postfix) for x in acceptedBtagDiscriminators ] )
            if 'inclusiveSecondaryVertexFinderTagInfos' in acceptedTagInfos:
                if not hasattr( process, 'inclusiveVertexing' ):
                    process.load( 'RecoVertex.AdaptiveVertexFinder.inclusiveVertexing_cff' )
            if 'inclusiveSecondaryVertexFinderFilteredTagInfos' in acceptedTagInfos:
                if not hasattr( process, 'inclusiveVertexing' ):
                    process.load( 'RecoVertex.AdaptiveVertexFinder.inclusiveVertexing_cff' )
                if not hasattr( process, 'inclusiveSecondaryVerticesFiltered' ):
                    process.load( 'RecoBTag.SecondaryVertex.secondaryVertex_cff' )
                if not hasattr( process, 'bToCharmDecayVertexMerged' ):
                    process.load( 'RecoBTag.SecondaryVertex.bToCharmDecayVertexMerger_cfi' )
            ## modify new patJets collection accordingly
            _newPatJets.addBTagInfo = True
        else:
            _newPatJets.addBTagInfo = False
            ## adjust output module; these collections will be empty anyhow, but we do it to stay clean
            for outputModule in outputModules:
                    if hasattr(process,outputModule):
                        getattr(process,outputModule).outputCommands.append("drop *_"+'selected'+_labelName+postfix+"_tagInfos_*")

        ## add jet correction factors if required by user
        if (jetCorrections != None):
            ## check for the correct format
            if type(jetCorrections) != type(('PAYLOAD-LABEL',['CORRECTION-LEVEL-A','CORRECTION-LEVEL-B'], 'MET-LABEL')):
                raise ValueError, "In addJetCollection: 'jetCorrections' must be 'None' (as a python value w/o quotation marks), or of type ('PAYLOAD-LABEL', ['CORRECTION-LEVEL-A', \
                'CORRECTION-LEVEL-B', ...], 'MET-LABEL'). Note that 'MET-LABEL' can be set to 'None' (as a string in quotation marks) in case you do not want to apply MET(Type1) \
                corrections."
            ## determine type of jet constituents from jetSource; supported
            ## jet constituent types are calo, pf, jpt, for pf also particleflow
            ## is aloowed as part of the jetSource label, which might be used
            ## in CommonTools.ParticleFlow
            _type="NONE"
            if jetCorrections[0].count('PF')>0:
                _type='PF'
            elif jetCorrections[0].count('Calo')>0:
                _type='Calo'
            elif jetCorrections[0].count('JPT')>0:
                _type='JPT'
            else:
                raise TypeError, "In addJetCollection: Jet energy corrections are only supported for PF, JPT and Calo jets."
            from PhysicsTools.PatAlgos.recoLayer0.jetCorrFactors_cfi import patJetCorrFactors
            if 'patJetCorrFactors'+_labelName+postfix in knownModules :
                _newPatJetCorrFactors=getattr(process, 'patJetCorrFactors'+_labelName+postfix)
                _newPatJetCorrFactors.src=jetSource
            else :

                setattr(process, 'patJetCorrFactors'+_labelName+postfix, patJetCorrFactors.clone(src=jetSource))
                _newPatJetCorrFactors=getattr(process, "patJetCorrFactors"+_labelName+postfix)
            _newPatJetCorrFactors.payload=jetCorrections[0]
            _newPatJetCorrFactors.levels=jetCorrections[1]
            ## check whether L1Offset or L1FastJet is part of levels
            error=False
            for x in jetCorrections[1]:
                if x == 'L1Offset' :
                    if not error :
                        _newPatJetCorrFactors.useNPV=True
                        _newPatJetCorrFactors.primaryVertices='offlinePrimaryVertices'
                        _newPatJetCorrFactors.useRho=False
                        ## we set this to True now as a L1 correction type should appear only once
                        ## otherwise levels is miss configured
                        error=True
                    else:
                        raise ValueError, "In addJetCollection: Correction levels for jet energy corrections are miss configured. An L1 correction type should appear not more than \
                        once. Check the list of correction levels you requested to be applied: ", jetCorrections[1]
                if x == 'L1FastJet' :
                    if not error :
                        if _type == "JPT" :
                            raise TypeError, "In addJetCollection: L1FastJet corrections are only supported for PF and Calo jets."
                        ## configure module
                        _newPatJetCorrFactors.useRho=True
                        if "PF" in _type : 
                            _newPatJetCorrFactors.rho=cms.InputTag('fixedGridRhoFastjetAll')
                        else :
                            _newPatJetCorrFactors.rho=cms.InputTag('fixedGridRhoFastjetAllCalo')
                        ## we set this to True now as a L1 correction type should appear only once
                        ## otherwise levels is miss configured
                        error=True
                    else:
                        raise ValueError, "In addJetCollection: Correction levels for jet energy corrections are miss configured. An L1 correction type should appear not more than \
                        once. Check the list of correction levels you requested to be applied: ", jetCorrections[1]
            _newPatJets.jetCorrFactorsSource=cms.VInputTag(cms.InputTag('patJetCorrFactors'+_labelName+postfix))
            ## configure MET(Type1) corrections
            if jetCorrections[2].lower() != 'none' and jetCorrections[2] != '':
                if not jetCorrections[2].lower() == 'type-1' and not jetCorrections[2].lower() == 'type-2':
                    raise valueError, "In addJetCollection: Wrong choice of MET corrections for new jet collection. Possible choices are None (or empty string), Type-1, Type-2 (i.e.\
                    Type-1 and Type-2 corrections applied). This choice is not case sensitive. Your choice was: ", jetCorrections[2]
                if _type == "JPT":
                    raise ValueError, "In addJecCollection: MET(type1) corrections are not supported for JPTJets. Please set the MET-LABEL to \"None\" (as string in quatiation \
                    marks) and use raw tcMET together with JPTJets."
                ## set up jet correctors for MET corrections
                from JetMETCorrections.Configuration.JetCorrectionServicesAllAlgos_cff import ak4PFL1Fastjet
                from JetMETCorrections.Configuration.JetCorrectionServicesAllAlgos_cff import ak4PFL1Offset
                from JetMETCorrections.Configuration.JetCorrectionServicesAllAlgos_cff import ak4PFL2Relative
                from JetMETCorrections.Configuration.JetCorrectionServicesAllAlgos_cff import ak4PFL3Absolute
                from JetMETCorrections.Configuration.JetCorrectionServicesAllAlgos_cff import ak4PFResidual

                if "PF" in _type : 
                    setattr(process, jetCorrections[0]+'L1FastJet', ak4PFL1Fastjet.clone(algorithm=jetCorrections[0], srcRho=cms.InputTag('fixedGridRhoFastjetAll')))
                else :
                    setattr(process, jetCorrections[0]+'L1FastJet', ak4PFL1Fastjet.clone(algorithm=jetCorrections[0], srcRho=cms.InputTag('fixedGridRhoFastjetAllCalo')))
                setattr(process, jetCorrections[0]+'L1Offset', ak4PFL1Offset.clone(algorithm=jetCorrections[0]))
                setattr(process, jetCorrections[0]+'L2Relative', ak4PFL2Relative.clone(algorithm=jetCorrections[0]))
                setattr(process, jetCorrections[0]+'L3Absolute', ak4PFL3Absolute.clone(algorithm=jetCorrections[0]))
                setattr(process, jetCorrections[0]+'L2L3Residual', ak4PFResidual.clone(algorithm=jetCorrections[0]))
                setattr(process, jetCorrections[0]+'CombinedCorrector', cms.ESProducer( 'JetCorrectionESChain', correctors = cms.vstring()))
                for x in jetCorrections[1]:
                    if x != 'L1FastJet' and x != 'L1Offset' and x != 'L2Relative' and x != 'L3Absolute' and x != 'L2L3Residual':
                        raise ValueError, 'In addJetCollection: Unsupported JEC for MET(Type1). Currently supported jet correction levels are L1FastJet, L1Offset, L2Relative, L3Asolute, L2L3Residual. Requested was: %s'%(x)
                    else:
                        getattr(process, jetCorrections[0]+'CombinedCorrector').correctors.append(jetCorrections[0]+x)

                ## set up MET(Type1) correction modules
                if _type == 'Calo':
                    from JetMETCorrections.Type1MET.caloMETCorrections_cff import caloJetMETcorr
                    from JetMETCorrections.Type1MET.caloMETCorrections_cff import caloType1CorrectedMet
                    from JetMETCorrections.Type1MET.caloMETCorrections_cff import caloType1p2CorrectedMet
                    setattr(process,jetCorrections[0]+'JetMETcorr'+postfix, caloJetMETcorr.clone(src=jetSource,srcMET = "corMetGlobalMuons",jetCorrections = cms.string(jetCorrections[0]+'CombinedCorrector')))
                    setattr(process,jetCorrections[0]+'Type1CorMet'+postfix, caloType1CorrectedMet.clone(src = "corMetGlobalMuons",srcType1Corrections = cms.VInputTag(cms.InputTag(jetCorrections[0]+'JetMETcorr'+postfix, 'type1'))))
                    setattr(process,jetCorrections[0]+'Type1p2CorMet'+postfix,caloType1p2CorrectedMet.clone(src = "corMetGlobalMuons",srcType1Corrections = cms.VInputTag(cms.InputTag(jetCorrections[0]+'JetMETcorr'+postfix, 'type1')),srcUnclEnergySums = cms.VInputTag(cms.InputTag(jetCorrections[0]+'JetMETcorr'+postfix, 'type2'),cms.InputTag(jetCorrections[0]+'JetMETcorr'+postfix, 'offset'),cms.InputTag('muonCaloMETcorr'))))

                elif _type == 'PF':
                    from JetMETCorrections.Type1MET.pfMETCorrections_cff import pfCandsNotInJet
                    from JetMETCorrections.Type1MET.pfMETCorrections_cff import pfJetMETcorr
                    from JetMETCorrections.Type1MET.pfMETCorrections_cff import pfCandMETcorr
                    from JetMETCorrections.Type1MET.pfMETCorrections_cff import pfType1CorrectedMet
                    from JetMETCorrections.Type1MET.pfMETCorrections_cff import pfType1p2CorrectedMet
                    setattr(process,jetCorrections[0]+'CandsNotInJet'+postfix,pfCandsNotInJet.clone(topCollection = jetSource))
                    setattr(process,jetCorrections[0]+'CandMETcorr'+postfix, pfCandMETcorr.clone(src = cms.InputTag(jetCorrections[0]+'CandsNotInJet'+postfix)))
                    setattr(process,jetCorrections[0]+'JetMETcorr'+postfix, pfJetMETcorr.clone(src = jetSource))
                    setattr(process,jetCorrections[0]+'Type1CorMet'+postfix, pfType1CorrectedMet.clone(srcType1Corrections = cms.VInputTag(cms.InputTag(jetCorrections[0]+'JetMETcorr'+postfix, 'type1'))))
                    setattr(process,jetCorrections[0]+'Type1p2CorMet'+postfix, pfType1p2CorrectedMet.clone(srcType1Corrections = cms.VInputTag(cms.InputTag(jetCorrections[0]+'JetMETcorr'+postfix, 'type1')),srcUnclEnergySums = cms.VInputTag(cms.InputTag(jetCorrections[0]+'JetMETcorr'+postfix, 'type2'),cms.InputTag(jetCorrections[0]+'JetMETcorr'+postfix, 'offset'),cms.InputTag(jetCorrections[0]+'CandMETcorr'+postfix))))

                ## common configuration for Calo and PF
                if ('L1FastJet' in jetCorrections[1] or 'L1Fastjet' in jetCorrections[1]):
                    getattr(process,jetCorrections[0]+'JetMETcorr'+postfix).offsetCorrLabel = cms.string(jetCorrections[0]+'L1FastJet')
                #FIXME: What is wrong here?
                #elif ('L1Offset' in jetCorrections[1]):
                    #getattr(process,jetCorrections[0]+'JetMETcorr'+postfix).offsetCorrLabel = cms.string(jetCorrections[0]+'L1Offset')
                else:
                    getattr(process,jetCorrections[0]+'JetMETcorr'+postfix).offsetCorrLabel = cms.string('')

                from PhysicsTools.PatAlgos.producersLayer1.metProducer_cfi import patMETs
                if jetCorrections[2].lower() == 'type-1':
                    setattr(process, 'patMETs'+_labelName+postfix, patMETs.clone(metSource = cms.InputTag(jetCorrections[0]+'Type1CorMet'+postfix), addMuonCorrections = False))
                elif jetCorrections[2].lower() == 'type-2':
                    setattr(process, 'patMETs'+_labelName+postfix, patMETs.clone(metSource = cms.InputTag(jetCorrections[0]+'Type1p2CorMet'+postfix), addMuonCorrections = False))
        else:
            ## switch jetCorrFactors off
            _newPatJets.addJetCorrFactors=False

addJetCollection=AddJetCollection()

class SwitchJetCollection(ConfigToolBase):
    """
    Tool to switch parameters of the PAT jet collection to your PAT Tuple.
    """
    _label='switchJetCollection'
    _defaultParameters=dicttypes.SortedKeysDict()

    def __init__(self):
        """
        Initialize elements of the class. Note that the tool needs to be derived from ConfigToolBase to be usable in the configEditor.
        """
        ## initialization of the base class
        ConfigToolBase.__init__(self)
        ## add all parameters that should be known to the class
        self.addParameter(self._defaultParameters,'postfix','', "postfix from usePF2PAT")
        self.addParameter(self._defaultParameters,'jetSource','', "Label of the input collection from which the new patJet collection should be created", cms.InputTag)
        self.addParameter(self._defaultParameters,'trackSource',cms.InputTag('generalTracks'), "Label of the input collection for tracks to be used in b-tagging", cms.InputTag)
        self.addParameter(self._defaultParameters,'pvSource',cms.InputTag('offlinePrimaryVertices'), "Label of the input collection for primary vertices used in b-tagging", cms.InputTag)
<<<<<<< HEAD
        self.addParameter(self._defaultParameters,'svSource',cms.InputTag('inclusiveSecondaryVertices'), "Label of the input collection for IVF vertices used in b-tagging", cms.InputTag)
        self.addParameter(self._defaultParameters,'algo', 'AK5', "Jet algorithm of the input collection from which the new patJet collection should be created")
        self.addParameter(self._defaultParameters,'rParam', 0.5, "Jet size (distance parameter R used in jet clustering)")
=======
        self.addParameter(self._defaultParameters,'algo', 'AK4', "Jet algorithm of the input collection from which the new patJet collection should be created")
        self.addParameter(self._defaultParameters,'rParam', 0.4, "Jet size (distance parameter R used in jet clustering)")
>>>>>>> 31791698
        self.addParameter(self._defaultParameters,'getJetMCFlavour', True, "Get jet MC truth flavour")
        self.addParameter(self._defaultParameters,'genJetCollection', cms.InputTag("ak4GenJets"), "GenJet collection to match to")
        self.addParameter(self._defaultParameters,'jetCorrections',None, "Add all relevant information about jet energy corrections that you want to be added to your new patJet \
        collection. The format is to be passed on in a python tuple: e.g. (\'AK4Calo\',[\'L2Relative\', \'L3Absolute\'], patMet). The first argument corresponds to the payload \
        in the CMS Conditions database for the given jet collection; the second argument corresponds to the jet energy correction level that you want to be embedded into your \
        new patJet collection. This should be given as a list of strings. Available values are L1Offset, L1FastJet, L1JPTOffset, L2Relative, L3Absolute, L5Falvour, L7Parton; the \
        third argument indicates whether MET(Type1) corrections should be applied corresponding to the new patJetCollection. If so a new patMet collection will be added to your PAT \
        Tuple in addition to the raw patMet with the MET(Type1) corrections applied. The argument corresponds to the patMet collection to which the MET(Type1) corrections should be \
        applied. If you are not interested in MET(Type1) corrections to this new patJet collection pass None as third argument of the python tuple.", tuple, acceptNoneValue=True)
        self.addParameter(self._defaultParameters,'btagDiscriminators',['None'], "If you are interested in btagging in general the btag discriminators is all relevant \
        information that you need for a high level analysis. Add here all btag discriminators, that you are interested in as a list of strings. If this list is empty no btag \
        discriminator information will be added to your new patJet collection.", allowedValues=supportedBtagDiscr.keys(),Type=list)
        self.addParameter(self._defaultParameters,'btagInfos',['None'], "The btagInfos objects conatin all relevant information from which all discriminators of a certain \
        type have been calculated. Note that this information on the one hand can be very space consuming and on the other hand is not necessary to access the btag discriminator \
        information that has been derived from it. Only in very special cases the btagInfos might really be needed in your analysis. Add here all btagInfos, that you are interested \
        in as a list of strings. If this list is empty no btagInfos will be added to your new patJet collection.", allowedValues=supportedBtagInfos,Type=list)
        self.addParameter(self._defaultParameters,'jetTrackAssociation',False, "Add JetTrackAssociation and JetCharge from reconstructed tracks to your new patJet collection. This \
        switch is only of relevance if you don\'t add any btag information to your new patJet collection (btagDiscriminators or btagInfos) and still want this information added to \
        your new patJetCollection. If btag information is added to the new patJet collection this information will be added automatically.")
        self.addParameter(self._defaultParameters,'outputModules',['out'],"Output module labels. Add a list of all output modules to which you would like the new jet collection to \
        be added, in case you use more than one output module.")
        ## set defaults
        self._parameters=copy.deepcopy(self._defaultParameters)
        ## add comments
        self._comment = "This is a tool to add more patJet collectinos to your PAT Tuple. You can add and embed additional information like jet energy correction factors, btag \
        infomration and generatro match information to the new patJet collection depending on the parameters that you pass on to this function. Consult the descriptions of each \
        parameter for more information."

    def getDefaultParameters(self):
        """
        Return default parameters of the class
        """
        return self._defaultParameters

    def __call__(self,process,postfix=None,jetSource=None,trackSource=None,pvSource=None,svSource=None,algo=None,rParam=None,getJetMCFlavour=None,genJetCollection=None,jetCorrections=None,btagDiscriminators=None,btagInfos=None,jetTrackAssociation=None,outputModules=None):
        """
        Function call wrapper. This will check the parameters and call the actual implementation that
        can be found in toolCode via the base class function apply.
        """
        if postfix is None:
            postfix=self._defaultParameters['postfix'].value
        self.setParameter('postfix', postfix)
        if jetSource is None:
            jetSource=self._defaultParameters['jetSource'].value
        self.setParameter('jetSource', jetSource)
        if trackSource is None:
            trackSource=self._defaultParameters['trackSource'].value
        self.setParameter('trackSource', trackSource)
        if pvSource is None:
            pvSource=self._defaultParameters['pvSource'].value
        self.setParameter('pvSource', pvSource)
        if svSource is None:
            svSource=self._defaultParameters['svSource'].value
        self.setParameter('svSource', svSource)
        if algo is None:
            algo=self._defaultParameters['algo'].value
        self.setParameter('algo', algo)
        if rParam is None:
            rParam=self._defaultParameters['rParam'].value
        self.setParameter('rParam', rParam)
        if getJetMCFlavour is None:
            getJetMCFlavour=self._defaultParameters['getJetMCFlavour'].value
        self.setParameter('getJetMCFlavour', getJetMCFlavour)
        if genJetCollection is None:
            genJetCollection=self._defaultParameters['genJetCollection'].value
        self.setParameter('genJetCollection', genJetCollection)
        if jetCorrections is None:
            jetCorrections=self._defaultParameters['jetCorrections'].value
        self.setParameter('jetCorrections', jetCorrections)
        if btagDiscriminators is None:
            btagDiscriminators=self._defaultParameters['btagDiscriminators'].value
        self.setParameter('btagDiscriminators', btagDiscriminators)
        if btagInfos is None:
            btagInfos=self._defaultParameters['btagInfos'].value
        self.setParameter('btagInfos', btagInfos)
        if jetTrackAssociation is None:
            jetTrackAssociation=self._defaultParameters['jetTrackAssociation'].value
        self.setParameter('jetTrackAssociation', jetTrackAssociation)
        if outputModules is None:
            outputModules=self._defaultParameters['outputModules'].value
        self.setParameter('outputModules', outputModules)
        self.apply(process)

    def toolCode(self, process):
        """
        Tool code implementation
        """
        ## initialize parameters
        postfix=self._parameters['postfix'].value
        jetSource=self._parameters['jetSource'].value
        trackSource=self._parameters['trackSource'].value
        pvSource=self._parameters['pvSource'].value
        svSource=self._parameters['svSource'].value
        algo=self._parameters['algo'].value
        rParam=self._parameters['rParam'].value
        getJetMCFlavour=self._parameters['getJetMCFlavour'].value
        genJetCollection=self._parameters['genJetCollection'].value
        jetCorrections=self._parameters['jetCorrections'].value
        btagDiscriminators=self._parameters['btagDiscriminators'].value
        btagInfos=self._parameters['btagInfos'].value
        jetTrackAssociation=self._parameters['jetTrackAssociation'].value
        outputModules=self._parameters['outputModules'].value

        ## call addJetCollections w/o labelName; this will act on the default patJets collection
        addJetCollection(
            process,
            labelName='',
            postfix=postfix,
            jetSource=jetSource,
            trackSource=trackSource,
            pvSource=pvSource,
            svSource=svSource,
            algo=algo,
            rParam=rParam,
            getJetMCFlavour=getJetMCFlavour,
            genJetCollection=genJetCollection,
            jetCorrections=jetCorrections,
            btagDiscriminators=btagDiscriminators,
            btagInfos=btagInfos,
            jetTrackAssociation=jetTrackAssociation,
            outputModules=outputModules,
            )

switchJetCollection=SwitchJetCollection()

class AddJetID(ConfigToolBase):
    """
    Compute jet id for process
    """
    _label='addJetID'
    _defaultParameters=dicttypes.SortedKeysDict()
    def __init__(self):
        ConfigToolBase.__init__(self)
        self.addParameter(self._defaultParameters,'jetSrc','', "", Type=cms.InputTag)
        self.addParameter(self._defaultParameters,'jetIdTag','', "Tag to append to jet id map", Type=str)
        self._parameters=copy.deepcopy(self._defaultParameters)
        self._comment = ""

    def getDefaultParameters(self):
        return self._defaultParameters

    def __call__(self,process,
                 jetSrc     = None,
                 jetIdTag    = None) :
        if  jetSrc is None:
            jetSrc=self._defaultParameters['jetSrc'].value
        if  jetIdTag is None:
            jetIdTag=self._defaultParameters['jetIdTag'].value
        self.setParameter('jetSrc',jetSrc)
        self.setParameter('jetIdTag',jetIdTag)
        self.apply(process)

    def toolCode(self, process):
        jetSrc=self._parameters['jetSrc'].value
        jetIdTag=self._parameters['jetIdTag'].value

        jetIdLabel = jetIdTag + 'JetID'
        print "Making new jet ID label with label " + jetIdTag

        ## replace jet id sequence
        process.load("RecoJets.JetProducers.ak4JetID_cfi")
        setattr( process, jetIdLabel, process.ak4JetID.clone(src = jetSrc))


addJetID=AddJetID()


class SetTagInfos(ConfigToolBase):
    """
    Replace tag infos for collection jetSrc
    """
    _label='setTagInfos'
    _defaultParameters=dicttypes.SortedKeysDict()
    def __init__(self):
        ConfigToolBase.__init__(self)
        self.addParameter(self._defaultParameters,'coll',"patJets","jet collection to set tag infos for")
        self.addParameter(self._defaultParameters,'tagInfos',cms.vstring( ), "tag infos to set")
        self._parameters=copy.deepcopy(self._defaultParameters)
        self._comment = ""

    def getDefaultParameters(self):
        return self._defaultParameters

    def __call__(self,process,
                 coll         = None,
                 tagInfos     = None) :
        if  coll is None:
            coll=self._defaultParameters['coll'].value
        if  tagInfos is None:
            tagInfos=self._defaultParameters['tagInfos'].value
        self.setParameter('coll',coll)
        self.setParameter('tagInfos',tagInfos)
        self.apply(process)

    def toolCode(self, process):
        coll=self._parameters['coll'].value
        tagInfos=self._parameters['tagInfos'].value

        found = False
        newTags = cms.VInputTag()
        iNewTags = 0
        for k in tagInfos :
            for j in getattr( process, coll ).tagInfoSources :
                vv = j.value();
                if ( vv.find(k) != -1 ):
                    found = True
                    newTags.append( j )

        if not found:
            raise RuntimeError,"""
            Cannot replace tag infos in jet collection""" % (coll)
        else :
            getattr(process,coll).tagInfoSources = newTags

setTagInfos=SetTagInfos()

def deprecatedOptionOutputModule(obj):
    print "-------------------------------------------------------"
    print " Error: the option 'outputModule' is not supported"
    print "        anymore by:"
    print "                   ", obj._label
    print "        please use 'outputModules' now and specify the"
    print "        names of all needed OutModules in there"
    print "        (default: ['out'])"
    print "-------------------------------------------------------"
    raise KeyError, "Unsupported option 'outputModule' used in '"+obj._label+"'"

def undefinedLabelName(obj):
    print "-------------------------------------------------------"
    print " Error: the jet 'labelName' is not defined."
    print "        All added jets must have 'labelName' defined."
    print "-------------------------------------------------------"
    raise KeyError, "Undefined jet 'labelName' used in '"+obj._label+"'"

def unsupportedJetAlgorithm(obj):
    print "-------------------------------------------------------"
    print " Error: Unsupported jet algorithm detected."
    print "        The supported algorithms are:"
    for key in supportedJetAlgos.keys():
        print "        " + key.upper() + ", " + key.lower() + ": " + supportedJetAlgos[key]
    print "-------------------------------------------------------"
    raise KeyError, "Unsupported jet algorithm used in '"+obj._label+"'"<|MERGE_RESOLUTION|>--- conflicted
+++ resolved
@@ -33,14 +33,9 @@
         self.addParameter(self._defaultParameters,'jetSource','', "Label of the input collection from which the new patJet collection should be created", cms.InputTag)
         self.addParameter(self._defaultParameters,'trackSource',cms.InputTag('generalTracks'), "Label of the input collection for tracks to be used in b-tagging", cms.InputTag)
         self.addParameter(self._defaultParameters,'pvSource',cms.InputTag('offlinePrimaryVertices'), "Label of the input collection for primary vertices used in b-tagging", cms.InputTag)
-<<<<<<< HEAD
         self.addParameter(self._defaultParameters,'svSource',cms.InputTag('inclusiveSecondaryVertices'), "Label of the input collection for IVF vertices used in b-tagging", cms.InputTag)
-        self.addParameter(self._defaultParameters,'algo', 'AK5', "Jet algorithm of the input collection from which the new patJet collection should be created")
-        self.addParameter(self._defaultParameters,'rParam', 0.5, "Jet size (distance parameter R used in jet clustering)")
-=======
         self.addParameter(self._defaultParameters,'algo', 'AK4', "Jet algorithm of the input collection from which the new patJet collection should be created")
         self.addParameter(self._defaultParameters,'rParam', 0.4, "Jet size (distance parameter R used in jet clustering)")
->>>>>>> 31791698
         self.addParameter(self._defaultParameters,'getJetMCFlavour', True, "Get jet MC truth flavour")
         self.addParameter(self._defaultParameters,'genJetCollection', cms.InputTag("ak4GenJets"), "GenJet collection to match to")
         self.addParameter(self._defaultParameters,'jetCorrections',None, "Add all relevant information about jet energy corrections that you want to be added to your new patJet \
@@ -535,14 +530,9 @@
         self.addParameter(self._defaultParameters,'jetSource','', "Label of the input collection from which the new patJet collection should be created", cms.InputTag)
         self.addParameter(self._defaultParameters,'trackSource',cms.InputTag('generalTracks'), "Label of the input collection for tracks to be used in b-tagging", cms.InputTag)
         self.addParameter(self._defaultParameters,'pvSource',cms.InputTag('offlinePrimaryVertices'), "Label of the input collection for primary vertices used in b-tagging", cms.InputTag)
-<<<<<<< HEAD
         self.addParameter(self._defaultParameters,'svSource',cms.InputTag('inclusiveSecondaryVertices'), "Label of the input collection for IVF vertices used in b-tagging", cms.InputTag)
-        self.addParameter(self._defaultParameters,'algo', 'AK5', "Jet algorithm of the input collection from which the new patJet collection should be created")
-        self.addParameter(self._defaultParameters,'rParam', 0.5, "Jet size (distance parameter R used in jet clustering)")
-=======
         self.addParameter(self._defaultParameters,'algo', 'AK4', "Jet algorithm of the input collection from which the new patJet collection should be created")
         self.addParameter(self._defaultParameters,'rParam', 0.4, "Jet size (distance parameter R used in jet clustering)")
->>>>>>> 31791698
         self.addParameter(self._defaultParameters,'getJetMCFlavour', True, "Get jet MC truth flavour")
         self.addParameter(self._defaultParameters,'genJetCollection', cms.InputTag("ak4GenJets"), "GenJet collection to match to")
         self.addParameter(self._defaultParameters,'jetCorrections',None, "Add all relevant information about jet energy corrections that you want to be added to your new patJet \
