import FWCore.ParameterSet.Config as cms

#
# Example for a configuration of the MC match
#
<<<<<<< HEAD
patJetPartonMatch = cms.EDProducer("MCMatcher",      # cut on deltaR, deltaPt/Pt; pick best by deltaR
    src         = cms.InputTag("ak5PFJetsCHS"),      # RECO objects to match
=======
patJetPartonMatch = cms.EDProducer("MCMatcher",        # cut on deltaR, deltaPt/Pt; pick best by deltaR
    src         = cms.InputTag("ak4PFJetsCHS"),       # RECO objects to match
>>>>>>> 5965c42b
    matched     = cms.InputTag("genParticles"),      # mc-truth particle collection
    mcPdgId     = cms.vint32(1, 2, 3, 4, 5, 21),     # one or more PDG ID (quarks except top; gluons)
    mcStatus    = cms.vint32(3),                     # PYTHIA status code (3 = hard scattering)
    checkCharge = cms.bool(False),                   # False = any value of the charge of MC and RECO is ok
    maxDeltaR   = cms.double(0.4),                   # Minimum deltaR for the match
    maxDPtRel   = cms.double(3.0),                   # Minimum deltaPt/Pt for the match
    resolveAmbiguities    = cms.bool(True),          # Forbid two RECO objects to match to the same GEN object
    resolveByMatchQuality = cms.bool(False),         # False = just match input in order; True = pick lowest deltaR pair first
)

<<<<<<< HEAD
patJetGenJetMatch = cms.EDProducer("GenJetMatcher",  # cut on deltaR; pick best by deltaR
    src         = cms.InputTag("ak5PFJetsCHS"),      # RECO jets (any View<Jet> is ok)
    matched     = cms.InputTag("ak5GenJets"),        # GEN jets  (must be GenJetCollection)
=======
patJetGenJetMatch = cms.EDProducer("GenJetMatcher",    # cut on deltaR, deltaPt/Pt; pick best by deltaR
    src         = cms.InputTag("ak4PFJetsCHS"),       # RECO jets (any View<Jet> is ok)
    matched     = cms.InputTag("ak4GenJets"),        # GEN jets  (must be GenJetCollection)
>>>>>>> 5965c42b
    mcPdgId     = cms.vint32(),                      # n/a
    mcStatus    = cms.vint32(),                      # n/a
    checkCharge = cms.bool(False),                   # n/a
    maxDeltaR   = cms.double(0.4),                   # Minimum deltaR for the match
    #maxDPtRel   = cms.double(3.0),                  # Minimum deltaPt/Pt for the match (not used in GenJetMatcher)
    resolveAmbiguities    = cms.bool(True),          # Forbid two RECO objects to match to the same GEN object
    resolveByMatchQuality = cms.bool(False),         # False = just match input in order; True = pick lowest deltaR pair first
)

<|MERGE_RESOLUTION|>--- conflicted
+++ resolved
@@ -3,13 +3,8 @@
 #
 # Example for a configuration of the MC match
 #
-<<<<<<< HEAD
 patJetPartonMatch = cms.EDProducer("MCMatcher",      # cut on deltaR, deltaPt/Pt; pick best by deltaR
-    src         = cms.InputTag("ak5PFJetsCHS"),      # RECO objects to match
-=======
-patJetPartonMatch = cms.EDProducer("MCMatcher",        # cut on deltaR, deltaPt/Pt; pick best by deltaR
-    src         = cms.InputTag("ak4PFJetsCHS"),       # RECO objects to match
->>>>>>> 5965c42b
+    src         = cms.InputTag("ak4PFJetsCHS"),      # RECO objects to match
     matched     = cms.InputTag("genParticles"),      # mc-truth particle collection
     mcPdgId     = cms.vint32(1, 2, 3, 4, 5, 21),     # one or more PDG ID (quarks except top; gluons)
     mcStatus    = cms.vint32(3),                     # PYTHIA status code (3 = hard scattering)
@@ -20,15 +15,9 @@
     resolveByMatchQuality = cms.bool(False),         # False = just match input in order; True = pick lowest deltaR pair first
 )
 
-<<<<<<< HEAD
 patJetGenJetMatch = cms.EDProducer("GenJetMatcher",  # cut on deltaR; pick best by deltaR
-    src         = cms.InputTag("ak5PFJetsCHS"),      # RECO jets (any View<Jet> is ok)
-    matched     = cms.InputTag("ak5GenJets"),        # GEN jets  (must be GenJetCollection)
-=======
-patJetGenJetMatch = cms.EDProducer("GenJetMatcher",    # cut on deltaR, deltaPt/Pt; pick best by deltaR
-    src         = cms.InputTag("ak4PFJetsCHS"),       # RECO jets (any View<Jet> is ok)
+    src         = cms.InputTag("ak4PFJetsCHS"),      # RECO jets (any View<Jet> is ok)
     matched     = cms.InputTag("ak4GenJets"),        # GEN jets  (must be GenJetCollection)
->>>>>>> 5965c42b
     mcPdgId     = cms.vint32(),                      # n/a
     mcStatus    = cms.vint32(),                      # n/a
     checkCharge = cms.bool(False),                   # n/a
