#ifndef PhysicsTools_SelectorUtils_interface_PFJetIDSelectionFunctor_h
#define PhysicsTools_SelectorUtils_interface_PFJetIDSelectionFunctor_h

/**
  \class    PFJetIDSelectionFunctor PFJetIDSelectionFunctor.h "PhysicsTools/SelectorUtils/interface/PFJetIDSelectionFunctor.h"
  \brief    PF Jet selector for pat::Jets

  Selector functor for pat::Jets that implements quality cuts based on
  studies of noise patterns.

  Please see https://twiki.cern.ch/twiki/bin/view/CMS/SWGuidePATSelectors
  for a general overview of the selectors.
*/

#ifndef __GCCXML__
#include "FWCore/Framework/interface/ConsumesCollector.h"
#endif
#include "DataFormats/PatCandidates/interface/Jet.h"
#include "FWCore/MessageLogger/interface/MessageLogger.h"

#include "PhysicsTools/SelectorUtils/interface/Selector.h"

#include <TMath.h>
<<<<<<< HEAD
class PFJetIDSelectionFunctor : public Selector<pat::Jet>  {

 public: // interface

  enum Version_t { FIRSTDATA, RUNIISTARTUP, WINTER16, WINTER17, WINTER17PUPPI, SUMMER18, SUMMER18PUPPI, N_VERSIONS };
  enum Quality_t { LOOSE, TIGHT, TIGHTLEPVETO, N_QUALITY};
=======
class PFJetIDSelectionFunctor : public Selector<pat::Jet> {
public:  // interface
  enum Version_t { FIRSTDATA, RUNIISTARTUP, WINTER16, WINTER17, WINTER17PUPPI, N_VERSIONS };
  enum Quality_t { LOOSE, TIGHT, TIGHTLEPVETO, N_QUALITY };
>>>>>>> 02f77e08

  PFJetIDSelectionFunctor() {}

#ifndef __GCCXML__
  PFJetIDSelectionFunctor(edm::ParameterSet const &params, edm::ConsumesCollector &iC)
      : PFJetIDSelectionFunctor(params) {}
#endif

<<<<<<< HEAD
 PFJetIDSelectionFunctor( edm::ParameterSet const & params )
 {
   std::string versionStr = params.getParameter<std::string>("version");
   std::string qualityStr = params.getParameter<std::string>("quality");

   if ( versionStr == "FIRSTDATA" )
     version_ = FIRSTDATA;
   else if( versionStr == "RUNIISTARTUP") 
     version_ = RUNIISTARTUP;  
   // WINTER16 implements most recent (as of Feb 2017) JetID criteria
   // See: https://twiki.cern.ch/twiki/bin/view/CMS/JetID13TeVRun2016
   else if( versionStr == "WINTER16") 
     version_ = WINTER16; 
   else if( versionStr == "WINTER17") 
     version_ = WINTER17;   
   else if( versionStr == "WINTER17PUPPI")
     version_ = WINTER17PUPPI;
   else if( versionStr == "SUMMER18") 
     version_ = SUMMER18;   
   else if( versionStr == "SUMMER18PUPPI") 
     version_ = SUMMER18PUPPI;   
   else version_ = WINTER17;//set WINTER17 as default
   

   if      ( qualityStr == "LOOSE") quality_ = LOOSE;
   else if ( qualityStr == "TIGHT") quality_ = TIGHT;
   else if ( qualityStr == "TIGHTLEPVETO") quality_ = TIGHTLEPVETO;
   else quality_ = TIGHT;

   initCuts();

    // Now check the configuration to see if the user changed anything
    if ( params.exists("CHF") ) set("CHF", params.getParameter<double>("CHF") );
    if ( params.exists("NHF") ) set("NHF", params.getParameter<double>("NHF") );
    if ((version_ != WINTER17 && version_ != WINTER17PUPPI && version_ != SUMMER18 && version_ != SUMMER18PUPPI) || quality_ != TIGHT ) {
      if ( params.exists("CEF") ) set("CEF", params.getParameter<double>("CEF") );}
    if ( params.exists("NEF") ) set("NEF", params.getParameter<double>("NEF") );
    if ( params.exists("NCH") ) set("NCH", params.getParameter<int>   ("NCH") );
    if ( params.exists("nConstituents") ) set("nConstituents", params.getParameter<int> ("nConstituents") );
    if(version_ == RUNIISTARTUP){
      if ( params.exists("NEF_FW") ) set("NEF_FW", params.getParameter<double> ("NEF_FW") );
      if ( params.exists("nNeutrals_FW") ) set("nNeutrals_FW", params.getParameter<int> ("nNeutrals_FW") );
    }
    if(version_ == WINTER16){
      if ( params.exists("NHF_EC") ) set("NHF_EC", params.getParameter<double> ("NHF_EC") );
      if ( params.exists("NEF_EC") ) set("NEF_EC", params.getParameter<double> ("NEF_EC") );
      if ( params.exists("nNeutrals_EC") ) set("nNeutrals_EC", params.getParameter<int> ("nNeutrals_EC") );
      if ( params.exists("NEF_FW") ) set("NEF_FW", params.getParameter<double> ("NEF_FW") );
      if ( params.exists("nNeutrals_FW") ) set("nNeutrals_FW", params.getParameter<int> ("nNeutrals_FW") );
      if ( quality_ == TIGHTLEPVETO ) {
        if ( params.exists("MUF") ) set("MUF", params.getParameter<double> ("MUF") );}
    }
    if(version_ == WINTER17){
      if ( params.exists("NEF_EC_L") ) set("NEF_EC_L", params.getParameter<double> ("NEF_EC_L") );
      if ( params.exists("NEF_EC_U") ) set("NEF_EC_U", params.getParameter<double> ("NEF_EC_U") );
      if ( params.exists("nNeutrals_EC") ) set("nNeutrals_EC", params.getParameter<int> ("nNeutrals_EC") );
      if ( params.exists("NHF_FW") ) set("NHF_FW", params.getParameter<double> ("NHF_FW") );
      if ( params.exists("NEF_FW") ) set("NEF_FW", params.getParameter<double> ("NEF_FW") );
      if ( params.exists("nNeutrals_FW") ) set("nNeutrals_FW", params.getParameter<int> ("nNeutrals_FW") );
      if ( quality_ == TIGHTLEPVETO ) {
        if ( params.exists("MUF") ) set("MUF", params.getParameter<double> ("MUF") );}
    }
    if(version_ == WINTER17PUPPI){
      if ( params.exists("NHF_EC") ) set("NHF_EC", params.getParameter<double> ("NHF_EC") );
      if ( params.exists("NHF_FW") ) set("NHF_FW", params.getParameter<double> ("NHF_FW") );
      if ( params.exists("NEF_FW") ) set("NEF_FW", params.getParameter<double> ("NEF_FW") );
      if ( params.exists("nNeutrals_FW_L") ) set("nNeutrals_FW_L", params.getParameter<int> ("nNeutrals_FW_L") );
      if ( params.exists("nNeutrals_FW_U") ) set("nNeutrals_FW_U", params.getParameter<int> ("nNeutrals_FW_U") );
      if ( quality_ == TIGHTLEPVETO ) {
        if ( params.exists("MUF") ) set("MUF", params.getParameter<double> ("MUF") );}
    }
    if(version_ == SUMMER18){
      if ( params.exists("NHF_TR") ) set("NHF_TR", params.getParameter<double> ("NHF_TR") );
      if ( params.exists("NEF_TR") ) set("NEF_TR", params.getParameter<double> ("NEF_TR") );
      if ( params.exists("NCH_TR") ) set("NCH_TR", params.getParameter<int>   ("NCH_TR") );
      if ( params.exists("NEF_EC_L") ) set("NEF_EC_L", params.getParameter<double> ("NEF_EC_L") );
      if ( params.exists("NEF_EC_U") ) set("NEF_EC_U", params.getParameter<double> ("NEF_EC_U") );
      if ( params.exists("nNeutrals_EC") ) set("nNeutrals_EC", params.getParameter<int> ("nNeutrals_EC") );
      if ( params.exists("NHF_FW") ) set("NHF_FW", params.getParameter<double> ("NHF_FW") );
      if ( params.exists("NEF_FW") ) set("NEF_FW", params.getParameter<double> ("NEF_FW") );
      if ( params.exists("nNeutrals_FW") ) set("nNeutrals_FW", params.getParameter<int> ("nNeutrals_FW") );
      if ( quality_ == TIGHTLEPVETO ) 	{
        if ( params.exists("MUF") ) set("MUF", params.getParameter<double> ("MUF") );
        if ( params.exists("MUF_TR") ) set("MUF_TR", params.getParameter<double> ("MUF_TR") );
        if ( params.exists("CEF_TR") ) set("CEF_TR", params.getParameter<double>("CEF_TR") );
        }
    }
    if(version_ == SUMMER18PUPPI){
      if ( params.exists("NHF_TR") ) set("NHF_TR", params.getParameter<double> ("NHF_TR") );
      if ( params.exists("NEF_TR") ) set("NEF_TR", params.getParameter<double> ("NEF_TR") );
      if ( params.exists("NHF_EC") ) set("NHF_EC", params.getParameter<double> ("NHF_EC") );
      if ( params.exists("NHF_FW") ) set("NHF_FW", params.getParameter<double> ("NHF_FW") );
      if ( params.exists("NEF_FW") ) set("NEF_FW", params.getParameter<double> ("NEF_FW") );
      if ( params.exists("nNeutrals_FW_L") ) set("nNeutrals_FW_L", params.getParameter<int> ("nNeutrals_FW_L") );
      if ( params.exists("nNeutrals_FW_U") ) set("nNeutrals_FW_U", params.getParameter<int> ("nNeutrals_FW_U") );
      if ( quality_ == TIGHTLEPVETO ) 	{
        if ( params.exists("MUF") ) set("MUF", params.getParameter<double> ("MUF") );
        if ( params.exists("MUF_TR") ) set("MUF_TR", params.getParameter<double> ("MUF_TR") );
        if ( params.exists("CEF_TR") ) set("CEF_TR", params.getParameter<double>("CEF_TR") );
        }
=======
  PFJetIDSelectionFunctor(edm::ParameterSet const &params) {
    std::string versionStr = params.getParameter<std::string>("version");
    std::string qualityStr = params.getParameter<std::string>("quality");

    if (versionStr == "FIRSTDATA")
      version_ = FIRSTDATA;
    else if (versionStr == "RUNIISTARTUP")
      version_ = RUNIISTARTUP;
    // WINTER16 implements most recent (as of Feb 2017) JetID criteria
    // See: https://twiki.cern.ch/twiki/bin/view/CMS/JetID13TeVRun2016
    else if (versionStr == "WINTER16")
      version_ = WINTER16;
    else if (versionStr == "WINTER17")
      version_ = WINTER17;
    else if (versionStr == "WINTER17PUPPI")
      version_ = WINTER17PUPPI;
    else
      version_ = WINTER17;  //set WINTER17 as default

    if (qualityStr == "LOOSE")
      quality_ = LOOSE;
    else if (qualityStr == "TIGHT")
      quality_ = TIGHT;
    else if (qualityStr == "TIGHTLEPVETO")
      quality_ = TIGHTLEPVETO;
    else
      quality_ = TIGHT;

    initCuts();

    // Now check the configuration to see if the user changed anything
    if (params.exists("CHF"))
      set("CHF", params.getParameter<double>("CHF"));
    if (params.exists("NHF"))
      set("NHF", params.getParameter<double>("NHF"));
    if ((version_ != WINTER17 && version_ != WINTER17PUPPI) || quality_ != TIGHT) {
      if (params.exists("CEF"))
        set("CEF", params.getParameter<double>("CEF"));
    }
    if (params.exists("NEF"))
      set("NEF", params.getParameter<double>("NEF"));
    if (params.exists("NCH"))
      set("NCH", params.getParameter<int>("NCH"));
    if (params.exists("nConstituents"))
      set("nConstituents", params.getParameter<int>("nConstituents"));
    if (version_ == RUNIISTARTUP) {
      if (params.exists("NEF_FW"))
        set("NEF_FW", params.getParameter<double>("NEF_FW"));
      if (params.exists("nNeutrals_FW"))
        set("nNeutrals_FW", params.getParameter<int>("nNeutrals_FW"));
    }
    if (version_ == WINTER16) {
      if (params.exists("NHF_EC"))
        set("NHF_EC", params.getParameter<double>("NHF_EC"));
      if (params.exists("NEF_EC"))
        set("NEF_EC", params.getParameter<double>("NEF_EC"));
      if (params.exists("nNeutrals_EC"))
        set("nNeutrals_EC", params.getParameter<int>("nNeutrals_EC"));
      if (params.exists("NEF_FW"))
        set("NEF_FW", params.getParameter<double>("NEF_FW"));
      if (params.exists("nNeutrals_FW"))
        set("nNeutrals_FW", params.getParameter<int>("nNeutrals_FW"));
      if (quality_ == TIGHTLEPVETO) {
        if (params.exists("MUF"))
          set("MUF", params.getParameter<double>("MUF"));
      }
    }
    if (version_ == WINTER17) {
      if (params.exists("NEF_EC_L"))
        set("NEF_EC_L", params.getParameter<double>("NEF_EC_L"));
      if (params.exists("NEF_EC_U"))
        set("NEF_EC_U", params.getParameter<double>("NEF_EC_U"));
      if (params.exists("nNeutrals_EC"))
        set("nNeutrals_EC", params.getParameter<int>("nNeutrals_EC"));
      if (params.exists("NHF_FW"))
        set("NHF_FW", params.getParameter<double>("NHF_FW"));
      if (params.exists("NEF_FW"))
        set("NEF_FW", params.getParameter<double>("NEF_FW"));
      if (params.exists("nNeutrals_FW"))
        set("nNeutrals_FW", params.getParameter<int>("nNeutrals_FW"));
      if (quality_ == TIGHTLEPVETO) {
        if (params.exists("MUF"))
          set("MUF", params.getParameter<double>("MUF"));
      }
    }
    if (version_ == WINTER17PUPPI) {
      if (params.exists("NHF_EC"))
        set("NHF_EC", params.getParameter<double>("NHF_EC"));
      if (params.exists("NHF_FW"))
        set("NHF_FW", params.getParameter<double>("NHF_FW"));
      if (params.exists("NEF_FW"))
        set("NEF_FW", params.getParameter<double>("NEF_FW"));
      if (params.exists("nNeutrals_FW_L"))
        set("nNeutrals_FW_L", params.getParameter<int>("nNeutrals_FW_L"));
      if (params.exists("nNeutrals_FW_U"))
        set("nNeutrals_FW_U", params.getParameter<int>("nNeutrals_FW_U"));
      if (quality_ == TIGHTLEPVETO) {
        if (params.exists("MUF"))
          set("MUF", params.getParameter<double>("MUF"));
      }
>>>>>>> 02f77e08
    }

    if (params.exists("cutsToIgnore"))
      setIgnoredCuts(params.getParameter<std::vector<std::string> >("cutsToIgnore"));

    initIndex();
  }

  PFJetIDSelectionFunctor(Version_t version, Quality_t quality) : version_(version), quality_(quality) {
    initCuts();
    initIndex();
  }

  //
  // Accessor from PAT jets
  //
<<<<<<< HEAD
  bool operator()( const pat::Jet & jet, pat::strbitset & ret ) override
  {
    if ( version_ == FIRSTDATA || version_ == RUNIISTARTUP || version_ == WINTER16 || version_ == WINTER17 || version_ == WINTER17PUPPI || version_ == SUMMER18 || version_ == SUMMER18PUPPI) {
      if ( jet.currentJECLevel() == "Uncorrected" || !jet.jecSetsAvailable() )
	return firstDataCuts( jet, ret, version_);
=======
  bool operator()(const pat::Jet &jet, pat::strbitset &ret) override {
    if (version_ == FIRSTDATA || version_ == RUNIISTARTUP || version_ == WINTER16 || version_ == WINTER17 ||
        version_ == WINTER17PUPPI) {
      if (jet.currentJECLevel() == "Uncorrected" || !jet.jecSetsAvailable())
        return firstDataCuts(jet, ret, version_);
>>>>>>> 02f77e08
      else
        return firstDataCuts(jet.correctedJet("Uncorrected"), ret, version_);
    } else {
      return false;
    }
  }
  using Selector<pat::Jet>::operator();

  //
  // Accessor from *CORRECTED* 4-vector, EMF, and Jet ID.
  // This can be used with reco quantities.
  //
<<<<<<< HEAD
  bool operator()( const reco::PFJet & jet, pat::strbitset & ret )
  {
    if ( version_ == FIRSTDATA || version_ == RUNIISTARTUP || version_ == WINTER16 || version_ == WINTER17 || version_ == WINTER17PUPPI || version_ == SUMMER18  || version_ == SUMMER18PUPPI ){ return firstDataCuts( jet, ret, version_);
    }
    else {
=======
  bool operator()(const reco::PFJet &jet, pat::strbitset &ret) {
    if (version_ == FIRSTDATA || version_ == RUNIISTARTUP || version_ == WINTER16 || version_ == WINTER17 ||
        version_ == WINTER17PUPPI) {
      return firstDataCuts(jet, ret, version_);
    } else {
>>>>>>> 02f77e08
      return false;
    }
  }

  bool operator()(const reco::PFJet &jet) {
    retInternal_.set(false);
    operator()(jet, retInternal_);
    setIgnored(retInternal_);
    return (bool)retInternal_;
  }

  //
  // cuts based on craft 08 analysis.
  //
  bool firstDataCuts(reco::Jet const &jet, pat::strbitset &ret, Version_t version_) {
    ret.set(false);

    // cache some variables
    double chf = 0.0;
    double nhf = 0.0;
    double cef = 0.0;
    double nef = 0.0;
    double muf = 0.0;
    int nch = 0;
    int nconstituents = 0;
    int nneutrals = 0;

    // Have to do this because pat::Jet inherits from reco::Jet but not reco::PFJet
    reco::PFJet const *pfJet = dynamic_cast<reco::PFJet const *>(&jet);
    pat::Jet const *patJet = dynamic_cast<pat::Jet const *>(&jet);
    reco::BasicJet const *basicJet = dynamic_cast<reco::BasicJet const *>(&jet);

    if (patJet != nullptr) {
      if (patJet->isPFJet()) {
        chf = patJet->chargedHadronEnergyFraction();
        nhf = patJet->neutralHadronEnergyFraction();
        cef = patJet->chargedEmEnergyFraction();
        nef = patJet->neutralEmEnergyFraction();
        nch = patJet->chargedMultiplicity();
        nconstituents = patJet->numberOfDaughters();
        nneutrals = patJet->neutralMultiplicity();
        // Handle the special case of PUPPI jets with weighted multiplicities
        if (patJet->hasUserFloat("patPuppiJetSpecificProducer:puppiMultiplicity"))
          nconstituents = patJet->userFloat("patPuppiJetSpecificProducer:puppiMultiplicity");
        if (patJet->hasUserFloat("patPuppiJetSpecificProducer:neutralPuppiMultiplicity"))
          nneutrals = patJet->userFloat("patPuppiJetSpecificProducer:neutralPuppiMultiplicity");
      }
      // Handle the special case where this is a composed jet for
      // subjet analyses
      else if (patJet->isBasicJet()) {
        double e_chf = 0.0;
        double e_nhf = 0.0;
        double e_cef = 0.0;
        double e_nef = 0.0;
        nch = 0;
        nconstituents = 0;
        nneutrals = 0;

        for (reco::Jet::const_iterator ibegin = patJet->begin(), iend = patJet->end(), isub = ibegin; isub != iend;
             ++isub) {
          reco::PFJet const *pfsub = dynamic_cast<reco::PFJet const *>(&*isub);
          pat::Jet const *patsub = dynamic_cast<pat::Jet const *>(&*isub);
          if (patsub) {
            e_chf += patsub->chargedHadronEnergy();
            e_nhf += patsub->neutralHadronEnergy();
            e_cef += patsub->chargedEmEnergy();
            e_nef += patsub->neutralEmEnergy();
            nch += patsub->chargedMultiplicity();
            nconstituents += patsub->numberOfDaughters();
            nneutrals += patsub->neutralMultiplicity();
          } else if (pfsub) {
            e_chf += pfsub->chargedHadronEnergy();
            e_nhf += pfsub->neutralHadronEnergy();
            e_cef += pfsub->chargedEmEnergy();
            e_nef += pfsub->neutralEmEnergy();
            nch += pfsub->chargedMultiplicity();
            nconstituents += pfsub->numberOfDaughters();
            nneutrals += pfsub->neutralMultiplicity();
          } else
            assert(0);
        }
        double e = patJet->energy();
        if (e > 0.000001) {
          chf = e_chf / e;
          nhf = e_nhf / e;
          cef = e_cef / e;
          nef = e_nef / e;
        } else {
          chf = nhf = cef = nef = 0.0;
        }
      }
    }  // end if pat jet
    else if (pfJet != nullptr) {
      // CV: need to compute energy fractions in a way that works for corrected as well as for uncorrected PFJets
      double jetEnergyUncorrected = pfJet->chargedHadronEnergy() + pfJet->neutralHadronEnergy() +
                                    pfJet->photonEnergy() + pfJet->electronEnergy() + pfJet->muonEnergy() +
                                    pfJet->HFEMEnergy();
      if (jetEnergyUncorrected > 0.) {
        chf = pfJet->chargedHadronEnergy() / jetEnergyUncorrected;
        nhf = pfJet->neutralHadronEnergy() / jetEnergyUncorrected;
        cef = pfJet->chargedEmEnergy() / jetEnergyUncorrected;
        nef = pfJet->neutralEmEnergy() / jetEnergyUncorrected;
        muf = pfJet->muonEnergy() / jetEnergyUncorrected;
      }
      nch = pfJet->chargedMultiplicity();
      nconstituents = pfJet->numberOfDaughters();
      nneutrals = pfJet->neutralMultiplicity();
    }  // end if PF jet
    // Handle the special case where this is a composed jet for
    // subjet analyses
    else if (basicJet != nullptr) {
      double e_chf = 0.0;
      double e_nhf = 0.0;
      double e_cef = 0.0;
      double e_nef = 0.0;
      nch = 0;
      nconstituents = 0;
      for (reco::Jet::const_iterator ibegin = basicJet->begin(), iend = patJet->end(), isub = ibegin; isub != iend;
           ++isub) {
        reco::PFJet const *pfsub = dynamic_cast<reco::PFJet const *>(&*isub);
        e_chf += pfsub->chargedHadronEnergy();
        e_nhf += pfsub->neutralHadronEnergy();
        e_cef += pfsub->chargedEmEnergy();
        e_nef += pfsub->neutralEmEnergy();
        nch += pfsub->chargedMultiplicity();
        nconstituents += pfsub->numberOfDaughters();
        nneutrals += pfsub->neutralMultiplicity();
      }
      double e = basicJet->energy();
      if (e > 0.000001) {
        chf = e_chf / e;
        nhf = e_nhf / e;
        cef = e_cef / e;
        nef = e_nef / e;
      }
<<<<<<< HEAD
    } // end if basic jet

    float etaB=2.4;
    // Cuts for |eta| < 2.6 for Summer18
    if (version_ == SUMMER18 || version_ == SUMMER18PUPPI) etaB=2.6;
    if((version_ != WINTER17 && version_ != WINTER17PUPPI && version_ != SUMMER18 && version_ != SUMMER18PUPPI) ||  quality_ != TIGHT ) {
      if ( ignoreCut(indexCEF_)           || ( cef < cut(indexCEF_, double()) || std::abs(jet.eta()) > etaB ) ) passCut( ret, indexCEF_);}
    if ( ignoreCut(indexCHF_)           || ( chf > cut(indexCHF_, double()) || std::abs(jet.eta()) > etaB ) ) passCut( ret, indexCHF_);
    if ( ignoreCut(indexNCH_)           || ( nch > cut(indexNCH_, int())    || std::abs(jet.eta()) > etaB ) ) passCut( ret, indexNCH_);
    if(version_ == FIRSTDATA){// Cuts for all eta for FIRSTDATA
      if ( ignoreCut(indexNConstituents_) || ( nconstituents > cut(indexNConstituents_, int()) ) ) passCut( ret, indexNConstituents_);
      if ( ignoreCut(indexNEF_)           || ( nef < cut(indexNEF_, double()) ) ) passCut( ret, indexNEF_);
      if ( ignoreCut(indexNHF_)           || ( nhf < cut(indexNHF_, double()) ) ) passCut( ret, indexNHF_);
    }else if(version_ == RUNIISTARTUP){
=======
    }  // end if basic jet

    // Cuts for |eta| < 2.4 for FIRSTDATA, RUNIISTARTUP, WINTER16 and WINTER17
    if ((version_ != WINTER17 && version_ != WINTER17PUPPI) || quality_ != TIGHT) {
      if (ignoreCut(indexCEF_) || (cef < cut(indexCEF_, double()) || std::abs(jet.eta()) > 2.4))
        passCut(ret, indexCEF_);
    }

    if (ignoreCut(indexCHF_) || (chf > cut(indexCHF_, double()) || std::abs(jet.eta()) > 2.4))
      passCut(ret, indexCHF_);
    if (ignoreCut(indexNCH_) || (nch > cut(indexNCH_, int()) || std::abs(jet.eta()) > 2.4))
      passCut(ret, indexNCH_);

    if (version_ == FIRSTDATA) {  // Cuts for all eta for FIRSTDATA
      if (ignoreCut(indexNConstituents_) || (nconstituents > cut(indexNConstituents_, int())))
        passCut(ret, indexNConstituents_);
      if (ignoreCut(indexNEF_) || (nef < cut(indexNEF_, double())))
        passCut(ret, indexNEF_);
      if (ignoreCut(indexNHF_) || (nhf < cut(indexNHF_, double())))
        passCut(ret, indexNHF_);
    } else if (version_ == RUNIISTARTUP) {
>>>>>>> 02f77e08
      // Cuts for |eta| <= 3.0 for RUNIISTARTUP scenario
      if (ignoreCut(indexNConstituents_) ||
          (nconstituents > cut(indexNConstituents_, int()) || std::abs(jet.eta()) > 3.0))
        passCut(ret, indexNConstituents_);
      if (ignoreCut(indexNEF_) || (nef < cut(indexNEF_, double()) || std::abs(jet.eta()) > 3.0))
        passCut(ret, indexNEF_);
      if (ignoreCut(indexNHF_) || (nhf < cut(indexNHF_, double()) || std::abs(jet.eta()) > 3.0))
        passCut(ret, indexNHF_);
      // Cuts for |eta| > 3.0 for RUNIISTARTUP scenario
      if (ignoreCut(indexNEF_FW_) || (nef < cut(indexNEF_FW_, double()) || std::abs(jet.eta()) <= 3.0))
        passCut(ret, indexNEF_FW_);
      if (ignoreCut(indexNNeutrals_FW_) || (nneutrals > cut(indexNNeutrals_FW_, int()) || std::abs(jet.eta()) <= 3.0))
        passCut(ret, indexNNeutrals_FW_);
    } else if (version_ == WINTER16) {
      // Cuts for |eta| <= 2.7 for WINTER16 scenario
<<<<<<< HEAD
      if ( ignoreCut(indexNConstituents_) || ( nconstituents > cut(indexNConstituents_, int()) || std::abs(jet.eta()) > 2.7 ) ) passCut( ret, indexNConstituents_);
      if ( ignoreCut(indexNEF_)           || ( nef < cut(indexNEF_, double())  || std::abs(jet.eta()) > 2.7 ) ) passCut( ret, indexNEF_);
      if ( ignoreCut(indexNHF_)           || ( nhf < cut(indexNHF_, double())  || std::abs(jet.eta()) > 2.7 ) ) passCut( ret, indexNHF_);
      if ( quality_ == TIGHTLEPVETO ) {
        if ( ignoreCut(indexMUF_)           || ( muf < cut(indexMUF_, double()) || std::abs(jet.eta()) > 2.7 ) ) passCut( ret, indexMUF_);}
=======
      if (ignoreCut(indexNConstituents_) ||
          (nconstituents > cut(indexNConstituents_, int()) || std::abs(jet.eta()) > 2.7))
        passCut(ret, indexNConstituents_);
      if (ignoreCut(indexNEF_) || (nef < cut(indexNEF_, double()) || std::abs(jet.eta()) > 2.7))
        passCut(ret, indexNEF_);
      if (ignoreCut(indexNHF_) || (nhf < cut(indexNHF_, double()) || std::abs(jet.eta()) > 2.7))
        passCut(ret, indexNHF_);
      if (quality_ == TIGHTLEPVETO) {
        if (ignoreCut(indexMUF_) || (muf < cut(indexMUF_, double()) || std::abs(jet.eta()) > 2.7))
          passCut(ret, indexMUF_);
      }
>>>>>>> 02f77e08

      // Cuts for 2.7 < |eta| <= 3.0 for WINTER16 scenario
      if (ignoreCut(indexNHF_EC_) ||
          (nhf < cut(indexNHF_EC_, double()) || std::abs(jet.eta()) <= 2.7 || std::abs(jet.eta()) > 3.0))
        passCut(ret, indexNHF_EC_);
      if (ignoreCut(indexNEF_EC_) ||
          (nef > cut(indexNEF_EC_, double()) || std::abs(jet.eta()) <= 2.7 || std::abs(jet.eta()) > 3.0))
        passCut(ret, indexNEF_EC_);
      if (ignoreCut(indexNNeutrals_EC_) ||
          (nneutrals > cut(indexNNeutrals_EC_, int()) || std::abs(jet.eta()) <= 2.7 || std::abs(jet.eta()) > 3.0))
        passCut(ret, indexNNeutrals_EC_);

      // Cuts for |eta| > 3.0 for WINTER16 scenario
      if (ignoreCut(indexNEF_FW_) || (nef < cut(indexNEF_FW_, double()) || std::abs(jet.eta()) <= 3.0))
        passCut(ret, indexNEF_FW_);
      if (ignoreCut(indexNNeutrals_FW_) || (nneutrals > cut(indexNNeutrals_FW_, int()) || std::abs(jet.eta()) <= 3.0))
        passCut(ret, indexNNeutrals_FW_);
    } else if (version_ == WINTER17) {
      // Cuts for |eta| <= 2.7 for WINTER17 scenario
<<<<<<< HEAD
      if ( ignoreCut(indexNConstituents_) || ( nconstituents > cut(indexNConstituents_, int()) || std::abs(jet.eta()) > 2.7 ) ) passCut( ret, indexNConstituents_);
      if ( ignoreCut(indexNEF_)           || ( nef < cut(indexNEF_, double())  || std::abs(jet.eta()) > 2.7 ) ) passCut( ret, indexNEF_);
      if ( ignoreCut(indexNHF_)           || ( nhf < cut(indexNHF_, double())  || std::abs(jet.eta()) > 2.7 ) ) passCut( ret, indexNHF_);
      if ( quality_ == TIGHTLEPVETO ) {
        if ( ignoreCut(indexMUF_)           || ( muf < cut(indexMUF_, double()) || std::abs(jet.eta()) > 2.7 ) ) passCut( ret, indexMUF_);}
=======
      if (ignoreCut(indexNConstituents_) ||
          (nconstituents > cut(indexNConstituents_, int()) || std::abs(jet.eta()) > 2.7))
        passCut(ret, indexNConstituents_);
      if (ignoreCut(indexNEF_) || (nef < cut(indexNEF_, double()) || std::abs(jet.eta()) > 2.7))
        passCut(ret, indexNEF_);
      if (ignoreCut(indexNHF_) || (nhf < cut(indexNHF_, double()) || std::abs(jet.eta()) > 2.7))
        passCut(ret, indexNHF_);
      if (quality_ == TIGHTLEPVETO) {
        if (ignoreCut(indexMUF_) || (muf < cut(indexMUF_, double()) || std::abs(jet.eta()) > 2.7))
          passCut(ret, indexMUF_);
      }
>>>>>>> 02f77e08

      // Cuts for 2.7 < |eta| <= 3.0 for WINTER17 scenario

      if (ignoreCut(indexNEF_EC_L_) ||
          (nef > cut(indexNEF_EC_L_, double()) || std::abs(jet.eta()) <= 2.7 || std::abs(jet.eta()) > 3.0))
        passCut(ret, indexNEF_EC_L_);
      if (ignoreCut(indexNEF_EC_U_) ||
          (nef < cut(indexNEF_EC_U_, double()) || std::abs(jet.eta()) <= 2.7 || std::abs(jet.eta()) > 3.0))
        passCut(ret, indexNEF_EC_U_);
      if (ignoreCut(indexNNeutrals_EC_) ||
          (nneutrals > cut(indexNNeutrals_EC_, int()) || std::abs(jet.eta()) <= 2.7 || std::abs(jet.eta()) > 3.0))
        passCut(ret, indexNNeutrals_EC_);

      // Cuts for |eta| > 3.0 for WINTER17 scenario
      if (ignoreCut(indexNHF_FW_) || (nhf > cut(indexNHF_FW_, double()) || std::abs(jet.eta()) <= 3.0))
        passCut(ret, indexNHF_FW_);
      if (ignoreCut(indexNEF_FW_) || (nef < cut(indexNEF_FW_, double()) || std::abs(jet.eta()) <= 3.0))
        passCut(ret, indexNEF_FW_);
      if (ignoreCut(indexNNeutrals_FW_) || (nneutrals > cut(indexNNeutrals_FW_, int()) || std::abs(jet.eta()) <= 3.0))
        passCut(ret, indexNNeutrals_FW_);

    } else if (version_ == WINTER17PUPPI) {
      // Cuts for |eta| <= 2.7 for WINTER17 scenario
<<<<<<< HEAD
      if ( ignoreCut(indexNConstituents_) || ( nconstituents > cut(indexNConstituents_, int()) || std::abs(jet.eta()) > 2.7 ) ) passCut( ret, indexNConstituents_);
      if ( ignoreCut(indexNEF_)           || ( nef < cut(indexNEF_, double())  || std::abs(jet.eta()) > 2.7 ) ) passCut( ret, indexNEF_);
      if ( ignoreCut(indexNHF_)           || ( nhf < cut(indexNHF_, double())  || std::abs(jet.eta()) > 2.7 ) ) passCut( ret, indexNHF_);
      if ( quality_ == TIGHTLEPVETO ) {
        if ( ignoreCut(indexMUF_)           || ( muf < cut(indexMUF_, double()) || std::abs(jet.eta()) > 2.7 ) ) passCut( ret, indexMUF_);}
=======
      if (ignoreCut(indexNConstituents_) ||
          (nconstituents > cut(indexNConstituents_, int()) || std::abs(jet.eta()) > 2.7))
        passCut(ret, indexNConstituents_);
      if (ignoreCut(indexNEF_) || (nef < cut(indexNEF_, double()) || std::abs(jet.eta()) > 2.7))
        passCut(ret, indexNEF_);
      if (ignoreCut(indexNHF_) || (nhf < cut(indexNHF_, double()) || std::abs(jet.eta()) > 2.7))
        passCut(ret, indexNHF_);
      if (quality_ == TIGHTLEPVETO) {
        if (ignoreCut(indexMUF_) || (muf < cut(indexMUF_, double()) || std::abs(jet.eta()) > 2.7))
          passCut(ret, indexMUF_);
      }
>>>>>>> 02f77e08

      // Cuts for 2.7 < |eta| <= 3.0 for WINTER17 scenario

      if (ignoreCut(indexNHF_EC_) ||
          (nhf < cut(indexNHF_EC_, double()) || std::abs(jet.eta()) <= 2.7 || std::abs(jet.eta()) > 3.0))
        passCut(ret, indexNHF_EC_);

      // Cuts for |eta| > 3.0 for WINTER17 scenario
      if (ignoreCut(indexNHF_FW_) || (nhf > cut(indexNHF_FW_, double()) || std::abs(jet.eta()) <= 3.0))
        passCut(ret, indexNHF_FW_);
      if (ignoreCut(indexNEF_FW_) || (nef < cut(indexNEF_FW_, double()) || std::abs(jet.eta()) <= 3.0))
        passCut(ret, indexNEF_FW_);
      if (ignoreCut(indexNNeutrals_FW_L_) ||
          (nneutrals > cut(indexNNeutrals_FW_L_, int()) || std::abs(jet.eta()) <= 3.0))
        passCut(ret, indexNNeutrals_FW_L_);
      if (ignoreCut(indexNNeutrals_FW_U_) ||
          (nneutrals < cut(indexNNeutrals_FW_U_, int()) || std::abs(jet.eta()) <= 3.0))
        passCut(ret, indexNNeutrals_FW_U_);
    }
    else if(version_ == SUMMER18){

      // Cuts for |eta| <= 2.6 for SUMMER18 scenario
      if ( ignoreCut(indexNConstituents_) || ( nconstituents > cut(indexNConstituents_, int()) || std::abs(jet.eta()) > 2.6 ) ) passCut( ret, indexNConstituents_);
      if ( ignoreCut(indexNEF_)           || ( nef < cut(indexNEF_, double())  || std::abs(jet.eta()) > 2.6 ) ) passCut( ret, indexNEF_);
      if ( ignoreCut(indexNHF_)           || ( nhf < cut(indexNHF_, double())  || std::abs(jet.eta()) > 2.6 ) ) passCut( ret, indexNHF_);
      if ( quality_ == TIGHTLEPVETO ){
        if ( ignoreCut(indexMUF_)           || ( muf < cut(indexMUF_, double()) || std::abs(jet.eta()) > 2.6 ) ) passCut( ret, indexMUF_);}

      // Cuts for 2.6 <= |eta| <= 2.7 for SUMMER18 scenario
      if ( ignoreCut(indexNHF_TR_)        || ( nhf < cut(indexNHF_TR_, double())  || std::abs(jet.eta()) <= 2.6 || std::abs(jet.eta()) > 2.7)  ) passCut( ret, indexNHF_TR_);
      if ( ignoreCut(indexNEF_TR_)        || ( nef < cut(indexNEF_TR_, double())  || std::abs(jet.eta()) <= 2.6 || std::abs(jet.eta()) > 2.7)  ) passCut( ret, indexNEF_TR_);
      if ( ignoreCut(indexNCH_TR_)        || ( nch > cut(indexNCH_TR_, double())  || std::abs(jet.eta()) <= 2.6 || std::abs(jet.eta()) > 2.7)  ) passCut( ret, indexNCH_TR_);
      if ( quality_ == TIGHTLEPVETO ){
        if ( ignoreCut(indexMUF_TR_)        || ( muf < cut(indexMUF_TR_, double())  || std::abs(jet.eta()) <= 2.6 || std::abs(jet.eta()) > 2.7)  ) passCut( ret, indexMUF_TR_);
      	if ( ignoreCut(indexCEF_TR_)        || ( cef < cut(indexCEF_TR_, double())  || std::abs(jet.eta()) <= 2.6 || std::abs(jet.eta()) > 2.7)  ) passCut( ret, indexCEF_TR_);
      }

      // Cuts for 2.7 < |eta| <= 3.0 for SUMMER18 scenario
      if ( ignoreCut(indexNEF_EC_L_)        || ( nef > cut(indexNEF_EC_L_, double())  || std::abs(jet.eta()) <= 2.7 || std::abs(jet.eta()) > 3.0)  ) passCut( ret, indexNEF_EC_L_);
      if ( ignoreCut(indexNEF_EC_U_)        || ( nef < cut(indexNEF_EC_U_, double())  || std::abs(jet.eta()) <= 2.7 || std::abs(jet.eta()) > 3.0)  ) passCut( ret, indexNEF_EC_U_);  
      if ( ignoreCut(indexNNeutrals_EC_)  || ( nneutrals > cut(indexNNeutrals_EC_, int())  || std::abs(jet.eta()) <= 2.7 || std::abs(jet.eta()) > 3.0)  ) passCut( ret, indexNNeutrals_EC_);

      // Cuts for |eta| > 3.0 for SUMMER18 scenario
      if ( ignoreCut(indexNHF_FW_)           || ( nhf > cut(indexNHF_FW_, double()) || std::abs(jet.eta()) <= 3.0 ) ) passCut( ret, indexNHF_FW_);
      if ( ignoreCut(indexNEF_FW_)           || ( nef < cut(indexNEF_FW_, double()) || std::abs(jet.eta()) <= 3.0 ) ) passCut( ret, indexNEF_FW_);
      if ( ignoreCut(indexNNeutrals_FW_) || ( nneutrals > cut(indexNNeutrals_FW_, int())    || std::abs(jet.eta()) <= 3.0 ) ) passCut( ret, indexNNeutrals_FW_);
    }




    else if(version_ == SUMMER18PUPPI){

      // Cuts for |eta| <= 2.6 for SUMMER18PUPPI scenario
      if ( ignoreCut(indexNConstituents_) || ( nconstituents > cut(indexNConstituents_, int()) || std::abs(jet.eta()) > 2.6 ) ) passCut( ret, indexNConstituents_);
      if ( ignoreCut(indexNEF_)           || ( nef < cut(indexNEF_, double())  || std::abs(jet.eta()) > 2.6 ) ) passCut( ret, indexNEF_);
      if ( ignoreCut(indexNHF_)           || ( nhf < cut(indexNHF_, double())  || std::abs(jet.eta()) > 2.6 ) ) passCut( ret, indexNHF_);
      if ( quality_ == TIGHTLEPVETO ){
        if ( ignoreCut(indexMUF_)           || ( muf < cut(indexMUF_, double()) || std::abs(jet.eta()) > 2.6 ) ) passCut( ret, indexMUF_);}

      // Cuts for 2.6 <= |eta| <= 2.7 for SUMMER18PUPPI scenario
      if ( ignoreCut(indexNHF_TR_)        || ( nhf < cut(indexNHF_TR_, double())  || std::abs(jet.eta()) <= 2.6 || std::abs(jet.eta()) > 2.7)  ) passCut( ret, indexNHF_TR_);
      if ( ignoreCut(indexNEF_TR_)        || ( nef < cut(indexNEF_TR_, double())  || std::abs(jet.eta()) <= 2.6 || std::abs(jet.eta()) > 2.7)  ) passCut( ret, indexNEF_TR_);
      if ( quality_ == TIGHTLEPVETO ){
        if ( ignoreCut(indexMUF_TR_)        || ( muf < cut(indexMUF_TR_, double())  || std::abs(jet.eta()) <= 2.6 || std::abs(jet.eta()) > 2.7)  ) passCut( ret, indexMUF_TR_);
      	if ( ignoreCut(indexCEF_TR_)        || ( cef < cut(indexCEF_TR_, double())  || std::abs(jet.eta()) <= 2.6 || std::abs(jet.eta()) > 2.7)  ) passCut( ret, indexCEF_TR_);
      }

      // Cuts for 2.7 < |eta| <= 3.0 for SUMMER18PUPPI scenario
      if ( ignoreCut(indexNHF_EC_)           || ( nhf < cut(indexNHF_EC_, double())   || std::abs(jet.eta()) <= 2.7 || std::abs(jet.eta()) > 3.0)  ) passCut( ret, indexNHF_EC_);

      // Cuts for |eta| > 3.0 for SUMMER18PUPPI scenario
      if ( ignoreCut(indexNHF_FW_)           || ( nhf > cut(indexNHF_FW_, double()) || std::abs(jet.eta()) <= 3.0 ) ) passCut( ret, indexNHF_FW_);
      if ( ignoreCut(indexNEF_FW_)           || ( nef < cut(indexNEF_FW_, double()) || std::abs(jet.eta()) <= 3.0 ) ) passCut( ret, indexNEF_FW_);
      if ( ignoreCut(indexNNeutrals_FW_L_) || ( nneutrals > cut(indexNNeutrals_FW_L_, int())    || std::abs(jet.eta()) <= 3.0 ) ) passCut( ret, indexNNeutrals_FW_L_);
      if ( ignoreCut(indexNNeutrals_FW_U_) || ( nneutrals < cut(indexNNeutrals_FW_U_, int())    || std::abs(jet.eta()) <= 3.0 ) ) passCut( ret, indexNNeutrals_FW_U_);
    }

    //std::cout << "<PFJetIDSelectionFunctor::firstDataCuts>:" << std::endl;
    //std::cout << " jet: Pt = " << jet.pt() << ", eta = " << jet.eta() << ", phi = " << jet.phi() << std::endl;
    //ret.print(std::cout);
<<<<<<< HEAD
    setIgnored( ret );
    return (bool)ret;
  }

 private: // member variables

  void initCuts()
  {
    push_back("CHF" );
    push_back("NHF" );
    if( (version_ != WINTER17 && version_!=WINTER17PUPPI  && version_!=SUMMER18  && version_!=SUMMER18PUPPI) || quality_ != TIGHT ) push_back("CEF" );
    push_back("NEF" );
    push_back("NCH" );
=======

    setIgnored(ret);
    return (bool)ret;
  }

private:  // member variables
  void initCuts() {
    push_back("CHF");
    push_back("NHF");
    if ((version_ != WINTER17 && version_ != WINTER17PUPPI) || quality_ != TIGHT)
      push_back("CEF");
    push_back("NEF");
    push_back("NCH");
>>>>>>> 02f77e08
    push_back("nConstituents");
    if (version_ == RUNIISTARTUP) {
      push_back("NEF_FW");
      push_back("nNeutrals_FW");
    }
    if (version_ == WINTER16) {
      push_back("NHF_EC");
      push_back("NEF_EC");
      push_back("nNeutrals_EC");
      push_back("NEF_FW");
      push_back("nNeutrals_FW");
      if (quality_ == TIGHTLEPVETO)
        push_back("MUF");
    }
    if (version_ == WINTER17) {
      push_back("NEF_EC_L");
      push_back("NEF_EC_U");
      push_back("nNeutrals_EC");
      push_back("NEF_FW");
      push_back("NHF_FW");
      push_back("nNeutrals_FW");
      if (quality_ == TIGHTLEPVETO)
        push_back("MUF");
    }
    if (version_ == WINTER17PUPPI) {
      push_back("NHF_EC");
      push_back("NEF_FW");
      push_back("NHF_FW");
      push_back("nNeutrals_FW_L");
      push_back("nNeutrals_FW_U");
      if (quality_ == TIGHTLEPVETO)
        push_back("MUF");
    }
<<<<<<< HEAD
     if(version_ == SUMMER18 ){
      push_back("NHF_TR");
      push_back("NEF_TR");
      push_back("NCH_TR");
      push_back("NEF_EC_L");
      push_back("NEF_EC_U");
      push_back("nNeutrals_EC");
      push_back("NEF_FW");
      push_back("NHF_FW");
      push_back("nNeutrals_FW");

      if (quality_ == TIGHTLEPVETO) {
        push_back("MUF");
        push_back("MUF_TR");
        push_back("CEF_TR");
      }
    }
     if(version_ == SUMMER18PUPPI ){
      push_back("NHF_TR");
      push_back("NEF_TR");
      push_back("NHF_EC");
      push_back("NEF_FW");
      push_back("NHF_FW");
      push_back("nNeutrals_FW_L");
      push_back("nNeutrals_FW_U");

      if (quality_ == TIGHTLEPVETO) {
        push_back("MUF");
        push_back("MUF_TR");
        push_back("CEF_TR");
      }
    }

    if( (version_ == WINTER17 || version_ == WINTER17PUPPI || version_ == SUMMER18  || version_ == SUMMER18PUPPI) && quality_ == LOOSE ){
      edm::LogWarning("BadJetIDVersion") << "The LOOSE operating point is only supported for the WINTER16 JetID version -- defaulting to TIGHT";
=======

    if ((version_ == WINTER17 || version_ == WINTER17PUPPI) && quality_ == LOOSE) {
      edm::LogWarning("BadJetIDVersion")
          << "Winter17 JetID version does not support the LOOSE operating point -- defaulting to TIGHT";
>>>>>>> 02f77e08
      quality_ = TIGHT;
    }

    // Set some default cuts for LOOSE, TIGHT
    if (quality_ == LOOSE) {
      set("CHF", 0.0);
      set("NHF", 0.99);
      set("CEF", 0.99);
      set("NEF", 0.99);
      set("NCH", 0);
      set("nConstituents", 1);
      if (version_ == RUNIISTARTUP) {
        set("NEF_FW", 0.90);
        set("nNeutrals_FW", 10);
      } else if (version_ == WINTER16) {
        set("NHF_EC", 0.98);
        set("NEF_EC", 0.01);
        set("nNeutrals_EC", 2);
        set("NEF_FW", 0.90);
        set("nNeutrals_FW", 10);
      }
<<<<<<< HEAD
    } 
    else if ( quality_ == TIGHT ) {
      set("CHF", 0.0);
      set("NHF", 0.9);
      if(version_ != WINTER17 && version_ != WINTER17PUPPI  && version_ != SUMMER18  && version_ != SUMMER18PUPPI  ) set("CEF", 0.99);
=======

    } else if (quality_ == TIGHT) {
      set("CHF", 0.0);
      set("NHF", 0.9);
      if (version_ != WINTER17 && version_ != WINTER17PUPPI)
        set("CEF", 0.99);
>>>>>>> 02f77e08
      set("NEF", 0.9);
      set("NCH", 0);
      set("nConstituents", 1);
      if (version_ == RUNIISTARTUP) {
        set("NEF_FW", 0.90);
        set("nNeutrals_FW", 10);
      } else if (version_ == WINTER16) {
        set("NHF_EC", 0.98);
        set("NEF_EC", 0.01);
        set("nNeutrals_EC", 2);
        set("NEF_FW", 0.90);
        set("nNeutrals_FW", 10);
      } else if (version_ == WINTER17) {
        set("NEF_EC_L", 0.02);
        set("NEF_EC_U", 0.99);
        set("nNeutrals_EC", 2);
        set("NHF_FW", 0.02);
        set("NEF_FW", 0.90);
        set("nNeutrals_FW", 10);
      } else if (version_ == WINTER17PUPPI) {
        set("NHF_EC", 0.99);
        set("NHF_FW", 0.02);
        set("NEF_FW", 0.90);
        set("nNeutrals_FW_L", 2);
        set("nNeutrals_FW_U", 15);
      }
<<<<<<< HEAD
      else if(version_ == SUMMER18){
	set("NHF_TR",0.9);
	set("NEF_TR",0.99);
	set("NCH_TR",0);
	set("NEF_EC_L",0.02);
	set("NEF_EC_U",0.99);
	set("nNeutrals_EC",2);
	set("NHF_FW",0.2);
	set("NEF_FW",0.90);
	set("nNeutrals_FW",10);
      }
      else if(version_ == SUMMER18PUPPI){
	set("NHF_TR",0.9);
	set("NEF_TR",0.99);
	set("NHF_EC",0.99);
	set("NHF_FW",0.02);
	set("NEF_FW",0.90);
	set("nNeutrals_FW_L",2);
	set("nNeutrals_FW_U",15);
      }
    }
    else if ( quality_ == TIGHTLEPVETO ) {
=======

    } else if (quality_ == TIGHTLEPVETO) {
>>>>>>> 02f77e08
      set("CHF", 0.0);
      set("NHF", 0.9);
      set("NEF", 0.9);
      set("NCH", 0);
      set("nConstituents", 1);
      if (version_ == WINTER17) {
        set("CEF", 0.8);
        set("NEF_EC_L", 0.02);
        set("NEF_EC_U", 0.99);
        set("nNeutrals_EC", 2);
        set("NHF_FW", 0.02);
        set("NEF_FW", 0.90);
        set("nNeutrals_FW", 10);
        set("MUF", 0.8);
      } else if (version_ == WINTER17PUPPI) {
        set("CEF", 0.8);
        set("NHF_EC", 0.99);
        set("NHF_FW", 0.02);
        set("NEF_FW", 0.90);
        set("nNeutrals_FW_L", 2);
        set("nNeutrals_FW_U", 15);
        set("MUF", 0.8);
      } else if (version_ == WINTER16) {
        set("CEF", 0.9);
        set("NEF_EC", 0.01);
        set("NHF_EC", 0.98);
        set("nNeutrals_EC", 2);
        set("nNeutrals_FW", 10);
        set("NEF_FW", 0.90);
        set("MUF", 0.8);
      }
<<<<<<< HEAD
      else if(version_ == WINTER17PUPPI){
	set("CEF", 0.8);
	set("NHF_EC",0.99);
	set("NHF_FW",0.02);
	set("NEF_FW",0.90);
	set("nNeutrals_FW_L",2);
	set("nNeutrals_FW_U",15);
	set("MUF", 0.8);
      }
      else if(version_ == WINTER16){
	set("CEF", 0.9);
	set("NEF_EC",0.01);
	set("NHF_EC",0.98);
	set("nNeutrals_EC",2);
	set("nNeutrals_FW",10);
	set("NEF_FW",0.90);
	set("MUF", 0.8);
      }
      else if(version_ == SUMMER18){
	set("CEF", 0.8);
	set("MUF", 0.8);
	set("NHF_TR",0.9);
	set("NEF_TR",0.99);
	set("MUF_TR",0.8);
	set("NCH_TR",0);
	set("CEF_TR",0.8);
	set("NEF_EC_L",0.02);
	set("NEF_EC_U",0.99);
	set("nNeutrals_EC",2);
	set("NHF_FW",0.2);
	set("NEF_FW",0.90);
	set("nNeutrals_FW",10);
      }
      else if(version_ == SUMMER18PUPPI){
	set("CEF", 0.8);
	set("MUF", 0.8);
	set("NHF_TR",0.9);
	set("NEF_TR",0.99);
	set("MUF_TR",0.8);
	set("CEF_TR",0.8);
	set("NHF_EC",0.99);
	set("NHF_FW",0.02);
	set("NEF_FW",0.90);
	set("nNeutrals_FW_L",2);
	set("nNeutrals_FW_U",15);
      }
    }
  }

  void initIndex()
  {
    indexNConstituents_ = index_type (&bits_, "nConstituents");
    indexNEF_ = index_type (&bits_, "NEF");
    indexNHF_ = index_type (&bits_, "NHF");
    if((version_ != WINTER17 && version_ != WINTER17PUPPI && version_ != SUMMER18  && version_ != SUMMER18PUPPI) || quality_ != TIGHT ) indexCEF_ = index_type (&bits_, "CEF");

    indexCHF_ = index_type (&bits_, "CHF");
    indexNCH_ = index_type (&bits_, "NCH");
    if(version_ == RUNIISTARTUP){
      indexNEF_FW_ = index_type (&bits_, "NEF_FW");
      indexNNeutrals_FW_ = index_type (&bits_, "nNeutrals_FW");
=======
    }
  }

  void initIndex() {
    indexNConstituents_ = index_type(&bits_, "nConstituents");
    indexNEF_ = index_type(&bits_, "NEF");
    indexNHF_ = index_type(&bits_, "NHF");
    if ((version_ != WINTER17 && version_ != WINTER17PUPPI) || quality_ != TIGHT)
      indexCEF_ = index_type(&bits_, "CEF");

    indexCHF_ = index_type(&bits_, "CHF");
    indexNCH_ = index_type(&bits_, "NCH");
    if (version_ == RUNIISTARTUP) {
      indexNEF_FW_ = index_type(&bits_, "NEF_FW");
      indexNNeutrals_FW_ = index_type(&bits_, "nNeutrals_FW");
>>>>>>> 02f77e08
    }
    if (version_ == WINTER16) {
      indexNHF_EC_ = index_type(&bits_, "NHF_EC");
      indexNEF_EC_ = index_type(&bits_, "NEF_EC");
      indexNNeutrals_EC_ = index_type(&bits_, "nNeutrals_EC");
      indexNEF_FW_ = index_type(&bits_, "NEF_FW");
      indexNNeutrals_FW_ = index_type(&bits_, "nNeutrals_FW");
      if (quality_ == TIGHTLEPVETO) {
        indexMUF_ = index_type(&bits_, "MUF");
      }
    }
    if (version_ == WINTER17) {
      indexNEF_EC_L_ = index_type(&bits_, "NEF_EC_L");
      indexNEF_EC_U_ = index_type(&bits_, "NEF_EC_U");
      indexNNeutrals_EC_ = index_type(&bits_, "nNeutrals_EC");
      indexNHF_FW_ = index_type(&bits_, "NHF_FW");
      indexNEF_FW_ = index_type(&bits_, "NEF_FW");
      indexNNeutrals_FW_ = index_type(&bits_, "nNeutrals_FW");
      if (quality_ == TIGHTLEPVETO) {
        indexMUF_ = index_type(&bits_, "MUF");
      }
    }
    if (version_ == WINTER17PUPPI) {
      indexNHF_EC_ = index_type(&bits_, "NHF_EC");
      indexNHF_FW_ = index_type(&bits_, "NHF_FW");
      indexNEF_FW_ = index_type(&bits_, "NEF_FW");
      indexNNeutrals_FW_L_ = index_type(&bits_, "nNeutrals_FW_L");
      indexNNeutrals_FW_U_ = index_type(&bits_, "nNeutrals_FW_U");
      if (quality_ == TIGHTLEPVETO) {
        indexMUF_ = index_type(&bits_, "MUF");
      }
    }
    if(version_ == SUMMER18){
      indexNHF_TR_ = index_type (&bits_, "NHF_TR");
      indexNEF_TR_ = index_type (&bits_, "NEF_TR");
      indexNCH_TR_ = index_type (&bits_, "NCH_TR");
      indexNEF_EC_L_ = index_type (&bits_, "NEF_EC_L");
      indexNEF_EC_U_ = index_type (&bits_, "NEF_EC_U");
      indexNNeutrals_EC_ = index_type (&bits_, "nNeutrals_EC");
      indexNHF_FW_ = index_type (&bits_, "NHF_FW");
      indexNEF_FW_ = index_type (&bits_, "NEF_FW");
      indexNNeutrals_FW_ = index_type (&bits_, "nNeutrals_FW");
      if ( quality_ == TIGHTLEPVETO ) 	{
        indexMUF_ = index_type (&bits_, "MUF");
        indexMUF_TR_ = index_type (&bits_, "MUF_TR");
        indexCEF_TR_ = index_type (&bits_, "CEF_TR");
      }
    }
    if(version_ == SUMMER18PUPPI){
      indexNHF_TR_ = index_type (&bits_, "NHF_TR");
      indexNEF_TR_ = index_type (&bits_, "NEF_TR");
      indexNHF_EC_ = index_type (&bits_, "NHF_EC");
      indexNHF_FW_ = index_type (&bits_, "NHF_FW");
      indexNEF_FW_ = index_type (&bits_, "NEF_FW");
      indexNNeutrals_FW_L_ = index_type (&bits_, "nNeutrals_FW_L");
      indexNNeutrals_FW_U_ = index_type (&bits_, "nNeutrals_FW_U");
      if ( quality_ == TIGHTLEPVETO ) 	{
        indexMUF_ = index_type (&bits_, "MUF");
        indexMUF_TR_ = index_type (&bits_, "MUF_TR");
        indexCEF_TR_ = index_type (&bits_, "CEF_TR");
      }
    }
    retInternal_ = getBitTemplate();
  }

  Version_t version_;
  Quality_t quality_;

  index_type indexNConstituents_;
  index_type indexNEF_;
  index_type indexMUF_;
  index_type indexNHF_;
  index_type indexCEF_;
  index_type indexCHF_;
  index_type indexNCH_;

  index_type indexNHF_TR_;
  index_type indexNEF_TR_;
  index_type indexNCH_TR_;
  index_type indexMUF_TR_;
  index_type indexCEF_TR_;

  index_type indexNHF_FW_;
  index_type indexNEF_FW_;
  index_type indexNNeutrals_FW_;
  index_type indexNNeutrals_FW_L_;
  index_type indexNNeutrals_FW_U_;

  index_type indexNHF_EC_;
  index_type indexNEF_EC_;
  index_type indexNEF_EC_L_;
  index_type indexNEF_EC_U_;
  index_type indexNNeutrals_EC_;
};

#endif<|MERGE_RESOLUTION|>--- conflicted
+++ resolved
@@ -21,19 +21,14 @@
 #include "PhysicsTools/SelectorUtils/interface/Selector.h"
 
 #include <TMath.h>
-<<<<<<< HEAD
+
 class PFJetIDSelectionFunctor : public Selector<pat::Jet>  {
 
  public: // interface
 
   enum Version_t { FIRSTDATA, RUNIISTARTUP, WINTER16, WINTER17, WINTER17PUPPI, SUMMER18, SUMMER18PUPPI, N_VERSIONS };
   enum Quality_t { LOOSE, TIGHT, TIGHTLEPVETO, N_QUALITY};
-=======
-class PFJetIDSelectionFunctor : public Selector<pat::Jet> {
-public:  // interface
-  enum Version_t { FIRSTDATA, RUNIISTARTUP, WINTER16, WINTER17, WINTER17PUPPI, N_VERSIONS };
-  enum Quality_t { LOOSE, TIGHT, TIGHTLEPVETO, N_QUALITY };
->>>>>>> 02f77e08
+
 
   PFJetIDSelectionFunctor() {}
 
@@ -42,7 +37,7 @@
       : PFJetIDSelectionFunctor(params) {}
 #endif
 
-<<<<<<< HEAD
+
  PFJetIDSelectionFunctor( edm::ParameterSet const & params )
  {
    std::string versionStr = params.getParameter<std::string>("version");
@@ -143,108 +138,7 @@
         if ( params.exists("MUF_TR") ) set("MUF_TR", params.getParameter<double> ("MUF_TR") );
         if ( params.exists("CEF_TR") ) set("CEF_TR", params.getParameter<double>("CEF_TR") );
         }
-=======
-  PFJetIDSelectionFunctor(edm::ParameterSet const &params) {
-    std::string versionStr = params.getParameter<std::string>("version");
-    std::string qualityStr = params.getParameter<std::string>("quality");
-
-    if (versionStr == "FIRSTDATA")
-      version_ = FIRSTDATA;
-    else if (versionStr == "RUNIISTARTUP")
-      version_ = RUNIISTARTUP;
-    // WINTER16 implements most recent (as of Feb 2017) JetID criteria
-    // See: https://twiki.cern.ch/twiki/bin/view/CMS/JetID13TeVRun2016
-    else if (versionStr == "WINTER16")
-      version_ = WINTER16;
-    else if (versionStr == "WINTER17")
-      version_ = WINTER17;
-    else if (versionStr == "WINTER17PUPPI")
-      version_ = WINTER17PUPPI;
-    else
-      version_ = WINTER17;  //set WINTER17 as default
-
-    if (qualityStr == "LOOSE")
-      quality_ = LOOSE;
-    else if (qualityStr == "TIGHT")
-      quality_ = TIGHT;
-    else if (qualityStr == "TIGHTLEPVETO")
-      quality_ = TIGHTLEPVETO;
-    else
-      quality_ = TIGHT;
-
-    initCuts();
-
-    // Now check the configuration to see if the user changed anything
-    if (params.exists("CHF"))
-      set("CHF", params.getParameter<double>("CHF"));
-    if (params.exists("NHF"))
-      set("NHF", params.getParameter<double>("NHF"));
-    if ((version_ != WINTER17 && version_ != WINTER17PUPPI) || quality_ != TIGHT) {
-      if (params.exists("CEF"))
-        set("CEF", params.getParameter<double>("CEF"));
-    }
-    if (params.exists("NEF"))
-      set("NEF", params.getParameter<double>("NEF"));
-    if (params.exists("NCH"))
-      set("NCH", params.getParameter<int>("NCH"));
-    if (params.exists("nConstituents"))
-      set("nConstituents", params.getParameter<int>("nConstituents"));
-    if (version_ == RUNIISTARTUP) {
-      if (params.exists("NEF_FW"))
-        set("NEF_FW", params.getParameter<double>("NEF_FW"));
-      if (params.exists("nNeutrals_FW"))
-        set("nNeutrals_FW", params.getParameter<int>("nNeutrals_FW"));
-    }
-    if (version_ == WINTER16) {
-      if (params.exists("NHF_EC"))
-        set("NHF_EC", params.getParameter<double>("NHF_EC"));
-      if (params.exists("NEF_EC"))
-        set("NEF_EC", params.getParameter<double>("NEF_EC"));
-      if (params.exists("nNeutrals_EC"))
-        set("nNeutrals_EC", params.getParameter<int>("nNeutrals_EC"));
-      if (params.exists("NEF_FW"))
-        set("NEF_FW", params.getParameter<double>("NEF_FW"));
-      if (params.exists("nNeutrals_FW"))
-        set("nNeutrals_FW", params.getParameter<int>("nNeutrals_FW"));
-      if (quality_ == TIGHTLEPVETO) {
-        if (params.exists("MUF"))
-          set("MUF", params.getParameter<double>("MUF"));
-      }
-    }
-    if (version_ == WINTER17) {
-      if (params.exists("NEF_EC_L"))
-        set("NEF_EC_L", params.getParameter<double>("NEF_EC_L"));
-      if (params.exists("NEF_EC_U"))
-        set("NEF_EC_U", params.getParameter<double>("NEF_EC_U"));
-      if (params.exists("nNeutrals_EC"))
-        set("nNeutrals_EC", params.getParameter<int>("nNeutrals_EC"));
-      if (params.exists("NHF_FW"))
-        set("NHF_FW", params.getParameter<double>("NHF_FW"));
-      if (params.exists("NEF_FW"))
-        set("NEF_FW", params.getParameter<double>("NEF_FW"));
-      if (params.exists("nNeutrals_FW"))
-        set("nNeutrals_FW", params.getParameter<int>("nNeutrals_FW"));
-      if (quality_ == TIGHTLEPVETO) {
-        if (params.exists("MUF"))
-          set("MUF", params.getParameter<double>("MUF"));
-      }
-    }
-    if (version_ == WINTER17PUPPI) {
-      if (params.exists("NHF_EC"))
-        set("NHF_EC", params.getParameter<double>("NHF_EC"));
-      if (params.exists("NHF_FW"))
-        set("NHF_FW", params.getParameter<double>("NHF_FW"));
-      if (params.exists("NEF_FW"))
-        set("NEF_FW", params.getParameter<double>("NEF_FW"));
-      if (params.exists("nNeutrals_FW_L"))
-        set("nNeutrals_FW_L", params.getParameter<int>("nNeutrals_FW_L"));
-      if (params.exists("nNeutrals_FW_U"))
-        set("nNeutrals_FW_U", params.getParameter<int>("nNeutrals_FW_U"));
-      if (quality_ == TIGHTLEPVETO) {
-        if (params.exists("MUF"))
-          set("MUF", params.getParameter<double>("MUF"));
-      }
->>>>>>> 02f77e08
+
     }
 
     if (params.exists("cutsToIgnore"))
@@ -261,19 +155,11 @@
   //
   // Accessor from PAT jets
   //
-<<<<<<< HEAD
   bool operator()( const pat::Jet & jet, pat::strbitset & ret ) override
   {
     if ( version_ == FIRSTDATA || version_ == RUNIISTARTUP || version_ == WINTER16 || version_ == WINTER17 || version_ == WINTER17PUPPI || version_ == SUMMER18 || version_ == SUMMER18PUPPI) {
       if ( jet.currentJECLevel() == "Uncorrected" || !jet.jecSetsAvailable() )
 	return firstDataCuts( jet, ret, version_);
-=======
-  bool operator()(const pat::Jet &jet, pat::strbitset &ret) override {
-    if (version_ == FIRSTDATA || version_ == RUNIISTARTUP || version_ == WINTER16 || version_ == WINTER17 ||
-        version_ == WINTER17PUPPI) {
-      if (jet.currentJECLevel() == "Uncorrected" || !jet.jecSetsAvailable())
-        return firstDataCuts(jet, ret, version_);
->>>>>>> 02f77e08
       else
         return firstDataCuts(jet.correctedJet("Uncorrected"), ret, version_);
     } else {
@@ -286,19 +172,12 @@
   // Accessor from *CORRECTED* 4-vector, EMF, and Jet ID.
   // This can be used with reco quantities.
   //
-<<<<<<< HEAD
   bool operator()( const reco::PFJet & jet, pat::strbitset & ret )
   {
     if ( version_ == FIRSTDATA || version_ == RUNIISTARTUP || version_ == WINTER16 || version_ == WINTER17 || version_ == WINTER17PUPPI || version_ == SUMMER18  || version_ == SUMMER18PUPPI ){ return firstDataCuts( jet, ret, version_);
     }
     else {
-=======
-  bool operator()(const reco::PFJet &jet, pat::strbitset &ret) {
-    if (version_ == FIRSTDATA || version_ == RUNIISTARTUP || version_ == WINTER16 || version_ == WINTER17 ||
-        version_ == WINTER17PUPPI) {
-      return firstDataCuts(jet, ret, version_);
-    } else {
->>>>>>> 02f77e08
+
       return false;
     }
   }
@@ -434,7 +313,6 @@
         cef = e_cef / e;
         nef = e_nef / e;
       }
-<<<<<<< HEAD
     } // end if basic jet
 
     float etaB=2.4;
@@ -449,29 +327,6 @@
       if ( ignoreCut(indexNEF_)           || ( nef < cut(indexNEF_, double()) ) ) passCut( ret, indexNEF_);
       if ( ignoreCut(indexNHF_)           || ( nhf < cut(indexNHF_, double()) ) ) passCut( ret, indexNHF_);
     }else if(version_ == RUNIISTARTUP){
-=======
-    }  // end if basic jet
-
-    // Cuts for |eta| < 2.4 for FIRSTDATA, RUNIISTARTUP, WINTER16 and WINTER17
-    if ((version_ != WINTER17 && version_ != WINTER17PUPPI) || quality_ != TIGHT) {
-      if (ignoreCut(indexCEF_) || (cef < cut(indexCEF_, double()) || std::abs(jet.eta()) > 2.4))
-        passCut(ret, indexCEF_);
-    }
-
-    if (ignoreCut(indexCHF_) || (chf > cut(indexCHF_, double()) || std::abs(jet.eta()) > 2.4))
-      passCut(ret, indexCHF_);
-    if (ignoreCut(indexNCH_) || (nch > cut(indexNCH_, int()) || std::abs(jet.eta()) > 2.4))
-      passCut(ret, indexNCH_);
-
-    if (version_ == FIRSTDATA) {  // Cuts for all eta for FIRSTDATA
-      if (ignoreCut(indexNConstituents_) || (nconstituents > cut(indexNConstituents_, int())))
-        passCut(ret, indexNConstituents_);
-      if (ignoreCut(indexNEF_) || (nef < cut(indexNEF_, double())))
-        passCut(ret, indexNEF_);
-      if (ignoreCut(indexNHF_) || (nhf < cut(indexNHF_, double())))
-        passCut(ret, indexNHF_);
-    } else if (version_ == RUNIISTARTUP) {
->>>>>>> 02f77e08
       // Cuts for |eta| <= 3.0 for RUNIISTARTUP scenario
       if (ignoreCut(indexNConstituents_) ||
           (nconstituents > cut(indexNConstituents_, int()) || std::abs(jet.eta()) > 3.0))
@@ -487,25 +342,11 @@
         passCut(ret, indexNNeutrals_FW_);
     } else if (version_ == WINTER16) {
       // Cuts for |eta| <= 2.7 for WINTER16 scenario
-<<<<<<< HEAD
       if ( ignoreCut(indexNConstituents_) || ( nconstituents > cut(indexNConstituents_, int()) || std::abs(jet.eta()) > 2.7 ) ) passCut( ret, indexNConstituents_);
       if ( ignoreCut(indexNEF_)           || ( nef < cut(indexNEF_, double())  || std::abs(jet.eta()) > 2.7 ) ) passCut( ret, indexNEF_);
       if ( ignoreCut(indexNHF_)           || ( nhf < cut(indexNHF_, double())  || std::abs(jet.eta()) > 2.7 ) ) passCut( ret, indexNHF_);
       if ( quality_ == TIGHTLEPVETO ) {
         if ( ignoreCut(indexMUF_)           || ( muf < cut(indexMUF_, double()) || std::abs(jet.eta()) > 2.7 ) ) passCut( ret, indexMUF_);}
-=======
-      if (ignoreCut(indexNConstituents_) ||
-          (nconstituents > cut(indexNConstituents_, int()) || std::abs(jet.eta()) > 2.7))
-        passCut(ret, indexNConstituents_);
-      if (ignoreCut(indexNEF_) || (nef < cut(indexNEF_, double()) || std::abs(jet.eta()) > 2.7))
-        passCut(ret, indexNEF_);
-      if (ignoreCut(indexNHF_) || (nhf < cut(indexNHF_, double()) || std::abs(jet.eta()) > 2.7))
-        passCut(ret, indexNHF_);
-      if (quality_ == TIGHTLEPVETO) {
-        if (ignoreCut(indexMUF_) || (muf < cut(indexMUF_, double()) || std::abs(jet.eta()) > 2.7))
-          passCut(ret, indexMUF_);
-      }
->>>>>>> 02f77e08
 
       // Cuts for 2.7 < |eta| <= 3.0 for WINTER16 scenario
       if (ignoreCut(indexNHF_EC_) ||
@@ -525,25 +366,11 @@
         passCut(ret, indexNNeutrals_FW_);
     } else if (version_ == WINTER17) {
       // Cuts for |eta| <= 2.7 for WINTER17 scenario
-<<<<<<< HEAD
       if ( ignoreCut(indexNConstituents_) || ( nconstituents > cut(indexNConstituents_, int()) || std::abs(jet.eta()) > 2.7 ) ) passCut( ret, indexNConstituents_);
       if ( ignoreCut(indexNEF_)           || ( nef < cut(indexNEF_, double())  || std::abs(jet.eta()) > 2.7 ) ) passCut( ret, indexNEF_);
       if ( ignoreCut(indexNHF_)           || ( nhf < cut(indexNHF_, double())  || std::abs(jet.eta()) > 2.7 ) ) passCut( ret, indexNHF_);
       if ( quality_ == TIGHTLEPVETO ) {
         if ( ignoreCut(indexMUF_)           || ( muf < cut(indexMUF_, double()) || std::abs(jet.eta()) > 2.7 ) ) passCut( ret, indexMUF_);}
-=======
-      if (ignoreCut(indexNConstituents_) ||
-          (nconstituents > cut(indexNConstituents_, int()) || std::abs(jet.eta()) > 2.7))
-        passCut(ret, indexNConstituents_);
-      if (ignoreCut(indexNEF_) || (nef < cut(indexNEF_, double()) || std::abs(jet.eta()) > 2.7))
-        passCut(ret, indexNEF_);
-      if (ignoreCut(indexNHF_) || (nhf < cut(indexNHF_, double()) || std::abs(jet.eta()) > 2.7))
-        passCut(ret, indexNHF_);
-      if (quality_ == TIGHTLEPVETO) {
-        if (ignoreCut(indexMUF_) || (muf < cut(indexMUF_, double()) || std::abs(jet.eta()) > 2.7))
-          passCut(ret, indexMUF_);
-      }
->>>>>>> 02f77e08
 
       // Cuts for 2.7 < |eta| <= 3.0 for WINTER17 scenario
 
@@ -567,25 +394,11 @@
 
     } else if (version_ == WINTER17PUPPI) {
       // Cuts for |eta| <= 2.7 for WINTER17 scenario
-<<<<<<< HEAD
       if ( ignoreCut(indexNConstituents_) || ( nconstituents > cut(indexNConstituents_, int()) || std::abs(jet.eta()) > 2.7 ) ) passCut( ret, indexNConstituents_);
       if ( ignoreCut(indexNEF_)           || ( nef < cut(indexNEF_, double())  || std::abs(jet.eta()) > 2.7 ) ) passCut( ret, indexNEF_);
       if ( ignoreCut(indexNHF_)           || ( nhf < cut(indexNHF_, double())  || std::abs(jet.eta()) > 2.7 ) ) passCut( ret, indexNHF_);
       if ( quality_ == TIGHTLEPVETO ) {
         if ( ignoreCut(indexMUF_)           || ( muf < cut(indexMUF_, double()) || std::abs(jet.eta()) > 2.7 ) ) passCut( ret, indexMUF_);}
-=======
-      if (ignoreCut(indexNConstituents_) ||
-          (nconstituents > cut(indexNConstituents_, int()) || std::abs(jet.eta()) > 2.7))
-        passCut(ret, indexNConstituents_);
-      if (ignoreCut(indexNEF_) || (nef < cut(indexNEF_, double()) || std::abs(jet.eta()) > 2.7))
-        passCut(ret, indexNEF_);
-      if (ignoreCut(indexNHF_) || (nhf < cut(indexNHF_, double()) || std::abs(jet.eta()) > 2.7))
-        passCut(ret, indexNHF_);
-      if (quality_ == TIGHTLEPVETO) {
-        if (ignoreCut(indexMUF_) || (muf < cut(indexMUF_, double()) || std::abs(jet.eta()) > 2.7))
-          passCut(ret, indexMUF_);
-      }
->>>>>>> 02f77e08
 
       // Cuts for 2.7 < |eta| <= 3.0 for WINTER17 scenario
 
@@ -667,7 +480,6 @@
     //std::cout << "<PFJetIDSelectionFunctor::firstDataCuts>:" << std::endl;
     //std::cout << " jet: Pt = " << jet.pt() << ", eta = " << jet.eta() << ", phi = " << jet.phi() << std::endl;
     //ret.print(std::cout);
-<<<<<<< HEAD
     setIgnored( ret );
     return (bool)ret;
   }
@@ -681,21 +493,6 @@
     if( (version_ != WINTER17 && version_!=WINTER17PUPPI  && version_!=SUMMER18  && version_!=SUMMER18PUPPI) || quality_ != TIGHT ) push_back("CEF" );
     push_back("NEF" );
     push_back("NCH" );
-=======
-
-    setIgnored(ret);
-    return (bool)ret;
-  }
-
-private:  // member variables
-  void initCuts() {
-    push_back("CHF");
-    push_back("NHF");
-    if ((version_ != WINTER17 && version_ != WINTER17PUPPI) || quality_ != TIGHT)
-      push_back("CEF");
-    push_back("NEF");
-    push_back("NCH");
->>>>>>> 02f77e08
     push_back("nConstituents");
     if (version_ == RUNIISTARTUP) {
       push_back("NEF_FW");
@@ -729,7 +526,6 @@
       if (quality_ == TIGHTLEPVETO)
         push_back("MUF");
     }
-<<<<<<< HEAD
      if(version_ == SUMMER18 ){
       push_back("NHF_TR");
       push_back("NEF_TR");
@@ -765,12 +561,6 @@
 
     if( (version_ == WINTER17 || version_ == WINTER17PUPPI || version_ == SUMMER18  || version_ == SUMMER18PUPPI) && quality_ == LOOSE ){
       edm::LogWarning("BadJetIDVersion") << "The LOOSE operating point is only supported for the WINTER16 JetID version -- defaulting to TIGHT";
-=======
-
-    if ((version_ == WINTER17 || version_ == WINTER17PUPPI) && quality_ == LOOSE) {
-      edm::LogWarning("BadJetIDVersion")
-          << "Winter17 JetID version does not support the LOOSE operating point -- defaulting to TIGHT";
->>>>>>> 02f77e08
       quality_ = TIGHT;
     }
 
@@ -792,20 +582,11 @@
         set("NEF_FW", 0.90);
         set("nNeutrals_FW", 10);
       }
-<<<<<<< HEAD
     } 
     else if ( quality_ == TIGHT ) {
       set("CHF", 0.0);
       set("NHF", 0.9);
       if(version_ != WINTER17 && version_ != WINTER17PUPPI  && version_ != SUMMER18  && version_ != SUMMER18PUPPI  ) set("CEF", 0.99);
-=======
-
-    } else if (quality_ == TIGHT) {
-      set("CHF", 0.0);
-      set("NHF", 0.9);
-      if (version_ != WINTER17 && version_ != WINTER17PUPPI)
-        set("CEF", 0.99);
->>>>>>> 02f77e08
       set("NEF", 0.9);
       set("NCH", 0);
       set("nConstituents", 1);
@@ -832,7 +613,6 @@
         set("nNeutrals_FW_L", 2);
         set("nNeutrals_FW_U", 15);
       }
-<<<<<<< HEAD
       else if(version_ == SUMMER18){
 	set("NHF_TR",0.9);
 	set("NEF_TR",0.99);
@@ -855,10 +635,6 @@
       }
     }
     else if ( quality_ == TIGHTLEPVETO ) {
-=======
-
-    } else if (quality_ == TIGHTLEPVETO) {
->>>>>>> 02f77e08
       set("CHF", 0.0);
       set("NHF", 0.9);
       set("NEF", 0.9);
@@ -890,7 +666,6 @@
         set("NEF_FW", 0.90);
         set("MUF", 0.8);
       }
-<<<<<<< HEAD
       else if(version_ == WINTER17PUPPI){
 	set("CEF", 0.8);
 	set("NHF_EC",0.99);
@@ -952,23 +727,6 @@
     if(version_ == RUNIISTARTUP){
       indexNEF_FW_ = index_type (&bits_, "NEF_FW");
       indexNNeutrals_FW_ = index_type (&bits_, "nNeutrals_FW");
-=======
-    }
-  }
-
-  void initIndex() {
-    indexNConstituents_ = index_type(&bits_, "nConstituents");
-    indexNEF_ = index_type(&bits_, "NEF");
-    indexNHF_ = index_type(&bits_, "NHF");
-    if ((version_ != WINTER17 && version_ != WINTER17PUPPI) || quality_ != TIGHT)
-      indexCEF_ = index_type(&bits_, "CEF");
-
-    indexCHF_ = index_type(&bits_, "CHF");
-    indexNCH_ = index_type(&bits_, "NCH");
-    if (version_ == RUNIISTARTUP) {
-      indexNEF_FW_ = index_type(&bits_, "NEF_FW");
-      indexNNeutrals_FW_ = index_type(&bits_, "nNeutrals_FW");
->>>>>>> 02f77e08
     }
     if (version_ == WINTER16) {
       indexNHF_EC_ = index_type(&bits_, "NHF_EC");
