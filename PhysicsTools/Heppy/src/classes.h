#include "PhysicsTools/Heppy/interface/BTagSF.h"
#include "PhysicsTools/Heppy/interface/RochCor.h"
#include "PhysicsTools/Heppy/interface/RochCor2012.h"
#include "PhysicsTools/Heppy/interface/FSRWeightAlgo.h"
#include "PhysicsTools/Heppy/interface/CMGMuonCleanerBySegmentsAlgo.h"
#include "PhysicsTools/Heppy/interface/TriggerBitChecker.h"
#include "PhysicsTools/Heppy/interface/MuScleFitCorrector.h"
#include "PhysicsTools/Heppy/interface/EGammaMvaEleEstimatorFWLite.h"
#include "PhysicsTools/Heppy/interface/Davismt2.h"
#include "PhysicsTools/Heppy/interface/mt2w_bisect.h"
#include "PhysicsTools/Heppy/interface/Hemisphere.h"
#include "PhysicsTools/Heppy/interface/AlphaT.h"
#include "PhysicsTools/Heppy/interface/Apc.h"
#include "PhysicsTools/Heppy/interface/ReclusterJets.h"
#include "PhysicsTools/Heppy/interface/IsolationComputer.h"

#include "EgammaAnalysis/ElectronTools/interface/SimpleElectron.h"
#include "EgammaAnalysis/ElectronTools/interface/ElectronEPcombinator.h"
//#include "EgammaAnalysis/ElectronTools/interface/ElectronEnergyCalibrator.h"
#include <vector>
namespace {
<<<<<<< HEAD
  struct heppy_dictionary {
  };
=======
  namespace {
    heppy::BTagSF  bTagSF_; 
    heppy::RochCor rc_;
    heppy::RochCor2012 rc2012_;
    heppy::FSRWeightAlgo walgo_;
    heppy::TriggerBitChecker checker;
    heppy::CMGMuonCleanerBySegmentsAlgo cmgMuonCleanerBySegmentsAlgo;
    heppy::EGammaMvaEleEstimatorFWLite egMVA;
    heppy::Hemisphere hemisphere(std::vector<float> px, 
				 std::vector<float> py, 
				 std::vector<float> pz, 
				 std::vector<float> E, int hemi_seed, 
				 int hemi_association);
    heppy::Hemisphere hemisphere_;
    heppy::Davismt2 mt2;
    heppy::mt2w_bisect::mt2w mt2wlept;
    heppy::AlphaT alphaT;
    heppy::Apc apc;
    heppy::ReclusterJets reclusterJets(std::vector<float> px, std::vector<float> py, std::vector<float> pz, std::vector<float> E, double ktpower, double rparam);
    //  heppy::SimpleElectron fuffaElectron;
    //  ElectronEnergyCalibrator fuffaElectronCalibrator;
    //  heppy::ElectronEPcombinator fuffaElectronCombinator;

  }
>>>>>>> 89f5f032
}<|MERGE_RESOLUTION|>--- conflicted
+++ resolved
@@ -19,11 +19,7 @@
 //#include "EgammaAnalysis/ElectronTools/interface/ElectronEnergyCalibrator.h"
 #include <vector>
 namespace {
-<<<<<<< HEAD
   struct heppy_dictionary {
-  };
-=======
-  namespace {
     heppy::BTagSF  bTagSF_; 
     heppy::RochCor rc_;
     heppy::RochCor2012 rc2012_;
@@ -46,6 +42,5 @@
     //  ElectronEnergyCalibrator fuffaElectronCalibrator;
     //  heppy::ElectronEPcombinator fuffaElectronCombinator;
 
-  }
->>>>>>> 89f5f032
+  };
 }