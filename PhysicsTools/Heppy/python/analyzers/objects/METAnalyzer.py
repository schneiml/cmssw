--- conflicted
+++ resolved
@@ -110,21 +110,11 @@
 
         #Shifted METs
         #Uncertainties defined in https://github.com/cms-sw/cmssw/blob/CMSSW_7_2_X/DataFormats/PatCandidates/interface/MET.h#L168
-<<<<<<< HEAD
-        #event.met_shifted = []
-        for i in range(14):
-            m = deepcopy(event.met)
-            px  = m.shiftedPx(i);
-            py  = m.shiftedPy(i);
-            m.setP4(ROOT.reco.Particle.LorentzVector(px,py, 0, math.hypot(px,py)))
-            #event.met_shifted += [m]
-=======
         for i in range(event.met.METUncertaintySize):
             m = ROOT.pat.MET(event.met)
             px  = m.shiftedPx(i);
             py  = m.shiftedPy(i);
             m.setP4(ROOT.reco.Particle.LorentzVector(px,py, 0, math.hypot(px,py)))
->>>>>>> 4064364d
             setattr(event, "met_shifted_{0}".format(i), m)
         event.met_sig = event.met.significance()
         event.met_sumet = event.met.sumEt()
