from PhysicsTools.Heppy.physicsobjects.PhysicsObject import *
from PhysicsTools.HeppyCore.utils.deltar import deltaPhi
import math

loose_WP = [
    (0, 2.5, -0.8),
    (2.5, 2.75, -0.74),
    (2.75, 3.0, -0.68),
    (3.0, 5.0, -0.77),
    ]

# Working point 2 May 2013 (Phil via H2tau list)
loose_53X_WP = [
    (0, 2.5, -0.63),
    (2.5, 2.75, -0.60),
    (2.75, 3.0, -0.55),
    (3.0, 5.2, -0.45),
    ]

_btagWPs = {
    "TCHEL": ("pfTrackCountingHighEffBJetTags", 1.7),
    "TCHEM": ("pfTrackCountingHighEffBJetTags", 3.3),
    "TCHPT": ("pfTrackCountingHighPurBJetTags", 3.41),
    "JPL": ("pfJetProbabilityBJetTags", 0.275),
    "JPM": ("pfJetProbabilityBJetTags", 0.545),
    "JPT": ("pfJetProbabilityBJetTags", 0.790),
    "CSVL": ("combinedSecondaryVertexBJetTags", 0.244),
    "CSVM": ("combinedSecondaryVertexBJetTags", 0.679),
    "CSVT": ("combinedSecondaryVertexBJetTags", 0.898),
###https://twiki.cern.ch/twiki/bin/viewauth/CMS/BtagRecommendation74X50ns
    "CSVv2IVFL": ("pfCombinedInclusiveSecondaryVertexV2BJetTags", 0.605),
    "CSVv2IVFM": ("pfCombinedInclusiveSecondaryVertexV2BJetTags", 0.890),
    "CSVv2IVFT": ("pfCombinedInclusiveSecondaryVertexV2BJetTags", 0.990),
    "CMVAL": ("pfCombinedMVABJetTags", 0.630), # for same b-jet efficiency of CSVv2IVFL on ttbar MC, jet pt > 30
    "CMVAM": ("pfCombinedMVABJetTags", 0.732), # for same b-jet efficiency of CSVv2IVFM on ttbar MC, jet pt > 30
    "CMVAT": ("pfCombinedMVABJetTags", 0.813), # for same b-jet efficiency of CSVv2IVFT on ttbar MC, jet pt > 30

}

class Jet(PhysicsObject):   
    def __init__(self, *args, **kwargs):
        super(Jet, self).__init__(*args, **kwargs)
        self._physObjInit()

    def _physObjInit(self):
        self._rawFactorMultiplier = 1.0
        self._recalibrated = False
        self._leadingTrack = None
        self._leadingTrackSearched = False

    def jetID(self,name=""):
        if not self.isPFJet():
            raise RuntimeError("jetID implemented only for PF Jets")
        eta = abs(self.eta());
        energy = (self.p4()*self.rawFactor()).energy();
        chf = self.chargedHadronEnergy()/energy;
        nhf = self.neutralHadronEnergy()/energy;
        phf = self.neutralEmEnergy()/energy;
        muf = self.muonEnergy()/energy;
        elf = self.chargedEmEnergy()/energy;
        chm = self.chargedHadronMultiplicity();
        npr = self.chargedMultiplicity() + self.neutralMultiplicity();
        npn = self.neutralMultiplicity();
        #if npr != self.nConstituents():
        #    import pdb; pdb.set_trace()
        if name == "POG_PFID":  

            if   self.jetID("PAG_monoID_Tight") and self.jetID("POG_PFID_Tight") : return 5;
            if   self.jetID("PAG_monoID_Loose") and self.jetID("POG_PFID_Tight") : return 4;
            if   self.jetID("POG_PFID_Tight")  : return 3;
            #elif self.jetID("POG_PFID_Medium") : return 2;  commented this line because this working point doesn't exist anymore (as 12/05/15)
            elif self.jetID("POG_PFID_Loose")  : return 1;
            else                               : return 0;
        
        # jetID from here: https://twiki.cern.ch/twiki/bin/viewauth/CMS/JetID#Recommendations_for_13_TeV_data
        if name == "POG_PFID_Loose":    return ((eta<3.0 and ((npr>1 and phf<0.99 and nhf<0.99) and (eta>2.4 or (elf<0.99 and chf>0 and chm>0)))) or (eta>3.0 and (phf<0.90 and npn>10)));
        if name == "POG_PFID_Medium":   return (npr>1 and phf<0.95 and nhf<0.95 and muf < 0.8) and (eta>2.4 or (elf<0.99 and chf>0 and chm>0));
        if name == "POG_PFID_Tight":    return ((eta<3.0 and ((npr>1 and phf<0.90 and nhf<0.90) and (eta>2.4 or (elf<0.99 and chf>0 and chm>0)))) or (eta>3.0 and (phf<0.90 and npn>10)));
        if name == "VBFHBB_PFID_Loose":  return (npr>1 and phf<0.99 and nhf<0.99);
        if name == "VBFHBB_PFID_Medium": return (npr>1 and phf<0.99 and nhf<0.99) and ((eta<=2.4 and nhf<0.9 and phf<0.9 and elf<0.99 and muf<0.99 and chf>0 and chm>0) or eta>2.4);
        if name == "VBFHBB_PFID_Tight":  return (npr>1 and phf<0.99 and nhf<0.99) and ((eta<=2.4 and nhf<0.9 and phf<0.9 and elf<0.70 and muf<0.70 and chf>0 and chm>0) or eta>2.4);
<<<<<<< HEAD
        raise RuntimeError("jetID '%s' not supported" % name)
=======
        if name == "PAG_monoID_Loose":    return (eta<3.0 and chf>0.05 and nhf<0.7 and phf<0.8);
        if name == "PAG_monoID_Tight":    return (eta<3.0 and chf>0.2 and nhf<0.7 and phf<0.7);

        raise RuntimeError, "jetID '%s' not supported" % name
>>>>>>> 4278d6ea

    def looseJetId(self):
        '''PF Jet ID (loose operation point) [method provided for convenience only]'''
        return self.jetID("POG_PFID_Loose")

    def puMva(self, label="pileupJetId:fullDiscriminant"):
        return self.userFloat(label)

    def puJetId(self, label="pileupJetId:fullDiscriminant"):
        '''Full mva PU jet id'''

        puMva = self.puMva(label)
        wp = loose_53X_WP
        eta = abs(self.eta())
        
        for etamin, etamax, cut in wp:
            if not(eta>=etamin and eta<etamax):
                continue
            return puMva>cut
        return -99
        
    def rawFactor(self):
        return self.jecFactor('Uncorrected') * self._rawFactorMultiplier

    def setRawFactor(self, factor):
        self._rawFactorMultiplier = factor/self.jecFactor('Uncorrected')

    def corrFactor(self):
        return 1.0/self.rawFactor()

    def setCorrP4(self,newP4):
        self._recalibrated = True
        corr = newP4.Pt() / (self.pt() * self.rawFactor()) 
        self.setP4(newP4);
        self.setRawFactor(1.0/corr);

    def l1corrFactor(self):
        if hasattr(self, 'CorrFactor_L1'):
            return self.CorrFactor_L1
        if self._recalibrated:
            raise RuntimeError, "The jet was recalibrated, but without calculateSeparateCorrections. L1 is not available"
        jecLevels = self.physObj.availableJECLevels()
        for level in jecLevels:
            if "L1" in level:
                return self.physObj.jecFactor(level)/self.physObj.jecFactor('Uncorrected')
        return 1.0 # Jet does not have any L1 correction

    def btag(self,name):
        ret = self.bDiscriminator(name)
        if ret == -1000 and name.startswith("pf"):
            ret = self.bDiscriminator(name[2].lower()+name[3:])
        return ret
 
    def btagWP(self,name):
        global _btagWPs
        (disc,val) = _btagWPs[name]
        return self.btag(disc) > val

    def leadingTrack(self):
        if self._leadingTrackSearched :
            return self._leadingTrack
        self._leadingTrackSearched = True
        self._leadingTrack =  max( self.daughterPtrVector() , key = lambda x : x.pt() if  x.charge()!=0 else 0. )
        if self._leadingTrack.charge()==0: #in case of "all neutral"
            self._leadingTrack = None
        return self._leadingTrack

    def leadTrackPt(self):
        lt=self.leadingTrack()
        if lt :
             return lt.pt()
        else :
             return 0. 
    def qgl(self) :
       if not hasattr(self,"qgl_value") :
	  if hasattr(self,"qgl_rho") : #check if qgl calculator is configured
              self.computeQGvars()
              self.qgl_value=self.qgl_calc(self,self.qgl_rho)
	  else :
              self.qgl_value=-1. #if no qgl calculator configured
		  
       return self.qgl_value

    def computeQGvars(self):
       #return immediately if qgvars already computed or if qgl is disabled
       if not hasattr(self,"qgl_rho") or getattr(self,"hasQGVvars",False) :
	  return self
       self.hasQGvars = True
	 
       jet = self
       jet.mult = 0
       sum_weight = 0.
       sum_pt = 0.    
       sum_deta = 0.  
       sum_dphi = 0.  
       sum_deta2 = 0. 
       sum_detadphi = 0.
       sum_dphi2 = 0.   



       for ii in range(0, jet.numberOfDaughters()) :

         part = jet.daughter(ii)

         if part.charge() == 0 : # neutral particles 

           if part.pt() < 1.: continue

         else : # charged particles

           if part.trackHighPurity()==False: continue
           if part.fromPV()<=1: continue             


         jet.mult += 1

         deta = part.eta() - jet.eta()
         dphi = deltaPhi(part.phi(), jet.phi())
         partPt = part.pt()                    
         weight = partPt*partPt                
         sum_weight += weight                  
         sum_pt += partPt                      
         sum_deta += deta*weight               
         sum_dphi += dphi*weight               
         sum_deta2 += deta*deta*weight         
         sum_detadphi += deta*dphi*weight      
         sum_dphi2 += dphi*dphi*weight         




       a = 0.
       b = 0.
       c = 0.

       if sum_weight > 0 :
         jet.ptd = math.sqrt(sum_weight)/sum_pt
         ave_deta = sum_deta/sum_weight        
         ave_dphi = sum_dphi/sum_weight        
         ave_deta2 = sum_deta2/sum_weight      
         ave_dphi2 = sum_dphi2/sum_weight      
         a = ave_deta2 - ave_deta*ave_deta     
         b = ave_dphi2 - ave_dphi*ave_dphi     
         c = -(sum_detadphi/sum_weight - ave_deta*ave_dphi)
       else: jet.ptd = 0.                                  

       delta = math.sqrt(math.fabs((a-b)*(a-b)+4.*c*c))

       if a+b-delta > 0: jet.axis2 = -math.log(math.sqrt(0.5*(a+b-delta)))
       else: jet.axis2 = -1.                                              
       return jet	
   


class GenJet( PhysicsObject):
    pass
<|MERGE_RESOLUTION|>--- conflicted
+++ resolved
@@ -79,14 +79,7 @@
         if name == "VBFHBB_PFID_Loose":  return (npr>1 and phf<0.99 and nhf<0.99);
         if name == "VBFHBB_PFID_Medium": return (npr>1 and phf<0.99 and nhf<0.99) and ((eta<=2.4 and nhf<0.9 and phf<0.9 and elf<0.99 and muf<0.99 and chf>0 and chm>0) or eta>2.4);
         if name == "VBFHBB_PFID_Tight":  return (npr>1 and phf<0.99 and nhf<0.99) and ((eta<=2.4 and nhf<0.9 and phf<0.9 and elf<0.70 and muf<0.70 and chf>0 and chm>0) or eta>2.4);
-<<<<<<< HEAD
         raise RuntimeError("jetID '%s' not supported" % name)
-=======
-        if name == "PAG_monoID_Loose":    return (eta<3.0 and chf>0.05 and nhf<0.7 and phf<0.8);
-        if name == "PAG_monoID_Tight":    return (eta<3.0 and chf>0.2 and nhf<0.7 and phf<0.7);
-
-        raise RuntimeError, "jetID '%s' not supported" % name
->>>>>>> 4278d6ea
 
     def looseJetId(self):
         '''PF Jet ID (loose operation point) [method provided for convenience only]'''
