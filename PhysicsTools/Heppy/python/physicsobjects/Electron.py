--- conflicted
+++ resolved
@@ -242,46 +242,8 @@
                     if   (eta < 0.8)  : return self.mvaRun2(name) > 0.73;
                     elif (eta < 1.479): return self.mvaRun2(name) > 0.57;
                     else              : return self.mvaRun2(name) > 0.05;
-<<<<<<< HEAD
                 else: raise RuntimeError("Ele MVA ID Working point not found")
             else: raise RuntimeError("Ele MVA ID type not found")
-=======
-                else: raise RuntimeError, "Ele MVA ID Working point not found"
-            elif name == "NonTrigPhys14Fix":
-                if wp == "HZZ":
-                    if self.pt() <= 10:
-                        if   eta < 0.8  : return self.mvaRun2(name) > -0.586;
-                        elif eta < 1.479: return self.mvaRun2(name) > -0.712;
-                        else            : return self.mvaRun2(name) > -0.662;
-                    else:
-                        if   eta < 0.8  : return self.mvaRun2(name) > -0.652;
-                        elif eta < 1.479: return self.mvaRun2(name) > -0.701;
-                        else            : return self.mvaRun2(name) > -0.350;
-            elif name == "NonTrigSpring15":
-                if wp=="VLoose":
-                    if self.pt() <= 10:
-                        if   (eta < 0.8)  : return self.mvaRun2(name) > -0.11;
-                        elif (eta < 1.479): return self.mvaRun2(name) > -0.55;
-                        else              : return self.mvaRun2(name) > -0.60;
-                    else:
-                        if   (eta < 0.8)  : return self.mvaRun2(name) > -0.16;
-                        elif (eta < 1.479): return self.mvaRun2(name) > -0.65;
-                        else              : return self.mvaRun2(name) > -0.74;                        
-                elif wp=="VLooseIdEmu":
-                    if   (eta < 0.8)  : return self.mvaRun2(name) > -0.70;
-                    elif (eta < 1.479): return self.mvaRun2(name) > -0.83;
-                    else              : return self.mvaRun2(name) > -0.92;
-                elif wp=="VLooseIdIsoEmu":
-                    if   (eta < 0.8)  : return self.mvaRun2(name) > -0.155;
-                    elif (eta < 1.479): return self.mvaRun2(name) > -0.56;
-                    else              : return self.mvaRun2(name) > -0.76;
-                elif wp=="Tight":
-                    if   (eta < 0.8)  : return self.mvaRun2(name) > 0.87;
-                    elif (eta < 1.479): return self.mvaRun2(name) > 0.60;
-                    else              : return self.mvaRun2(name) > 0.17;
-                else: raise RuntimeError, "Ele MVA ID Working point not found"
-            else: raise RuntimeError, "Ele MVA ID type not found"
->>>>>>> 4278d6ea
 
 
 
