from PhysicsTools.Heppy.physicsobjects.Lepton import Lepton
from PhysicsTools.Heppy.physicsutils.ElectronMVAID import *
from PhysicsTools.HeppyCore.utils.deltar import deltaR
import ROOT

class Electron( Lepton ):

    def __init__(self, *args, **kwargs):
        '''Initializing tightIdResult to None. The user is responsible
        for setting this attribute externally if he wants to use the tightId
        function.'''
        super(Electron, self).__init__(*args, **kwargs)
        self._physObjInit()

    def _physObjInit(self):
        self.tightIdResult = None
        self.associatedVertex = None
        self.rho              = None
        self._mvaNonTrigV0  = {True:None, False:None}
        self._mvaTrigV0     = {True:None, False:None}
        self._mvaTrigNoIPV0 = {True:None, False:None}
        self._mvaRun2 = {}

    def electronID( self, id, vertex=None, rho=None ):
        if id is None or id == "": return True
        if vertex == None and hasattr(self,'associatedVertex') and self.associatedVertex != None: vertex = self.associatedVertex
        if rho == None and hasattr(self,'rho') and self.rho != None: rho = self.rho
        if   id == "POG_MVA_ID_NonTrig":  return self.mvaIDLoose()
        elif id == "POG_MVA_ID_Trig":     return self.mvaIDTight()
        elif id == "POG_MVA_ID_NonTrig_full5x5":  return self.mvaIDLoose(full5x5=True)
        elif id == "POG_MVA_ID_Trig_full5x5":     return self.mvaIDTight(full5x5=True)
        elif id == "POG_MVA_ID_Phys14_NonTrig_VLoose":   return self.mvaIDRun2("NonTrigPhys14","VLoose")
        elif id == "POG_MVA_ID_Phys14_NonTrig_Loose":    return self.mvaIDRun2("NonTrigPhys14","Loose")
        elif id == "POG_MVA_ID_Phys14_NonTrig_Tight":    return self.mvaIDRun2("NonTrigPhys14","Tight")
        elif id == "POG_MVA_ID_Spring15_NonTrig_VLoose":   return self.mvaIDRun2("NonTrigSpring15","VLoose")
        elif id == "POG_MVA_ID_Spring15_NonTrig_VLooseIdEmu":   return self.mvaIDRun2("NonTrigSpring15","VLooseIdEmu")
        elif id == "POG_MVA_ID_Spring15_NonTrig_VLooseIdIsoEmu":   return self.mvaIDRun2("NonTrigSpring15","VLooseIdIsoEmu")
        elif id == "POG_MVA_ID_Spring15_NonTrig_Tight":    return self.mvaIDRun2("NonTrigSpring15","Tight")
        elif id == "MVA_ID_NonTrig_Phys14Fix_HZZ":     return self.mvaIDRun2("NonTrigPhys14Fix","HZZ")
        elif id.startswith("POG_Cuts_ID_"):
                return self.cutBasedId(id.replace("POG_Cuts_ID_","POG_"))
        for ID in self.electronIDs():
            if ID.first == id:
                return ID.second
        raise RuntimeError("Electron id '%s' not yet implemented in Electron.py" % id)

    def cutBasedId(self, wp, showerShapes="auto"):
        if "_full5x5" in wp:
            showerShapes = "full5x5"
            wp = wp.replace("_full5x5","")
        elif showerShapes == "auto":
            if "POG_CSA14_25ns_v1" in wp or "POG_CSA14_50ns_v1" in wp or "POG_PHYS14_25ns_v1" in wp or "POG_PHYS14_25ns_v1_ConvVeto" in wp or "POG_PHYS14_25ns_v1_ConvVetoDxyDz" in wp or "POG_PHYS14_25ns_v2" in wp or "POG_PHYS14_25ns_v2_ConvVeto" in wp or "POG_PHYS14_25ns_v2_ConvVetoDxyDz" in wp or "POG_SPRING15_25ns_v1" in wp or "POG_SPRING15_25ns_v1_ConvVeto" in wp or "POG_SPRING15_25ns_v1_ConvVetoDxyDz" in wp or "POG_SPRING15_50ns_v2" in wp or "POG_SPRING15_50ns_v2_ConvVeto" in wp or "POG_SPRING15_50ns_v2_ConvVetoDxyDz" in wp:
                showerShapes = "full5x5"
        vars = {
            'dEtaIn' : abs(self.physObj.deltaEtaSuperClusterTrackAtVtx()),
            'dPhiIn' : abs(self.physObj.deltaPhiSuperClusterTrackAtVtx()),
            'sigmaIEtaIEta' : self.physObj.full5x5_sigmaIetaIeta() if showerShapes == "full5x5" else self.physObj.sigmaIetaIeta(),
            'H/E' : self.physObj.hadronicOverEm(),
            #'1/E-1/p' : abs(1.0/self.physObj.ecalEnergy() - self.physObj.eSuperClusterOverP()/self.physObj.ecalEnergy()),
            '1/E-1/p' : abs(1.0/self.physObj.ecalEnergy() - self.physObj.eSuperClusterOverP()/self.physObj.ecalEnergy()) if self.physObj.ecalEnergy()>0. else 9e9,
            'conversionVeto' : self.physObj.passConversionVeto(),
            'missingHits' : self.physObj.gsfTrack().hitPattern().numberOfHits(ROOT.reco.HitPattern.MISSING_INNER_HITS), # http://cmslxr.fnal.gov/source/DataFormats/TrackReco/interface/HitPattern.h?v=CMSSW_7_2_3#0153
            'dxy' : abs(self.dxy()),
            'dz' : abs(self.dz()),
        }
        WP = {
            ## ------- https://twiki.cern.ch/twiki/bin/viewauth/CMS/EgammaCutBasedIdentification?rev=31
            'POG_2012_Veto'   :  [('dEtaIn', [0.007, 0.01]),  ('dPhiIn', [0.8,  0.7 ]), ('sigmaIEtaIEta', [0.01, 0.03]), ('H/E', [0.15, 9e9]), ('1/E-1/p', [9e9,   9e9])],
            'POG_2012_Loose'  :  [('dEtaIn', [0.007, 0.009]), ('dPhiIn', [0.15, 0.1 ]), ('sigmaIEtaIEta', [0.01, 0.03]), ('H/E', [0.12, 0.1]), ('1/E-1/p', [0.05, 0.05])],
            'POG_2012_Medium' :  [('dEtaIn', [0.004, 0.007]), ('dPhiIn', [0.06, 0.03]), ('sigmaIEtaIEta', [0.01, 0.03]), ('H/E', [0.12, 0.1]), ('1/E-1/p', [0.05, 0.05])],
            'POG_2012_Tight'  :  [('dEtaIn', [0.004, 0.005]), ('dPhiIn', [0.03, 0.02]), ('sigmaIEtaIEta', [0.01, 0.03]), ('H/E', [0.12, 0.1]), ('1/E-1/p', [0.05, 0.05])],
            # RIC: in the EG POG WPs, isolation is included too. Here only the pure ID part.
            # dz and d0 cuts are excluded here as well.
            ## ------- https://twiki.cern.ch/twiki/bin/viewauth/CMS/CutBasedElectronIdentificationRun2#Working_points_for_CSA14_samples?rev=13
            'POG_CSA14_25ns_v1_Veto'   :  [('dEtaIn', [0.017938, 0.014569]), ('dPhiIn', [0.182958, 0.230914]), ('sigmaIEtaIEta', [0.012708, 0.036384]), ('H/E', [0.335015, 0.200792]), ('1/E-1/p', [0.198287, 0.146856])],
            'POG_CSA14_25ns_v1_Loose'  :  [('dEtaIn', [0.014928, 0.013045]), ('dPhiIn', [0.141050, 0.149017]), ('sigmaIEtaIEta', [0.011304, 0.035536]), ('H/E', [0.127690, 0.107898]), ('1/E-1/p', [0.097806, 0.102261])],
            'POG_CSA14_25ns_v1_Medium' :  [('dEtaIn', [0.013071, 0.010006]), ('dPhiIn', [0.132113, 0.052321]), ('sigmaIEtaIEta', [0.010726, 0.032882]), ('H/E', [0.109761, 0.101755]), ('1/E-1/p', [0.032639, 0.041427])],
            'POG_CSA14_25ns_v1_Tight'  :  [('dEtaIn', [0.012671, 0.008823]), ('dPhiIn', [0.025218, 0.027286]), ('sigmaIEtaIEta', [0.010061, 0.030222]), ('H/E', [0.065085, 0.090710]), ('1/E-1/p', [0.027873, 0.019404])],
            'POG_CSA14_50ns_v1_Veto'   :  [('dEtaIn', [0.021, 0.028]), ('dPhiIn', [0.25 , 0.23 ]), ('sigmaIEtaIEta', [0.012, 0.035]), ('H/E', [0.24 , 0.19 ]), ('1/E-1/p', [0.32 , 0.13 ])],
            'POG_CSA14_50ns_v1_Loose'  :  [('dEtaIn', [0.016, 0.025]), ('dPhiIn', [0.080, 0.097]), ('sigmaIEtaIEta', [0.012, 0.032]), ('H/E', [0.15 , 0.12 ]), ('1/E-1/p', [0.11 , 0.11 ])],
            'POG_CSA14_50ns_v1_Medium' :  [('dEtaIn', [0.015, 0.023]), ('dPhiIn', [0.051, 0.056]), ('sigmaIEtaIEta', [0.010, 0.030]), ('H/E', [0.10 , 0.099]), ('1/E-1/p', [0.053, 0.11 ])],
            'POG_CSA14_50ns_v1_Tight'  :  [('dEtaIn', [0.012, 0.019]), ('dPhiIn', [0.024, 0.043]), ('sigmaIEtaIEta', [0.010, 0.029]), ('H/E', [0.074, 0.080]), ('1/E-1/p', [0.026, 0.076])],
            ## ------- https://twiki.cern.ch/twiki/bin/viewauth/CMS/CutBasedElectronIdentificationRun2#Working_points_for_PHYS14_sample?rev=13
            'POG_PHYS14_25ns_v1_Veto'   :  [('dEtaIn', [0.016315, 0.010671]), ('dPhiIn', [0.252044, 0.245263]), ('sigmaIEtaIEta', [0.011100 , 0.033987]), ('H/E', [0.345843, 0.134691]), ('1/E-1/p', [0.248070, 0.157160])],
            'POG_PHYS14_25ns_v1_Loose'  :  [('dEtaIn', [0.012442, 0.010654]), ('dPhiIn', [0.072624, 0.145129]), ('sigmaIEtaIEta', [0.010557 , 0.032602]), ('H/E', [0.121476, 0.131862]), ('1/E-1/p', [0.221803, 0.142283])],
            'POG_PHYS14_25ns_v1_Medium' :  [('dEtaIn', [0.007641, 0.009285]), ('dPhiIn', [0.032643, 0.042447]), ('sigmaIEtaIEta', [0.010399 , 0.029524]), ('H/E', [0.060662, 0.104263]), ('1/E-1/p', [0.153897, 0.137468])],
            'POG_PHYS14_25ns_v1_Tight'  :  [('dEtaIn', [0.006574, 0.005681]), ('dPhiIn', [0.022868, 0.032046]), ('sigmaIEtaIEta', [0.010181 , 0.028766]), ('H/E', [0.037553, 0.081902]), ('1/E-1/p', [0.131191, 0.106055])],
            ## ------- https://twiki.cern.ch/twiki/bin/viewauth/CMS/CutBasedElectronIdentificationRun2#Working_points_for_PHYS14_sample?rev=17
            'POG_PHYS14_25ns_v2_Veto'   :  [('dEtaIn', [0.013625, 0.011932]), ('dPhiIn', [0.230374, 0.255450]), ('sigmaIEtaIEta', [0.011586 , 0.031849]), ('H/E', [0.181130, 0.223870]), ('1/E-1/p', [0.295751, 0.155501])],
            'POG_PHYS14_25ns_v2_Loose'  :  [('dEtaIn', [0.009277, 0.009833]), ('dPhiIn', [0.094739, 0.149934]), ('sigmaIEtaIEta', [0.010331 , 0.031838]), ('H/E', [0.093068, 0.115754]), ('1/E-1/p', [0.189968, 0.140662])],
            'POG_PHYS14_25ns_v2_Medium' :  [('dEtaIn', [0.008925, 0.007429]), ('dPhiIn', [0.035973, 0.067879]), ('sigmaIEtaIEta', [0.009996 , 0.030135]), ('H/E', [0.050537, 0.086782]), ('1/E-1/p', [0.091942, 0.100683])],
            'POG_PHYS14_25ns_v2_Tight'  :  [('dEtaIn', [0.006046, 0.007057]), ('dPhiIn', [0.028092, 0.030159]), ('sigmaIEtaIEta', [0.009947 , 0.028237]), ('H/E', [0.045772, 0.067778]), ('1/E-1/p', [0.020118, 0.098919])],
            ## ------- https://twiki.cern.ch/twiki/bin/view/CMS/CutBasedElectronIdentificationRun2?rev=24#Working_points_for_Spring15_MC_s
            'POG_SPRING15_50ns_v2_Veto'   :  [('dEtaIn', [0.01260, 0.01090]), ('dPhiIn', [0.1070, 0.2190]), ('sigmaIEtaIEta', [0.0120, 0.0339]), ('H/E', [0.1860, 0.0962]), ('1/E-1/p', [0.2390, 0.141])],
            'POG_SPRING15_50ns_v2_Loose'  :  [('dEtaIn', [0.00976, 0.00952]), ('dPhiIn', [0.0929, 0.1810]), ('sigmaIEtaIEta', [0.0105, 0.0318]), ('H/E', [0.0765, 0.0824]), ('1/E-1/p', [0.1840, 0.125])],
            'POG_SPRING15_50ns_v2_Medium' :  [('dEtaIn', [0.00940, 0.00773]), ('dPhiIn', [0.0296, 0.1480]), ('sigmaIEtaIEta', [0.0101, 0.0287]), ('H/E', [0.0372, 0.0546]), ('1/E-1/p', [0.1180, 0.104])],
            'POG_SPRING15_50ns_v2_Tight'  :  [('dEtaIn', [0.00864, 0.00762]), ('dPhiIn', [0.0291, 0.0439]), ('sigmaIEtaIEta', [0.0101, 0.0287]), ('H/E', [0.0372, 0.0544]), ('1/E-1/p', [0.0116, 0.010])],
            'POG_SPRING15_25ns_v1_Veto'   :  [('dEtaIn', [0.01520, 0.01130]), ('dPhiIn', [0.2160, 0.2370]), ('sigmaIEtaIEta', [0.0114, 0.0352]), ('H/E', [0.1810, 0.1160]), ('1/E-1/p', [0.2070, 0.17400])],
            'POG_SPRING15_25ns_v1_Loose'  :  [('dEtaIn', [0.01050, 0.00814]), ('dPhiIn', [0.1150, 0.1820]), ('sigmaIEtaIEta', [0.0103, 0.0301]), ('H/E', [0.1040, 0.0897]), ('1/E-1/p', [0.1020, 0.12600])],
            'POG_SPRING15_25ns_v1_Medium' :  [('dEtaIn', [0.01030, 0.00733]), ('dPhiIn', [0.0336, 0.1140]), ('sigmaIEtaIEta', [0.0101, 0.0283]), ('H/E', [0.0876, 0.0678]), ('1/E-1/p', [0.0174, 0.08980])],
            'POG_SPRING15_25ns_v1_Tight'  :  [('dEtaIn', [0.00926, 0.00724]), ('dPhiIn', [0.0336, 0.0918]), ('sigmaIEtaIEta', [0.0101, 0.0279]), ('H/E', [0.0597, 0.0615]), ('1/E-1/p', [0.0120, 0.00999])],

        }
        WP_conversion_veto = {
            # missing Hits incremented by 1 because we return False if >=, note the '='
            ## ------- https://twiki.cern.ch/twiki/bin/viewauth/CMS/CutBasedElectronIdentificationRun2#Working_points_for_CSA14_samples?rev=13
            'POG_CSA14_25ns_v1_ConvVeto_Veto'   :  WP['POG_CSA14_25ns_v1_Veto'  ]+[('conversionVeto', [True, True]), ('missingHits', [3, 4])],
            'POG_CSA14_25ns_v1_ConvVeto_Loose'  :  WP['POG_CSA14_25ns_v1_Loose' ]+[('conversionVeto', [True, True]), ('missingHits', [2, 2])],
            'POG_CSA14_25ns_v1_ConvVeto_Medium' :  WP['POG_CSA14_25ns_v1_Medium']+[('conversionVeto', [True, True]), ('missingHits', [2, 2])],
            'POG_CSA14_25ns_v1_ConvVeto_Tight'  :  WP['POG_CSA14_25ns_v1_Tight' ]+[('conversionVeto', [True, True]), ('missingHits', [2, 2])],
            'POG_CSA14_50ns_v1_ConvVeto_Veto'   :  WP['POG_CSA14_50ns_v1_Veto'  ]+[('conversionVeto', [True, True]), ('missingHits', [3, 4])],
            'POG_CSA14_50ns_v1_ConvVeto_Loose'  :  WP['POG_CSA14_50ns_v1_Loose' ]+[('conversionVeto', [True, True]), ('missingHits', [2, 2])],
            'POG_CSA14_50ns_v1_ConvVeto_Medium' :  WP['POG_CSA14_50ns_v1_Medium']+[('conversionVeto', [True, True]), ('missingHits', [2, 2])],
            'POG_CSA14_50ns_v1_ConvVeto_Tight'  :  WP['POG_CSA14_50ns_v1_Tight' ]+[('conversionVeto', [True, True]), ('missingHits', [2, 2])],
            ## ------- https://twiki.cern.ch/twiki/bin/viewauth/CMS/CutBasedElectronIdentificationRun2#Working_points_for_PHYS14_sample?rev=13
            'POG_PHYS14_25ns_v1_ConvVeto_Veto'   :  WP['POG_PHYS14_25ns_v1_Veto'  ]+[('conversionVeto', [True, True]), ('missingHits', [3, 4])],
            'POG_PHYS14_25ns_v1_ConvVeto_Loose'  :  WP['POG_PHYS14_25ns_v1_Loose' ]+[('conversionVeto', [True, True]), ('missingHits', [2, 2])],
            'POG_PHYS14_25ns_v1_ConvVeto_Medium' :  WP['POG_PHYS14_25ns_v1_Medium']+[('conversionVeto', [True, True]), ('missingHits', [2, 2])],
            'POG_PHYS14_25ns_v1_ConvVeto_Tight'  :  WP['POG_PHYS14_25ns_v1_Tight' ]+[('conversionVeto', [True, True]), ('missingHits', [2, 2])],
            ## ------- https://twiki.cern.ch/twiki/bin/viewauth/CMS/CutBasedElectronIdentificationRun2#Working_points_for_PHYS14_sample?rev=17
            'POG_PHYS14_25ns_v2_ConvVeto_Veto'   :  WP['POG_PHYS14_25ns_v2_Veto'  ]+[('conversionVeto', [True, True]), ('missingHits', [3, 4])],
            'POG_PHYS14_25ns_v2_ConvVeto_Loose'  :  WP['POG_PHYS14_25ns_v2_Loose' ]+[('conversionVeto', [True, True]), ('missingHits', [2, 2])],
            'POG_PHYS14_25ns_v2_ConvVeto_Medium' :  WP['POG_PHYS14_25ns_v2_Medium']+[('conversionVeto', [True, True]), ('missingHits', [2, 2])],
            'POG_PHYS14_25ns_v2_ConvVeto_Tight'  :  WP['POG_PHYS14_25ns_v2_Tight' ]+[('conversionVeto', [True, True]), ('missingHits', [2, 2])],
            ## ------- https://twiki.cern.ch/twiki/bin/view/CMS/CutBasedElectronIdentificationRun2?rev=24#Working_points_for_Spring15_MC_s
            'POG_SPRING15_50ns_v2_ConvVeto_Veto'   :  WP['POG_SPRING15_50ns_v2_Veto'  ]+[('conversionVeto', [True, True]), ('missingHits', [3, 4])],
            'POG_SPRING15_50ns_v2_ConvVeto_Loose'  :  WP['POG_SPRING15_50ns_v2_Loose' ]+[('conversionVeto', [True, True]), ('missingHits', [3, 2])],
            'POG_SPRING15_50ns_v2_ConvVeto_Medium' :  WP['POG_SPRING15_50ns_v2_Medium']+[('conversionVeto', [True, True]), ('missingHits', [3, 2])],
            'POG_SPRING15_50ns_v2_ConvVeto_Tight'  :  WP['POG_SPRING15_50ns_v2_Tight' ]+[('conversionVeto', [True, True]), ('missingHits', [3, 2])],
            'POG_SPRING15_25ns_v1_ConvVeto_Veto'   :  WP['POG_SPRING15_25ns_v1_Veto'  ]+[('conversionVeto', [True, True]), ('missingHits', [3, 4])],
            'POG_SPRING15_25ns_v1_ConvVeto_Loose'  :  WP['POG_SPRING15_25ns_v1_Loose' ]+[('conversionVeto', [True, True]), ('missingHits', [3, 2])],
            'POG_SPRING15_25ns_v1_ConvVeto_Medium' :  WP['POG_SPRING15_25ns_v1_Medium']+[('conversionVeto', [True, True]), ('missingHits', [3, 2])],
            'POG_SPRING15_25ns_v1_ConvVeto_Tight'  :  WP['POG_SPRING15_25ns_v1_Tight' ]+[('conversionVeto', [True, True]), ('missingHits', [3, 2])],
        }

        WP.update(WP_conversion_veto)

        WP_conversion_veto_DxyDz = {
            ## ------- https://twiki.cern.ch/twiki/bin/viewauth/CMS/CutBasedElectronIdentificationRun2#Working_points_for_PHYS14_sample
            'POG_PHYS14_25ns_v1_ConvVetoDxyDz_Veto'   :  WP['POG_PHYS14_25ns_v1_ConvVeto_Veto'  ]+[('dxy',[0.060279, 0.273097]), ('dz',[0.800538, 0.885860])],
            'POG_PHYS14_25ns_v1_ConvVetoDxyDz_Loose'  :  WP['POG_PHYS14_25ns_v1_ConvVeto_Loose' ]+[('dxy',[0.022664, 0.097358]), ('dz',[0.173670, 0.198444])],
            'POG_PHYS14_25ns_v1_ConvVetoDxyDz_Medium' :  WP['POG_PHYS14_25ns_v1_ConvVeto_Medium']+[('dxy',[0.011811, 0.051682]), ('dz',[0.070775, 0.180720])],
            'POG_PHYS14_25ns_v1_ConvVetoDxyDz_Tight'  :  WP['POG_PHYS14_25ns_v1_ConvVeto_Tight' ]+[('dxy',[0.009924, 0.027261]), ('dz',[0.015310, 0.147154])],
            ## ------- https://twiki.cern.ch/twiki/bin/viewauth/CMS/CutBasedElectronIdentificationRun2#Working_points_for_PHYS14_sample?rev=17
            'POG_PHYS14_25ns_v2_ConvVetoDxyDz_Veto'   :  WP['POG_PHYS14_25ns_v2_ConvVeto_Veto'  ]+[('dxy',[0.094095, 0.342293]), ('dz',[0.713070, 0.953461])],
            'POG_PHYS14_25ns_v2_ConvVetoDxyDz_Loose'  :  WP['POG_PHYS14_25ns_v2_ConvVeto_Loose' ]+[('dxy',[0.035904, 0.099266]), ('dz',[0.075496, 0.197897])],
            'POG_PHYS14_25ns_v2_ConvVetoDxyDz_Medium' :  WP['POG_PHYS14_25ns_v2_ConvVeto_Medium']+[('dxy',[0.012235, 0.036719]), ('dz',[0.042020, 0.138142])],
            'POG_PHYS14_25ns_v2_ConvVetoDxyDz_Tight'  :  WP['POG_PHYS14_25ns_v2_ConvVeto_Tight' ]+[('dxy',[0.008790, 0.027984]), ('dz',[0.021226, 0.133431])],
            ## ------- https://twiki.cern.ch/twiki/bin/view/CMS/CutBasedElectronIdentificationRun2?rev=24#Working_points_for_Spring15_MC_s
            'POG_SPRING15_50ns_v2_ConvVetoDxyDz_Veto'   :  WP['POG_SPRING15_50ns_v2_ConvVeto_Veto'  ]+[('dxy',[0.0621, 0.2790]), ('dz',[0.613, 0.947])],
            'POG_SPRING15_50ns_v2_ConvVetoDxyDz_Loose'  :  WP['POG_SPRING15_50ns_v2_ConvVeto_Loose' ]+[('dxy',[0.0227, 0.2420]), ('dz',[0.379, 0.921])],
            'POG_SPRING15_50ns_v2_ConvVetoDxyDz_Medium' :  WP['POG_SPRING15_50ns_v2_ConvVeto_Medium']+[('dxy',[0.0151, 0.0535]), ('dz',[0.238, 0.572])],
            'POG_SPRING15_50ns_v2_ConvVetoDxyDz_Tight'  :  WP['POG_SPRING15_50ns_v2_ConvVeto_Tight' ]+[('dxy',[0.0144, 0.0377]), ('dz',[0.170, 0.571])],
            'POG_SPRING15_25ns_v1_ConvVetoDxyDz_Veto'   :  WP['POG_SPRING15_25ns_v1_ConvVeto_Veto'  ]+[('dxy',[0.0564, 0.2220]), ('dz',[0.472, 0.921])],
            'POG_SPRING15_25ns_v1_ConvVetoDxyDz_Loose'  :  WP['POG_SPRING15_25ns_v1_ConvVeto_Loose' ]+[('dxy',[0.0261, 0.1180]), ('dz',[0.410, 0.822])],
            'POG_SPRING15_25ns_v1_ConvVetoDxyDz_Medium' :  WP['POG_SPRING15_25ns_v1_ConvVeto_Medium']+[('dxy',[0.0118, 0.0739]), ('dz',[0.373, 0.602])],
            'POG_SPRING15_25ns_v1_ConvVetoDxyDz_Tight'  :  WP['POG_SPRING15_25ns_v1_ConvVeto_Tight' ]+[('dxy',[0.0111, 0.0351]), ('dz',[0.0466,0.417])],
        }

        WP.update(WP_conversion_veto_DxyDz)


        if wp not in WP:
            raise RuntimeError("Working point '%s' not yet implemented in Electron.py" % wp)
        for (cut_name,(cut_eb,cut_ee)) in WP[wp]:
            if cut_name == 'conversionVeto':
                if (cut_eb if self.physObj.isEB() else cut_ee) and not vars[cut_name]:
                    return False
            elif vars[cut_name] >= (cut_eb if self.physObj.isEB() else cut_ee):
                return False
        return True

    def mvaId( self ):
        return self.mvaNonTrigV0()

    def tightId( self ):
        return self.tightIdResult

    def mvaNonTrigV0( self, full5x5=False, debug = False ):
        if self._mvaNonTrigV0[full5x5] == None:
            if self.associatedVertex == None: raise RuntimeError("You need to set electron.associatedVertex before calling any MVA")
            if self.rho              == None: raise RuntimeError("You need to set electron.rho before calling any MVA")
            self._mvaNonTrigV0[full5x5] = ElectronMVAID_NonTrig(self.physObj, self.associatedVertex, self.rho, full5x5, debug)
        return self._mvaNonTrigV0[full5x5]

    def mvaTrigV0( self, full5x5=False, debug = False ):
        if self._mvaTrigV0[full5x5] == None:
            if self.associatedVertex == None: raise RuntimeError("You need to set electron.associatedVertex before calling any MVA")
            if self.rho              == None: raise RuntimeError("You need to set electron.rho before calling any MVA")
            self._mvaTrigV0[full5x5] = ElectronMVAID_Trig(self.physObj, self.associatedVertex, self.rho, full5x5, debug)
        return self._mvaTrigV0[full5x5]

    def mvaTrigNoIPV0( self, full5x5=False, debug = False ):
        if self._mvaTrigNoIPV0[full5x5] == None:
            if self.associatedVertex == None: raise RuntimeError("You need to set electron.associatedVertex before calling any MVA")
            if self.rho              == None: raise RuntimeError("You need to set electron.rho before calling any MVA")
            self._mvaTrigNoIPV0[full5x5] = ElectronMVAID_TrigNoIP(self.physObj, self.associatedVertex, self.rho, full5x5, debug)
        return self._mvaTrigNoIPV0[full5x5]

    def mvaRun2( self, name, debug = False ):
        if name not in self._mvaRun2:
            if name not in ElectronMVAID_ByName: raise RuntimeError("Unknown electron run2 mva id %s (known ones are: %s)\n" % (name, ElectronMVAID_ByName.keys()))
            if self.associatedVertex == None: raise RuntimeError("You need to set electron.associatedVertex before calling any MVA")
            if self.rho              == None: raise RuntimeError("You need to set electron.rho before calling any MVA")
            self._mvaRun2[name] = ElectronMVAID_ByName[name](self.physObj, self.associatedVertex, self.rho, True, debug)
        return self._mvaRun2[name]

    def mvaIDTight(self, full5x5=False):
            eta = abs(self.superCluster().eta())
            if self.pt() < 20:
                if   (eta < 0.8)  : return self.mvaTrigV0(full5x5) > +0.00;
                elif (eta < 1.479): return self.mvaTrigV0(full5x5) > +0.10;
                else              : return self.mvaTrigV0(full5x5) > +0.62;
            else:
                if   (eta < 0.8)  : return self.mvaTrigV0(full5x5) > +0.94;
                elif (eta < 1.479): return self.mvaTrigV0(full5x5) > +0.85;
                else              : return self.mvaTrigV0(full5x5) > +0.92;

    def mvaIDLoose(self, full5x5=False):
            eta = abs(self.superCluster().eta())
            if self.pt() < 10:
                if   (eta < 0.8)  : return self.mvaNonTrigV0(full5x5) > +0.47;
                elif (eta < 1.479): return self.mvaNonTrigV0(full5x5) > +0.004;
                else              : return self.mvaNonTrigV0(full5x5) > +0.295;
            else:
                if   (eta < 0.8)  : return self.mvaNonTrigV0(full5x5) > -0.34;
                elif (eta < 1.479): return self.mvaNonTrigV0(full5x5) > -0.65;
                else              : return self.mvaNonTrigV0(full5x5) > +0.60;

    def mvaIDRun2(self, name, wp):
            eta = abs(self.superCluster().eta())
            if name == "NonTrigPhys14":
                if wp=="Loose":
                    if   (eta < 0.8)  : return self.mvaRun2(name) > +0.35;
                    elif (eta < 1.479): return self.mvaRun2(name) > +0.20;
                    else              : return self.mvaRun2(name) > -0.52;
                elif wp=="VLoose":
                    if   (eta < 0.8)  : return self.mvaRun2(name) > -0.11;
                    elif (eta < 1.479): return self.mvaRun2(name) > -0.35;
                    else              : return self.mvaRun2(name) > -0.55;
                elif wp=="Tight":
                    if   (eta < 0.8)  : return self.mvaRun2(name) > 0.73;
                    elif (eta < 1.479): return self.mvaRun2(name) > 0.57;
                    else              : return self.mvaRun2(name) > 0.05;
<<<<<<< HEAD
                else: raise RuntimeError("Ele MVA ID Working point not found")
            else: raise RuntimeError("Ele MVA ID type not found")
=======
                else: raise RuntimeError, "Ele MVA ID Working point not found"
            elif name == "NonTrigPhys14Fix":
                if wp == "HZZ":
                    if self.pt() <= 10:
                        if   eta < 0.8  : return self.mvaRun2(name) > -0.586;
                        elif eta < 1.479: return self.mvaRun2(name) > -0.712;
                        else            : return self.mvaRun2(name) > -0.662;
                    else:
                        if   eta < 0.8  : return self.mvaRun2(name) > -0.652;
                        elif eta < 1.479: return self.mvaRun2(name) > -0.701;
                        else            : return self.mvaRun2(name) > -0.350;
            elif name == "NonTrigSpring15":
                if wp=="VLoose":
                    if self.pt() <= 10:
                        if   (eta < 0.8)  : return self.mvaRun2(name) > -0.11;
                        elif (eta < 1.479): return self.mvaRun2(name) > -0.55;
                        else              : return self.mvaRun2(name) > -0.60;
                    else:
                        if   (eta < 0.8)  : return self.mvaRun2(name) > -0.16;
                        elif (eta < 1.479): return self.mvaRun2(name) > -0.65;
                        else              : return self.mvaRun2(name) > -0.74;                        
                elif wp=="VLooseIdEmu":
                    if   (eta < 0.8)  : return self.mvaRun2(name) > -0.70;
                    elif (eta < 1.479): return self.mvaRun2(name) > -0.83;
                    else              : return self.mvaRun2(name) > -0.92;
                elif wp=="VLooseIdIsoEmu":
                    if   (eta < 0.8)  : return self.mvaRun2(name) > -0.155;
                    elif (eta < 1.479): return self.mvaRun2(name) > -0.56;
                    else              : return self.mvaRun2(name) > -0.76;
                elif wp=="Tight":
                    if   (eta < 0.8)  : return self.mvaRun2(name) > 0.87;
                    elif (eta < 1.479): return self.mvaRun2(name) > 0.60;
                    else              : return self.mvaRun2(name) > 0.17;
                else: raise RuntimeError, "Ele MVA ID Working point not found"
            else: raise RuntimeError, "Ele MVA ID type not found"
>>>>>>> 272b991f



    def chargedHadronIsoR(self,R=0.4):
        if   R == 0.3: return self.physObj.pfIsolationVariables().sumChargedHadronPt
        elif R == 0.4: return self.physObj.chargedHadronIso()
        raise RuntimeError("Electron chargedHadronIso missing for R=%s" % R)

    def neutralHadronIsoR(self,R=0.4):
        if   R == 0.3: return self.physObj.pfIsolationVariables().sumNeutralHadronEt
        elif R == 0.4: return self.physObj.neutralHadronIso()
        raise RuntimeError("Electron neutralHadronIso missing for R=%s" % R)

    def photonIsoR(self,R=0.4):
        if   R == 0.3: return self.physObj.pfIsolationVariables().sumPhotonEt
        elif R == 0.4: return self.physObj.photonIso()
        raise RuntimeError("Electron photonIso missing for R=%s" % R)

    def chargedAllIsoR(self,R=0.4):
        if   R == 0.3: return self.physObj.pfIsolationVariables().sumChargedParticlePt
        raise RuntimeError("Electron chargedAllIso missing for R=%s" % R)

    def chargedAllIso(self):
        raise RuntimeError("Electron chargedAllIso missing")

    def puChargedHadronIsoR(self,R=0.4):
        if   R == 0.3: return self.physObj.pfIsolationVariables().sumPUPt
        elif R == 0.4: return self.physObj.puChargedHadronIso()
        raise RuntimeError("Electron chargedHadronIso missing for R=%s" % R)


    def absIsoWithFSR(self, R=0.4, puCorr="rhoArea", dBetaFactor=0.5):
        '''
        Calculate Isolation, subtract FSR, apply specific PU corrections" 
        '''
        photonIso = self.photonIsoR(R)
        if hasattr(self,'fsrPhotons'):
            for gamma in self.fsrPhotons:
                dr = deltaR(gamma.eta(), gamma.phi(), self.physObj.eta(), self.physObj.phi())
                if (self.isEB() or dr > 0.08) and dr < R:
                    photonIso = max(photonIso-gamma.pt(),0.0)                
        if puCorr == "deltaBeta":
            offset = dBetaFactor * self.puChargedHadronIsoR(R)
        elif puCorr == "rhoArea":
            offset = self.rho*getattr(self,"EffectiveArea"+(str(R).replace(".","")))
        elif puCorr in ["none","None",None]:
            offset = 0
        else:
             raise RuntimeError, "Unsupported PU correction scheme %s" % puCorr
        return self.chargedHadronIsoR(R)+max(0.,photonIso+self.neutralHadronIsoR(R)-offset)            


    def dxy(self, vertex=None):
        '''Returns dxy.
        Computed using vertex (or self.associatedVertex if vertex not specified),
        and the gsf track.
        '''
        if vertex is None:
            vertex = self.associatedVertex
        return self.gsfTrack().dxy( vertex.position() )

    def edxy(self):
        '''returns the uncertainty on dxy (from gsf track)'''
        return self.gsfTrack().dxyError()

    def p4(self):
	 return ROOT.reco.Candidate.p4(self.physObj)

#    def p4(self):
#        return self.physObj.p4(self.physObj.candidateP4Kind()) # if kind == None else kind)

    def dz(self, vertex=None):
        '''Returns dz.
        Computed using vertex (or self.associatedVertex if vertex not specified),
        and the gsf track.
        '''
        if vertex is None:
            vertex = self.associatedVertex
        return self.gsfTrack().dz( vertex.position() )

    def edz(self):
        '''returns the uncertainty on dxz (from gsf track)'''
        return self.gsfTrack().dzError()


    def lostInner(self) :
        if hasattr(self.gsfTrack(),"trackerExpectedHitsInner") :
		return self.gsfTrack().trackerExpectedHitsInner().numberOfLostHits()
	else :
		return self.gsfTrack().hitPattern().numberOfHits(ROOT.reco.HitPattern.MISSING_INNER_HITS)
<|MERGE_RESOLUTION|>--- conflicted
+++ resolved
@@ -242,10 +242,6 @@
                     if   (eta < 0.8)  : return self.mvaRun2(name) > 0.73;
                     elif (eta < 1.479): return self.mvaRun2(name) > 0.57;
                     else              : return self.mvaRun2(name) > 0.05;
-<<<<<<< HEAD
-                else: raise RuntimeError("Ele MVA ID Working point not found")
-            else: raise RuntimeError("Ele MVA ID type not found")
-=======
                 else: raise RuntimeError, "Ele MVA ID Working point not found"
             elif name == "NonTrigPhys14Fix":
                 if wp == "HZZ":
@@ -281,7 +277,6 @@
                     else              : return self.mvaRun2(name) > 0.17;
                 else: raise RuntimeError, "Ele MVA ID Working point not found"
             else: raise RuntimeError, "Ele MVA ID type not found"
->>>>>>> 272b991f
 
 
 
