import FWCore.ParameterSet.Config as cms
from Configuration.Eras.Modifier_run2_jme_2016_cff import run2_jme_2016
from Configuration.Eras.Modifier_run2_jme_2017_cff import run2_jme_2017
from Configuration.Eras.Modifier_run2_miniAOD_80XLegacy_cff import run2_miniAOD_80XLegacy

from  PhysicsTools.NanoAOD.common_cff import *
from RecoJets.JetProducers.ak4PFJetsBetaStar_cfi import *


##################### User floats producers, selectors ##########################
from RecoJets.JetProducers.ak4PFJets_cfi import ak4PFJets

chsForSATkJets = cms.EDFilter("CandPtrSelector", src = cms.InputTag("packedPFCandidates"), cut = cms.string('charge()!=0 && pvAssociationQuality()>=5 && vertexRef().key()==0'))
softActivityJets = ak4PFJets.clone(src = 'chsForSATkJets', doAreaFastjet = False, jetPtMin=1) 
softActivityJets10 = cms.EDFilter("CandPtrSelector", src = cms.InputTag("softActivityJets"), cut = cms.string('pt>10'))
softActivityJets5 = cms.EDFilter("CandPtrSelector", src = cms.InputTag("softActivityJets"), cut = cms.string('pt>5'))
softActivityJets2 = cms.EDFilter("CandPtrSelector", src = cms.InputTag("softActivityJets"), cut = cms.string('pt>2'))

from  PhysicsTools.PatAlgos.recoLayer0.jetCorrFactors_cfi import *
# Note: Safe to always add 'L2L3Residual' as MC contains dummy L2L3Residual corrections (always set to 1)
#      (cf. https://twiki.cern.ch/twiki/bin/view/CMSPublic/WorkBookJetEnergyCorrections#CMSSW_7_6_4_and_above )
jetCorrFactorsNano = patJetCorrFactors.clone(src='slimmedJets',
    levels = cms.vstring('L1FastJet',
        'L2Relative',
        'L3Absolute',
	'L2L3Residual'),
    primaryVertices = cms.InputTag("offlineSlimmedPrimaryVertices"),
)
jetCorrFactorsAK8 = patJetCorrFactors.clone(src='slimmedJetsAK8',
    levels = cms.vstring('L1FastJet',
        'L2Relative',
        'L3Absolute',
	'L2L3Residual'),
    payload = cms.string('AK8PFPuppi'),
    primaryVertices = cms.InputTag("offlineSlimmedPrimaryVertices"),
)
run2_miniAOD_80XLegacy.toModify(jetCorrFactorsAK8, payload = cms.string('AK8PFchs')) # ak8PFJetsCHS in 2016 80X miniAOD

from  PhysicsTools.PatAlgos.producersLayer1.jetUpdater_cfi import *

updatedJets = updatedPatJets.clone(
	addBTagInfo=False,
	jetSource='slimmedJets',
	jetCorrFactorsSource=cms.VInputTag(cms.InputTag("jetCorrFactorsNano") ),
)

updatedJetsAK8 = updatedPatJets.clone(
	addBTagInfo=False,
	jetSource='slimmedJetsAK8',
	jetCorrFactorsSource=cms.VInputTag(cms.InputTag("jetCorrFactorsAK8") ),
)


looseJetId = cms.EDProducer("PatJetIDValueMapProducer",
			  filterParams=cms.PSet(
			    version = cms.string('WINTER16'),
			    quality = cms.string('LOOSE'),
			  ),
                          src = cms.InputTag("updatedJets")
)
tightJetId = cms.EDProducer("PatJetIDValueMapProducer",
			  filterParams=cms.PSet(
			    version = cms.string('SUMMER18'),
			    quality = cms.string('TIGHT'),
			  ),
                          src = cms.InputTag("updatedJets")
)
tightJetIdLepVeto = cms.EDProducer("PatJetIDValueMapProducer",
			  filterParams=cms.PSet(
			    version = cms.string('SUMMER18'),
			    quality = cms.string('TIGHTLEPVETO'),
			  ),
                          src = cms.InputTag("updatedJets")
)
run2_jme_2016.toModify( tightJetId.filterParams, version = "WINTER16" )
run2_jme_2016.toModify( tightJetIdLepVeto.filterParams, version = "WINTER16" )
run2_jme_2017.toModify( tightJetId.filterParams, version = "WINTER17" )
run2_jme_2017.toModify( tightJetIdLepVeto.filterParams, version = "WINTER17" )


looseJetIdAK8 = cms.EDProducer("PatJetIDValueMapProducer",
			  filterParams=cms.PSet(
			    version = cms.string('WINTER16'),
			    quality = cms.string('LOOSE'),
			  ),
                          src = cms.InputTag("updatedJetsAK8")
)
tightJetIdAK8 = cms.EDProducer("PatJetIDValueMapProducer",
			  filterParams=cms.PSet(
			    version = cms.string('SUMMER18PUPPI'),
			    quality = cms.string('TIGHT'),
			  ),
                          src = cms.InputTag("updatedJetsAK8")
)
tightJetIdLepVetoAK8 = cms.EDProducer("PatJetIDValueMapProducer",
			  filterParams=cms.PSet(
			    version = cms.string('SUMMER18PUPPI'),
			    quality = cms.string('TIGHTLEPVETO'),
			  ),
                          src = cms.InputTag("updatedJetsAK8")
)
run2_jme_2016.toModify( tightJetIdAK8.filterParams, version = "WINTER16" )
run2_jme_2016.toModify( tightJetIdLepVetoAK8.filterParams, version = "WINTER16" )
run2_jme_2017.toModify( tightJetIdAK8.filterParams, version = "WINTER17PUPPI" )
run2_jme_2017.toModify( tightJetIdLepVetoAK8.filterParams, version = "WINTER17PUPPI" )


bJetVars = cms.EDProducer("JetRegressionVarProducer",
    pvsrc = cms.InputTag("offlineSlimmedPrimaryVertices"),
    src = cms.InputTag("updatedJets"),
    svsrc = cms.InputTag("slimmedSecondaryVertices"),
    gpsrc = cms.InputTag("prunedGenParticles"),
    #musrc = cms.InputTag("slimmedMuons"),
    #elesrc = cms.InputTag("slimmedElectrons")
)

jercVars = cms.EDProducer("BetaStarPackedCandidateVarProducer",
    srcJet = cms.InputTag("updatedJets"),    
    srcPF = cms.InputTag("packedPFCandidates"),
    maxDR = cms.double(0.4)
)


updatedJetsWithUserData = cms.EDProducer("PATJetUserDataEmbedder",
     src = cms.InputTag("updatedJets"),
     userFloats = cms.PSet(
         leadTrackPt = cms.InputTag("bJetVars:leadTrackPt"),
         leptonPtRel = cms.InputTag("bJetVars:leptonPtRel"),
         leptonPtRatio = cms.InputTag("bJetVars:leptonPtRatio"),
         leptonPtRelInv = cms.InputTag("bJetVars:leptonPtRelInv"),
         leptonPtRelv0 = cms.InputTag("bJetVars:leptonPtRelv0"),
         leptonPtRatiov0 = cms.InputTag("bJetVars:leptonPtRatiov0"),
         leptonPtRelInvv0 = cms.InputTag("bJetVars:leptonPtRelInvv0"),
         leptonDeltaR = cms.InputTag("bJetVars:leptonDeltaR"),
         leptonPt = cms.InputTag("bJetVars:leptonPt"),
         vtxPt = cms.InputTag("bJetVars:vtxPt"),
         vtxMass = cms.InputTag("bJetVars:vtxMass"),
         vtx3dL = cms.InputTag("bJetVars:vtx3dL"),
         vtx3deL = cms.InputTag("bJetVars:vtx3deL"),
         ptD = cms.InputTag("bJetVars:ptD"),
         genPtwNu = cms.InputTag("bJetVars:genPtwNu"),
         qgl = cms.InputTag('qgtagger:qgLikelihood'),
         jercCHPUF = cms.InputTag("jercVars:chargedHadronPUEnergyFraction"),
         jercCHF = cms.InputTag("jercVars:chargedHadronCHSEnergyFraction"),
         ),
     userInts = cms.PSet(
        tightId = cms.InputTag("tightJetId"),
        tightIdLepVeto = cms.InputTag("tightJetIdLepVeto"),
        vtxNtrk = cms.InputTag("bJetVars:vtxNtrk"),
        leptonPdgId = cms.InputTag("bJetVars:leptonPdgId"),
        
     ),
)
run2_jme_2016.toModify(updatedJetsWithUserData.userInts,
    looseId = cms.InputTag("looseJetId"),
)

updatedJetsAK8WithUserData = cms.EDProducer("PATJetUserDataEmbedder",
     src = cms.InputTag("updatedJetsAK8"),
     userFloats = cms.PSet(),
     userInts = cms.PSet(
        tightId = cms.InputTag("tightJetIdAK8"),
        tightIdLepVeto = cms.InputTag("tightJetIdLepVetoAK8"),
     ),
)
run2_jme_2016.toModify(updatedJetsAK8WithUserData.userInts,
    looseId = cms.InputTag("looseJetIdAK8"),
)


finalJets = cms.EDFilter("PATJetRefSelector",
    src = cms.InputTag("updatedJetsWithUserData"),
    cut = cms.string("pt > 15")
)

finalJetsAK8 = cms.EDFilter("PATJetRefSelector",
    src = cms.InputTag("updatedJetsAK8WithUserData"),
    cut = cms.string("pt > 170")
)





##################### Tables for final output and docs ##########################



jetTable = cms.EDProducer("SimpleCandidateFlatTableProducer",
    src = cms.InputTag("linkedObjects","jets"),
    cut = cms.string(""), #we should not filter on cross linked collections
    name = cms.string("Jet"),
    doc  = cms.string("slimmedJets, i.e. ak4 PFJets CHS with JECs applied, after basic selection (" + finalJets.cut.value()+")"),
    singleton = cms.bool(False), # the number of entries is variable
    extension = cms.bool(False), # this is the main table for the jets
    externalVariables = cms.PSet(
        #bRegOld = ExtVar(cms.InputTag("bjetMVA"),float, doc="pt corrected with b-jet regression",precision=14),
        bRegCorr = ExtVar(cms.InputTag("bjetNN:corr"),float, doc="pt correction for b-jet energy regression",precision=12),
        bRegRes = ExtVar(cms.InputTag("bjetNN:res"),float, doc="res on pt corrected with b-jet regression",precision=8),
        cRegCorr = ExtVar(cms.InputTag("cjetNN:corr"),float, doc="pt correction for c-jet energy regression",precision=12),
        cRegRes = ExtVar(cms.InputTag("cjetNN:res"),float, doc="res on pt corrected with c-jet regression",precision=8),
    ),
    variables = cms.PSet(P4Vars,
        area = Var("jetArea()", float, doc="jet catchment area, for JECs",precision=10),
        nMuons = Var("?hasOverlaps('muons')?overlaps('muons').size():0", int, doc="number of muons in the jet"),
        muonIdx1 = Var("?overlaps('muons').size()>0?overlaps('muons')[0].key():-1", int, doc="index of first matching muon"),
        muonIdx2 = Var("?overlaps('muons').size()>1?overlaps('muons')[1].key():-1", int, doc="index of second matching muon"),
        electronIdx1 = Var("?overlaps('electrons').size()>0?overlaps('electrons')[0].key():-1", int, doc="index of first matching electron"),
        electronIdx2 = Var("?overlaps('electrons').size()>1?overlaps('electrons')[1].key():-1", int, doc="index of second matching electron"),
        nElectrons = Var("?hasOverlaps('electrons')?overlaps('electrons').size():0", int, doc="number of electrons in the jet"),
        btagCMVA = Var("bDiscriminator('pfCombinedMVAV2BJetTags')",float,doc="CMVA V2 btag discriminator",precision=10),
        btagDeepB = Var("bDiscriminator('pfDeepCSVJetTags:probb')+bDiscriminator('pfDeepCSVJetTags:probbb')",float,doc="DeepCSV b+bb tag discriminator",precision=10),
        btagDeepFlavB = Var("bDiscriminator('pfDeepFlavourJetTags:probb')+bDiscriminator('pfDeepFlavourJetTags:probbb')+bDiscriminator('pfDeepFlavourJetTags:problepb')",float,doc="DeepFlavour b+bb+lepb tag discriminator",precision=10),
        btagCSVV2 = Var("bDiscriminator('pfCombinedInclusiveSecondaryVertexV2BJetTags')",float,doc=" pfCombinedInclusiveSecondaryVertexV2 b-tag discriminator (aka CSVV2)",precision=10),
        btagDeepC = Var("bDiscriminator('pfDeepCSVJetTags:probc')",float,doc="DeepCSV charm btag discriminator",precision=10),
        btagDeepFlavC = Var("bDiscriminator('pfDeepFlavourJetTags:probc')",float,doc="DeepFlavour charm tag discriminator",precision=10),
        #puIdDisc = Var("userFloat('pileupJetId:fullDiscriminant')",float,doc="Pilup ID discriminant",precision=10),
        puId = Var("userInt('pileupJetId:fullId')",int,doc="Pilup ID flags"),
        jetId = Var("userInt('tightId')*2+4*userInt('tightIdLepVeto')",int,doc="Jet ID flags bit1 is loose (always false in 2017 since it does not exist), bit2 is tight, bit3 is tightLepVeto"),
        qgl = Var("userFloat('qgl')",float,doc="Quark vs Gluon likelihood discriminator",precision=10),
        nConstituents = Var("numberOfDaughters()",int,doc="Number of particles in the jet"),
        rawFactor = Var("1.-jecFactor('Uncorrected')",float,doc="1 - Factor to get back to raw pT",precision=6),
        chHEF = Var("chargedHadronEnergyFraction()", float, doc="charged Hadron Energy Fraction", precision= 6),
        neHEF = Var("neutralHadronEnergyFraction()", float, doc="neutral Hadron Energy Fraction", precision= 6),
        chEmEF = Var("chargedEmEnergyFraction()", float, doc="charged Electromagnetic Energy Fraction", precision= 6),
        neEmEF = Var("neutralEmEnergyFraction()", float, doc="neutral Electromagnetic Energy Fraction", precision= 6),
        muEF = Var("muonEnergyFraction()", float, doc="muon Energy Fraction", precision= 6),
        jercCHPUF = Var("userFloat('jercCHPUF')", float, doc="Pileup Charged Hadron Energy Fraction with the JERC group definition", precision= 6),
        jercCHF = Var("userFloat('jercCHF')", float, doc="Charged Hadron Energy Fraction with the JERC group definition", precision= 6),
    )
)

#jets are not as precise as muons
jetTable.variables.pt.precision=10

### Era dependent customization
run2_jme_2016.toModify( jetTable.variables, jetId = Var("userInt('tightIdLepVeto')*4+userInt('tightId')*2+userInt('looseId')",int,doc="Jet ID flags bit1 is loose, bit2 is tight, bit3 is tightLepVeto"))

bjetMVA= cms.EDProducer("BJetEnergyRegressionMVA",
    backend = cms.string("TMVA"),
    src = cms.InputTag("linkedObjects","jets"),
    pvsrc = cms.InputTag("offlineSlimmedPrimaryVertices"),
    svsrc = cms.InputTag("slimmedSecondaryVertices"),
    rhosrc = cms.InputTag("fixedGridRhoFastjetAll"),
    weightFile =  cms.FileInPath("PhysicsTools/NanoAOD/data/bjet-regression.xml"),
    name = cms.string("JetReg"),
    isClassifier = cms.bool(False),
    variablesOrder = cms.vstring(["Jet_pt","nPVs","Jet_eta","Jet_mt","Jet_leadTrackPt","Jet_leptonPtRel","Jet_leptonPt","Jet_leptonDeltaR","Jet_neHEF","Jet_neEmEF","Jet_vtxPt","Jet_vtxMass","Jet_vtx3dL","Jet_vtxNtrk","Jet_vtx3deL"]),
    variables = cms.PSet(
    Jet_pt = cms.string("pt"),
    Jet_eta = cms.string("eta"),
    Jet_mt = cms.string("mt"),
    Jet_leadTrackPt = cms.string("userFloat('leadTrackPt')"),
    Jet_vtxNtrk = cms.string("userInt('vtxNtrk')"),
    Jet_vtxMass = cms.string("userFloat('vtxMass')"),
    Jet_vtx3dL = cms.string("userFloat('vtx3dL')"),
    Jet_vtx3deL = cms.string("userFloat('vtx3deL')"),
    Jet_vtxPt = cms.string("userFloat('vtxPt')"),
    Jet_leptonPtRel = cms.string("userFloat('leptonPtRelv0')"),
    Jet_leptonPt = cms.string("?overlaps('muons').size()>0?overlaps('muons')[0].pt():(?overlaps('electrons').size()>0?overlaps('electrons')[0].pt():0)"),
    Jet_neHEF = cms.string("neutralHadronEnergy()/energy()"),
    Jet_neEmEF = cms.string("neutralEmEnergy()/energy()"),
    Jet_leptonDeltaR = cms.string('''?overlaps('muons').size()>0?deltaR(eta,phi,overlaps('muons')[0].eta,overlaps('muons')[0].phi):
				(?overlaps('electrons').size()>0?deltaR(eta,phi,overlaps('electrons')[0].eta,overlaps('electrons')[0].phi):
				0)'''),
    )

)

bjetNN= cms.EDProducer("BJetEnergyRegressionMVA",
    backend = cms.string("TF"),
    src = cms.InputTag("linkedObjects","jets"),
    pvsrc = cms.InputTag("offlineSlimmedPrimaryVertices"),
    svsrc = cms.InputTag("slimmedSecondaryVertices"),
    rhosrc = cms.InputTag("fixedGridRhoFastjetAll"),

    weightFile =  cms.FileInPath("PhysicsTools/NanoAOD/data/breg_training_2018.pb"),
    name = cms.string("JetRegNN"),
    isClassifier = cms.bool(False),
    variablesOrder = cms.vstring(["Jet_pt","Jet_eta","rho","Jet_mt","Jet_leadTrackPt","Jet_leptonPtRel","Jet_leptonDeltaR","Jet_neHEF",
                                  "Jet_neEmEF","Jet_vtxPt","Jet_vtxMass","Jet_vtx3dL","Jet_vtxNtrk","Jet_vtx3deL",
                                  "Jet_numDaughters_pt03","Jet_energyRing_dR0_em_Jet_rawEnergy","Jet_energyRing_dR1_em_Jet_rawEnergy",
                                  "Jet_energyRing_dR2_em_Jet_rawEnergy","Jet_energyRing_dR3_em_Jet_rawEnergy","Jet_energyRing_dR4_em_Jet_rawEnergy",
                                  "Jet_energyRing_dR0_neut_Jet_rawEnergy","Jet_energyRing_dR1_neut_Jet_rawEnergy","Jet_energyRing_dR2_neut_Jet_rawEnergy",
                                  "Jet_energyRing_dR3_neut_Jet_rawEnergy","Jet_energyRing_dR4_neut_Jet_rawEnergy","Jet_energyRing_dR0_ch_Jet_rawEnergy",
                                  "Jet_energyRing_dR1_ch_Jet_rawEnergy","Jet_energyRing_dR2_ch_Jet_rawEnergy","Jet_energyRing_dR3_ch_Jet_rawEnergy",
                                  "Jet_energyRing_dR4_ch_Jet_rawEnergy","Jet_energyRing_dR0_mu_Jet_rawEnergy","Jet_energyRing_dR1_mu_Jet_rawEnergy",
                                  "Jet_energyRing_dR2_mu_Jet_rawEnergy","Jet_energyRing_dR3_mu_Jet_rawEnergy","Jet_energyRing_dR4_mu_Jet_rawEnergy",
                                  "Jet_chHEF","Jet_chEmEF","Jet_leptonPtRelInv","isEle","isMu","isOther","Jet_mass","Jet_ptd"]),
    variables = cms.PSet(
    Jet_pt = cms.string("pt*jecFactor('Uncorrected')"),
    Jet_mt = cms.string("mt*jecFactor('Uncorrected')"),
    Jet_eta = cms.string("eta"),
    Jet_mass = cms.string("mass*jecFactor('Uncorrected')"),
    Jet_ptd = cms.string("userFloat('ptD')"),
    Jet_leadTrackPt = cms.string("userFloat('leadTrackPt')"),
    Jet_vtxNtrk = cms.string("userInt('vtxNtrk')"),
    Jet_vtxMass = cms.string("userFloat('vtxMass')"),
    Jet_vtx3dL = cms.string("userFloat('vtx3dL')"),
    Jet_vtx3deL = cms.string("userFloat('vtx3deL')"),
    Jet_vtxPt = cms.string("userFloat('vtxPt')"),
    #Jet_leptonPt = cms.string("userFloat('leptonPt')"),
    Jet_leptonPtRel = cms.string("userFloat('leptonPtRelv0')"),
    Jet_leptonPtRelInv = cms.string("userFloat('leptonPtRelInvv0')*jecFactor('Uncorrected')"),
    Jet_leptonDeltaR = cms.string("userFloat('leptonDeltaR')"),
    #Jet_leptonPdgId = cms.string("userInt('leptonPdgId')"),
    Jet_neHEF = cms.string("neutralHadronEnergyFraction()"),
    Jet_neEmEF = cms.string("neutralEmEnergyFraction()"),
    Jet_chHEF = cms.string("chargedHadronEnergyFraction()"),
    Jet_chEmEF = cms.string("chargedEmEnergyFraction()"),
    isMu = cms.string("?abs(userInt('leptonPdgId'))==13?1:0"),
    isEle = cms.string("?abs(userInt('leptonPdgId'))==11?1:0"),
    isOther = cms.string("?userInt('leptonPdgId')==0?1:0"),
    ),
     inputTensorName = cms.string("ffwd_inp"),
     outputTensorName = cms.string("ffwd_out/BiasAdd"),
     outputNames = cms.vstring(["corr","res"]),
     outputFormulas = cms.vstring(["at(0)*0.27912887930870056+1.0545977354049683","0.5*(at(2)-at(1))*0.27912887930870056"]),
     nThreads = cms.uint32(1),
     singleThreadPool = cms.string("no_threads"),

<<<<<<< HEAD
cjetNN= cms.EDProducer("BJetEnergyRegressionMVA",
    backend = cms.string("TF"),
    src = cms.InputTag("linkedObjects","jets"),
    pvsrc = cms.InputTag("offlineSlimmedPrimaryVertices"),
    svsrc = cms.InputTag("slimmedSecondaryVertices"),
    rhosrc = cms.InputTag("fixedGridRhoFastjetAll"),

    weightFile =  cms.FileInPath("PhysicsTools/NanoAOD/data/creg_training_2017.pb"),
    name = cms.string("JetRegNN"),
    isClassifier = cms.bool(False),
    variablesOrder = cms.vstring(["Jet_pt","Jet_eta","rho","Jet_mt","Jet_leadTrackPt","Jet_leptonPtRel","Jet_leptonDeltaR",
                                  "Jet_neHEF","Jet_neEmEF","Jet_vtxPt","Jet_vtxMass","Jet_vtx3dL","Jet_vtxNtrk","Jet_vtx3deL",
                                  "Jet_numDaughters_pt03","Jet_chEmEF","Jet_chHEF", "Jet_ptd","Jet_mass",
                                  "Jet_energyRing_dR0_em_Jet_rawEnergy","Jet_energyRing_dR1_em_Jet_rawEnergy",
                                  "Jet_energyRing_dR2_em_Jet_rawEnergy","Jet_energyRing_dR3_em_Jet_rawEnergy","Jet_energyRing_dR4_em_Jet_rawEnergy",
                                  "Jet_energyRing_dR0_neut_Jet_rawEnergy","Jet_energyRing_dR1_neut_Jet_rawEnergy","Jet_energyRing_dR2_neut_Jet_rawEnergy",
                                  "Jet_energyRing_dR3_neut_Jet_rawEnergy","Jet_energyRing_dR4_neut_Jet_rawEnergy","Jet_energyRing_dR0_ch_Jet_rawEnergy",
                                  "Jet_energyRing_dR1_ch_Jet_rawEnergy","Jet_energyRing_dR2_ch_Jet_rawEnergy","Jet_energyRing_dR3_ch_Jet_rawEnergy",
                                  "Jet_energyRing_dR4_ch_Jet_rawEnergy","Jet_energyRing_dR0_mu_Jet_rawEnergy","Jet_energyRing_dR1_mu_Jet_rawEnergy",
                                  "Jet_energyRing_dR2_mu_Jet_rawEnergy","Jet_energyRing_dR3_mu_Jet_rawEnergy","Jet_energyRing_dR4_mu_Jet_rawEnergy"]),
    variables = cms.PSet(
    Jet_pt = cms.string("pt*jecFactor('Uncorrected')"),
    Jet_mt = cms.string("mt*jecFactor('Uncorrected')"),
    Jet_eta = cms.string("eta"),
    Jet_mass = cms.string("mass*jecFactor('Uncorrected')"),
    Jet_ptd = cms.string("userFloat('ptD')"),
    Jet_leadTrackPt = cms.string("userFloat('leadTrackPt')"),
    Jet_vtxNtrk = cms.string("userInt('vtxNtrk')"),
    Jet_vtxMass = cms.string("userFloat('vtxMass')"),
    Jet_vtx3dL = cms.string("userFloat('vtx3dL')"),
    Jet_vtx3deL = cms.string("userFloat('vtx3deL')"),
    Jet_vtxPt = cms.string("userFloat('vtxPt')"),
    #Jet_leptonPt = cms.string("userFloat('leptonPt')"),
    Jet_leptonPtRel = cms.string("userFloat('leptonPtRelv0')"),
    Jet_leptonPtRelInv = cms.string("userFloat('leptonPtRelInvv0')*jecFactor('Uncorrected')"),
    Jet_leptonDeltaR = cms.string("userFloat('leptonDeltaR')"),
    #Jet_leptonPdgId = cms.string("userInt('leptonPdgId')"),
    Jet_neHEF = cms.string("neutralHadronEnergyFraction()"),
    Jet_neEmEF = cms.string("neutralEmEnergyFraction()"),
    Jet_chHEF = cms.string("chargedHadronEnergyFraction()"),
    Jet_chEmEF = cms.string("chargedEmEnergyFraction()"),
    isMu = cms.string("?abs(userInt('leptonPdgId'))==13?1:0"),
    isEle = cms.string("?abs(userInt('leptonPdgId'))==11?1:0"),
    isOther = cms.string("?userInt('leptonPdgId')==0?1:0"),
    ),
     inputTensorName = cms.string("ffwd_inp"),
     outputTensorName = cms.string("ffwd_out/BiasAdd"),
     outputNames = cms.vstring(["corr","res"]),
     outputFormulas = cms.vstring(["at(0)*0.24718524515628815+0.9927206635475159","0.5*(at(2)-at(1))*0.24718524515628815"]),
     nThreads = cms.uint32(1),
     singleThreadPool = cms.string("no_threads"),
)

=======
)
>>>>>>> f2144711


##### Soft Activity tables
saJetTable = cms.EDProducer("SimpleCandidateFlatTableProducer",
    src = cms.InputTag("softActivityJets"),
    cut = cms.string(""),
    maxLen = cms.uint32(6),
    name = cms.string("SoftActivityJet"),
    doc  = cms.string("jets clustered from charged candidates compatible with primary vertex (" + chsForSATkJets.cut.value()+")"),
    singleton = cms.bool(False), # the number of entries is variable
    extension = cms.bool(False), # this is the main table for the jets
    variables = cms.PSet(P3Vars,
  )
)

saJetTable.variables.pt.precision=10
saJetTable.variables.eta.precision=8
saJetTable.variables.phi.precision=8

saTable = cms.EDProducer("GlobalVariablesTableProducer",
    variables = cms.PSet(
        SoftActivityJetHT = ExtVar( cms.InputTag("softActivityJets"), "candidatescalarsum", doc = "scalar sum of soft activity jet pt, pt>1" ),
        SoftActivityJetHT10 = ExtVar( cms.InputTag("softActivityJets10"), "candidatescalarsum", doc = "scalar sum of soft activity jet pt , pt >10"  ),
        SoftActivityJetHT5 = ExtVar( cms.InputTag("softActivityJets5"), "candidatescalarsum", doc = "scalar sum of soft activity jet pt, pt>5"  ),
        SoftActivityJetHT2 = ExtVar( cms.InputTag("softActivityJets2"), "candidatescalarsum", doc = "scalar sum of soft activity jet pt, pt >2"  ),
        SoftActivityJetNjets10 = ExtVar( cms.InputTag("softActivityJets10"), "candidatesize", doc = "number of soft activity jet pt, pt >2"  ),
        SoftActivityJetNjets5 = ExtVar( cms.InputTag("softActivityJets5"), "candidatesize", doc = "number of soft activity jet pt, pt >5"  ),
        SoftActivityJetNjets2 = ExtVar( cms.InputTag("softActivityJets2"), "candidatesize", doc = "number of soft activity jet pt, pt >10"  ),

    )
)



## BOOSTED STUFF #################
fatJetTable = cms.EDProducer("SimpleCandidateFlatTableProducer",
    src = cms.InputTag("finalJetsAK8"),
    cut = cms.string(" pt > 170"), #probably already applied in miniaod
    name = cms.string("FatJet"),
    doc  = cms.string("slimmedJetsAK8, i.e. ak8 fat jets for boosted analysis"),
    singleton = cms.bool(False), # the number of entries is variable
    extension = cms.bool(False), # this is the main table for the jets
    variables = cms.PSet(P4Vars,
        jetId = Var("userInt('tightId')*2+4*userInt('tightIdLepVeto')",int,doc="Jet ID flags bit1 is loose (always false in 2017 since it does not exist), bit2 is tight, bit3 is tightLepVeto"),
        area = Var("jetArea()", float, doc="jet catchment area, for JECs",precision=10),
        rawFactor = Var("1.-jecFactor('Uncorrected')",float,doc="1 - Factor to get back to raw pT",precision=6),
        tau1 = Var("userFloat('NjettinessAK8Puppi:tau1')",float, doc="Nsubjettiness (1 axis)",precision=10),
        tau2 = Var("userFloat('NjettinessAK8Puppi:tau2')",float, doc="Nsubjettiness (2 axis)",precision=10),
        tau3 = Var("userFloat('NjettinessAK8Puppi:tau3')",float, doc="Nsubjettiness (3 axis)",precision=10),
        tau4 = Var("userFloat('NjettinessAK8Puppi:tau4')",float, doc="Nsubjettiness (4 axis)",precision=10),
        n2b1 = Var("userFloat('ak8PFJetsPuppiSoftDropValueMap:nb1AK8PuppiSoftDropN2')", float, doc="N2 with beta=1", precision=10),
        n3b1 = Var("userFloat('ak8PFJetsPuppiSoftDropValueMap:nb1AK8PuppiSoftDropN3')", float, doc="N3 with beta=1", precision=10),
        msoftdrop = Var("groomedMass('SoftDropPuppi')",float, doc="Corrected soft drop mass with PUPPI",precision=10),
        btagCMVA = Var("bDiscriminator('pfCombinedMVAV2BJetTags')",float,doc="CMVA V2 btag discriminator",precision=10),
        btagDeepB = Var("bDiscriminator('pfDeepCSVJetTags:probb')+bDiscriminator('pfDeepCSVJetTags:probbb')",float,doc="DeepCSV b+bb tag discriminator",precision=10),
        btagCSVV2 = Var("bDiscriminator('pfCombinedInclusiveSecondaryVertexV2BJetTags')",float,doc=" pfCombinedInclusiveSecondaryVertexV2 b-tag discriminator (aka CSVV2)",precision=10),
        btagHbb = Var("bDiscriminator('pfBoostedDoubleSecondaryVertexAK8BJetTags')",float,doc="Higgs to BB tagger discriminator",precision=10),
        btagDDBvL_noMD = Var("bDiscriminator('pfDeepDoubleBvLJetTags:probHbb')",float,doc="DeepDoubleX discriminator (no mass-decorrelation) for H(Z)->bb vs QCD",precision=10),
        btagDDCvL_noMD = Var("bDiscriminator('pfDeepDoubleCvLJetTags:probHcc')",float,doc="DeepDoubleX discriminator (no mass-decorrelation) for H(Z)->cc vs QCD",precision=10),
        btagDDCvB_noMD = Var("bDiscriminator('pfDeepDoubleCvBJetTags:probHcc')",float,doc="DeepDoubleX discriminator (no mass-decorrelation) for H(Z)->cc vs H(Z)->bb",precision=10),
        btagDDBvL = Var("bDiscriminator('pfMassIndependentDeepDoubleBvLJetTags:probHbb')",float,doc="DeepDoubleX (mass-decorrelated) discriminator for H(Z)->bb vs QCD",precision=10),
        btagDDCvL = Var("bDiscriminator('pfMassIndependentDeepDoubleCvLJetTags:probHcc')",float,doc="DeepDoubleX (mass-decorrelated) discriminator for H(Z)->cc vs QCD",precision=10),
        btagDDCvB = Var("bDiscriminator('pfMassIndependentDeepDoubleCvBJetTags:probHcc')",float,doc="DeepDoubleX (mass-decorrelated) discriminator for H(Z)->cc vs H(Z)->bb",precision=10),
        deepTag_TvsQCD = Var("bDiscriminator('pfDeepBoostedDiscriminatorsJetTags:TvsQCD')",float,doc="DeepBoostedJet tagger top vs QCD discriminator",precision=10),
        deepTag_WvsQCD = Var("bDiscriminator('pfDeepBoostedDiscriminatorsJetTags:WvsQCD')",float,doc="DeepBoostedJet tagger W vs QCD discriminator",precision=10),
        deepTag_ZvsQCD = Var("bDiscriminator('pfDeepBoostedDiscriminatorsJetTags:ZvsQCD')",float,doc="DeepBoostedJet tagger Z vs QCD discriminator",precision=10),
        deepTag_H = Var("bDiscriminator('pfDeepBoostedJetTags:probHbb')+bDiscriminator('pfDeepBoostedJetTags:probHcc')+bDiscriminator('pfDeepBoostedJetTags:probHqqqq')",float,doc="DeepBoostedJet tagger H(bb,cc,4q) sum",precision=10),
        deepTag_QCD = Var("bDiscriminator('pfDeepBoostedJetTags:probQCDbb')+bDiscriminator('pfDeepBoostedJetTags:probQCDcc')+bDiscriminator('pfDeepBoostedJetTags:probQCDb')+bDiscriminator('pfDeepBoostedJetTags:probQCDc')+bDiscriminator('pfDeepBoostedJetTags:probQCDothers')",float,doc="DeepBoostedJet tagger QCD(bb,cc,b,c,others) sum",precision=10),
        deepTag_QCDothers = Var("bDiscriminator('pfDeepBoostedJetTags:probQCDothers')",float,doc="DeepBoostedJet tagger QCDothers value",precision=10),
	deepTagMD_TvsQCD = Var("bDiscriminator('pfMassDecorrelatedDeepBoostedDiscriminatorsJetTags:TvsQCD')",float,doc="Mass-decorrelated DeepBoostedJet tagger top vs QCD discriminator",precision=10),
        deepTagMD_WvsQCD = Var("bDiscriminator('pfMassDecorrelatedDeepBoostedDiscriminatorsJetTags:WvsQCD')",float,doc="Mass-decorrelated DeepBoostedJet tagger W vs QCD discriminator",precision=10),
        deepTagMD_ZvsQCD = Var("bDiscriminator('pfMassDecorrelatedDeepBoostedDiscriminatorsJetTags:ZvsQCD')",float,doc="Mass-decorrelated DeepBoostedJet tagger Z vs QCD discriminator",precision=10),
        deepTagMD_ZHbbvsQCD = Var("bDiscriminator('pfMassDecorrelatedDeepBoostedDiscriminatorsJetTags:ZHbbvsQCD')",float,doc="Mass-decorrelated DeepBoostedJet tagger Z/H->bb vs QCD discriminator",precision=10),
        deepTagMD_ZbbvsQCD = Var("bDiscriminator('pfMassDecorrelatedDeepBoostedDiscriminatorsJetTags:ZbbvsQCD')",float,doc="Mass-decorrelated DeepBoostedJet tagger Z->bb vs QCD discriminator",precision=10),
        deepTagMD_HbbvsQCD = Var("bDiscriminator('pfMassDecorrelatedDeepBoostedDiscriminatorsJetTags:HbbvsQCD')",float,doc="Mass-decorrelated DeepBoostedJet tagger H->bb vs QCD discriminator",precision=10),
        deepTagMD_ZHccvsQCD = Var("bDiscriminator('pfMassDecorrelatedDeepBoostedDiscriminatorsJetTags:ZHccvsQCD')",float,doc="Mass-decorrelated DeepBoostedJet tagger Z/H->cc vs QCD discriminator",precision=10),
        deepTagMD_H4qvsQCD = Var("bDiscriminator('pfMassDecorrelatedDeepBoostedDiscriminatorsJetTags:H4qvsQCD')",float,doc="Mass-decorrelated DeepBoostedJet tagger H->4q vs QCD discriminator",precision=10),
        deepTagMD_bbvsLight = Var("bDiscriminator('pfMassDecorrelatedDeepBoostedDiscriminatorsJetTags:bbvsLight')",float,doc="Mass-decorrelated DeepBoostedJet tagger Z/H/gluon->bb vs light flavour discriminator",precision=10),
        deepTagMD_ccvsLight = Var("bDiscriminator('pfMassDecorrelatedDeepBoostedDiscriminatorsJetTags:ccvsLight')",float,doc="Mass-decorrelated DeepBoostedJet tagger Z/H/gluon->cc vs light flavour discriminator",precision=10),
        subJetIdx1 = Var("?nSubjetCollections()>0 && subjets('SoftDropPuppi').size()>0?subjets('SoftDropPuppi')[0].key():-1", int,
		     doc="index of first subjet"),
        subJetIdx2 = Var("?nSubjetCollections()>0 && subjets('SoftDropPuppi').size()>1?subjets('SoftDropPuppi')[1].key():-1", int,
		     doc="index of second subjet"),

#        btagDeepC = Var("bDiscriminator('pfDeepCSVJetTags:probc')",float,doc="CMVA V2 btag discriminator",precision=10),
#puIdDisc = Var("userFloat('pileupJetId:fullDiscriminant')",float,doc="Pilup ID discriminant",precision=10),
#        nConstituents = Var("numberOfDaughters()",int,doc="Number of particles in the jet"),
#        rawFactor = Var("1.-jecFactor('Uncorrected')",float,doc="1 - Factor to get back to raw pT",precision=6),
    )
)
### Era dependent customization
run2_miniAOD_80XLegacy.toModify( fatJetTable.variables, msoftdrop_chs = Var("userFloat('ak8PFJetsCHSSoftDropMass')",float, doc="Legacy uncorrected soft drop mass with CHS",precision=10))
run2_miniAOD_80XLegacy.toModify( fatJetTable.variables.tau1, expr = cms.string("userFloat(\'ak8PFJetsPuppiValueMap:NjettinessAK8PuppiTau1\')"),)
run2_miniAOD_80XLegacy.toModify( fatJetTable.variables.tau2, expr = cms.string("userFloat(\'ak8PFJetsPuppiValueMap:NjettinessAK8PuppiTau2\')"),)
run2_miniAOD_80XLegacy.toModify( fatJetTable.variables.tau3, expr = cms.string("userFloat(\'ak8PFJetsPuppiValueMap:NjettinessAK8PuppiTau3\')"),)
run2_miniAOD_80XLegacy.toModify( fatJetTable.variables, tau4 = None)
run2_miniAOD_80XLegacy.toModify( fatJetTable.variables, n2b1 = None)
run2_miniAOD_80XLegacy.toModify( fatJetTable.variables, n3b1 = None)
run2_jme_2016.toModify( fatJetTable.variables, jetId = Var("userInt('tightId')*2+userInt('looseId')",int,doc="Jet ID flags bit1 is loose, bit2 is tight"))

run2_jme_2016.toModify( bjetNN, weightFile = cms.FileInPath("PhysicsTools/NanoAOD/data/breg_training_2016.pb") )
run2_jme_2016.toModify( bjetNN,outputFormulas = cms.vstring(["at(0)*0.31976690888404846+1.047176718711853","0.5*(at(2)-at(1))*0.31976690888404846"]))

run2_jme_2017.toModify( bjetNN, weightFile = cms.FileInPath("PhysicsTools/NanoAOD/data/breg_training_2017.pb") )
run2_jme_2017.toModify( bjetNN,outputFormulas = cms.vstring(["at(0)*0.28225210309028625+1.055067777633667","0.5*(at(2)-at(1))*0.28225210309028625"]))




subJetTable = cms.EDProducer("SimpleCandidateFlatTableProducer",
    src = cms.InputTag("slimmedJetsAK8PFPuppiSoftDropPacked","SubJets"),
    cut = cms.string(""), #probably already applied in miniaod
    name = cms.string("SubJet"),
    doc  = cms.string("slimmedJetsAK8, i.e. ak8 fat jets for boosted analysis"),
    singleton = cms.bool(False), # the number of entries is variable
    extension = cms.bool(False), # this is the main table for the jets
    variables = cms.PSet(P4Vars,
        btagCMVA = Var("bDiscriminator('pfCombinedMVAV2BJetTags')",float,doc="CMVA V2 btag discriminator",precision=10),
        btagDeepB = Var("bDiscriminator('pfDeepCSVJetTags:probb')+bDiscriminator('pfDeepCSVJetTags:probbb')",float,doc="DeepCSV b+bb tag discriminator",precision=10),
        btagCSVV2 = Var("bDiscriminator('pfCombinedInclusiveSecondaryVertexV2BJetTags')",float,doc=" pfCombinedInclusiveSecondaryVertexV2 b-tag discriminator (aka CSVV2)",precision=10),
        rawFactor = Var("1.-jecFactor('Uncorrected')",float,doc="1 - Factor to get back to raw pT",precision=6),                 
        tau1 = Var("userFloat('NjettinessAK8Subjets:tau1')",float, doc="Nsubjettiness (1 axis)",precision=10),
        tau2 = Var("userFloat('NjettinessAK8Subjets:tau2')",float, doc="Nsubjettiness (2 axis)",precision=10),
        tau3 = Var("userFloat('NjettinessAK8Subjets:tau3')",float, doc="Nsubjettiness (3 axis)",precision=10),
        tau4 = Var("userFloat('NjettinessAK8Subjets:tau4')",float, doc="Nsubjettiness (4 axis)",precision=10),
        n2b1 = Var("userFloat('nb1AK8PuppiSoftDropSubjets:ecfN2')", float, doc="N2 with beta=1", precision=10),
        n3b1 = Var("userFloat('nb1AK8PuppiSoftDropSubjets:ecfN3')", float, doc="N3 with beta=1", precision=10),
    )
)

#jets are not as precise as muons
fatJetTable.variables.pt.precision=10
subJetTable.variables.pt.precision=10

run2_miniAOD_80XLegacy.toModify( subJetTable.variables, tau1 = None)
run2_miniAOD_80XLegacy.toModify( subJetTable.variables, tau2 = None)
run2_miniAOD_80XLegacy.toModify( subJetTable.variables, tau3 = None)
run2_miniAOD_80XLegacy.toModify( subJetTable.variables, tau4 = None)
run2_miniAOD_80XLegacy.toModify( subJetTable.variables, n2b1 = None)
run2_miniAOD_80XLegacy.toModify( subJetTable.variables, n3b1 = None)
run2_miniAOD_80XLegacy.toModify( subJetTable.variables, btagCMVA = None, btagDeepB = None)


corrT1METJetTable = cms.EDProducer("SimpleCandidateFlatTableProducer",
    src = cms.InputTag("corrT1METJets"),
    cut = cms.string(""),
    name = cms.string("CorrT1METJet"),
    doc  = cms.string("Additional low-pt jets for Type-1 MET re-correction"),
    singleton = cms.bool(False), # the number of entries is variable
    extension = cms.bool(False), # this is the main table for the jets
    variables = cms.PSet(
        rawPt = Var("pt()*jecFactor('Uncorrected')",float,precision=10),
        eta  = Var("eta",  float,precision=12),
        phi = Var("phi", float, precision=12),
        area = Var("jetArea()", float, doc="jet catchment area, for JECs",precision=10),
    )
)



## MC STUFF ######################
jetMCTable = cms.EDProducer("SimpleCandidateFlatTableProducer",
    src = cms.InputTag("linkedObjects","jets"),
    cut = cms.string(""), #we should not filter on cross linked collections
    name = cms.string("Jet"),
    singleton = cms.bool(False), # the number of entries is variable
    extension = cms.bool(True), # this is an extension  table for the jets
    variables = cms.PSet(
        partonFlavour = Var("partonFlavour()", int, doc="flavour from parton matching"),
        hadronFlavour = Var("hadronFlavour()", int, doc="flavour from hadron ghost clustering"),
        genJetIdx = Var("?genJetFwdRef().backRef().isNonnull()?genJetFwdRef().backRef().key():-1", int, doc="index of matched gen jet"),
    )
)
genJetTable = cms.EDProducer("SimpleCandidateFlatTableProducer",
    src = cms.InputTag("slimmedGenJets"),
    cut = cms.string("pt > 10"),
    name = cms.string("GenJet"),
    doc  = cms.string("slimmedGenJets, i.e. ak4 Jets made with visible genparticles"),
    singleton = cms.bool(False), # the number of entries is variable
    extension = cms.bool(False), # this is the main table for the genjets
    variables = cms.PSet(P4Vars,
	#anything else?
    )
)
patJetPartons = cms.EDProducer('HadronAndPartonSelector',
    src = cms.InputTag("generator"),
    particles = cms.InputTag("prunedGenParticles"),
    partonMode = cms.string("Auto"),
    fullChainPhysPartons = cms.bool(True)
)
genJetFlavourAssociation = cms.EDProducer("JetFlavourClustering",
    jets = genJetTable.src,
    bHadrons = cms.InputTag("patJetPartons","bHadrons"),
    cHadrons = cms.InputTag("patJetPartons","cHadrons"),
    partons = cms.InputTag("patJetPartons","physicsPartons"),
    leptons = cms.InputTag("patJetPartons","leptons"),
    jetAlgorithm = cms.string("AntiKt"),
    rParam = cms.double(0.4),
    ghostRescaling = cms.double(1e-18),
    hadronFlavourHasPriority = cms.bool(False)
)
genJetFlavourTable = cms.EDProducer("GenJetFlavourTableProducer",
    name = genJetTable.name,
    src = genJetTable.src,
    cut = genJetTable.cut,
    deltaR = cms.double(0.1),
    jetFlavourInfos = cms.InputTag("slimmedGenJetsFlavourInfos"),
)

genJetAK8Table = cms.EDProducer("SimpleCandidateFlatTableProducer",
    src = cms.InputTag("slimmedGenJetsAK8"),
    cut = cms.string("pt > 100."),
    name = cms.string("GenJetAK8"),
    doc  = cms.string("slimmedGenJetsAK8, i.e. ak8 Jets made with visible genparticles"),
    singleton = cms.bool(False), # the number of entries is variable
    extension = cms.bool(False), # this is the main table for the genjets
    variables = cms.PSet(P4Vars,
	#anything else?
    )
)
genJetAK8FlavourAssociation = cms.EDProducer("JetFlavourClustering",
    jets = genJetAK8Table.src,
    bHadrons = cms.InputTag("patJetPartons","bHadrons"),
    cHadrons = cms.InputTag("patJetPartons","cHadrons"),
    partons = cms.InputTag("patJetPartons","physicsPartons"),
    leptons = cms.InputTag("patJetPartons","leptons"),
    jetAlgorithm = cms.string("AntiKt"),
    rParam = cms.double(0.8),
    ghostRescaling = cms.double(1e-18),
    hadronFlavourHasPriority = cms.bool(False)
)
genJetAK8FlavourTable = cms.EDProducer("GenJetFlavourTableProducer",
    name = genJetAK8Table.name,
    src = genJetAK8Table.src,
    cut = genJetAK8Table.cut,
    deltaR = cms.double(0.1),
    jetFlavourInfos = cms.InputTag("genJetAK8FlavourAssociation"),
)
genSubJetAK8Table = cms.EDProducer("SimpleCandidateFlatTableProducer",
    src = cms.InputTag("slimmedGenJetsAK8SoftDropSubJets"),
    cut = cms.string(""),  ## These don't get a pt cut, but in miniAOD only subjets from fat jets with pt > 100 are kept
    name = cms.string("SubGenJetAK8"),
    doc  = cms.string("slimmedGenJetsAK8SoftDropSubJets, i.e. subjets of ak8 Jets made with visible genparticles"),
    singleton = cms.bool(False), # the number of entries is variable
    extension = cms.bool(False), # this is the main table for the genjets
    variables = cms.PSet(P4Vars,
	#anything else?
    )
)
### Era dependent customization
run2_miniAOD_80XLegacy.toModify( genJetFlavourTable, jetFlavourInfos = cms.InputTag("genJetFlavourAssociation"),)

from RecoJets.JetProducers.QGTagger_cfi import  QGTagger
qgtagger=QGTagger.clone(srcJets="updatedJets",srcVertexCollection="offlineSlimmedPrimaryVertices")

#before cross linking
jetSequence = cms.Sequence(jetCorrFactorsNano+updatedJets+tightJetId+tightJetIdLepVeto+bJetVars+jercVars+qgtagger+updatedJetsWithUserData+jetCorrFactorsAK8+updatedJetsAK8+tightJetIdAK8+tightJetIdLepVetoAK8+updatedJetsAK8WithUserData+chsForSATkJets+softActivityJets+softActivityJets2+softActivityJets5+softActivityJets10+finalJets+finalJetsAK8)

_jetSequence_2016 = jetSequence.copy()
_jetSequence_2016.insert(_jetSequence_2016.index(tightJetId), looseJetId)
_jetSequence_2016.insert(_jetSequence_2016.index(tightJetIdAK8), looseJetIdAK8)
run2_jme_2016.toReplaceWith(jetSequence, _jetSequence_2016)

#after cross linkining
jetTables = cms.Sequence(bjetMVA+bjetNN+cjetNN+jetTable+fatJetTable+subJetTable+saJetTable+saTable)

#MC only producers and tables
jetMC = cms.Sequence(jetMCTable+genJetTable+patJetPartons+genJetFlavourTable+genJetAK8Table+genJetAK8FlavourAssociation+genJetAK8FlavourTable+genSubJetAK8Table)
_jetMC_pre94X = jetMC.copy()
_jetMC_pre94X.insert(_jetMC_pre94X.index(genJetFlavourTable),genJetFlavourAssociation)
_jetMC_pre94X.remove(genSubJetAK8Table)
run2_miniAOD_80XLegacy.toReplaceWith(jetMC, _jetMC_pre94X)

<|MERGE_RESOLUTION|>--- conflicted
+++ resolved
@@ -318,8 +318,8 @@
      outputFormulas = cms.vstring(["at(0)*0.27912887930870056+1.0545977354049683","0.5*(at(2)-at(1))*0.27912887930870056"]),
      nThreads = cms.uint32(1),
      singleThreadPool = cms.string("no_threads"),
-
-<<<<<<< HEAD
+)
+
 cjetNN= cms.EDProducer("BJetEnergyRegressionMVA",
     backend = cms.string("TF"),
     src = cms.InputTag("linkedObjects","jets"),
@@ -373,10 +373,6 @@
      singleThreadPool = cms.string("no_threads"),
 )
 
-=======
-)
->>>>>>> f2144711
-
 
 ##### Soft Activity tables
 saJetTable = cms.EDProducer("SimpleCandidateFlatTableProducer",
