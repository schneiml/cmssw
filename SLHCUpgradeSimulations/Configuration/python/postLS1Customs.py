import FWCore.ParameterSet.Config as cms

from RecoTracker.Configuration.customiseForRunI import customiseForRunI

def customisePostLS1_Common(process):

    # deal with L1 Emulation separately
    from L1Trigger.L1TCommon.customsPostLS1 import customiseSimL1EmulatorForStage1
    process = customiseSimL1EmulatorForStage1(process)

    # deal with CSC separately
    from SLHCUpgradeSimulations.Configuration.muonCustoms import customise_csc_PostLS1
    process = customise_csc_PostLS1(process)

    # deal with FastSim separately
    from SLHCUpgradeSimulations.Configuration.fastSimCustoms import customise_fastSimPostLS1
    process = customise_fastSimPostLS1(process)

    # all the rest
    if hasattr(process,'g4SimHits'):
        process = customise_Sim(process)
    if hasattr(process,'DigiToRaw'):
        process = customise_DigiToRaw(process)
    if hasattr(process,'RawToDigi'):
        process = customise_RawToDigi(process)
    if hasattr(process,'reconstruction'):
        process = customise_Reco(process)
    if hasattr(process,'digitisation_step') or ( hasattr(process,'mix') and hasattr(process.mix,'digitizers')):
        process = customise_Digi_Common(process)
    if hasattr(process,'HLTSchedule'):
        process = customise_HLT(process)
    if hasattr(process,'L1simulation_step'):
        process = customise_L1Emulator(process)
    if hasattr(process,'dqmoffline_step'):
        process = customise_DQM(process)
    if hasattr(process,'dqmHarvesting'):
        process = customise_harvesting(process)
    if hasattr(process,'validation_step'):
        process = customise_Validation(process)
    if hasattr(process,'datamixing_step'):
        process = customise_DataMix(process)

    return process


def customisePostLS1(process):
    print """
    #
    # -- Warning! You are using a deprecated customisation function. --
    #
    # It will probably run fine, but the customisations you are getting may be out of date.
    # You should update your configuration file by
    #   If using cmsDriver:
    #       1) remove the "--customise SLHCUpgradeSimulations/Configuration/postLS1Customs.customisePostLS1" option
    #       2) add the option "--era Run2_25ns"
    #   If using a pre-made configuration file:
    #       1) remove or comment out the "process = customisePostLS1(process)" line.
    #       2) add "from Configuration.StandardSequences.Eras import eras" to the TOP of the config file (above
    #          the process declaration).
    #       3) add "eras.Run2_25ns" as a parameter to the process object, e.g. "process = cms.Process('HLT',eras.Run2_25ns)"
    #
    # There is more information at https://twiki.cern.ch/twiki/bin/view/CMSPublic/SWGuideCmsDriverEras
    #
    """
    # common customisation
    process = customisePostLS1_Common(process)

    # 25ns specific customisation
    if hasattr(process,'digitisation_step'):
        process = customise_Digi_25ns(process)
    if hasattr(process,'dqmoffline_step'):
        process = customise_DQM_25ns(process)

    return process


def customisePostLS1_lowPU(process):

    # common customisations
    process = customisePostLS1_Common(process)

    # 50ns specific customisation
    if hasattr(process,'digitisation_step'):
        process = customise_Digi_50ns(process)

    return process


def customisePostLS1_50ns(process):
    print """
    #
    # -- Warning! You are using a deprecated customisation function. --
    #
    # It will probably run fine, but the customisations you are getting may be out of date.
    # You should update your configuration file by
    #   If using cmsDriver:
    #       1) remove the "--customise SLHCUpgradeSimulations/Configuration/postLS1Customs.customisePostLS1_50ns" option
    #       2) add the option "--era Run2_50ns"
    #   If using a pre-made configuration file:
    #       1) remove or comment out the "process = customisePostLS1_50ns(process)" line.
    #       2) add "from Configuration.StandardSequences.Eras import eras" to the TOP of the config file (above
    #          the process declaration).
    #       3) add "eras.Run2_50ns" as a parameter to the process object, e.g. "process = cms.Process('HLT',eras.Run2_50ns)"
    #
    # There is more information at https://twiki.cern.ch/twiki/bin/view/CMSPublic/SWGuideCmsDriverEras
    #
    """

    # common customisations
    process = customisePostLS1_Common(process)

    # 50ns specific customisation
    if hasattr(process,'digitisation_step'):
        process = customise_Digi_50ns(process)

    return process


def customisePostLS1_HI(process):
    print """
    #
    # -- Warning! You are using a deprecated customisation function. --
    #
    # It will probably run fine, but the customisations you are getting may be out of date.
    # You should update your configuration file by
    #   If using cmsDriver:
    #       1) remove the "--customise SLHCUpgradeSimulations/Configuration/postLS1Customs.customisePostLS1_HI" option
    #       2) add the option "--era Run2_HI"
    #   If using a pre-made configuration file:
    #       1) remove or comment out the "process = customisePostLS1_HI(process)" line.
    #       2) add "from Configuration.StandardSequences.Eras import eras" to the TOP of the config file (above
    #          the process declaration).
    #       3) add "eras.Run2_HI" as a parameter to the process object, e.g. "process = cms.Process('HLT',eras.Run2_HI)"
    #
    # There is more information at https://twiki.cern.ch/twiki/bin/view/CMSPublic/SWGuideCmsDriverEras
    #
    """

    # common customisation
    process = customisePostLS1_Common(process)

    # HI Specific additional customizations:
    from L1Trigger.L1TCommon.customsPostLS1 import customiseSimL1EmulatorForPostLS1_Additional_HI
    process = customiseSimL1EmulatorForPostLS1_Additional_HI(process)

    # HI L1Menu:
    #from L1Trigger.Configuration.customise_overwriteL1Menu import L1Menu_CollisionsHeavyIons2015_v0
    #process = L1Menu_CollisionsHeavyIons2015_v0(process)

    return process

def customisePostLS1_B0T(process):
    # 50ns only

    process=customisePostLS1_50ns(process)
    process=customiseForRunI(process)

    return process

def customisePostLS1_B0T_lowPU(process):
    # 50ns only

    process=customisePostLS1_lowPU(process)
    process=customiseForRunI(process)

    return process


def digiEventContent(process):
    #extend the event content

    alist=['RAWDEBUG','FEVTDEBUG','FEVTDEBUGHLT','GENRAW','RAWSIMHLT','FEVT']
    for a in alist:
        b = a + 'output'
        if hasattr(process,b):
            getattr(process,b).outputCommands.append('keep *_simMuonCSCDigis_*_*')
            getattr(process,b).outputCommands.append('keep *_simMuonRPCDigis_*_*')
            getattr(process,b).outputCommands.append('keep *_simHcalUnsuppressedDigis_*_*')

    return process


def customise_DQM(process):
    #process.dqmoffline_step.remove(process.jetMETAnalyzer)
    # Turn off flag of gangedME11a
    process.l1tCsctf.gangedME11a = cms.untracked.bool(False)
    # Turn off "low bias voltage" region in HCAL noise filters
    if hasattr(process,'HBHENoiseFilterResultProducer'):
        process.HBHENoiseFilterResultProducer.IgnoreTS4TS5ifJetInLowBVRegion = cms.bool(False)
    return process


def customise_DQM_25ns(process):
    #Empty place-holder
<<<<<<< HEAD
=======
    # Switch the default decision of the HCAL noise filter
    if hasattr(process,'HBHENoiseFilterResultProducer'):
        process.HBHENoiseFilterResultProducer.defaultDecision = cms.string("HBHENoiseFilterResultRun2Loose")
    #Empty place-holder
    # Switch to Stage1 Digi
    process.load("L1Trigger.L1TCommon.l1tRawToDigi_cfi")
    process.load("L1Trigger.L1TCommon.caloStage1LegacyFormatDigis_cfi")
    if hasattr(process, 'RawToDigi'):
        process.L1RawToDigiSeq = cms.Sequence(process.gctDigis+process.caloStage1Digis+process.caloStage1LegacyFormatDigis)
        process.RawToDigi.replace(process.gctDigis, process.L1RawToDigiSeq)

    process.load('DQMOffline.L1Trigger.L1TriggerDqmOffline_cff')
    if hasattr(process, 'l1tMonitorStage1Online'):
        process.l1tRct.rctSource = 'caloStage1Digis'
        process.l1tRctfromRCT.rctSource = 'rctDigis'
        process.l1tPUM.regionSource = cms.InputTag("rctDigis")
        process.l1tStage1Layer2.stage1_layer2_ = cms.bool(True)
        process.l1tStage1Layer2.gctCentralJetsSource = cms.InputTag("caloStage1LegacyFormatDigis","cenJets")
        process.l1tStage1Layer2.gctForwardJetsSource = cms.InputTag("caloStage1LegacyFormatDigis","forJets")
        process.l1tStage1Layer2.gctTauJetsSource = cms.InputTag("caloStage1LegacyFormatDigis","tauJets")
        process.l1tStage1Layer2.gctIsoTauJetsSource = cms.InputTag("caloStage1LegacyFormatDigis","isoTauJets")
        process.l1tStage1Layer2.gctEnergySumsSource = cms.InputTag("caloStage1LegacyFormatDigis")
        process.l1tStage1Layer2.gctIsoEmSource = cms.InputTag("caloStage1LegacyFormatDigis","isoEm")
        process.l1tStage1Layer2.gctNonIsoEmSource = cms.InputTag("caloStage1LegacyFormatDigis","nonIsoEm")
        process.dqmL1ExtraParticlesStage1.etTotalSource = 'caloStage1LegacyFormatDigis'
        process.dqmL1ExtraParticlesStage1.nonIsolatedEmSource = 'caloStage1LegacyFormatDigis:nonIsoEm'
        process.dqmL1ExtraParticlesStage1.etMissSource = 'caloStage1LegacyFormatDigis'
        process.dqmL1ExtraParticlesStage1.htMissSource = 'caloStage1LegacyFormatDigis'
        process.dqmL1ExtraParticlesStage1.forwardJetSource = 'caloStage1LegacyFormatDigis:forJets'
        process.dqmL1ExtraParticlesStage1.centralJetSource = 'caloStage1LegacyFormatDigis:cenJets'
        process.dqmL1ExtraParticlesStage1.tauJetSource = 'caloStage1LegacyFormatDigis:tauJets'
        process.dqmL1ExtraParticlesStage1.isolatedEmSource = 'caloStage1LegacyFormatDigis:isoEm'
        process.dqmL1ExtraParticlesStage1.etHadSource = 'caloStage1LegacyFormatDigis'
        process.dqmL1ExtraParticlesStage1.hfRingEtSumsSource = 'caloStage1LegacyFormatDigis'
        process.dqmL1ExtraParticlesStage1.hfRingBitCountsSource = 'caloStage1LegacyFormatDigis'
        process.l1ExtraDQMStage1.stage1_layer2_ = cms.bool(True)
        process.l1ExtraDQMStage1.L1ExtraIsoTauJetSource_ = cms.InputTag("dqmL1ExtraParticlesStage1", "IsoTau")

    if hasattr(process, 'l1Stage1HwValEmulatorMonitor'):    
        process.l1TdeRCT.rctSourceData = 'caloStage1Digis'
        process.l1TdeRCTfromRCT.rctSourceData = 'rctDigis'
        process.l1compareforstage1.GCTsourceData = cms.InputTag("caloStage1LegacyFormatDigis")
        process.l1compareforstage1.GCTsourceEmul = cms.InputTag("valCaloStage1LegacyFormatDigis")
        process.l1compareforstage1.stage1_layer2_ = cms.bool(True)
        process.valStage1GtDigis.GctInputTag = 'caloStage1LegacyFormatDigis'
        
>>>>>>> 79dd34ea
    return process


def customise_Validation(process):
    #process.validation_step.remove(process.PixelTrackingRecHitsValid)
    # We don't run the HLT
    #process.validation_step.remove(process.HLTSusyExoVal)
    #process.validation_step.remove(process.hltHiggsValidator)
    return process


def customise_Sim(process):
    # enable 2015 HF shower library
    process.g4SimHits.HFShowerLibrary.FileName = 'SimG4CMS/Calo/data/HFShowerLibrary_npmt_noatt_eta4_16en_v3.root'
    return process

def customise_Digi_Common(process):
    process = digiEventContent(process)
    if hasattr(process,'mix') and hasattr(process.mix,'digitizers'):
        if hasattr(process.mix.digitizers,'hcal') and hasattr(process.mix.digitizers.hcal,'ho'):
            process.mix.digitizers.hcal.ho.photoelectronsToAnalog = cms.vdouble([4.0]*16)
            process.mix.digitizers.hcal.ho.siPMCode = cms.int32(1)
            process.mix.digitizers.hcal.ho.pixels = cms.int32(2500)
            process.mix.digitizers.hcal.ho.doSiPMSmearing = cms.bool(False)
        if hasattr(process.mix.digitizers,'hcal') and hasattr(process.mix.digitizers.hcal,'hf1'):
            process.mix.digitizers.hcal.hf1.samplingFactor = cms.double(0.60)
        if hasattr(process.mix.digitizers,'hcal') and hasattr(process.mix.digitizers.hcal,'hf2'):
            process.mix.digitizers.hcal.hf2.samplingFactor = cms.double(0.60)
    return process

def customise_DataMix(process):
    if hasattr(process,'mixData'):
        if hasattr(process.mixData,'ho'):
            process.mixData.ho.photoelectronsToAnalog = cms.vdouble([4.0]*16)
            process.mixData.ho.siPMCode = cms.int32(1)
            process.mixData.ho.pixels = cms.int32(2500)
            process.mixData.ho.doSiPMSmearing = cms.bool(False)
        if hasattr(process.mixData,'hf1'):
            process.mixData.hf1.samplingFactor = cms.double(0.60)
        if hasattr(process.mixData,'hf2'):
            process.mixData.hf2.samplingFactor = cms.double(0.60)
    return process


def customise_Digi_50ns(process):
    if hasattr(process,'mix') and hasattr(process.mix,'digitizers'):
        if hasattr(process.mix.digitizers,'pixel'):
            # pixel dynamic inefficency - 13TeV - 50ns case
            process.mix.digitizers.pixel.theInstLumiScaleFactor = cms.double(246.4)
            process.mix.digitizers.pixel.theLadderEfficiency_BPix1 = cms.vdouble(
                0.979259,
                0.976677,
                0.979259,
                0.976677,
                0.979259,
                0.976677,
                0.979259,
                0.976677,
                0.979259,
                0.976677,
                0.979259,
                0.976677,
                0.979259,
                0.976677,
                0.979259,
                0.976677,
                0.979259,
                0.976677,
                0.979259,
                0.976677,
            )
            process.mix.digitizers.pixel.theLadderEfficiency_BPix2 = cms.vdouble(
                0.994321,
                0.993944,
                0.994321,
                0.993944,
                0.994321,
                0.993944,
                0.994321,
                0.993944,
                0.994321,
                0.993944,
                0.994321,
                0.993944,
                0.994321,
                0.993944,
                0.994321,
                0.993944,
                0.994321,
                0.993944,
                0.994321,
                0.993944,
                0.994321,
                0.993944,
                0.994321,
                0.993944,
                0.994321,
                0.993944,
                0.994321,
                0.993944,
                0.994321,
                0.993944,
                0.994321,
                0.993944,
            )
            process.mix.digitizers.pixel.theLadderEfficiency_BPix3 = cms.vdouble(
                0.996787,
                0.996945,
                0.996787,
                0.996945,
                0.996787,
                0.996945,
                0.996787,
                0.996945,
                0.996787,
                0.996945,
                0.996787,
                0.996945,
                0.996787,
                0.996945,
                0.996787,
                0.996945,
                0.996787,
                0.996945,
                0.996787,
                0.996945,
                0.996787,
                0.996945,
                0.996787,
                0.996945,
                0.996787,
                0.996945,
                0.996787,
                0.996945,
                0.996787,
                0.996945,
                0.996787,
                0.996945,
                0.996787,
                0.996945,
                0.996787,
                0.996945,
                0.996787,
                0.996945,
                0.996787,
                0.996945,
                0.996787,
                0.996945,
                0.996787,
                0.996945,
            )
    if hasattr(process,'mixData'):
            # pixel dynamic inefficency - 13TeV - 50ns case
        process.mixData.theInstLumiScaleFactor = cms.double(246.4)
        process.mixData.theLadderEfficiency_BPix1 = cms.vdouble(
                0.979259,
                0.976677,
                0.979259,
                0.976677,
                0.979259,
                0.976677,
                0.979259,
                0.976677,
                0.979259,
                0.976677,
                0.979259,
                0.976677,
                0.979259,
                0.976677,
                0.979259,
                0.976677,
                0.979259,
                0.976677,
                0.979259,
                0.976677,
            )
        process.mixData.theLadderEfficiency_BPix2 = cms.vdouble(
                0.994321,
                0.993944,
                0.994321,
                0.993944,
                0.994321,
                0.993944,
                0.994321,
                0.993944,
                0.994321,
                0.993944,
                0.994321,
                0.993944,
                0.994321,
                0.993944,
                0.994321,
                0.993944,
                0.994321,
                0.993944,
                0.994321,
                0.993944,
                0.994321,
                0.993944,
                0.994321,
                0.993944,
                0.994321,
                0.993944,
                0.994321,
                0.993944,
                0.994321,
                0.993944,
                0.994321,
                0.993944,
            )
        process.mixData.theLadderEfficiency_BPix3 = cms.vdouble(
                0.996787,
                0.996945,
                0.996787,
                0.996945,
                0.996787,
                0.996945,
                0.996787,
                0.996945,
                0.996787,
                0.996945,
                0.996787,
                0.996945,
                0.996787,
                0.996945,
                0.996787,
                0.996945,
                0.996787,
                0.996945,
                0.996787,
                0.996945,
                0.996787,
                0.996945,
                0.996787,
                0.996945,
                0.996787,
                0.996945,
                0.996787,
                0.996945,
                0.996787,
                0.996945,
                0.996787,
                0.996945,
                0.996787,
                0.996945,
                0.996787,
                0.996945,
                0.996787,
                0.996945,
                0.996787,
                0.996945,
                0.996787,
                0.996945,
                0.996787,
                0.996945,
            )
    return process


def customise_Digi_25ns(process):
    if hasattr(process,'mix') and hasattr(process.mix,'digitizers'):
        if hasattr(process.mix.digitizers,'pixel'):
            # pixel dynamic inefficency - 13TeV - 25ns case
            process.mix.digitizers.pixel.theInstLumiScaleFactor = cms.double(364)
            process.mix.digitizers.pixel.theLadderEfficiency_BPix1 = cms.vdouble(
                1,
                1,
                1,
                1,
                1,
                1,
                1,
                1,
                1,
                1,
                1,
                1,
                1,
                1,
                1,
                1,
                1,
                1,
                1,
                1,
            )
            process.mix.digitizers.pixel.theLadderEfficiency_BPix2 = cms.vdouble(
                1,
                1,
                1,
                1,
                1,
                1,
                1,
                1,
                1,
                1,
                1,
                1,
                1,
                1,
                1,
                1,
                1,
                1,
                1,
                1,
                1,
                1,
                1,
                1,
                1,
                1,
                1,
                1,
                1,
                1,
                1,
                1,
            )
            process.mix.digitizers.pixel.theLadderEfficiency_BPix3 = cms.vdouble(
                1,
                1,
                1,
                1,
                1,
                1,
                1,
                1,
                1,
                1,
                1,
                1,
                1,
                1,
                1,
                1,
                1,
                1,
                1,
                1,
                1,
                1,
                1,
                1,
                1,
                1,
                1,
                1,
                1,
                1,
                1,
                1,
                1,
                1,
                1,
                1,
                1,
                1,
                1,
                1,
                1,
                1,
                1,
                1,
            )
            process.mix.digitizers.pixel.theModuleEfficiency_BPix1 = cms.vdouble(
                1,
                1,
                1,
                1,
            )
            process.mix.digitizers.pixel.theModuleEfficiency_BPix2 = cms.vdouble(
                1,
                1,
                1,
                1,
                )
            process.mix.digitizers.pixel.theModuleEfficiency_BPix3 = cms.vdouble(
                1,
                1,
                1,
                1,
            )
            process.mix.digitizers.pixel.thePUEfficiency_BPix1 = cms.vdouble(
                 1.00023,
                -3.18350e-06,
                 5.08503e-10,
                -6.79785e-14,
            )
            process.mix.digitizers.pixel.thePUEfficiency_BPix2 = cms.vdouble(
                 9.99974e-01,
                -8.91313e-07,
                 5.29196e-12,
                -2.28725e-15,
            )
            process.mix.digitizers.pixel.thePUEfficiency_BPix3 = cms.vdouble(
                 1.00005,
                -6.59249e-07,
                 2.75277e-11,
                -1.62683e-15,
            )
    if hasattr(process,'mixData'):
            # pixel dynamic inefficency - 13TeV - 25ns case
        process.mixData.theInstLumiScaleFactor = cms.double(364)
        process.mixData.theLadderEfficiency_BPix1 = cms.vdouble(
                1,
                1,
                1,
                1,
                1,
                1,
                1,
                1,
                1,
                1,
                1,
                1,
                1,
                1,
                1,
                1,
                1,
                1,
                1,
                1,
            )
        process.mixData.theLadderEfficiency_BPix2 = cms.vdouble(
                1,
                1,
                1,
                1,
                1,
                1,
                1,
                1,
                1,
                1,
                1,
                1,
                1,
                1,
                1,
                1,
                1,
                1,
                1,
                1,
                1,
                1,
                1,
                1,
                1,
                1,
                1,
                1,
                1,
                1,
                1,
                1,
            )
        process.mixData.theLadderEfficiency_BPix3 = cms.vdouble(
                1,
                1,
                1,
                1,
                1,
                1,
                1,
                1,
                1,
                1,
                1,
                1,
                1,
                1,
                1,
                1,
                1,
                1,
                1,
                1,
                1,
                1,
                1,
                1,
                1,
                1,
                1,
                1,
                1,
                1,
                1,
                1,
                1,
                1,
                1,
                1,
                1,
                1,
                1,
                1,
                1,
                1,
                1,
                1,
            )
        process.mixData.theModuleEfficiency_BPix1 = cms.vdouble(
                1,
                1,
                1,
                1,
            )
        process.mixData.theModuleEfficiency_BPix2 = cms.vdouble(
                1,
                1,
                1,
                1,
                )
        process.mixData.theModuleEfficiency_BPix3 = cms.vdouble(
                1,
                1,
                1,
                1,
            )
        process.mixData.thePUEfficiency_BPix1 = cms.vdouble(
                 1.00023,
                -3.18350e-06,
                 5.08503e-10,
                -6.79785e-14,
            )
        process.mixData.thePUEfficiency_BPix2 = cms.vdouble(
                 9.99974e-01,
                -8.91313e-07,
                 5.29196e-12,
                -2.28725e-15,
            )
        process.mixData.thePUEfficiency_BPix3 = cms.vdouble(
                 1.00005,
                -6.59249e-07,
                 2.75277e-11,
                -1.62683e-15,
            )
    return process


def customise_L1Emulator(process):
    return process


def customise_RawToDigi(process):
    process.RawToDigi.remove(process.gtEvmDigis)
    return process


def customise_DigiToRaw(process):
    return process


def customise_HLT(process):
    return process


def customise_Reco(process):
    #lowering HO threshold with SiPM
    if hasattr(process,'particleFlowRecHitHO'):
        for prod in process.particleFlowRecHitHO.producers:
            prod.qualityTests = cms.VPSet(
                cms.PSet(
                    name = cms.string("PFRecHitQTestThreshold"),
                    threshold = cms.double(0.05) # new threshold for SiPM HO
                    ),
                cms.PSet(
                    name = cms.string("PFRecHitQTestHCALChannel"),
                    maxSeverities      = cms.vint32(11),
                    cleaningThresholds = cms.vdouble(0.0),
                    flags              = cms.vstring('Standard')
                    )
                )

    #Lower Thresholds also for Clusters!!!    

        for p in process.particleFlowClusterHO.seedFinder.thresholdsByDetector:
            p.seedingThreshold = cms.double(0.08)

        for p in process.particleFlowClusterHO.initialClusteringStep.thresholdsByDetector:
            p.gatheringThreshold = cms.double(0.05)

        for p in process.particleFlowClusterHO.pfClusterBuilder.recHitEnergyNorms:
            p.recHitEnergyNorm = cms.double(0.05)

        process.particleFlowClusterHO.pfClusterBuilder.positionCalc.logWeightDenominator = cms.double(0.05)
        process.particleFlowClusterHO.pfClusterBuilder.allCellsPositionCalc.logWeightDenominator = cms.double(0.05)

    # Muon reconstruction do not exclude bad chambers
    if hasattr(process, 'muonDetIdAssociator'):
        process.muonDetIdAssociator.includeBadChambers = cms.bool(True)

    return process


def customise_harvesting(process):
    #process.dqmHarvesting.remove(process.dataCertificationJetMET)
    #process.dqmHarvesting.remove(process.sipixelEDAClient)
    #process.dqmHarvesting.remove(process.sipixelCertification)
    return (process)        


def recoOutputCustoms(process):

    alist=['AODSIM','RECOSIM','FEVTSIM','FEVTDEBUG','FEVTDEBUGHLT','RECODEBUG','RAWRECOSIMHLT','RAWRECODEBUGHLT']
    for a in alist:
        b = a + 'output'
        if hasattr(process,b):
            getattr(process,b).outputCommands.append('keep *_simMuonCSCDigis_*_*')
            getattr(process,b).outputCommands.append('keep *_simMuonRPCDigis_*_*')
            getattr(process,b).outputCommands.append('keep *_simHcalUnsuppressedDigis_*_*')
            getattr(process,b).outputCommands.append('keep *_rawDataCollector_*_*')
    return process<|MERGE_RESOLUTION|>--- conflicted
+++ resolved
@@ -191,12 +191,6 @@
 
 
 def customise_DQM_25ns(process):
-    #Empty place-holder
-<<<<<<< HEAD
-=======
-    # Switch the default decision of the HCAL noise filter
-    if hasattr(process,'HBHENoiseFilterResultProducer'):
-        process.HBHENoiseFilterResultProducer.defaultDecision = cms.string("HBHENoiseFilterResultRun2Loose")
     #Empty place-holder
     # Switch to Stage1 Digi
     process.load("L1Trigger.L1TCommon.l1tRawToDigi_cfi")
@@ -240,7 +234,6 @@
         process.l1compareforstage1.stage1_layer2_ = cms.bool(True)
         process.valStage1GtDigis.GctInputTag = 'caloStage1LegacyFormatDigis'
         
->>>>>>> 79dd34ea
     return process
 
 
