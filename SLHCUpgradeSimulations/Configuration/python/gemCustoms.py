import FWCore.ParameterSet.Config as cms

def customise(process):
    if hasattr(process,'digitisation_step'):
        process=customise_Digi(process)
    if hasattr(process,'L1simulation_step'):
       process=customise_L1Emulator(process)
    if hasattr(process,'DigiToRaw'):
        process=customise_DigiToRaw(process)
    if hasattr(process,'RawToDigi'):
        process=customise_RawToDigi(process)
    if hasattr(process,'reconstruction'):
        process=customise_Reco(process)
    if hasattr(process,'dqmoffline_step'):
        process=customise_DQM(process)
    if hasattr(process,'dqmHarvesting'):
        process=customise_harvesting(process)
    if hasattr(process,'validation_step'):
        process=customise_Validation(process)

    return process

def customise_Digi(process):
    process.RandomNumberGeneratorService.simMuonGEMDigis = cms.PSet(
        initialSeed = cms.untracked.uint32(1234567),
        engineName = cms.untracked.string('HepJamesRandom')
    )

    process.mix.mixObjects.mixSH.crossingFrames.append('MuonGEMHits')
    process.mix.mixObjects.mixSH.input.append(cms.InputTag("g4SimHits","MuonGEMHits"))
    process.mix.mixObjects.mixSH.subdets.append('MuonGEMHits')

    process.load('SimMuon.GEMDigitizer.muonGEMDigis_cfi')
    process.load('SimMuon.GEMDigitizer.muonGEMCSCPadDigis_cfi')
    process.muonDigi += process.simMuonGEMDigis
    process.muonDigi += process.simMuonGEMCSCPadDigis

    process=outputCustoms(process)
    return process

def customise_L1Emulator(process):
    process.simCscTriggerPrimitiveDigis.gemPadProducer =  cms.untracked.InputTag("simMuonGEMCSCPadDigis","")
    process.simCscTriggerPrimitiveDigis.clctSLHC.clctPidThreshPretrig = 2
    process.simCscTriggerPrimitiveDigis.clctParam07.clctPidThreshPretrig = 2
    tmb = process.simCscTriggerPrimitiveDigis.tmbSLHC
    tmb.gemMatchDeltaEta = cms.untracked.double(0.08)
    tmb.gemMatchDeltaBX = cms.untracked.int32(1)
    lct_store_gemdphi = True
    if lct_store_gemdphi:
        tmb.gemClearNomatchLCTs = cms.untracked.bool(False)
	tmb.gemMatchDeltaPhiOdd = cms.untracked.double(2.)
        tmb.gemMatchDeltaPhiEven = cms.untracked.double(2.)
    return process

def customise_DigiToRaw(process):
    return process

def customise_RawToDigi(process):
    return process

def customise_Reco(process):
    process.load('RecoLocalMuon.GEMRecHit.gemRecHits_cfi')
    process.gemRecHits.gemDigiLabel = cms.InputTag("simMuonGEMDigis")
    process.muonlocalreco += process.gemRecHits
    process=outputCustoms(process)
    process.standAloneMuons.STATrajBuilderParameters.EnableGEMMeasurement = cms.bool(True)
    process.standAloneMuons.STATrajBuilderParameters.BWFilterParameters.EnableGEMMeasurement = cms.bool(True)
    return process

def customise_DQM(process):
    return process
    
def customise_Validation(process):
    process.load('Validation.MuonGEMHits.MuonGEMHits_cfi')
    process.load('Validation.MuonGEMDigis.MuonGEMDigis_cfi')
    process.genvalid_all += cms.Sequence( process.gemHitsValidation*process.gemDigiValidation)
    return process

<<<<<<< HEAD
=======
def customise_Validation(process):
    process.load('Validation.MuonGEMHits.MuonGEMHits_cfi')
    process.load('Validation.MuonGEMDigis.MuonGEMDigis_cfi')
    process.genvalid_all += cms.Sequence( process.gemHitsValidation*process.gemDigiValidation)
    return process

>>>>>>> 26fda943

def customise_harvesting(process):
    process.load('Validation.MuonGEMHits.PostProcessor_cff')
    process.load('Validation.MuonGEMDigis.PostProcessor_cff')
    process.genHarvesting += process.MuonGEMHitsPostProcessors
    process.genHarvesting += process.MuonGEMDigisPostProcessors
    return process

def outputCustoms(process):
    alist=['AODSIM','RECOSIM','FEVTSIM','FEVTDEBUG','FEVTDEBUGHLT','RECODEBUG','RAWRECOSIMHLT','RAWRECODEBUGHLT']
    for a in alist:
        b=a+'output'
        if hasattr(process,b):
            getattr(process,b).outputCommands.append('keep *_simMuonGEMDigis_*_*')
            getattr(process,b).outputCommands.append('keep *_simMuonGEMCSCPadDigis_*_*')
            getattr(process,b).outputCommands.append('keep *_gemRecHits_*_*')

    return process

def customise_ValidationNoGem_2023(process):
    if hasattr(process,'validation_step'):
    	process.validation_step.remove(process.gemHitsValidation)
    return process<|MERGE_RESOLUTION|>--- conflicted
+++ resolved
@@ -69,22 +69,13 @@
 
 def customise_DQM(process):
     return process
-    
+
 def customise_Validation(process):
     process.load('Validation.MuonGEMHits.MuonGEMHits_cfi')
     process.load('Validation.MuonGEMDigis.MuonGEMDigis_cfi')
     process.genvalid_all += cms.Sequence( process.gemHitsValidation*process.gemDigiValidation)
     return process
 
-<<<<<<< HEAD
-=======
-def customise_Validation(process):
-    process.load('Validation.MuonGEMHits.MuonGEMHits_cfi')
-    process.load('Validation.MuonGEMDigis.MuonGEMDigis_cfi')
-    process.genvalid_all += cms.Sequence( process.gemHitsValidation*process.gemDigiValidation)
-    return process
-
->>>>>>> 26fda943
 
 def customise_harvesting(process):
     process.load('Validation.MuonGEMHits.PostProcessor_cff')
