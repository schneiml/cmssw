--- conflicted
+++ resolved
@@ -16,12 +16,7 @@
     if hasattr(process,'dqmHarvesting'):
         process=customise_harvesting(process)
     if hasattr(process,'validation_step'):
-<<<<<<< HEAD
-        n=0
-        process=customise_Validation(process,float(n))
-=======
         process=customise_Validation(process)
->>>>>>> 46a028eb
 
     return process
 
@@ -74,12 +69,8 @@
 
 def customise_DQM(process):
     return process
-<<<<<<< HEAD
-    
-def customise_Validation(process, n ):
-=======
+
 def customise_Validation(process):
->>>>>>> 46a028eb
     process.load('Validation.MuonGEMHits.MuonGEMHits_cfi')
     process.load('Validation.MuonGEMDigis.MuonGEMDigis_cfi')
     process.genvalid_all += cms.Sequence( process.gemHitsValidation*process.gemDigiValidation)
