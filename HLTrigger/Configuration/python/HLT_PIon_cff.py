--- conflicted
+++ resolved
@@ -1,19 +1,11 @@
-<<<<<<< HEAD
-# /dev/CMSSW_8_0_0/PIon/V2 (CMSSW_8_0_0_pre5)
-=======
 # /dev/CMSSW_8_0_0/PIon/V5 (CMSSW_8_0_0_pre5)
->>>>>>> 9d1bd68b
 
 import FWCore.ParameterSet.Config as cms
 
 fragment = cms.ProcessFragment( "HLT" )
 
 fragment.HLTConfigVersion = cms.PSet(
-<<<<<<< HEAD
-  tableName = cms.string('/dev/CMSSW_8_0_0/PIon/V2')
-=======
   tableName = cms.string('/dev/CMSSW_8_0_0/PIon/V5')
->>>>>>> 9d1bd68b
 )
 
 fragment.HLTPSetInitialStepTrajectoryFilterBase = cms.PSet( 
@@ -30,12 +22,8 @@
   constantValueForLostHitsFractionFilter = cms.double( 1.0 ),
   minNumberOfHits = cms.int32( 13 ),
   minNumberOfHitsPerLoop = cms.int32( 4 ),
-<<<<<<< HEAD
-  extraNumberOfHitsBeforeTheFirstLoop = cms.int32( 4 )
-=======
   extraNumberOfHitsBeforeTheFirstLoop = cms.int32( 4 ),
   minGoodStripCharge = cms.PSet(  refToPSet_ = cms.string( "HLTSiStripClusterChargeCutNone" ) )
->>>>>>> 9d1bd68b
 )
 fragment.HLTPSetInitialStepTrajectoryBuilder = cms.PSet( 
   ComponentType = cms.string( "GroupedCkfTrajectoryBuilder" ),
@@ -75,12 +63,8 @@
   constantValueForLostHitsFractionFilter = cms.double( 0.601 ),
   minNumberOfHits = cms.int32( 13 ),
   minNumberOfHitsPerLoop = cms.int32( 4 ),
-<<<<<<< HEAD
-  extraNumberOfHitsBeforeTheFirstLoop = cms.int32( 4 )
-=======
   extraNumberOfHitsBeforeTheFirstLoop = cms.int32( 4 ),
   minGoodStripCharge = cms.PSet(  refToPSet_ = cms.string( "HLTSiStripClusterChargeCutNone" ) )
->>>>>>> 9d1bd68b
 )
 fragment.HLTPSetDetachedStepTrajectoryBuilder = cms.PSet( 
   ComponentType = cms.string( "GroupedCkfTrajectoryBuilder" ),
@@ -120,12 +104,8 @@
   constantValueForLostHitsFractionFilter = cms.double( 1.0 ),
   minNumberOfHits = cms.int32( 13 ),
   minNumberOfHitsPerLoop = cms.int32( 4 ),
-<<<<<<< HEAD
-  extraNumberOfHitsBeforeTheFirstLoop = cms.int32( 4 )
-=======
   extraNumberOfHitsBeforeTheFirstLoop = cms.int32( 4 ),
   minGoodStripCharge = cms.PSet(  refToPSet_ = cms.string( "HLTSiStripClusterChargeCutNone" ) )
->>>>>>> 9d1bd68b
 )
 fragment.HLTPSetPixelPairStepTrajectoryBuilder = cms.PSet( 
   ComponentType = cms.string( "GroupedCkfTrajectoryBuilder" ),
@@ -166,12 +146,8 @@
   constantValueForLostHitsFractionFilter = cms.double( 2.0 ),
   minNumberOfHits = cms.int32( 13 ),
   minNumberOfHitsPerLoop = cms.int32( 4 ),
-<<<<<<< HEAD
-  extraNumberOfHitsBeforeTheFirstLoop = cms.int32( 4 )
-=======
   extraNumberOfHitsBeforeTheFirstLoop = cms.int32( 4 ),
   minGoodStripCharge = cms.PSet(  refToPSet_ = cms.string( "HLTSiStripClusterChargeCutNone" ) )
->>>>>>> 9d1bd68b
 )
 fragment.HLTPSetMixedStepTrajectoryBuilder = cms.PSet( 
   ComponentType = cms.string( "GroupedCkfTrajectoryBuilder" ),
@@ -211,12 +187,8 @@
   constantValueForLostHitsFractionFilter = cms.double( 1.0 ),
   minNumberOfHits = cms.int32( 13 ),
   minNumberOfHitsPerLoop = cms.int32( 4 ),
-<<<<<<< HEAD
-  extraNumberOfHitsBeforeTheFirstLoop = cms.int32( 4 )
-=======
   extraNumberOfHitsBeforeTheFirstLoop = cms.int32( 4 ),
   minGoodStripCharge = cms.PSet(  refToPSet_ = cms.string( "HLTSiStripClusterChargeCutNone" ) )
->>>>>>> 9d1bd68b
 )
 fragment.HLTPSetPixelLessStepTrajectoryBuilder = cms.PSet( 
   ComponentType = cms.string( "GroupedCkfTrajectoryBuilder" ),
@@ -813,8 +785,8 @@
   maxLostHits = cms.int32( 1 ),
   maxConsecLostHits = cms.int32( 1 ),
   maxNumberOfHits = cms.int32( 100 ),
-<<<<<<< HEAD
-  constantValueForLostHitsFractionFilter = cms.double( 0.701 )
+  constantValueForLostHitsFractionFilter = cms.double( 0.701 ),
+  minGoodStripCharge = cms.PSet(  refToPSet_ = cms.string( "HLTSiStripClusterChargeCutNone" ) )
 )
 fragment.HLTPSetPixelPairCkfTrajectoryFilterForHI = cms.PSet( 
   minPt = cms.double( 1.0 ),
@@ -825,7 +797,8 @@
   minimumNumberOfHits = cms.int32( 6 ),
   nSigmaMinPt = cms.double( 5.0 ),
   chargeSignificance = cms.double( -1.0 ),
-  maxNumberOfHits = cms.int32( 100 )
+  maxNumberOfHits = cms.int32( 100 ),
+  minGoodStripCharge = cms.PSet(  refToPSet_ = cms.string( "HLTSiStripClusterChargeCutNone" ) )
 )
 fragment.HLTPSetPixelPairCkfTrajectoryBuilderForHI = cms.PSet( 
   MeasurementTrackerName = cms.string( "" ),
@@ -862,63 +835,9 @@
   maxLostHits = cms.int32( 1 ),
   maxConsecLostHits = cms.int32( 1 ),
   maxNumberOfHits = cms.int32( 100 ),
-  constantValueForLostHitsFractionFilter = cms.double( 0.701 )
-)
-=======
   constantValueForLostHitsFractionFilter = cms.double( 0.701 ),
   minGoodStripCharge = cms.PSet(  refToPSet_ = cms.string( "HLTSiStripClusterChargeCutNone" ) )
 )
-fragment.HLTPSetPixelPairCkfTrajectoryFilterForHI = cms.PSet( 
-  minPt = cms.double( 1.0 ),
-  minHitsMinPt = cms.int32( 3 ),
-  ComponentType = cms.string( "CkfBaseTrajectoryFilter" ),
-  maxLostHits = cms.int32( 100 ),
-  maxConsecLostHits = cms.int32( 1 ),
-  minimumNumberOfHits = cms.int32( 6 ),
-  nSigmaMinPt = cms.double( 5.0 ),
-  chargeSignificance = cms.double( -1.0 ),
-  maxNumberOfHits = cms.int32( 100 ),
-  minGoodStripCharge = cms.PSet(  refToPSet_ = cms.string( "HLTSiStripClusterChargeCutNone" ) )
-)
-fragment.HLTPSetPixelPairCkfTrajectoryBuilderForHI = cms.PSet( 
-  MeasurementTrackerName = cms.string( "" ),
-  trajectoryFilter = cms.PSet(  refToPSet_ = cms.string( "HLTPSetPixelPairCkfTrajectoryFilterForHI" ) ),
-  maxCand = cms.int32( 3 ),
-  estimator = cms.string( "hltESPChi2ChargeMeasurementEstimator9ForHI" ),
-  ComponentType = cms.string( "GroupedCkfTrajectoryBuilder" ),
-  inOutTrajectoryFilter = cms.PSet(  refToPSet_ = cms.string( "HLTPSetPixelPairCkfTrajectoryFilterForHI" ) ),
-  useSameTrajFilter = cms.bool( True ),
-  intermediateCleaning = cms.bool( True ),
-  lostHitPenalty = cms.double( 30.0 ),
-  lockHits = cms.bool( True ),
-  TTRHBuilder = cms.string( "hltESPTTRHBWithTrackAngle" ),
-  foundHitBonus = cms.double( 5.0 ),
-  updator = cms.string( "hltESPKFUpdator" ),
-  alwaysUseInvalidHits = cms.bool( True ),
-  requireSeedHitsInRebuild = cms.bool( True ),
-  keepOriginalIfRebuildFails = cms.bool( False ),
-  propagatorAlong = cms.string( "PropagatorWithMaterialForHI" ),
-  propagatorOpposite = cms.string( "PropagatorWithMaterialOppositeForHI" ),
-  minNrOfHitsForRebuild = cms.int32( 5 ),
-  maxDPhiForLooperReconstruction = cms.double( 2.0 ),
-  maxPtForLooperReconstruction = cms.double( 0.7 ),
-  bestHitOnly = cms.bool( True )
-)
-fragment.HLTSiStripClusterChargeCutForHI = cms.PSet(  value = cms.double( 2069.0 ) )
-fragment.HLTPSetDetachedCkfTrajectoryFilterForHIGlobalPt8 = cms.PSet( 
-  ComponentType = cms.string( "CkfBaseTrajectoryFilter" ),
-  minimumNumberOfHits = cms.int32( 6 ),
-  chargeSignificance = cms.double( -1.0 ),
-  minPt = cms.double( 8.0 ),
-  nSigmaMinPt = cms.double( 5.0 ),
-  minHitsMinPt = cms.int32( 3 ),
-  maxLostHits = cms.int32( 1 ),
-  maxConsecLostHits = cms.int32( 1 ),
-  maxNumberOfHits = cms.int32( 100 ),
-  constantValueForLostHitsFractionFilter = cms.double( 0.701 ),
-  minGoodStripCharge = cms.PSet(  refToPSet_ = cms.string( "HLTSiStripClusterChargeCutNone" ) )
-)
->>>>>>> 9d1bd68b
 fragment.HLTPSetDetachedCkfTrajectoryBuilderForHIGlobalPt8 = cms.PSet( 
   MeasurementTrackerName = cms.string( "" ),
   trajectoryFilter = cms.PSet(  refToPSet_ = cms.string( "HLTPSetDetachedCkfTrajectoryFilterForHIGlobalPt8" ) ),
@@ -952,12 +871,8 @@
   minimumNumberOfHits = cms.int32( 6 ),
   nSigmaMinPt = cms.double( 5.0 ),
   chargeSignificance = cms.double( -1.0 ),
-<<<<<<< HEAD
-  maxNumberOfHits = cms.int32( 100 )
-=======
   maxNumberOfHits = cms.int32( 100 ),
   minGoodStripCharge = cms.PSet(  refToPSet_ = cms.string( "HLTSiStripClusterChargeCutNone" ) )
->>>>>>> 9d1bd68b
 )
 fragment.HLTPSetPixelPairCkfTrajectoryBuilderForHIGlobalPt8 = cms.PSet( 
   MeasurementTrackerName = cms.string( "" ),
@@ -1006,12 +921,8 @@
   maxConsecLostHits = cms.int32( 1 ),
   chargeSignificance = cms.double( -1.0 ),
   nSigmaMinPt = cms.double( 5.0 ),
-<<<<<<< HEAD
-  minPt = cms.double( 0.9 )
-=======
   minPt = cms.double( 0.9 ),
   minGoodStripCharge = cms.PSet(  refToPSet_ = cms.string( "HLTSiStripClusterChargeCutNone" ) )
->>>>>>> 9d1bd68b
 )
 fragment.streams = cms.PSet( 
   DQM = cms.vstring( 'OnlineMonitor' ),
@@ -2619,9 +2530,6 @@
     applyTimeSlew = cms.bool( True ),
     applyTimeConstraint = cms.bool( True ),
     applyPulseJitter = cms.bool( False ),
-<<<<<<< HEAD
-    pulseShapeParameters = cms.PSet(  ),
-=======
     pulseShapeParameters = cms.PSet( 
       MinimumChargeThreshold = cms.double( 20.0 ),
       TS4TS5ChargeThreshold = cms.double( 70.0 ),
@@ -2650,7 +2558,6 @@
       RMS8MaxCut = cms.vdouble(  ),
       RightSlopeThreshold = cms.vdouble(  )
     ),
->>>>>>> 9d1bd68b
     timingshapedcutsParameters = cms.PSet( 
       ignorelowest = cms.bool( True ),
       win_offset = cms.double( 0.0 ),
@@ -8064,11 +7971,7 @@
     pf_electronID_crackCorrection = cms.bool( False ),
     pf_locC_mvaWeightFile = cms.string( "RecoParticleFlow/PFProducer/data/TMVARegression_BDTG_PFClusterLCorr_14Dec2011.root" ),
     calibHF_a_EMonly = cms.vdouble( 0.96945, 0.96701, 0.76309, 0.82268, 0.87583, 0.89718, 0.98674, 1.4681, 1.458, 1.458 ),
-<<<<<<< HEAD
-    pf_Res_mvaWeightFile = cms.string( "RecoParticleFlow/PFProducer/data/TMVARegression_BDTG_PFRes.root" ),
-=======
     pf_Res_mvaWeightFile = cms.string( "RecoParticleFlow/PFProducer/data/TMVARegression_BDTG_PFRes_14Dec2011.root" ),
->>>>>>> 9d1bd68b
     metFactorForHighEta = cms.double( 25.0 ),
     minHFCleaningPt = cms.double( 5.0 ),
     muon_HCAL = cms.vdouble( 3.0, 3.0 ),
