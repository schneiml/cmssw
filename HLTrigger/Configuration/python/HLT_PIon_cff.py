<<<<<<< HEAD
# /dev/CMSSW_7_2_1/PIon/V25 (CMSSW_7_2_1_patch1)
=======
# /dev/CMSSW_7_2_1/PIon/V53 (CMSSW_7_2_1_patch2)
>>>>>>> 08b9744c

import FWCore.ParameterSet.Config as cms


HLTConfigVersion = cms.PSet(
<<<<<<< HEAD
  tableName = cms.string('/dev/CMSSW_7_2_1/PIon/V25')
=======
  tableName = cms.string('/dev/CMSSW_7_2_1/PIon/V53')
>>>>>>> 08b9744c
)

HLTIter4PSetTrajectoryFilterIT = cms.PSet( 
  minPt = cms.double( 0.3 ),
  minHitsMinPt = cms.int32( 3 ),
  ComponentType = cms.string( "CkfBaseTrajectoryFilter" ),
  maxLostHits = cms.int32( 0 ),
  maxNumberOfHits = cms.int32( 100 ),
  maxConsecLostHits = cms.int32( 1 ),
  minimumNumberOfHits = cms.int32( 6 ),
  nSigmaMinPt = cms.double( 5.0 ),
  chargeSignificance = cms.double( -1.0 )
)
HLTIter3PSetTrajectoryFilterIT = cms.PSet( 
  minPt = cms.double( 0.3 ),
  minHitsMinPt = cms.int32( 3 ),
  ComponentType = cms.string( "CkfBaseTrajectoryFilter" ),
  maxLostHits = cms.int32( 0 ),
  maxNumberOfHits = cms.int32( 100 ),
  maxConsecLostHits = cms.int32( 1 ),
  minimumNumberOfHits = cms.int32( 3 ),
  nSigmaMinPt = cms.double( 5.0 ),
  chargeSignificance = cms.double( -1.0 )
)
HLTIter2PSetTrajectoryFilterIT = cms.PSet( 
  minPt = cms.double( 0.3 ),
  minHitsMinPt = cms.int32( 3 ),
  ComponentType = cms.string( "CkfBaseTrajectoryFilter" ),
  maxLostHits = cms.int32( 1 ),
  maxNumberOfHits = cms.int32( 100 ),
  maxConsecLostHits = cms.int32( 1 ),
  minimumNumberOfHits = cms.int32( 3 ),
  nSigmaMinPt = cms.double( 5.0 ),
  chargeSignificance = cms.double( -1.0 )
)
HLTIter1PSetTrajectoryFilterIT = cms.PSet( 
  minPt = cms.double( 0.2 ),
  minHitsMinPt = cms.int32( 3 ),
  ComponentType = cms.string( "CkfBaseTrajectoryFilter" ),
  maxLostHits = cms.int32( 1 ),
  maxNumberOfHits = cms.int32( 100 ),
  maxConsecLostHits = cms.int32( 1 ),
  minimumNumberOfHits = cms.int32( 3 ),
  nSigmaMinPt = cms.double( 5.0 ),
  chargeSignificance = cms.double( -1.0 )
)
HLTPSetbJetRegionalTrajectoryFilter = cms.PSet( 
  minPt = cms.double( 1.0 ),
  minHitsMinPt = cms.int32( 3 ),
  ComponentType = cms.string( "CkfBaseTrajectoryFilter" ),
  maxLostHits = cms.int32( 1 ),
  maxNumberOfHits = cms.int32( 8 ),
  maxConsecLostHits = cms.int32( 1 ),
  minimumNumberOfHits = cms.int32( 5 ),
  nSigmaMinPt = cms.double( 5.0 ),
  chargeSignificance = cms.double( -1.0 )
)
HLTPSetTrajectoryFilterL3 = cms.PSet( 
  minPt = cms.double( 0.5 ),
  minHitsMinPt = cms.int32( 3 ),
  ComponentType = cms.string( "CkfBaseTrajectoryFilter" ),
  maxLostHits = cms.int32( 1 ),
  maxNumberOfHits = cms.int32( 1000000000 ),
  maxConsecLostHits = cms.int32( 1 ),
  minimumNumberOfHits = cms.int32( 5 ),
  nSigmaMinPt = cms.double( 5.0 ),
  chargeSignificance = cms.double( -1.0 )
)
HLTPSetTrajectoryFilterIT = cms.PSet( 
  minPt = cms.double( 0.3 ),
  minHitsMinPt = cms.int32( 3 ),
  ComponentType = cms.string( "CkfBaseTrajectoryFilter" ),
  maxLostHits = cms.int32( 1 ),
  maxNumberOfHits = cms.int32( 100 ),
  maxConsecLostHits = cms.int32( 1 ),
  minimumNumberOfHits = cms.int32( 3 ),
  nSigmaMinPt = cms.double( 5.0 ),
  chargeSignificance = cms.double( -1.0 )
)
HLTPSetTrajectoryFilterForElectrons = cms.PSet( 
  ComponentType = cms.string( "CkfBaseTrajectoryFilter" ),
  minPt = cms.double( 2.0 ),
  minHitsMinPt = cms.int32( -1 ),
  maxLostHits = cms.int32( 1 ),
  maxNumberOfHits = cms.int32( -1 ),
  maxConsecLostHits = cms.int32( 1 ),
  nSigmaMinPt = cms.double( 5.0 ),
  minimumNumberOfHits = cms.int32( 5 ),
  chargeSignificance = cms.double( -1.0 )
)
HLTPSetMuonCkfTrajectoryFilter = cms.PSet( 
  minPt = cms.double( 0.9 ),
  minHitsMinPt = cms.int32( 3 ),
  ComponentType = cms.string( "CkfBaseTrajectoryFilter" ),
  maxLostHits = cms.int32( 1 ),
  maxNumberOfHits = cms.int32( -1 ),
  maxConsecLostHits = cms.int32( 1 ),
  chargeSignificance = cms.double( -1.0 ),
  nSigmaMinPt = cms.double( 5.0 ),
  minimumNumberOfHits = cms.int32( 5 )
)
HLTPSetMuTrackJpsiTrajectoryFilter = cms.PSet( 
  minPt = cms.double( 10.0 ),
  minHitsMinPt = cms.int32( 3 ),
  ComponentType = cms.string( "CkfBaseTrajectoryFilter" ),
  maxLostHits = cms.int32( 1 ),
  maxNumberOfHits = cms.int32( 8 ),
  maxConsecLostHits = cms.int32( 1 ),
  minimumNumberOfHits = cms.int32( 5 ),
  nSigmaMinPt = cms.double( 5.0 ),
  chargeSignificance = cms.double( -1.0 )
)
HLTPSetMuTrackJpsiEffTrajectoryFilter = cms.PSet( 
  minPt = cms.double( 1.0 ),
  minHitsMinPt = cms.int32( 3 ),
  ComponentType = cms.string( "CkfBaseTrajectoryFilter" ),
  maxLostHits = cms.int32( 1 ),
  maxNumberOfHits = cms.int32( 9 ),
  maxConsecLostHits = cms.int32( 1 ),
  minimumNumberOfHits = cms.int32( 5 ),
  nSigmaMinPt = cms.double( 5.0 ),
  chargeSignificance = cms.double( -1.0 )
)
HLTPSetCkfTrajectoryFilter = cms.PSet( 
  minPt = cms.double( 0.9 ),
  minHitsMinPt = cms.int32( 3 ),
  ComponentType = cms.string( "CkfBaseTrajectoryFilter" ),
  maxLostHits = cms.int32( 1 ),
  maxNumberOfHits = cms.int32( -1 ),
  maxConsecLostHits = cms.int32( 1 ),
  minimumNumberOfHits = cms.int32( 5 ),
  nSigmaMinPt = cms.double( 5.0 ),
  chargeSignificance = cms.double( -1.0 )
)
HLTPSetCkf3HitTrajectoryFilter = cms.PSet( 
  minPt = cms.double( 0.9 ),
  minHitsMinPt = cms.int32( 3 ),
  ComponentType = cms.string( "CkfBaseTrajectoryFilter" ),
  maxLostHits = cms.int32( 1 ),
  maxNumberOfHits = cms.int32( -1 ),
  maxConsecLostHits = cms.int32( 1 ),
  minimumNumberOfHits = cms.int32( 3 ),
  nSigmaMinPt = cms.double( 5.0 ),
  chargeSignificance = cms.double( -1.0 )
)
HLTIter4PSetTrajectoryBuilderIT = cms.PSet( 
  propagatorAlong = cms.string( "PropagatorWithMaterialParabolicMf" ),
  trajectoryFilter = cms.PSet(  refToPSet_ = cms.string( "HLTIter4PSetTrajectoryFilterIT" ) ),
  maxCand = cms.int32( 1 ),
  ComponentType = cms.string( "CkfTrajectoryBuilder" ),
  propagatorOpposite = cms.string( "PropagatorWithMaterialParabolicMfOpposite" ),
  MeasurementTrackerName = cms.string( "hltIter4ESPMeasurementTracker" ),
  estimator = cms.string( "hltESPChi2ChargeMeasurementEstimator16" ),
  TTRHBuilder = cms.string( "hltESPTTRHBWithTrackAngle" ),
  updator = cms.string( "hltESPKFUpdator" ),
  alwaysUseInvalidHits = cms.bool( False ),
  intermediateCleaning = cms.bool( True ),
  lostHitPenalty = cms.double( 30.0 ),
  minNrOfHitsForRebuild = cms.untracked.int32( 4 )
)
HLTIter3PSetTrajectoryBuilderIT = cms.PSet( 
  propagatorAlong = cms.string( "PropagatorWithMaterialParabolicMf" ),
  trajectoryFilter = cms.PSet(  refToPSet_ = cms.string( "HLTIter3PSetTrajectoryFilterIT" ) ),
  maxCand = cms.int32( 1 ),
  ComponentType = cms.string( "CkfTrajectoryBuilder" ),
  propagatorOpposite = cms.string( "PropagatorWithMaterialParabolicMfOpposite" ),
  MeasurementTrackerName = cms.string( "hltIter3ESPMeasurementTracker" ),
  estimator = cms.string( "hltESPChi2ChargeMeasurementEstimator16" ),
  TTRHBuilder = cms.string( "hltESPTTRHBWithTrackAngle" ),
  updator = cms.string( "hltESPKFUpdator" ),
  alwaysUseInvalidHits = cms.bool( False ),
  intermediateCleaning = cms.bool( True ),
  lostHitPenalty = cms.double( 30.0 )
)
HLTIter2PSetTrajectoryBuilderIT = cms.PSet( 
  propagatorAlong = cms.string( "PropagatorWithMaterialParabolicMf" ),
  trajectoryFilter = cms.PSet(  refToPSet_ = cms.string( "HLTIter2PSetTrajectoryFilterIT" ) ),
  maxCand = cms.int32( 2 ),
  ComponentType = cms.string( "CkfTrajectoryBuilder" ),
  propagatorOpposite = cms.string( "PropagatorWithMaterialParabolicMfOpposite" ),
  MeasurementTrackerName = cms.string( "hltIter2ESPMeasurementTracker" ),
  estimator = cms.string( "hltESPChi2ChargeMeasurementEstimator16" ),
  TTRHBuilder = cms.string( "hltESPTTRHBWithTrackAngle" ),
  updator = cms.string( "hltESPKFUpdator" ),
  alwaysUseInvalidHits = cms.bool( False ),
  intermediateCleaning = cms.bool( True ),
  lostHitPenalty = cms.double( 30.0 )
)
HLTIter1PSetTrajectoryBuilderIT = cms.PSet( 
  propagatorAlong = cms.string( "PropagatorWithMaterialParabolicMf" ),
  trajectoryFilter = cms.PSet(  refToPSet_ = cms.string( "HLTIter1PSetTrajectoryFilterIT" ) ),
  maxCand = cms.int32( 2 ),
  ComponentType = cms.string( "CkfTrajectoryBuilder" ),
  propagatorOpposite = cms.string( "PropagatorWithMaterialParabolicMfOpposite" ),
  MeasurementTrackerName = cms.string( "hltIter1ESPMeasurementTracker" ),
  estimator = cms.string( "hltESPChi2ChargeMeasurementEstimator16" ),
  TTRHBuilder = cms.string( "hltESPTTRHBWithTrackAngle" ),
  updator = cms.string( "hltESPKFUpdator" ),
  alwaysUseInvalidHits = cms.bool( False ),
  intermediateCleaning = cms.bool( True ),
  lostHitPenalty = cms.double( 30.0 )
)
HLTPSetbJetRegionalTrajectoryBuilder = cms.PSet( 
  propagatorAlong = cms.string( "PropagatorWithMaterial" ),
  trajectoryFilter = cms.PSet(  refToPSet_ = cms.string( "HLTPSetbJetRegionalTrajectoryFilter" ) ),
  maxCand = cms.int32( 1 ),
  ComponentType = cms.string( "CkfTrajectoryBuilder" ),
  propagatorOpposite = cms.string( "PropagatorWithMaterialOpposite" ),
  MeasurementTrackerName = cms.string( "hltESPMeasurementTracker" ),
  estimator = cms.string( "hltESPChi2MeasurementEstimator30" ),
  TTRHBuilder = cms.string( "hltESPTTRHBWithTrackAngle" ),
  updator = cms.string( "hltESPKFUpdator" ),
  alwaysUseInvalidHits = cms.bool( False ),
  intermediateCleaning = cms.bool( True ),
  lostHitPenalty = cms.double( 30.0 )
)
HLTPSetTrajectoryBuilderL3 = cms.PSet( 
  propagatorAlong = cms.string( "PropagatorWithMaterial" ),
  trajectoryFilter = cms.PSet(  refToPSet_ = cms.string( "HLTPSetTrajectoryFilterL3" ) ),
  maxCand = cms.int32( 5 ),
  ComponentType = cms.string( "CkfTrajectoryBuilder" ),
  propagatorOpposite = cms.string( "PropagatorWithMaterialOpposite" ),
  MeasurementTrackerName = cms.string( "hltESPMeasurementTracker" ),
  estimator = cms.string( "hltESPChi2MeasurementEstimator30" ),
  TTRHBuilder = cms.string( "hltESPTTRHBWithTrackAngle" ),
  updator = cms.string( "hltESPKFUpdator" ),
  alwaysUseInvalidHits = cms.bool( False ),
  intermediateCleaning = cms.bool( True ),
  lostHitPenalty = cms.double( 30.0 )
)
HLTPSetTrajectoryBuilderForElectrons = cms.PSet( 
  propagatorAlong = cms.string( "hltESPFwdElectronPropagator" ),
  trajectoryFilter = cms.PSet(  refToPSet_ = cms.string( "HLTPSetTrajectoryFilterForElectrons" ) ),
  maxCand = cms.int32( 5 ),
  ComponentType = cms.string( "CkfTrajectoryBuilder" ),
  propagatorOpposite = cms.string( "hltESPBwdElectronPropagator" ),
  MeasurementTrackerName = cms.string( "hltESPMeasurementTracker" ),
  estimator = cms.string( "hltESPChi2MeasurementEstimator30" ),
  TTRHBuilder = cms.string( "hltESPTTRHBWithTrackAngle" ),
  updator = cms.string( "hltESPKFUpdator" ),
  alwaysUseInvalidHits = cms.bool( True ),
  intermediateCleaning = cms.bool( False ),
  lostHitPenalty = cms.double( 90.0 )
)
HLTPSetMuTrackJpsiTrajectoryBuilder = cms.PSet( 
  propagatorAlong = cms.string( "PropagatorWithMaterial" ),
  trajectoryFilter = cms.PSet(  refToPSet_ = cms.string( "HLTPSetMuTrackJpsiTrajectoryFilter" ) ),
  maxCand = cms.int32( 1 ),
  ComponentType = cms.string( "CkfTrajectoryBuilder" ),
  propagatorOpposite = cms.string( "PropagatorWithMaterialOpposite" ),
  MeasurementTrackerName = cms.string( "hltESPMeasurementTracker" ),
  estimator = cms.string( "hltESPChi2MeasurementEstimator30" ),
  TTRHBuilder = cms.string( "hltESPTTRHBWithTrackAngle" ),
  updator = cms.string( "hltESPKFUpdator" ),
  alwaysUseInvalidHits = cms.bool( False ),
  intermediateCleaning = cms.bool( True ),
  lostHitPenalty = cms.double( 30.0 )
)
HLTPSetMuTrackJpsiEffTrajectoryBuilder = cms.PSet( 
  propagatorAlong = cms.string( "PropagatorWithMaterial" ),
  trajectoryFilter = cms.PSet(  refToPSet_ = cms.string( "HLTPSetMuTrackJpsiEffTrajectoryFilter" ) ),
  maxCand = cms.int32( 1 ),
  ComponentType = cms.string( "CkfTrajectoryBuilder" ),
  propagatorOpposite = cms.string( "PropagatorWithMaterialOpposite" ),
  MeasurementTrackerName = cms.string( "hltESPMeasurementTracker" ),
  estimator = cms.string( "hltESPChi2MeasurementEstimator30" ),
  TTRHBuilder = cms.string( "hltESPTTRHBWithTrackAngle" ),
  updator = cms.string( "hltESPKFUpdator" ),
  alwaysUseInvalidHits = cms.bool( False ),
  intermediateCleaning = cms.bool( True ),
  lostHitPenalty = cms.double( 30.0 )
)
HLTPSetCkfTrajectoryBuilder = cms.PSet( 
  propagatorAlong = cms.string( "PropagatorWithMaterial" ),
  trajectoryFilter = cms.PSet(  refToPSet_ = cms.string( "HLTPSetCkfTrajectoryFilter" ) ),
  maxCand = cms.int32( 5 ),
  ComponentType = cms.string( "CkfTrajectoryBuilder" ),
  propagatorOpposite = cms.string( "PropagatorWithMaterialOpposite" ),
  MeasurementTrackerName = cms.string( "hltESPMeasurementTracker" ),
  estimator = cms.string( "hltESPChi2MeasurementEstimator30" ),
  TTRHBuilder = cms.string( "hltESPTTRHBWithTrackAngle" ),
  updator = cms.string( "hltESPKFUpdator" ),
  alwaysUseInvalidHits = cms.bool( True ),
  intermediateCleaning = cms.bool( True ),
  lostHitPenalty = cms.double( 30.0 )
)
HLTPSetCkf3HitTrajectoryBuilder = cms.PSet( 
  propagatorAlong = cms.string( "PropagatorWithMaterial" ),
  trajectoryFilter = cms.PSet(  refToPSet_ = cms.string( "HLTPSetCkf3HitTrajectoryFilter" ) ),
  maxCand = cms.int32( 5 ),
  ComponentType = cms.string( "CkfTrajectoryBuilder" ),
  propagatorOpposite = cms.string( "PropagatorWithMaterialOpposite" ),
  MeasurementTrackerName = cms.string( "hltESPMeasurementTracker" ),
  estimator = cms.string( "hltESPChi2MeasurementEstimator30" ),
  TTRHBuilder = cms.string( "hltESPTTRHBWithTrackAngle" ),
  updator = cms.string( "hltESPKFUpdator" ),
  alwaysUseInvalidHits = cms.bool( True ),
  intermediateCleaning = cms.bool( True ),
  lostHitPenalty = cms.double( 30.0 )
)
HLTPSetMuonCkfTrajectoryBuilderSeedHit = cms.PSet( 
  propagatorAlong = cms.string( "PropagatorWithMaterial" ),
  trajectoryFilter = cms.PSet(  refToPSet_ = cms.string( "HLTPSetMuonCkfTrajectoryFilter" ) ),
  maxCand = cms.int32( 5 ),
  ComponentType = cms.string( "MuonCkfTrajectoryBuilder" ),
  propagatorOpposite = cms.string( "PropagatorWithMaterialOpposite" ),
  useSeedLayer = cms.bool( True ),
  deltaEta = cms.double( -1.0 ),
  deltaPhi = cms.double( -1.0 ),
  estimator = cms.string( "hltESPChi2MeasurementEstimator30" ),
  rescaleErrorIfFail = cms.double( 1.0 ),
  propagatorProximity = cms.string( "SteppingHelixPropagatorAny" ),
  updator = cms.string( "hltESPKFUpdator" ),
  alwaysUseInvalidHits = cms.bool( True ),
  TTRHBuilder = cms.string( "hltESPTTRHBWithTrackAngle" ),
  MeasurementTrackerName = cms.string( "hltESPMeasurementTracker" ),
  intermediateCleaning = cms.bool( False ),
  lostHitPenalty = cms.double( 30.0 )
)
HLTPSetMuonCkfTrajectoryBuilder = cms.PSet( 
  propagatorAlong = cms.string( "PropagatorWithMaterial" ),
  trajectoryFilter = cms.PSet(  refToPSet_ = cms.string( "HLTPSetMuonCkfTrajectoryFilter" ) ),
  maxCand = cms.int32( 5 ),
  ComponentType = cms.string( "MuonCkfTrajectoryBuilder" ),
  propagatorOpposite = cms.string( "PropagatorWithMaterialOpposite" ),
  useSeedLayer = cms.bool( False ),
  deltaEta = cms.double( -1.0 ),
  deltaPhi = cms.double( -1.0 ),
  estimator = cms.string( "hltESPChi2MeasurementEstimator30" ),
  rescaleErrorIfFail = cms.double( 1.0 ),
  propagatorProximity = cms.string( "SteppingHelixPropagatorAny" ),
  updator = cms.string( "hltESPKFUpdator" ),
  alwaysUseInvalidHits = cms.bool( True ),
  TTRHBuilder = cms.string( "hltESPTTRHBWithTrackAngle" ),
  MeasurementTrackerName = cms.string( "hltESPMeasurementTracker" ),
  intermediateCleaning = cms.bool( False ),
  lostHitPenalty = cms.double( 30.0 )
)
HLTPSetPvClusterComparer = cms.PSet( 
  track_pt_min = cms.double( 2.5 ),
  track_pt_max = cms.double( 10.0 ),
  track_chi2_max = cms.double( 9999999.0 ),
  track_prob_min = cms.double( -1.0 )
)
HLTIter0PSetTrajectoryBuilderIT = cms.PSet( 
  propagatorAlong = cms.string( "PropagatorWithMaterialParabolicMf" ),
  trajectoryFilter = cms.PSet(  refToPSet_ = cms.string( "HLTIter0PSetTrajectoryFilterIT" ) ),
  maxCand = cms.int32( 2 ),
  ComponentType = cms.string( "CkfTrajectoryBuilder" ),
  propagatorOpposite = cms.string( "PropagatorWithMaterialParabolicMfOpposite" ),
  estimator = cms.string( "hltESPChi2ChargeMeasurementEstimator9" ),
  TTRHBuilder = cms.string( "hltESPTTRHBWithTrackAngle" ),
  updator = cms.string( "hltESPKFUpdator" ),
  alwaysUseInvalidHits = cms.bool( False ),
  intermediateCleaning = cms.bool( True ),
  lostHitPenalty = cms.double( 30.0 )
)
HLTIter0PSetTrajectoryFilterIT = cms.PSet( 
  minPt = cms.double( 0.3 ),
  minHitsMinPt = cms.int32( 3 ),
  ComponentType = cms.string( "CkfBaseTrajectoryFilter" ),
  maxLostHits = cms.int32( 1 ),
  maxNumberOfHits = cms.int32( 100 ),
  maxConsecLostHits = cms.int32( 1 ),
  minimumNumberOfHits = cms.int32( 3 ),
  nSigmaMinPt = cms.double( 5.0 ),
  chargeSignificance = cms.double( -1.0 )
)
HLTPSetPvClusterComparerForBTag = cms.PSet( 
  track_pt_min = cms.double( 0.1 ),
  track_pt_max = cms.double( 20.0 ),
  track_chi2_max = cms.double( 20.0 ),
  track_prob_min = cms.double( -1.0 )
)
HLTSeedFromConsecutiveHitsTripletOnlyCreator = cms.PSet( 
  ComponentName = cms.string( "SeedFromConsecutiveHitsTripletOnlyCreator" ),
  propagator = cms.string( "PropagatorWithMaterialParabolicMf" )
)
HLTSeedFromConsecutiveHitsCreator = cms.PSet( 
  ComponentName = cms.string( "SeedFromConsecutiveHitsCreator" ),
  propagator = cms.string( "PropagatorWithMaterialParabolicMf" ),
  SeedMomentumForBOFF = cms.double( 5.0 ),
  OriginTransverseErrorMultiplier = cms.double( 1.0 ),
  MinOneOverPtError = cms.double( 1.0 ),
  SimpleMagneticField = cms.string( "ParabolicMf" ),
  TTRHBuilder = cms.string( "hltESPTTRHBWithTrackAngle" )
)
HLTIter0HighPtTkMuPSetTrajectoryBuilderIT = cms.PSet( 
  propagatorAlong = cms.string( "PropagatorWithMaterialParabolicMf" ),
  trajectoryFilter = cms.PSet(  refToPSet_ = cms.string( "HLTIter0PSetTrajectoryFilterIT" ) ),
  maxCand = cms.int32( 4 ),
  ComponentType = cms.string( "CkfTrajectoryBuilder" ),
  propagatorOpposite = cms.string( "PropagatorWithMaterialParabolicMfOpposite" ),
  estimator = cms.string( "hltESPChi2MeasurementEstimator30" ),
  TTRHBuilder = cms.string( "hltESPTTRHBWithTrackAngle" ),
  updator = cms.string( "hltESPKFUpdator" ),
  alwaysUseInvalidHits = cms.bool( True ),
  intermediateCleaning = cms.bool( True ),
  lostHitPenalty = cms.double( 30.0 )
)
HLTIter2HighPtTkMuPSetTrajectoryBuilderIT = cms.PSet( 
  propagatorAlong = cms.string( "PropagatorWithMaterialParabolicMf" ),
  trajectoryFilter = cms.PSet(  refToPSet_ = cms.string( "HLTIter2HighPtTkMuPSetTrajectoryFilterIT" ) ),
  maxCand = cms.int32( 2 ),
  ComponentType = cms.string( "CkfTrajectoryBuilder" ),
  propagatorOpposite = cms.string( "PropagatorWithMaterialParabolicMfOpposite" ),
  estimator = cms.string( "hltESPChi2MeasurementEstimator30" ),
  TTRHBuilder = cms.string( "hltESPTTRHBWithTrackAngle" ),
  updator = cms.string( "hltESPKFUpdator" ),
  alwaysUseInvalidHits = cms.bool( False ),
  intermediateCleaning = cms.bool( True ),
  lostHitPenalty = cms.double( 30.0 ),
  MeasurementTrackerName = cms.string( "hltIter2HighPtTkMuESPMeasurementTracker" )
)
HLTIter2HighPtTkMuPSetTrajectoryFilterIT = cms.PSet( 
  minPt = cms.double( 0.3 ),
  minHitsMinPt = cms.int32( 3 ),
  ComponentType = cms.string( "CkfBaseTrajectoryFilter" ),
  maxLostHits = cms.int32( 1 ),
  maxNumberOfHits = cms.int32( 100 ),
  maxConsecLostHits = cms.int32( 3 ),
  minimumNumberOfHits = cms.int32( 5 ),
  nSigmaMinPt = cms.double( 5.0 ),
  chargeSignificance = cms.double( -1.0 )
)
HLTPSetPvClusterComparerForIT = cms.PSet( 
  track_pt_min = cms.double( 1.0 ),
  track_pt_max = cms.double( 20.0 ),
  track_chi2_max = cms.double( 20.0 ),
  track_prob_min = cms.double( -1.0 )
)
streams = cms.PSet(  A = cms.vstring( 'InitialPD',
  'Templates' ) )
datasets = cms.PSet( 
  InitialPD = cms.vstring( 'HLT_Ele27_eta2p1_WP85_Gsf_v1',
    'HLT_Mu40_v1',
    'HLT_PFJet260_v1',
    'HLT_Physics_v1' ),
  Templates = cms.vstring( 'HLT_CaloJet260_v1',
    'HLT_Photon20_CaloIdVL_IsoL_v1' )
)

hltESSHcalSeverityLevel = cms.ESSource( "EmptyESSource",
  iovIsRunNotTime = cms.bool( True ),
  recordName = cms.string( "HcalSeverityLevelComputerRcd" ),
  firstValid = cms.vuint32( 1 )
)
hltESSEcalSeverityLevel = cms.ESSource( "EmptyESSource",
  iovIsRunNotTime = cms.bool( True ),
  recordName = cms.string( "EcalSeverityLevelAlgoRcd" ),
  firstValid = cms.vuint32( 1 )
)
hltESSBTagRecord = cms.ESSource( "EmptyESSource",
  iovIsRunNotTime = cms.bool( True ),
  recordName = cms.string( "JetTagComputerRecord" ),
  firstValid = cms.vuint32( 1 )
)
CSCINdexerESSource = cms.ESSource( "EmptyESSource",
  iovIsRunNotTime = cms.bool( True ),
  recordName = cms.string( "CSCIndexerRecord" ),
  firstValid = cms.vuint32( 1 )
)
CSCChannelMapperESSource = cms.ESSource( "EmptyESSource",
  iovIsRunNotTime = cms.bool( True ),
  recordName = cms.string( "CSCChannelMapperRecord" ),
  firstValid = cms.vuint32( 1 )
)

hltDisplacedDijethltESPTrackCounting2D1st = cms.ESProducer( "TrackCountingESProducer",
  b_pT = cms.double( 0.3684 ),
  deltaR = cms.double( -1.0 ),
  minimumImpactParameter = cms.double( 0.05 ),
  a_dR = cms.double( -0.001053 ),
  min_pT = cms.double( 120.0 ),
  maximumDistanceToJetAxis = cms.double( 9999999.0 ),
  max_pT = cms.double( 500.0 ),
  impactParameterType = cms.int32( 1 ),
  trackQualityClass = cms.string( "any" ),
  useVariableJTA = cms.bool( False ),
  min_pT_dRcut = cms.double( 0.5 ),
  max_pT_trackPTcut = cms.double( 3.0 ),
  max_pT_dRcut = cms.double( 0.1 ),
  b_dR = cms.double( 0.6263 ),
  a_pT = cms.double( 0.005263 ),
  maximumDecayLength = cms.double( 999999.0 ),
  nthTrack = cms.int32( 1 ),
  useSignedImpactParameterSig = cms.bool( False )
)
hltDisplacedDijethltESPPromptTrackCountingESProducer = cms.ESProducer( "PromptTrackCountingESProducer",
  maxImpactParameterSig = cms.double( 999999.0 ),
  deltaR = cms.double( -1.0 ),
  minimumImpactParameter = cms.double( -1.0 ),
  maximumDecayLength = cms.double( 999999.0 ),
  impactParameterType = cms.int32( 1 ),
  trackQualityClass = cms.string( "any" ),
  deltaRmin = cms.double( 0.0 ),
  maxImpactParameter = cms.double( 0.1 ),
  useSignedImpactParameterSig = cms.bool( True ),
  maximumDistanceToJetAxis = cms.double( 999999.0 ),
  nthTrack = cms.int32( -1 )
)
hltESPAK4CaloCorrection = cms.ESProducer( "JetCorrectionESChain",
  correctors = cms.vstring( 'hltESPAK4CaloFastJetCorrectionESProducer',
    'hltESPAK4CaloRelativeCorrectionESProducer',
    'hltESPAK4CaloAbsoluteCorrectionESProducer' ),
  appendToDataLabel = cms.string( "" )
)
hltESPAK4PFCorrection = cms.ESProducer( "JetCorrectionESChain",
  correctors = cms.vstring( 'hltESPAK4PFFastJetCorrectionESProducer',
    'hltESPAK4PFRelativeCorrectionESProducer',
    'hltESPAK4PFAbsoluteCorrectionESProducer' ),
  appendToDataLabel = cms.string( "" )
)
hltESPAK4CaloFastJetCorrectionESProducer = cms.ESProducer( "L1FastjetCorrectionESProducer",
  appendToDataLabel = cms.string( "" ),
  srcRho = cms.InputTag( "hltFixedGridRhoFastjetAllCalo" ),
  algorithm = cms.string( "AK4CaloHLT" ),
  level = cms.string( "L1FastJet" )
)
hltESPAK4PFFastJetCorrectionESProducer = cms.ESProducer( "L1FastjetCorrectionESProducer",
  appendToDataLabel = cms.string( "" ),
  srcRho = cms.InputTag( "hltFixedGridRhoFastjetAll" ),
  algorithm = cms.string( "AK4PFHLT" ),
  level = cms.string( "L1FastJet" )
)
hltESPAK4PFRelativeCorrectionESProducer = cms.ESProducer( "LXXXCorrectionESProducer",
  appendToDataLabel = cms.string( "" ),
  algorithm = cms.string( "AK4PFHLT" ),
  level = cms.string( "L2Relative" )
)
hltESPAK4CaloRelativeCorrectionESProducer = cms.ESProducer( "LXXXCorrectionESProducer",
  appendToDataLabel = cms.string( "" ),
  algorithm = cms.string( "AK4CaloHLT" ),
  level = cms.string( "L2Relative" )
)
hltESPAK4CaloAbsoluteCorrectionESProducer = cms.ESProducer( "LXXXCorrectionESProducer",
  appendToDataLabel = cms.string( "" ),
  algorithm = cms.string( "AK4CaloHLT" ),
  level = cms.string( "L3Absolute" )
)
hltESPAK4PFAbsoluteCorrectionESProducer = cms.ESProducer( "LXXXCorrectionESProducer",
  appendToDataLabel = cms.string( "" ),
  algorithm = cms.string( "AK4PFHLT" ),
  level = cms.string( "L3Absolute" )
)
MaterialPropagatorParabolicMF = cms.ESProducer( "PropagatorWithMaterialESProducer",
  SimpleMagneticField = cms.string( "ParabolicMf" ),
  PropagationDirection = cms.string( "alongMomentum" ),
  ComponentName = cms.string( "PropagatorWithMaterialParabolicMf" ),
  Mass = cms.double( 0.105 ),
  ptMin = cms.double( -1.0 ),
  MaxDPhi = cms.double( 1.6 ),
  useRungeKutta = cms.bool( False )
)
OppositeMaterialPropagatorParabolicMF = cms.ESProducer( "PropagatorWithMaterialESProducer",
  SimpleMagneticField = cms.string( "ParabolicMf" ),
  PropagationDirection = cms.string( "oppositeToMomentum" ),
  ComponentName = cms.string( "PropagatorWithMaterialParabolicMfOpposite" ),
  Mass = cms.double( 0.105 ),
  ptMin = cms.double( -1.0 ),
  MaxDPhi = cms.double( 1.6 ),
  useRungeKutta = cms.bool( False )
)
ParabolicParametrizedMagneticFieldProducer = cms.ESProducer( "ParametrizedMagneticFieldProducer",
  version = cms.string( "Parabolic" ),
  parameters = cms.PSet(  BValue = cms.string( "" ) ),
  label = cms.untracked.string( "ParabolicMf" )
)
hltESPChi2MeasurementEstimator30 = cms.ESProducer( "Chi2MeasurementEstimatorESProducer",
  MaxChi2 = cms.double( 30.0 ),
  nSigma = cms.double( 3.0 ),
  ComponentName = cms.string( "hltESPChi2MeasurementEstimator30" )
)
hltESPChi2ChargeMeasurementEstimator30 = cms.ESProducer( "Chi2ChargeMeasurementEstimatorESProducer",
  minGoodStripCharge = cms.double( 1724.0 ),
  ComponentName = cms.string( "hltESPChi2ChargeMeasurementEstimator30" ),
  pTChargeCutThreshold = cms.double( -1.0 ),
  nSigma = cms.double( 3.0 ),
  MaxChi2 = cms.double( 30.0 )
)
AnyDirectionAnalyticalPropagator = cms.ESProducer( "AnalyticalPropagatorESProducer",
  MaxDPhi = cms.double( 1.6 ),
  ComponentName = cms.string( "AnyDirectionAnalyticalPropagator" ),
  PropagationDirection = cms.string( "anyDirection" )
)
CSCChannelMapperESProducer = cms.ESProducer( "CSCChannelMapperESProducer",
  AlgoName = cms.string( "CSCChannelMapperPostls1" )
)
CSCIndexerESProducer = cms.ESProducer( "CSCIndexerESProducer",
  AlgoName = cms.string( "CSCIndexerPostls1" )
)
CaloTopologyBuilder = cms.ESProducer( "CaloTopologyBuilder" )
CaloTowerConstituentsMapBuilder = cms.ESProducer( "CaloTowerConstituentsMapBuilder",
  appendToDataLabel = cms.string( "" ),
  MapFile = cms.untracked.string( "Geometry/CaloTopology/data/CaloTowerEEGeometric.map.gz" )
)
CastorDbProducer = cms.ESProducer( "CastorDbProducer",
  appendToDataLabel = cms.string( "" )
)
ClusterShapeHitFilterESProducer = cms.ESProducer( "ClusterShapeHitFilterESProducer",
  ComponentName = cms.string( "ClusterShapeHitFilter" ),
  PixelShapeFile = cms.string( "RecoPixelVertexing/PixelLowPtUtilities/data/pixelShape.par" )
)
hltESPChi2ChargeMeasurementEstimator9 = cms.ESProducer( "Chi2ChargeMeasurementEstimatorESProducer",
  minGoodStripCharge = cms.double( 1724.0 ),
  ComponentName = cms.string( "hltESPChi2ChargeMeasurementEstimator9" ),
  pTChargeCutThreshold = cms.double( 15.0 ),
  nSigma = cms.double( 3.0 ),
  MaxChi2 = cms.double( 9.0 )
)
hltESPChi2ChargeMeasurementEstimator16 = cms.ESProducer( "Chi2ChargeMeasurementEstimatorESProducer",
  minGoodStripCharge = cms.double( 1724.0 ),
  ComponentName = cms.string( "hltESPChi2ChargeMeasurementEstimator16" ),
  pTChargeCutThreshold = cms.double( -1.0 ),
  nSigma = cms.double( 3.0 ),
  MaxChi2 = cms.double( 16.0 )
)
MaterialPropagator = cms.ESProducer( "PropagatorWithMaterialESProducer",
  SimpleMagneticField = cms.string( "" ),
  PropagationDirection = cms.string( "alongMomentum" ),
  ComponentName = cms.string( "PropagatorWithMaterial" ),
  Mass = cms.double( 0.105 ),
  ptMin = cms.double( -1.0 ),
  MaxDPhi = cms.double( 1.6 ),
  useRungeKutta = cms.bool( False )
)
OppositeMaterialPropagator = cms.ESProducer( "PropagatorWithMaterialESProducer",
  SimpleMagneticField = cms.string( "" ),
  PropagationDirection = cms.string( "oppositeToMomentum" ),
  ComponentName = cms.string( "PropagatorWithMaterialOpposite" ),
  Mass = cms.double( 0.105 ),
  ptMin = cms.double( -1.0 ),
  MaxDPhi = cms.double( 1.6 ),
  useRungeKutta = cms.bool( False )
)
SteppingHelixPropagatorAny = cms.ESProducer( "SteppingHelixPropagatorESProducer",
  NoErrorPropagation = cms.bool( False ),
  endcapShiftInZPos = cms.double( 0.0 ),
  PropagationDirection = cms.string( "anyDirection" ),
  useTuningForL2Speed = cms.bool( False ),
  useIsYokeFlag = cms.bool( True ),
  endcapShiftInZNeg = cms.double( 0.0 ),
  SetVBFPointer = cms.bool( False ),
  AssumeNoMaterial = cms.bool( False ),
  returnTangentPlane = cms.bool( True ),
  useInTeslaFromMagField = cms.bool( False ),
  VBFName = cms.string( "VolumeBasedMagneticField" ),
  useEndcapShiftsInZ = cms.bool( False ),
  sendLogWarning = cms.bool( False ),
  useMatVolumes = cms.bool( True ),
  debug = cms.bool( False ),
  ApplyRadX0Correction = cms.bool( True ),
  useMagVolumes = cms.bool( True ),
  ComponentName = cms.string( "SteppingHelixPropagatorAny" )
)
TransientTrackBuilderESProducer = cms.ESProducer( "TransientTrackBuilderESProducer",
  ComponentName = cms.string( "TransientTrackBuilder" )
)
caloDetIdAssociator = cms.ESProducer( "DetIdAssociatorESProducer",
  ComponentName = cms.string( "CaloDetIdAssociator" ),
  etaBinSize = cms.double( 0.087 ),
  nEta = cms.int32( 70 ),
  nPhi = cms.int32( 72 ),
  includeBadChambers = cms.bool( False )
)
cosmicsNavigationSchoolESProducer = cms.ESProducer( "NavigationSchoolESProducer",
  ComponentName = cms.string( "CosmicNavigationSchool" ),
  SimpleMagneticField = cms.string( "" )
)
ecalDetIdAssociator = cms.ESProducer( "DetIdAssociatorESProducer",
  ComponentName = cms.string( "EcalDetIdAssociator" ),
  etaBinSize = cms.double( 0.02 ),
  nEta = cms.int32( 300 ),
  nPhi = cms.int32( 360 ),
  includeBadChambers = cms.bool( False )
)
ecalSeverityLevel = cms.ESProducer( "EcalSeverityLevelESProducer",
  dbstatusMask = cms.PSet( 
    kGood = cms.vstring( 'kOk' ),
    kProblematic = cms.vstring( 'kDAC',
      'kNoLaser',
      'kNoisy',
      'kNNoisy',
      'kNNNoisy',
      'kNNNNoisy',
      'kNNNNNoisy',
      'kFixedG6',
      'kFixedG1',
      'kFixedG0' ),
    kRecovered = cms.vstring(  ),
    kTime = cms.vstring(  ),
    kWeird = cms.vstring(  ),
    kBad = cms.vstring( 'kNonRespondingIsolated',
      'kDeadVFE',
      'kDeadFE',
      'kNoDataNoTP' )
  ),
  timeThresh = cms.double( 2.0 ),
  flagMask = cms.PSet( 
    kGood = cms.vstring( 'kGood' ),
    kProblematic = cms.vstring( 'kPoorReco',
      'kPoorCalib',
      'kNoisy',
      'kSaturated' ),
    kRecovered = cms.vstring( 'kLeadingEdgeRecovered',
      'kTowerRecovered' ),
    kTime = cms.vstring( 'kOutOfTime' ),
    kWeird = cms.vstring( 'kWeird',
      'kDiWeird' ),
    kBad = cms.vstring( 'kFaultyHardware',
      'kDead',
      'kKilled' )
  )
)
hcalDetIdAssociator = cms.ESProducer( "DetIdAssociatorESProducer",
  ComponentName = cms.string( "HcalDetIdAssociator" ),
  etaBinSize = cms.double( 0.087 ),
  nEta = cms.int32( 70 ),
  nPhi = cms.int32( 72 ),
  includeBadChambers = cms.bool( False )
)
hcalRecAlgos = cms.ESProducer( "HcalRecAlgoESProducer",
  RecoveredRecHitBits = cms.vstring( 'TimingAddedBit',
    'TimingSubtractedBit' ),
  SeverityLevels = cms.VPSet( 
    cms.PSet(  RecHitFlags = cms.vstring(  ),
      ChannelStatus = cms.vstring(  ),
      Level = cms.int32( 0 )
    ),
    cms.PSet(  RecHitFlags = cms.vstring(  ),
      ChannelStatus = cms.vstring( 'HcalCellCaloTowerProb' ),
      Level = cms.int32( 1 )
    ),
    cms.PSet(  RecHitFlags = cms.vstring( 'HSCP_R1R2',
  'HSCP_FracLeader',
  'HSCP_OuterEnergy',
  'HSCP_ExpFit',
  'ADCSaturationBit',
  'HBHEIsolatedNoise',
  'AddedSimHcalNoise' ),
      ChannelStatus = cms.vstring( 'HcalCellExcludeFromHBHENoiseSummary' ),
      Level = cms.int32( 5 )
    ),
    cms.PSet(  RecHitFlags = cms.vstring( 'HBHEHpdHitMultiplicity',
  'HBHEPulseShape',
  'HOBit',
  'HFInTimeWindow',
  'ZDCBit',
  'CalibrationBit',
  'TimingErrorBit',
  'HBHETriangleNoise',
  'HBHETS4TS5Noise' ),
      ChannelStatus = cms.vstring(  ),
      Level = cms.int32( 8 )
    ),
    cms.PSet(  RecHitFlags = cms.vstring( 'HFLongShort',
  'HFPET',
  'HFS8S1Ratio',
  'HFDigiTime' ),
      ChannelStatus = cms.vstring(  ),
      Level = cms.int32( 11 )
    ),
    cms.PSet(  RecHitFlags = cms.vstring( 'HBHEFlatNoise',
  'HBHESpikeNoise' ),
      ChannelStatus = cms.vstring( 'HcalCellCaloTowerMask' ),
      Level = cms.int32( 12 )
    ),
    cms.PSet(  RecHitFlags = cms.vstring(  ),
      ChannelStatus = cms.vstring( 'HcalCellHot' ),
      Level = cms.int32( 15 )
    ),
    cms.PSet(  RecHitFlags = cms.vstring(  ),
      ChannelStatus = cms.vstring( 'HcalCellOff',
        'HcalCellDead' ),
      Level = cms.int32( 20 )
    )
  ),
  DropChannelStatusBits = cms.vstring( 'HcalCellMask',
    'HcalCellOff',
    'HcalCellDead' )
)
hltCombinedSecondaryVertex = cms.ESProducer( "CombinedSecondaryVertexESProducer",
  trackPairV0Filter = cms.PSet(  k0sMassWindow = cms.double( 0.03 ) ),
  useTrackWeights = cms.bool( True ),
  useCategories = cms.bool( True ),
  pseudoMultiplicityMin = cms.uint32( 2 ),
  categoryVariableName = cms.string( "vertexCategory" ),
  trackSelection = cms.PSet( 
    totalHitsMin = cms.uint32( 0 ),
    jetDeltaRMax = cms.double( 0.3 ),
    qualityClass = cms.string( "any" ),
    pixelHitsMin = cms.uint32( 0 ),
    sip3dSigMin = cms.double( -99999.9 ),
    sip3dSigMax = cms.double( 99999.9 ),
    normChi2Max = cms.double( 99999.9 ),
    maxDistToAxis = cms.double( 0.07 ),
    sip2dValMax = cms.double( 99999.9 ),
    maxDecayLen = cms.double( 5.0 ),
    ptMin = cms.double( 0.0 ),
    sip2dSigMax = cms.double( 99999.9 ),
    sip2dSigMin = cms.double( -99999.9 ),
    sip3dValMax = cms.double( 99999.9 ),
    sip2dValMin = cms.double( -99999.9 ),
    sip3dValMin = cms.double( -99999.9 )
  ),
  calibrationRecords = cms.vstring( 'CombinedSVRecoVertex',
    'CombinedSVPseudoVertex',
    'CombinedSVNoVertex' ),
  correctVertexMass = cms.bool( True ),
  charmCut = cms.double( 1.5 ),
  vertexFlip = cms.bool( False ),
  minimumTrackWeight = cms.double( 0.5 ),
  pseudoVertexV0Filter = cms.PSet(  k0sMassWindow = cms.double( 0.05 ) ),
  trackMultiplicityMin = cms.uint32( 3 ),
  trackPseudoSelection = cms.PSet( 
    totalHitsMin = cms.uint32( 0 ),
    jetDeltaRMax = cms.double( 0.3 ),
    qualityClass = cms.string( "any" ),
    pixelHitsMin = cms.uint32( 0 ),
    sip3dSigMin = cms.double( -99999.9 ),
    sip3dSigMax = cms.double( 99999.9 ),
    normChi2Max = cms.double( 99999.9 ),
    maxDistToAxis = cms.double( 0.07 ),
    sip2dValMax = cms.double( 99999.9 ),
    maxDecayLen = cms.double( 5.0 ),
    ptMin = cms.double( 0.0 ),
    sip2dSigMax = cms.double( 99999.9 ),
    sip2dSigMin = cms.double( 2.0 ),
    sip3dValMax = cms.double( 99999.9 ),
    sip2dValMin = cms.double( -99999.9 ),
    sip3dValMin = cms.double( -99999.9 )
  ),
  trackSort = cms.string( "sip2dSig" ),
  trackFlip = cms.bool( False )
)
hltESPAnalyticalPropagator = cms.ESProducer( "AnalyticalPropagatorESProducer",
  MaxDPhi = cms.double( 1.6 ),
  ComponentName = cms.string( "hltESPAnalyticalPropagator" ),
  PropagationDirection = cms.string( "alongMomentum" )
)
hltESPBwdAnalyticalPropagator = cms.ESProducer( "AnalyticalPropagatorESProducer",
  MaxDPhi = cms.double( 1.6 ),
  ComponentName = cms.string( "hltESPBwdAnalyticalPropagator" ),
  PropagationDirection = cms.string( "oppositeToMomentum" )
)
hltESPBwdElectronPropagator = cms.ESProducer( "PropagatorWithMaterialESProducer",
  SimpleMagneticField = cms.string( "" ),
  PropagationDirection = cms.string( "oppositeToMomentum" ),
  ComponentName = cms.string( "hltESPBwdElectronPropagator" ),
  Mass = cms.double( 5.11E-4 ),
  ptMin = cms.double( -1.0 ),
  MaxDPhi = cms.double( 1.6 ),
  useRungeKutta = cms.bool( False )
)
hltESPChi2EstimatorForRefit = cms.ESProducer( "Chi2MeasurementEstimatorESProducer",
  MaxChi2 = cms.double( 100000.0 ),
  nSigma = cms.double( 3.0 ),
  ComponentName = cms.string( "hltESPChi2EstimatorForRefit" )
)
hltESPChi2MeasurementEstimator16 = cms.ESProducer( "Chi2MeasurementEstimatorESProducer",
  MaxChi2 = cms.double( 16.0 ),
  nSigma = cms.double( 3.0 ),
  ComponentName = cms.string( "hltESPChi2MeasurementEstimator16" )
)
hltESPChi2MeasurementEstimator9 = cms.ESProducer( "Chi2MeasurementEstimatorESProducer",
  MaxChi2 = cms.double( 9.0 ),
  nSigma = cms.double( 3.0 ),
  ComponentName = cms.string( "hltESPChi2MeasurementEstimator9" )
)
hltESPCloseComponentsMerger5D = cms.ESProducer( "CloseComponentsMergerESProducer5D",
  ComponentName = cms.string( "hltESPCloseComponentsMerger5D" ),
  MaxComponents = cms.int32( 12 ),
  DistanceMeasure = cms.string( "hltESPKullbackLeiblerDistance5D" )
)
hltESPDummyDetLayerGeometry = cms.ESProducer( "DetLayerGeometryESProducer",
  ComponentName = cms.string( "hltESPDummyDetLayerGeometry" )
)
hltESPEcalRegionCablingESProducer = cms.ESProducer( "EcalRegionCablingESProducer",
  esMapping = cms.PSet(  LookupTable = cms.FileInPath( "EventFilter/ESDigiToRaw/data/ES_lookup_table.dat" ) )
)
hltESPElectronChi2 = cms.ESProducer( "Chi2MeasurementEstimatorESProducer",
  MaxChi2 = cms.double( 2000.0 ),
  nSigma = cms.double( 3.0 ),
  ComponentName = cms.string( "hltESPElectronChi2" )
)
hltESPElectronMaterialEffects = cms.ESProducer( "GsfMaterialEffectsESProducer",
  BetheHeitlerParametrization = cms.string( "BetheHeitler_cdfmom_nC6_O5.par" ),
  EnergyLossUpdator = cms.string( "GsfBetheHeitlerUpdator" ),
  ComponentName = cms.string( "hltESPElectronMaterialEffects" ),
  MultipleScatteringUpdator = cms.string( "MultipleScatteringUpdator" ),
  Mass = cms.double( 5.11E-4 ),
  BetheHeitlerCorrection = cms.int32( 2 )
)
hltESPFastSteppingHelixPropagatorAny = cms.ESProducer( "SteppingHelixPropagatorESProducer",
  NoErrorPropagation = cms.bool( False ),
  endcapShiftInZPos = cms.double( 0.0 ),
  PropagationDirection = cms.string( "anyDirection" ),
  useTuningForL2Speed = cms.bool( True ),
  useIsYokeFlag = cms.bool( True ),
  endcapShiftInZNeg = cms.double( 0.0 ),
  SetVBFPointer = cms.bool( False ),
  AssumeNoMaterial = cms.bool( False ),
  returnTangentPlane = cms.bool( True ),
  useInTeslaFromMagField = cms.bool( False ),
  VBFName = cms.string( "VolumeBasedMagneticField" ),
  useEndcapShiftsInZ = cms.bool( False ),
  sendLogWarning = cms.bool( False ),
  useMatVolumes = cms.bool( True ),
  debug = cms.bool( False ),
  ApplyRadX0Correction = cms.bool( True ),
  useMagVolumes = cms.bool( True ),
  ComponentName = cms.string( "hltESPFastSteppingHelixPropagatorAny" )
)
hltESPFastSteppingHelixPropagatorOpposite = cms.ESProducer( "SteppingHelixPropagatorESProducer",
  NoErrorPropagation = cms.bool( False ),
  endcapShiftInZPos = cms.double( 0.0 ),
  PropagationDirection = cms.string( "oppositeToMomentum" ),
  useTuningForL2Speed = cms.bool( True ),
  useIsYokeFlag = cms.bool( True ),
  endcapShiftInZNeg = cms.double( 0.0 ),
  SetVBFPointer = cms.bool( False ),
  AssumeNoMaterial = cms.bool( False ),
  returnTangentPlane = cms.bool( True ),
  useInTeslaFromMagField = cms.bool( False ),
  VBFName = cms.string( "VolumeBasedMagneticField" ),
  useEndcapShiftsInZ = cms.bool( False ),
  sendLogWarning = cms.bool( False ),
  useMatVolumes = cms.bool( True ),
  debug = cms.bool( False ),
  ApplyRadX0Correction = cms.bool( True ),
  useMagVolumes = cms.bool( True ),
  ComponentName = cms.string( "hltESPFastSteppingHelixPropagatorOpposite" )
)
hltESPFittingSmootherIT = cms.ESProducer( "KFFittingSmootherESProducer",
  EstimateCut = cms.double( -1.0 ),
  LogPixelProbabilityCut = cms.double( -16.0 ),
  Fitter = cms.string( "hltESPTrajectoryFitterRK" ),
  MinNumberOfHits = cms.int32( 3 ),
  Smoother = cms.string( "hltESPTrajectorySmootherRK" ),
  BreakTrajWith2ConsecutiveMissing = cms.bool( True ),
  ComponentName = cms.string( "hltESPFittingSmootherIT" ),
  NoInvalidHitsBeginEnd = cms.bool( True ),
  RejectTracks = cms.bool( True )
)
hltESPFittingSmootherRK = cms.ESProducer( "KFFittingSmootherESProducer",
  EstimateCut = cms.double( -1.0 ),
  LogPixelProbabilityCut = cms.double( -16.0 ),
  Fitter = cms.string( "hltESPTrajectoryFitterRK" ),
  MinNumberOfHits = cms.int32( 5 ),
  Smoother = cms.string( "hltESPTrajectorySmootherRK" ),
  BreakTrajWith2ConsecutiveMissing = cms.bool( False ),
  ComponentName = cms.string( "hltESPFittingSmootherRK" ),
  NoInvalidHitsBeginEnd = cms.bool( False ),
  RejectTracks = cms.bool( True )
)
hltESPFwdElectronPropagator = cms.ESProducer( "PropagatorWithMaterialESProducer",
  SimpleMagneticField = cms.string( "" ),
  PropagationDirection = cms.string( "alongMomentum" ),
  ComponentName = cms.string( "hltESPFwdElectronPropagator" ),
  Mass = cms.double( 5.11E-4 ),
  ptMin = cms.double( -1.0 ),
  MaxDPhi = cms.double( 1.6 ),
  useRungeKutta = cms.bool( False )
)
hltESPGlobalDetLayerGeometry = cms.ESProducer( "GlobalDetLayerGeometryESProducer",
  ComponentName = cms.string( "hltESPGlobalDetLayerGeometry" )
)
hltESPGsfElectronFittingSmoother = cms.ESProducer( "KFFittingSmootherESProducer",
  EstimateCut = cms.double( -1.0 ),
  LogPixelProbabilityCut = cms.double( -16.0 ),
  Fitter = cms.string( "hltESPGsfTrajectoryFitter" ),
  MinNumberOfHits = cms.int32( 5 ),
  Smoother = cms.string( "hltESPGsfTrajectorySmoother" ),
  BreakTrajWith2ConsecutiveMissing = cms.bool( True ),
  ComponentName = cms.string( "hltESPGsfElectronFittingSmoother" ),
  NoInvalidHitsBeginEnd = cms.bool( True ),
  RejectTracks = cms.bool( True )
)
hltESPGsfTrajectoryFitter = cms.ESProducer( "GsfTrajectoryFitterESProducer",
  Merger = cms.string( "hltESPCloseComponentsMerger5D" ),
  ComponentName = cms.string( "hltESPGsfTrajectoryFitter" ),
  MaterialEffectsUpdator = cms.string( "hltESPElectronMaterialEffects" ),
  RecoGeometry = cms.string( "hltESPGlobalDetLayerGeometry" ),
  GeometricalPropagator = cms.string( "hltESPAnalyticalPropagator" )
)
hltESPGsfTrajectorySmoother = cms.ESProducer( "GsfTrajectorySmootherESProducer",
  ErrorRescaling = cms.double( 100.0 ),
  RecoGeometry = cms.string( "hltESPGlobalDetLayerGeometry" ),
  Merger = cms.string( "hltESPCloseComponentsMerger5D" ),
  ComponentName = cms.string( "hltESPGsfTrajectorySmoother" ),
  GeometricalPropagator = cms.string( "hltESPBwdAnalyticalPropagator" ),
  MaterialEffectsUpdator = cms.string( "hltESPElectronMaterialEffects" )
)
hltESPKFFittingSmoother = cms.ESProducer( "KFFittingSmootherESProducer",
  EstimateCut = cms.double( -1.0 ),
  LogPixelProbabilityCut = cms.double( -16.0 ),
  Fitter = cms.string( "hltESPKFTrajectoryFitter" ),
  MinNumberOfHits = cms.int32( 5 ),
  Smoother = cms.string( "hltESPKFTrajectorySmoother" ),
  BreakTrajWith2ConsecutiveMissing = cms.bool( False ),
  ComponentName = cms.string( "hltESPKFFittingSmoother" ),
  NoInvalidHitsBeginEnd = cms.bool( False ),
  RejectTracks = cms.bool( True )
)
hltESPKFFittingSmootherForL2Muon = cms.ESProducer( "KFFittingSmootherESProducer",
  EstimateCut = cms.double( -1.0 ),
  LogPixelProbabilityCut = cms.double( -16.0 ),
  Fitter = cms.string( "hltESPKFTrajectoryFitterForL2Muon" ),
  MinNumberOfHits = cms.int32( 5 ),
  Smoother = cms.string( "hltESPKFTrajectorySmootherForL2Muon" ),
  BreakTrajWith2ConsecutiveMissing = cms.bool( False ),
  ComponentName = cms.string( "hltESPKFFittingSmootherForL2Muon" ),
  NoInvalidHitsBeginEnd = cms.bool( False ),
  RejectTracks = cms.bool( True )
)
hltESPKFFittingSmootherWithOutliersRejectionAndRK = cms.ESProducer( "KFFittingSmootherESProducer",
  EstimateCut = cms.double( 20.0 ),
  LogPixelProbabilityCut = cms.double( -14.0 ),
  Fitter = cms.string( "hltESPRKTrajectoryFitter" ),
  MinNumberOfHits = cms.int32( 3 ),
  Smoother = cms.string( "hltESPRKTrajectorySmoother" ),
  BreakTrajWith2ConsecutiveMissing = cms.bool( True ),
  ComponentName = cms.string( "hltESPKFFittingSmootherWithOutliersRejectionAndRK" ),
  NoInvalidHitsBeginEnd = cms.bool( True ),
  RejectTracks = cms.bool( True )
)
hltESPKFTrajectoryFitter = cms.ESProducer( "KFTrajectoryFitterESProducer",
  minHits = cms.int32( 3 ),
  ComponentName = cms.string( "hltESPKFTrajectoryFitter" ),
  Estimator = cms.string( "hltESPChi2MeasurementEstimator30" ),
  Updator = cms.string( "hltESPKFUpdator" ),
  Propagator = cms.string( "PropagatorWithMaterialParabolicMf" ),
  RecoGeometry = cms.string( "hltESPDummyDetLayerGeometry" )
)
hltESPKFTrajectoryFitterForL2Muon = cms.ESProducer( "KFTrajectoryFitterESProducer",
  minHits = cms.int32( 3 ),
  ComponentName = cms.string( "hltESPKFTrajectoryFitterForL2Muon" ),
  Estimator = cms.string( "hltESPChi2MeasurementEstimator30" ),
  Updator = cms.string( "hltESPKFUpdator" ),
  Propagator = cms.string( "hltESPFastSteppingHelixPropagatorAny" ),
  RecoGeometry = cms.string( "hltESPDummyDetLayerGeometry" )
)
hltESPKFTrajectorySmoother = cms.ESProducer( "KFTrajectorySmootherESProducer",
  errorRescaling = cms.double( 100.0 ),
  minHits = cms.int32( 3 ),
  ComponentName = cms.string( "hltESPKFTrajectorySmoother" ),
  Estimator = cms.string( "hltESPChi2MeasurementEstimator30" ),
  Updator = cms.string( "hltESPKFUpdator" ),
  Propagator = cms.string( "PropagatorWithMaterialParabolicMf" ),
  RecoGeometry = cms.string( "hltESPDummyDetLayerGeometry" )
)
hltESPKFTrajectorySmootherForL2Muon = cms.ESProducer( "KFTrajectorySmootherESProducer",
  errorRescaling = cms.double( 100.0 ),
  minHits = cms.int32( 3 ),
  ComponentName = cms.string( "hltESPKFTrajectorySmootherForL2Muon" ),
  Estimator = cms.string( "hltESPChi2MeasurementEstimator30" ),
  Updator = cms.string( "hltESPKFUpdator" ),
  Propagator = cms.string( "hltESPFastSteppingHelixPropagatorOpposite" ),
  RecoGeometry = cms.string( "hltESPDummyDetLayerGeometry" )
)
hltESPKFTrajectorySmootherForMuonTrackLoader = cms.ESProducer( "KFTrajectorySmootherESProducer",
  errorRescaling = cms.double( 10.0 ),
  minHits = cms.int32( 3 ),
  ComponentName = cms.string( "hltESPKFTrajectorySmootherForMuonTrackLoader" ),
  Estimator = cms.string( "hltESPChi2MeasurementEstimator30" ),
  Updator = cms.string( "hltESPKFUpdator" ),
  Propagator = cms.string( "hltESPSmartPropagatorAnyOpposite" ),
  RecoGeometry = cms.string( "hltESPDummyDetLayerGeometry" )
)
hltESPKFUpdator = cms.ESProducer( "KFUpdatorESProducer",
  ComponentName = cms.string( "hltESPKFUpdator" )
)
hltESPKullbackLeiblerDistance5D = cms.ESProducer( "DistanceBetweenComponentsESProducer5D",
  ComponentName = cms.string( "hltESPKullbackLeiblerDistance5D" ),
  DistanceMeasure = cms.string( "KullbackLeibler" )
)
hltESPL3MuKFTrajectoryFitter = cms.ESProducer( "KFTrajectoryFitterESProducer",
  minHits = cms.int32( 3 ),
  ComponentName = cms.string( "hltESPL3MuKFTrajectoryFitter" ),
  Estimator = cms.string( "hltESPChi2MeasurementEstimator30" ),
  Updator = cms.string( "hltESPKFUpdator" ),
  Propagator = cms.string( "hltESPSmartPropagatorAny" ),
  RecoGeometry = cms.string( "hltESPDummyDetLayerGeometry" )
)
hltESPMeasurementTracker = cms.ESProducer( "MeasurementTrackerESProducer",
  UseStripStripQualityDB = cms.bool( True ),
  StripCPE = cms.string( "hltESPStripCPEfromTrackAngle" ),
  UsePixelROCQualityDB = cms.bool( True ),
  DebugPixelROCQualityDB = cms.untracked.bool( False ),
  UseStripAPVFiberQualityDB = cms.bool( True ),
  badStripCuts = cms.PSet( 
    TOB = cms.PSet( 
      maxConsecutiveBad = cms.uint32( 9999 ),
      maxBad = cms.uint32( 9999 )
    ),
    TID = cms.PSet( 
      maxConsecutiveBad = cms.uint32( 9999 ),
      maxBad = cms.uint32( 9999 )
    ),
    TEC = cms.PSet( 
      maxConsecutiveBad = cms.uint32( 9999 ),
      maxBad = cms.uint32( 9999 )
    ),
    TIB = cms.PSet( 
      maxConsecutiveBad = cms.uint32( 9999 ),
      maxBad = cms.uint32( 9999 )
    )
  ),
  DebugStripModuleQualityDB = cms.untracked.bool( False ),
  ComponentName = cms.string( "hltESPMeasurementTracker" ),
  DebugPixelModuleQualityDB = cms.untracked.bool( False ),
  UsePixelModuleQualityDB = cms.bool( True ),
  DebugStripAPVFiberQualityDB = cms.untracked.bool( False ),
  HitMatcher = cms.string( "StandardMatcher" ),
  DebugStripStripQualityDB = cms.untracked.bool( False ),
  PixelCPE = cms.string( "hltESPPixelCPEGeneric" ),
  SiStripQualityLabel = cms.string( "" ),
  UseStripModuleQualityDB = cms.bool( True ),
  MaskBadAPVFibers = cms.bool( True )
)
hltESPMeasurementTrackerReg = cms.ESProducer( "MeasurementTrackerESProducer",
  UseStripStripQualityDB = cms.bool( True ),
  StripCPE = cms.string( "hltESPStripCPEfromTrackAngle" ),
  UsePixelROCQualityDB = cms.bool( True ),
  DebugPixelROCQualityDB = cms.untracked.bool( False ),
  UseStripAPVFiberQualityDB = cms.bool( True ),
  badStripCuts = cms.PSet( 
    TOB = cms.PSet( 
      maxConsecutiveBad = cms.uint32( 9999 ),
      maxBad = cms.uint32( 9999 )
    ),
    TID = cms.PSet( 
      maxConsecutiveBad = cms.uint32( 9999 ),
      maxBad = cms.uint32( 9999 )
    ),
    TEC = cms.PSet( 
      maxConsecutiveBad = cms.uint32( 9999 ),
      maxBad = cms.uint32( 9999 )
    ),
    TIB = cms.PSet( 
      maxConsecutiveBad = cms.uint32( 9999 ),
      maxBad = cms.uint32( 9999 )
    )
  ),
  DebugStripModuleQualityDB = cms.untracked.bool( False ),
  ComponentName = cms.string( "hltESPMeasurementTrackerReg" ),
  DebugPixelModuleQualityDB = cms.untracked.bool( False ),
  UsePixelModuleQualityDB = cms.bool( True ),
  DebugStripAPVFiberQualityDB = cms.untracked.bool( False ),
  HitMatcher = cms.string( "StandardMatcher" ),
  DebugStripStripQualityDB = cms.untracked.bool( False ),
  PixelCPE = cms.string( "hltESPPixelCPEGeneric" ),
  SiStripQualityLabel = cms.string( "" ),
  UseStripModuleQualityDB = cms.bool( True ),
  MaskBadAPVFibers = cms.bool( True )
)
hltESPMuonTransientTrackingRecHitBuilder = cms.ESProducer( "MuonTransientTrackingRecHitBuilderESProducer",
  ComponentName = cms.string( "hltESPMuonTransientTrackingRecHitBuilder" )
)
hltESPPixelCPEGeneric = cms.ESProducer( "PixelCPEGenericESProducer",
  useLAAlignmentOffsets = cms.bool( False ),
  DoCosmics = cms.bool( False ),
  eff_charge_cut_highX = cms.double( 1.0 ),
  eff_charge_cut_highY = cms.double( 1.0 ),
  inflate_all_errors_no_trk_angle = cms.bool( False ),
  eff_charge_cut_lowY = cms.double( 0.0 ),
  eff_charge_cut_lowX = cms.double( 0.0 ),
  UseErrorsFromTemplates = cms.bool( True ),
  TruncatePixelCharge = cms.bool( True ),
  size_cutY = cms.double( 3.0 ),
  size_cutX = cms.double( 3.0 ),
  useLAWidthFromDB = cms.bool( False ),
  inflate_errors = cms.bool( False ),
  Alpha2Order = cms.bool( True ),
  ClusterProbComputationFlag = cms.int32( 0 ),
  PixelErrorParametrization = cms.string( "NOTcmsim" ),
  EdgeClusterErrorX = cms.double( 50.0 ),
  EdgeClusterErrorY = cms.double( 85.0 ),
  LoadTemplatesFromDB = cms.bool( True ),
  ComponentName = cms.string( "hltESPPixelCPEGeneric" ),
  IrradiationBiasCorrection = cms.bool( False )
)
hltESPPixelCPETemplateReco = cms.ESProducer( "PixelCPETemplateRecoESProducer",
  DoLorentz = cms.bool( False ),
  DoCosmics = cms.bool( False ),
  LoadTemplatesFromDB = cms.bool( True ),
  ComponentName = cms.string( "hltESPPixelCPETemplateReco" ),
  Alpha2Order = cms.bool( True ),
  ClusterProbComputationFlag = cms.int32( 0 ),
  speed = cms.int32( -2 ),
  UseClusterSplitter = cms.bool( False )
)
hltESPPromptTrackCountingESProducer = cms.ESProducer( "PromptTrackCountingESProducer",
  maxImpactParameterSig = cms.double( 999999.0 ),
  deltaR = cms.double( -1.0 ),
  minimumImpactParameter = cms.double( -1.0 ),
  maximumDecayLength = cms.double( 999999.0 ),
  impactParameterType = cms.int32( 0 ),
  trackQualityClass = cms.string( "any" ),
  deltaRmin = cms.double( 0.0 ),
  maxImpactParameter = cms.double( 0.03 ),
  useSignedImpactParameterSig = cms.bool( True ),
  maximumDistanceToJetAxis = cms.double( 999999.0 ),
  nthTrack = cms.int32( -1 )
)
hltESPRKTrajectoryFitter = cms.ESProducer( "KFTrajectoryFitterESProducer",
  minHits = cms.int32( 3 ),
  ComponentName = cms.string( "hltESPRKTrajectoryFitter" ),
  Estimator = cms.string( "hltESPChi2MeasurementEstimator30" ),
  Updator = cms.string( "hltESPKFUpdator" ),
  Propagator = cms.string( "hltESPRungeKuttaTrackerPropagator" ),
  RecoGeometry = cms.string( "hltESPGlobalDetLayerGeometry" )
)
hltESPRKTrajectorySmoother = cms.ESProducer( "KFTrajectorySmootherESProducer",
  errorRescaling = cms.double( 100.0 ),
  minHits = cms.int32( 3 ),
  ComponentName = cms.string( "hltESPRKTrajectorySmoother" ),
  Estimator = cms.string( "hltESPChi2MeasurementEstimator30" ),
  Updator = cms.string( "hltESPKFUpdator" ),
  Propagator = cms.string( "hltESPRungeKuttaTrackerPropagator" ),
  RecoGeometry = cms.string( "hltESPGlobalDetLayerGeometry" )
)
hltESPRungeKuttaTrackerPropagator = cms.ESProducer( "PropagatorWithMaterialESProducer",
  SimpleMagneticField = cms.string( "" ),
  PropagationDirection = cms.string( "alongMomentum" ),
  ComponentName = cms.string( "hltESPRungeKuttaTrackerPropagator" ),
  Mass = cms.double( 0.105 ),
  ptMin = cms.double( -1.0 ),
  MaxDPhi = cms.double( 1.6 ),
  useRungeKutta = cms.bool( True )
)
hltESPSiStripRegionConnectivity = cms.ESProducer( "SiStripRegionConnectivity",
  EtaDivisions = cms.untracked.uint32( 20 ),
  PhiDivisions = cms.untracked.uint32( 20 ),
  EtaMax = cms.untracked.double( 2.5 )
)
hltESPSmartPropagator = cms.ESProducer( "SmartPropagatorESProducer",
  Epsilon = cms.double( 5.0 ),
  TrackerPropagator = cms.string( "PropagatorWithMaterial" ),
  MuonPropagator = cms.string( "hltESPSteppingHelixPropagatorAlong" ),
  PropagationDirection = cms.string( "alongMomentum" ),
  ComponentName = cms.string( "hltESPSmartPropagator" )
)
hltESPSmartPropagatorAny = cms.ESProducer( "SmartPropagatorESProducer",
  Epsilon = cms.double( 5.0 ),
  TrackerPropagator = cms.string( "PropagatorWithMaterial" ),
  MuonPropagator = cms.string( "SteppingHelixPropagatorAny" ),
  PropagationDirection = cms.string( "alongMomentum" ),
  ComponentName = cms.string( "hltESPSmartPropagatorAny" )
)
hltESPSmartPropagatorAnyOpposite = cms.ESProducer( "SmartPropagatorESProducer",
  Epsilon = cms.double( 5.0 ),
  TrackerPropagator = cms.string( "PropagatorWithMaterialOpposite" ),
  MuonPropagator = cms.string( "SteppingHelixPropagatorAny" ),
  PropagationDirection = cms.string( "oppositeToMomentum" ),
  ComponentName = cms.string( "hltESPSmartPropagatorAnyOpposite" )
)
hltESPSmartPropagatorOpposite = cms.ESProducer( "SmartPropagatorESProducer",
  Epsilon = cms.double( 5.0 ),
  TrackerPropagator = cms.string( "PropagatorWithMaterialOpposite" ),
  MuonPropagator = cms.string( "hltESPSteppingHelixPropagatorOpposite" ),
  PropagationDirection = cms.string( "oppositeToMomentum" ),
  ComponentName = cms.string( "hltESPSmartPropagatorOpposite" )
)
hltESPSoftLeptonByDistance = cms.ESProducer( "LeptonTaggerByDistanceESProducer",
  distance = cms.double( 0.5 )
)
hltESPSoftLeptonByPt = cms.ESProducer( "LeptonTaggerByPtESProducer",
  ipSign = cms.string( "any" )
)
hltESPSteppingHelixPropagatorAlong = cms.ESProducer( "SteppingHelixPropagatorESProducer",
  NoErrorPropagation = cms.bool( False ),
  endcapShiftInZPos = cms.double( 0.0 ),
  PropagationDirection = cms.string( "alongMomentum" ),
  useTuningForL2Speed = cms.bool( False ),
  useIsYokeFlag = cms.bool( True ),
  endcapShiftInZNeg = cms.double( 0.0 ),
  SetVBFPointer = cms.bool( False ),
  AssumeNoMaterial = cms.bool( False ),
  returnTangentPlane = cms.bool( True ),
  useInTeslaFromMagField = cms.bool( False ),
  VBFName = cms.string( "VolumeBasedMagneticField" ),
  useEndcapShiftsInZ = cms.bool( False ),
  sendLogWarning = cms.bool( False ),
  useMatVolumes = cms.bool( True ),
  debug = cms.bool( False ),
  ApplyRadX0Correction = cms.bool( True ),
  useMagVolumes = cms.bool( True ),
  ComponentName = cms.string( "hltESPSteppingHelixPropagatorAlong" )
)
hltESPSteppingHelixPropagatorOpposite = cms.ESProducer( "SteppingHelixPropagatorESProducer",
  NoErrorPropagation = cms.bool( False ),
  endcapShiftInZPos = cms.double( 0.0 ),
  PropagationDirection = cms.string( "oppositeToMomentum" ),
  useTuningForL2Speed = cms.bool( False ),
  useIsYokeFlag = cms.bool( True ),
  endcapShiftInZNeg = cms.double( 0.0 ),
  SetVBFPointer = cms.bool( False ),
  AssumeNoMaterial = cms.bool( False ),
  returnTangentPlane = cms.bool( True ),
  useInTeslaFromMagField = cms.bool( False ),
  VBFName = cms.string( "VolumeBasedMagneticField" ),
  useEndcapShiftsInZ = cms.bool( False ),
  sendLogWarning = cms.bool( False ),
  useMatVolumes = cms.bool( True ),
  debug = cms.bool( False ),
  ApplyRadX0Correction = cms.bool( True ),
  useMagVolumes = cms.bool( True ),
  ComponentName = cms.string( "hltESPSteppingHelixPropagatorOpposite" )
)
hltESPStraightLinePropagator = cms.ESProducer( "StraightLinePropagatorESProducer",
  ComponentName = cms.string( "hltESPStraightLinePropagator" ),
  PropagationDirection = cms.string( "alongMomentum" )
)
hltESPStripCPEfromTrackAngle = cms.ESProducer( "StripCPEESProducer",
  ComponentType = cms.string( "StripCPEfromTrackAngle" ),
  ComponentName = cms.string( "hltESPStripCPEfromTrackAngle" ),
  parameters = cms.PSet( 
    mLC_P2 = cms.double( 0.3 ),
    mLC_P1 = cms.double( 0.618 ),
    mLC_P0 = cms.double( -0.326 ),
    useLegacyError = cms.bool( True ),
    mTEC_P1 = cms.double( 0.471 ),
    mTEC_P0 = cms.double( -1.885 ),
    mTOB_P0 = cms.double( -1.026 ),
    mTOB_P1 = cms.double( 0.253 ),
    mTIB_P0 = cms.double( -0.742 ),
    mTIB_P1 = cms.double( 0.202 ),
    mTID_P0 = cms.double( -1.427 ),
    mTID_P1 = cms.double( 0.433 )
  )
)
hltESPTTRHBWithTrackAngle = cms.ESProducer( "TkTransientTrackingRecHitBuilderESProducer",
  StripCPE = cms.string( "hltESPStripCPEfromTrackAngle" ),
  Matcher = cms.string( "StandardMatcher" ),
  ComputeCoarseLocalPositionFromDisk = cms.bool( False ),
  PixelCPE = cms.string( "hltESPPixelCPEGeneric" ),
  ComponentName = cms.string( "hltESPTTRHBWithTrackAngle" )
)
hltESPTTRHBuilderAngleAndTemplate = cms.ESProducer( "TkTransientTrackingRecHitBuilderESProducer",
  StripCPE = cms.string( "hltESPStripCPEfromTrackAngle" ),
  Matcher = cms.string( "StandardMatcher" ),
  ComputeCoarseLocalPositionFromDisk = cms.bool( False ),
  PixelCPE = cms.string( "hltESPPixelCPETemplateReco" ),
  ComponentName = cms.string( "hltESPTTRHBuilderAngleAndTemplate" )
)
hltESPTTRHBuilderPixelOnly = cms.ESProducer( "TkTransientTrackingRecHitBuilderESProducer",
  StripCPE = cms.string( "Fake" ),
  Matcher = cms.string( "StandardMatcher" ),
  ComputeCoarseLocalPositionFromDisk = cms.bool( False ),
  PixelCPE = cms.string( "hltESPPixelCPEGeneric" ),
  ComponentName = cms.string( "hltESPTTRHBuilderPixelOnly" )
)
hltESPTTRHBuilderWithoutAngle4PixelTriplets = cms.ESProducer( "TkTransientTrackingRecHitBuilderESProducer",
  StripCPE = cms.string( "Fake" ),
  Matcher = cms.string( "StandardMatcher" ),
  ComputeCoarseLocalPositionFromDisk = cms.bool( False ),
  PixelCPE = cms.string( "hltESPPixelCPEGeneric" ),
  ComponentName = cms.string( "hltESPTTRHBuilderWithoutAngle4PixelTriplets" )
)
hltESPTrackCounting3D1st = cms.ESProducer( "TrackCountingESProducer",
  b_pT = cms.double( 0.3684 ),
  deltaR = cms.double( -1.0 ),
  minimumImpactParameter = cms.double( -1.0 ),
  a_dR = cms.double( -0.001053 ),
  min_pT = cms.double( 120.0 ),
  maximumDistanceToJetAxis = cms.double( 0.07 ),
  max_pT = cms.double( 500.0 ),
  impactParameterType = cms.int32( 0 ),
  trackQualityClass = cms.string( "any" ),
  useVariableJTA = cms.bool( False ),
  min_pT_dRcut = cms.double( 0.5 ),
  max_pT_trackPTcut = cms.double( 3.0 ),
  max_pT_dRcut = cms.double( 0.1 ),
  b_dR = cms.double( 0.6263 ),
  a_pT = cms.double( 0.005263 ),
  maximumDecayLength = cms.double( 5.0 ),
  nthTrack = cms.int32( 1 ),
  useSignedImpactParameterSig = cms.bool( True )
)
hltESPTrackCounting3D2nd = cms.ESProducer( "TrackCountingESProducer",
  b_pT = cms.double( 0.3684 ),
  deltaR = cms.double( -1.0 ),
  minimumImpactParameter = cms.double( -1.0 ),
  a_dR = cms.double( -0.001053 ),
  min_pT = cms.double( 120.0 ),
  maximumDistanceToJetAxis = cms.double( 0.07 ),
  max_pT = cms.double( 500.0 ),
  impactParameterType = cms.int32( 0 ),
  trackQualityClass = cms.string( "any" ),
  useVariableJTA = cms.bool( False ),
  min_pT_dRcut = cms.double( 0.5 ),
  max_pT_trackPTcut = cms.double( 3.0 ),
  max_pT_dRcut = cms.double( 0.1 ),
  b_dR = cms.double( 0.6263 ),
  a_pT = cms.double( 0.005263 ),
  maximumDecayLength = cms.double( 5.0 ),
  nthTrack = cms.int32( 2 ),
  useSignedImpactParameterSig = cms.bool( True )
)
hltESPTrajectoryCleanerBySharedHits = cms.ESProducer( "TrajectoryCleanerESProducer",
  ComponentName = cms.string( "hltESPTrajectoryCleanerBySharedHits" ),
  fractionShared = cms.double( 0.5 ),
  ValidHitBonus = cms.double( 100.0 ),
  ComponentType = cms.string( "TrajectoryCleanerBySharedHits" ),
  MissingHitPenalty = cms.double( 0.0 ),
  allowSharedFirstHit = cms.bool( False )
)
hltESPTrajectoryCleanerBySharedSeeds = cms.ESProducer( "TrajectoryCleanerESProducer",
  ComponentName = cms.string( "hltESPTrajectoryCleanerBySharedSeeds" ),
  fractionShared = cms.double( 0.5 ),
  ValidHitBonus = cms.double( 100.0 ),
  ComponentType = cms.string( "TrajectoryCleanerBySharedSeeds" ),
  MissingHitPenalty = cms.double( 0.0 ),
  allowSharedFirstHit = cms.bool( True )
)
hltESPTrajectoryFitterRK = cms.ESProducer( "KFTrajectoryFitterESProducer",
  minHits = cms.int32( 3 ),
  ComponentName = cms.string( "hltESPTrajectoryFitterRK" ),
  Estimator = cms.string( "hltESPChi2MeasurementEstimator30" ),
  Updator = cms.string( "hltESPKFUpdator" ),
  Propagator = cms.string( "hltESPRungeKuttaTrackerPropagator" ),
  RecoGeometry = cms.string( "hltESPDummyDetLayerGeometry" )
)
hltESPTrajectorySmootherRK = cms.ESProducer( "KFTrajectorySmootherESProducer",
  errorRescaling = cms.double( 100.0 ),
  minHits = cms.int32( 3 ),
  ComponentName = cms.string( "hltESPTrajectorySmootherRK" ),
  Estimator = cms.string( "hltESPChi2MeasurementEstimator30" ),
  Updator = cms.string( "hltESPKFUpdator" ),
  Propagator = cms.string( "hltESPRungeKuttaTrackerPropagator" ),
  RecoGeometry = cms.string( "hltESPDummyDetLayerGeometry" )
)
hoDetIdAssociator = cms.ESProducer( "DetIdAssociatorESProducer",
  ComponentName = cms.string( "HODetIdAssociator" ),
  etaBinSize = cms.double( 0.087 ),
  nEta = cms.int32( 30 ),
  nPhi = cms.int32( 72 ),
  includeBadChambers = cms.bool( False )
)
muonDetIdAssociator = cms.ESProducer( "DetIdAssociatorESProducer",
  ComponentName = cms.string( "MuonDetIdAssociator" ),
  etaBinSize = cms.double( 0.125 ),
  nEta = cms.int32( 48 ),
  nPhi = cms.int32( 48 ),
  includeBadChambers = cms.bool( False )
)
navigationSchoolESProducer = cms.ESProducer( "NavigationSchoolESProducer",
  ComponentName = cms.string( "SimpleNavigationSchool" ),
  SimpleMagneticField = cms.string( "ParabolicMf" )
)
preshowerDetIdAssociator = cms.ESProducer( "DetIdAssociatorESProducer",
  ComponentName = cms.string( "PreshowerDetIdAssociator" ),
  etaBinSize = cms.double( 0.1 ),
  nEta = cms.int32( 60 ),
  nPhi = cms.int32( 30 ),
  includeBadChambers = cms.bool( False )
)
siPixelQualityESProducer = cms.ESProducer( "SiPixelQualityESProducer",
  ListOfRecordToMerge = cms.VPSet( 
    cms.PSet(  record = cms.string( "SiPixelQualityFromDbRcd" ),
      tag = cms.string( "" )
    ),
    cms.PSet(  record = cms.string( "SiPixelDetVOffRcd" ),
      tag = cms.string( "" )
    )
  )
)
siPixelTemplateDBObjectESProducer = cms.ESProducer( "SiPixelTemplateDBObjectESProducer" )
siStripBackPlaneCorrectionDepESProducer = cms.ESProducer( "SiStripBackPlaneCorrectionDepESProducer",
  LatencyRecord = cms.PSet( 
    record = cms.string( "SiStripLatencyRcd" ),
    label = cms.untracked.string( "" )
  ),
  BackPlaneCorrectionDeconvMode = cms.PSet( 
    record = cms.string( "SiStripBackPlaneCorrectionRcd" ),
    label = cms.untracked.string( "deconvolution" )
  ),
  BackPlaneCorrectionPeakMode = cms.PSet( 
    record = cms.string( "SiStripBackPlaneCorrectionRcd" ),
    label = cms.untracked.string( "peak" )
  )
)
siStripLorentzAngleDepESProducer = cms.ESProducer( "SiStripLorentzAngleDepESProducer",
  LatencyRecord = cms.PSet( 
    record = cms.string( "SiStripLatencyRcd" ),
    label = cms.untracked.string( "" )
  ),
  LorentzAngleDeconvMode = cms.PSet( 
    record = cms.string( "SiStripLorentzAngleRcd" ),
    label = cms.untracked.string( "deconvolution" )
  ),
  LorentzAnglePeakMode = cms.PSet( 
    record = cms.string( "SiStripLorentzAngleRcd" ),
    label = cms.untracked.string( "peak" )
  )
)
trackerTopologyConstants = cms.ESProducer( "TrackerTopologyEP",
  pxb_layerMask = cms.uint32( 15 ),
  tib_str_int_extStartBit = cms.uint32( 10 ),
  tib_layerMask = cms.uint32( 7 ),
  tib_str_fw_bwStartBit = cms.uint32( 12 ),
  pxf_bladeMask = cms.uint32( 63 ),
  pxb_moduleStartBit = cms.uint32( 2 ),
  pxb_ladderStartBit = cms.uint32( 8 ),
  pxb_layerStartBit = cms.uint32( 16 ),
  tec_wheelStartBit = cms.uint32( 14 ),
  tib_str_fw_bwMask = cms.uint32( 3 ),
  tec_ringStartBit = cms.uint32( 5 ),
  tib_moduleStartBit = cms.uint32( 2 ),
  tib_sterMask = cms.uint32( 3 ),
  tid_sideStartBit = cms.uint32( 13 ),
  tid_wheelStartBit = cms.uint32( 11 ),
  tid_ringMask = cms.uint32( 3 ),
  tid_sterMask = cms.uint32( 3 ),
  tec_petal_fw_bwStartBit = cms.uint32( 12 ),
  tec_ringMask = cms.uint32( 7 ),
  tib_strMask = cms.uint32( 63 ),
  tec_sterMask = cms.uint32( 3 ),
  tec_sideStartBit = cms.uint32( 18 ),
  pxb_moduleMask = cms.uint32( 63 ),
  pxf_panelStartBit = cms.uint32( 8 ),
  tid_sideMask = cms.uint32( 3 ),
  tob_moduleMask = cms.uint32( 7 ),
  tid_ringStartBit = cms.uint32( 9 ),
  pxf_sideMask = cms.uint32( 3 ),
  appendToDataLabel = cms.string( "" ),
  pxf_diskStartBit = cms.uint32( 16 ),
  tib_str_int_extMask = cms.uint32( 3 ),
  tec_moduleMask = cms.uint32( 7 ),
  tob_sterMask = cms.uint32( 3 ),
  tob_rod_fw_bwMask = cms.uint32( 3 ),
  tob_layerStartBit = cms.uint32( 14 ),
  tec_petal_fw_bwMask = cms.uint32( 3 ),
  tib_layerStartBit = cms.uint32( 14 ),
  tec_sterStartBit = cms.uint32( 0 ),
  tid_moduleMask = cms.uint32( 31 ),
  tib_sterStartBit = cms.uint32( 0 ),
  tid_sterStartBit = cms.uint32( 0 ),
  pxf_moduleStartBit = cms.uint32( 2 ),
  pxf_diskMask = cms.uint32( 15 ),
  pxf_sideStartBit = cms.uint32( 23 ),
  tid_module_fw_bwStartBit = cms.uint32( 7 ),
  tob_layerMask = cms.uint32( 7 ),
  tid_module_fw_bwMask = cms.uint32( 3 ),
  tob_rod_fw_bwStartBit = cms.uint32( 12 ),
  tec_petalMask = cms.uint32( 15 ),
  pxb_ladderMask = cms.uint32( 255 ),
  tec_moduleStartBit = cms.uint32( 2 ),
  tec_sideMask = cms.uint32( 3 ),
  tob_rodMask = cms.uint32( 127 ),
  tib_strStartBit = cms.uint32( 4 ),
  tec_wheelMask = cms.uint32( 15 ),
  tob_rodStartBit = cms.uint32( 5 ),
  pxf_panelMask = cms.uint32( 3 ),
  tib_moduleMask = cms.uint32( 3 ),
  pxf_bladeStartBit = cms.uint32( 10 ),
  tid_wheelMask = cms.uint32( 3 ),
  tob_sterStartBit = cms.uint32( 0 ),
  tid_moduleStartBit = cms.uint32( 2 ),
  tec_petalStartBit = cms.uint32( 8 ),
  tob_moduleStartBit = cms.uint32( 2 ),
  pxf_moduleMask = cms.uint32( 63 )
)

hltGetConditions = cms.EDAnalyzer( "EventSetupRecordDataGetter",
    toGet = cms.VPSet( 
    ),
    verbose = cms.untracked.bool( False )
)
hltGetRaw = cms.EDAnalyzer( "HLTGetRaw",
    RawDataCollection = cms.InputTag( "rawDataCollector" )
)
hltBoolFalse = cms.EDFilter( "HLTBool",
    result = cms.bool( False )
)
hltTriggerType = cms.EDFilter( "HLTTriggerTypeFilter",
    SelectedTriggerType = cms.int32( 1 )
)
hltGtDigis = cms.EDProducer( "L1GlobalTriggerRawToDigi",
    DaqGtFedId = cms.untracked.int32( 813 ),
    DaqGtInputTag = cms.InputTag( "rawDataCollector" ),
    UnpackBxInEvent = cms.int32( 5 ),
    ActiveBoardsMask = cms.uint32( 0xffff )
)
hltGctDigis = cms.EDProducer( "GctRawToDigi",
    unpackSharedRegions = cms.bool( False ),
    numberOfGctSamplesToUnpack = cms.uint32( 1 ),
    verbose = cms.untracked.bool( False ),
    numberOfRctSamplesToUnpack = cms.uint32( 1 ),
    inputLabel = cms.InputTag( "rawDataCollector" ),
    unpackerVersion = cms.uint32( 0 ),
    gctFedId = cms.untracked.int32( 745 ),
    hltMode = cms.bool( True )
)
hltL1GtObjectMap = cms.EDProducer( "L1GlobalTrigger",
    TechnicalTriggersUnprescaled = cms.bool( True ),
    ProduceL1GtObjectMapRecord = cms.bool( True ),
    AlgorithmTriggersUnmasked = cms.bool( False ),
    EmulateBxInEvent = cms.int32( 1 ),
    AlgorithmTriggersUnprescaled = cms.bool( True ),
    ProduceL1GtDaqRecord = cms.bool( False ),
    ReadTechnicalTriggerRecords = cms.bool( True ),
    RecordLength = cms.vint32( 3, 0 ),
    TechnicalTriggersUnmasked = cms.bool( False ),
    ProduceL1GtEvmRecord = cms.bool( False ),
    GmtInputTag = cms.InputTag( "hltGtDigis" ),
    TechnicalTriggersVetoUnmasked = cms.bool( True ),
    AlternativeNrBxBoardEvm = cms.uint32( 0 ),
    TechnicalTriggersInputTags = cms.VInputTag( 'simBscDigis' ),
    CastorInputTag = cms.InputTag( "castorL1Digis" ),
    GctInputTag = cms.InputTag( "hltGctDigis" ),
    AlternativeNrBxBoardDaq = cms.uint32( 0 ),
    WritePsbL1GtDaqRecord = cms.bool( False ),
    BstLengthBytes = cms.int32( -1 )
)
hltL1extraParticles = cms.EDProducer( "L1ExtraParticlesProd",
    tauJetSource = cms.InputTag( 'hltGctDigis','tauJets' ),
    etHadSource = cms.InputTag( "hltGctDigis" ),
    etTotalSource = cms.InputTag( "hltGctDigis" ),
    centralBxOnly = cms.bool( True ),
    centralJetSource = cms.InputTag( 'hltGctDigis','cenJets' ),
    etMissSource = cms.InputTag( "hltGctDigis" ),
    hfRingEtSumsSource = cms.InputTag( "hltGctDigis" ),
    produceMuonParticles = cms.bool( True ),
    forwardJetSource = cms.InputTag( 'hltGctDigis','forJets' ),
    ignoreHtMiss = cms.bool( False ),
    htMissSource = cms.InputTag( "hltGctDigis" ),
    produceCaloParticles = cms.bool( True ),
    muonSource = cms.InputTag( "hltGtDigis" ),
    isolatedEmSource = cms.InputTag( 'hltGctDigis','isoEm' ),
    nonIsolatedEmSource = cms.InputTag( 'hltGctDigis','nonIsoEm' ),
    hfRingBitCountsSource = cms.InputTag( "hltGctDigis" )
)
hltScalersRawToDigi = cms.EDProducer( "ScalersRawToDigi",
    scalersInputTag = cms.InputTag( "rawDataCollector" )
)
hltOnlineBeamSpot = cms.EDProducer( "BeamSpotOnlineProducer",
    maxZ = cms.double( 40.0 ),
    src = cms.InputTag( "hltScalersRawToDigi" ),
    gtEvmLabel = cms.InputTag( "" ),
    changeToCMSCoordinates = cms.bool( False ),
    setSigmaZ = cms.double( 0.0 ),
    maxRadius = cms.double( 2.0 )
)
hltL1sL1SingleJet200 = cms.EDFilter( "HLTLevel1GTSeed",
    L1SeedsLogicalExpression = cms.string( "L1_SingleJet200" ),
    saveTags = cms.bool( True ),
    L1MuonCollectionTag = cms.InputTag( "hltL1extraParticles" ),
    L1UseL1TriggerObjectMaps = cms.bool( True ),
    L1UseAliasesForSeeding = cms.bool( True ),
    L1GtReadoutRecordTag = cms.InputTag( "hltGtDigis" ),
    L1CollectionsTag = cms.InputTag( "hltL1extraParticles" ),
    L1NrBxInEvent = cms.int32( 3 ),
    L1GtObjectMapTag = cms.InputTag( "hltL1GtObjectMap" ),
    L1TechTriggerSeeding = cms.bool( False )
)
hltPreCaloJet260 = cms.EDFilter( "HLTPrescaler",
    L1GtReadoutRecordTag = cms.InputTag( "hltGtDigis" ),
    offset = cms.uint32( 0 )
)
hltEcalDigis = cms.EDProducer( "EcalRawToDigi",
    tccUnpacking = cms.bool( True ),
    FedLabel = cms.InputTag( "listfeds" ),
    srpUnpacking = cms.bool( True ),
    syncCheck = cms.bool( True ),
    feIdCheck = cms.bool( True ),
    silentMode = cms.untracked.bool( True ),
    InputLabel = cms.InputTag( "rawDataCollector" ),
    orderedFedList = cms.vint32( 601, 602, 603, 604, 605, 606, 607, 608, 609, 610, 611, 612, 613, 614, 615, 616, 617, 618, 619, 620, 621, 622, 623, 624, 625, 626, 627, 628, 629, 630, 631, 632, 633, 634, 635, 636, 637, 638, 639, 640, 641, 642, 643, 644, 645, 646, 647, 648, 649, 650, 651, 652, 653, 654 ),
    eventPut = cms.bool( True ),
    numbTriggerTSamples = cms.int32( 1 ),
    numbXtalTSamples = cms.int32( 10 ),
    orderedDCCIdList = cms.vint32( 1, 2, 3, 4, 5, 6, 7, 8, 9, 10, 11, 12, 13, 14, 15, 16, 17, 18, 19, 20, 21, 22, 23, 24, 25, 26, 27, 28, 29, 30, 31, 32, 33, 34, 35, 36, 37, 38, 39, 40, 41, 42, 43, 44, 45, 46, 47, 48, 49, 50, 51, 52, 53, 54 ),
    FEDs = cms.vint32( 601, 602, 603, 604, 605, 606, 607, 608, 609, 610, 611, 612, 613, 614, 615, 616, 617, 618, 619, 620, 621, 622, 623, 624, 625, 626, 627, 628, 629, 630, 631, 632, 633, 634, 635, 636, 637, 638, 639, 640, 641, 642, 643, 644, 645, 646, 647, 648, 649, 650, 651, 652, 653, 654 ),
    DoRegional = cms.bool( False ),
    feUnpacking = cms.bool( True ),
    forceToKeepFRData = cms.bool( False ),
    headerUnpacking = cms.bool( True ),
    memUnpacking = cms.bool( True )
)
hltEcalUncalibRecHit = cms.EDProducer( "EcalUncalibRecHitProducer",
    EEdigiCollection = cms.InputTag( 'hltEcalDigis','eeDigis' ),
    alphaEB = cms.double( 1.138 ),
    alphaEE = cms.double( 1.89 ),
    EBdigiCollection = cms.InputTag( 'hltEcalDigis','ebDigis' ),
    EEhitCollection = cms.string( "EcalUncalibRecHitsEE" ),
    AlphaBetaFilename = cms.untracked.string( "NOFILE" ),
    betaEB = cms.double( 1.655 ),
    MinAmplEndcap = cms.double( 14.0 ),
    MinAmplBarrel = cms.double( 8.0 ),
    algo = cms.string( "EcalUncalibRecHitWorkerWeights" ),
    betaEE = cms.double( 1.4 ),
    UseDynamicPedestal = cms.bool( True ),
    EBhitCollection = cms.string( "EcalUncalibRecHitsEB" )
)
hltEcalDetIdToBeRecovered = cms.EDProducer( "EcalDetIdToBeRecoveredProducer",
    ebIntegrityChIdErrors = cms.InputTag( 'hltEcalDigis','EcalIntegrityChIdErrors' ),
    ebDetIdToBeRecovered = cms.string( "ebDetId" ),
    integrityTTIdErrors = cms.InputTag( 'hltEcalDigis','EcalIntegrityTTIdErrors' ),
    eeIntegrityGainErrors = cms.InputTag( 'hltEcalDigis','EcalIntegrityGainErrors' ),
    ebFEToBeRecovered = cms.string( "ebFE" ),
    ebIntegrityGainErrors = cms.InputTag( 'hltEcalDigis','EcalIntegrityGainErrors' ),
    eeDetIdToBeRecovered = cms.string( "eeDetId" ),
    eeIntegrityGainSwitchErrors = cms.InputTag( 'hltEcalDigis','EcalIntegrityGainSwitchErrors' ),
    eeIntegrityChIdErrors = cms.InputTag( 'hltEcalDigis','EcalIntegrityChIdErrors' ),
    ebIntegrityGainSwitchErrors = cms.InputTag( 'hltEcalDigis','EcalIntegrityGainSwitchErrors' ),
    ebSrFlagCollection = cms.InputTag( "hltEcalDigis" ),
    eeFEToBeRecovered = cms.string( "eeFE" ),
    integrityBlockSizeErrors = cms.InputTag( 'hltEcalDigis','EcalIntegrityBlockSizeErrors' ),
    eeSrFlagCollection = cms.InputTag( "hltEcalDigis" )
)
hltEcalRecHit = cms.EDProducer( "EcalRecHitProducer",
    recoverEEVFE = cms.bool( False ),
    EErechitCollection = cms.string( "EcalRecHitsEE" ),
    recoverEBIsolatedChannels = cms.bool( False ),
    recoverEBVFE = cms.bool( False ),
    laserCorrection = cms.bool( True ),
    EBLaserMIN = cms.double( 0.5 ),
    killDeadChannels = cms.bool( True ),
    dbStatusToBeExcludedEB = cms.vint32( 14, 78, 142 ),
    EEuncalibRecHitCollection = cms.InputTag( 'hltEcalUncalibRecHit','EcalUncalibRecHitsEE' ),
    dbStatusToBeExcludedEE = cms.vint32( 14, 78, 142 ),
    EELaserMIN = cms.double( 0.5 ),
    ebFEToBeRecovered = cms.InputTag( 'hltEcalDetIdToBeRecovered','ebFE' ),
    cleaningConfig = cms.PSet( 
      e6e2thresh = cms.double( 0.04 ),
      tightenCrack_e6e2_double = cms.double( 3.0 ),
      e4e1Threshold_endcap = cms.double( 0.3 ),
      tightenCrack_e4e1_single = cms.double( 3.0 ),
      tightenCrack_e1_double = cms.double( 2.0 ),
      cThreshold_barrel = cms.double( 4.0 ),
      e4e1Threshold_barrel = cms.double( 0.08 ),
      tightenCrack_e1_single = cms.double( 2.0 ),
      e4e1_b_barrel = cms.double( -0.024 ),
      e4e1_a_barrel = cms.double( 0.04 ),
      ignoreOutOfTimeThresh = cms.double( 1.0E9 ),
      cThreshold_endcap = cms.double( 15.0 ),
      e4e1_b_endcap = cms.double( -0.0125 ),
      e4e1_a_endcap = cms.double( 0.02 ),
      cThreshold_double = cms.double( 10.0 )
    ),
    logWarningEtThreshold_EE_FE = cms.double( 50.0 ),
    eeDetIdToBeRecovered = cms.InputTag( 'hltEcalDetIdToBeRecovered','eeDetId' ),
    recoverEBFE = cms.bool( True ),
    eeFEToBeRecovered = cms.InputTag( 'hltEcalDetIdToBeRecovered','eeFE' ),
    ebDetIdToBeRecovered = cms.InputTag( 'hltEcalDetIdToBeRecovered','ebDetId' ),
    singleChannelRecoveryThreshold = cms.double( 8.0 ),
    ChannelStatusToBeExcluded = cms.vstring(  ),
    EBrechitCollection = cms.string( "EcalRecHitsEB" ),
    triggerPrimitiveDigiCollection = cms.InputTag( 'hltEcalDigis','EcalTriggerPrimitives' ),
    recoverEEFE = cms.bool( True ),
    singleChannelRecoveryMethod = cms.string( "NeuralNetworks" ),
    EBLaserMAX = cms.double( 3.0 ),
    flagsMapDBReco = cms.PSet( 
      kGood = cms.vstring( 'kOk',
        'kDAC',
        'kNoLaser',
        'kNoisy' ),
      kNeighboursRecovered = cms.vstring( 'kFixedG0',
        'kNonRespondingIsolated',
        'kDeadVFE' ),
      kDead = cms.vstring( 'kNoDataNoTP' ),
      kNoisy = cms.vstring( 'kNNoisy',
        'kFixedG6',
        'kFixedG1' ),
      kTowerRecovered = cms.vstring( 'kDeadFE' )
    ),
    EBuncalibRecHitCollection = cms.InputTag( 'hltEcalUncalibRecHit','EcalUncalibRecHitsEB' ),
    algoRecover = cms.string( "EcalRecHitWorkerRecover" ),
    algo = cms.string( "EcalRecHitWorkerSimple" ),
    EELaserMAX = cms.double( 8.0 ),
    logWarningEtThreshold_EB_FE = cms.double( 50.0 ),
    recoverEEIsolatedChannels = cms.bool( False )
)
hltHcalDigis = cms.EDProducer( "HcalRawToDigi",
    UnpackZDC = cms.untracked.bool( True ),
    FilterDataQuality = cms.bool( True ),
    InputLabel = cms.InputTag( "rawDataCollector" ),
    ComplainEmptyData = cms.untracked.bool( False ),
    UnpackCalib = cms.untracked.bool( True ),
    UnpackTTP = cms.untracked.bool( False ),
    lastSample = cms.int32( 9 ),
    firstSample = cms.int32( 0 )
)
hltHbhereco = cms.EDProducer( "HcalHitReconstructor",
    digiTimeFromDB = cms.bool( True ),
    mcOOTCorrectionName = cms.string( "" ),
    S9S1stat = cms.PSet(  ),
    saturationParameters = cms.PSet(  maxADCvalue = cms.int32( 127 ) ),
    tsFromDB = cms.bool( True ),
    samplesToAdd = cms.int32( 4 ),
    mcOOTCorrectionCategory = cms.string( "MC" ),
    dataOOTCorrectionName = cms.string( "" ),
    correctionPhaseNS = cms.double( 13.0 ),
    HFInWindowStat = cms.PSet(  ),
    digiLabel = cms.InputTag( "hltHcalDigis" ),
    setHSCPFlags = cms.bool( False ),
    firstAuxTS = cms.int32( 4 ),
    setSaturationFlags = cms.bool( False ),
    hfTimingTrustParameters = cms.PSet(  ),
    PETstat = cms.PSet(  ),
    digistat = cms.PSet(  ),
    useLeakCorrection = cms.bool( False ),
    setTimingTrustFlags = cms.bool( False ),
    S8S1stat = cms.PSet(  ),
    correctForPhaseContainment = cms.bool( True ),
    correctForTimeslew = cms.bool( True ),
    setNoiseFlags = cms.bool( False ),
    correctTiming = cms.bool( False ),
    recoParamsFromDB = cms.bool( True ),
    Subdetector = cms.string( "HBHE" ),
    dataOOTCorrectionCategory = cms.string( "Data" ),
    dropZSmarkedPassed = cms.bool( True ),
    setPulseShapeFlags = cms.bool( False ),
    firstSample = cms.int32( 4 ),
    setTimingShapedCutsFlags = cms.bool( False ),
    timingshapedcutsParameters = cms.PSet( 
      ignorelowest = cms.bool( True ),
      win_offset = cms.double( 0.0 ),
      ignorehighest = cms.bool( False ),
      win_gain = cms.double( 1.0 ),
      tfilterEnvelope = cms.vdouble( 4.0, 12.04, 13.0, 10.56, 23.5, 8.82, 37.0, 7.38, 56.0, 6.3, 81.0, 5.64, 114.5, 5.44, 175.5, 5.38, 350.5, 5.14 )
    ),
    pulseShapeParameters = cms.PSet(  ),
    flagParameters = cms.PSet( 
      nominalPedestal = cms.double( 3.0 ),
      hitMultiplicityThreshold = cms.int32( 17 ),
      hitEnergyMinimum = cms.double( 1.0 ),
      pulseShapeParameterSets = cms.VPSet( 
        cms.PSet(  pulseShapeParameters = cms.vdouble( 0.0, 100.0, -50.0, 0.0, -15.0, 0.15 )        ),
        cms.PSet(  pulseShapeParameters = cms.vdouble( 100.0, 2000.0, -50.0, 0.0, -5.0, 0.05 )        ),
        cms.PSet(  pulseShapeParameters = cms.vdouble( 2000.0, 1000000.0, -50.0, 0.0, 95.0, 0.0 )        ),
        cms.PSet(  pulseShapeParameters = cms.vdouble( -1000000.0, 1000000.0, 45.0, 0.1, 1000000.0, 0.0 )        )
      )
    ),
    hscpParameters = cms.PSet( 
      slopeMax = cms.double( -0.6 ),
      r1Max = cms.double( 1.0 ),
      r1Min = cms.double( 0.15 ),
      TimingEnergyThreshold = cms.double( 30.0 ),
      slopeMin = cms.double( -1.5 ),
      outerMin = cms.double( 0.0 ),
      outerMax = cms.double( 0.1 ),
      fracLeaderMin = cms.double( 0.4 ),
      r2Min = cms.double( 0.1 ),
      r2Max = cms.double( 0.5 ),
      fracLeaderMax = cms.double( 0.7 )
    )
)
hltHfreco = cms.EDProducer( "HcalHitReconstructor",
    digiTimeFromDB = cms.bool( True ),
    mcOOTCorrectionName = cms.string( "" ),
    S9S1stat = cms.PSet( 
      longETParams = cms.vdouble( 0.0, 0.0, 0.0, 0.0, 0.0, 0.0, 0.0, 0.0, 0.0, 0.0, 0.0, 0.0, 0.0 ),
      shortEnergyParams = cms.vdouble( 35.1773, 35.37, 35.7933, 36.4472, 37.3317, 38.4468, 39.7925, 41.3688, 43.1757, 45.2132, 47.4813, 49.98, 52.7093 ),
      flagsToSkip = cms.int32( 24 ),
      shortETParams = cms.vdouble( 0.0, 0.0, 0.0, 0.0, 0.0, 0.0, 0.0, 0.0, 0.0, 0.0, 0.0, 0.0, 0.0 ),
      short_optimumSlope = cms.vdouble( -99999.0, 0.0164905, 0.0238698, 0.0321383, 0.041296, 0.0513428, 0.0622789, 0.0741041, 0.0868186, 0.100422, 0.135313, 0.136289, 0.0589927 ),
      longEnergyParams = cms.vdouble( 43.5, 45.7, 48.32, 51.36, 54.82, 58.7, 63.0, 67.72, 72.86, 78.42, 84.4, 90.8, 97.62 ),
      long_optimumSlope = cms.vdouble( -99999.0, 0.0164905, 0.0238698, 0.0321383, 0.041296, 0.0513428, 0.0622789, 0.0741041, 0.0868186, 0.100422, 0.135313, 0.136289, 0.0589927 ),
      isS8S1 = cms.bool( False ),
      HcalAcceptSeverityLevel = cms.int32( 9 )
    ),
    saturationParameters = cms.PSet(  maxADCvalue = cms.int32( 127 ) ),
    tsFromDB = cms.bool( True ),
    samplesToAdd = cms.int32( 2 ),
    mcOOTCorrectionCategory = cms.string( "MC" ),
    dataOOTCorrectionName = cms.string( "" ),
    correctionPhaseNS = cms.double( 13.0 ),
    HFInWindowStat = cms.PSet( 
      hflongEthresh = cms.double( 40.0 ),
      hflongMinWindowTime = cms.vdouble( -10.0 ),
      hfshortEthresh = cms.double( 40.0 ),
      hflongMaxWindowTime = cms.vdouble( 10.0 ),
      hfshortMaxWindowTime = cms.vdouble( 10.0 ),
      hfshortMinWindowTime = cms.vdouble( -12.0 )
    ),
    digiLabel = cms.InputTag( "hltHcalDigis" ),
    setHSCPFlags = cms.bool( False ),
    firstAuxTS = cms.int32( 1 ),
    setSaturationFlags = cms.bool( False ),
    hfTimingTrustParameters = cms.PSet( 
      hfTimingTrustLevel2 = cms.int32( 4 ),
      hfTimingTrustLevel1 = cms.int32( 1 )
    ),
    PETstat = cms.PSet( 
      longETParams = cms.vdouble( 0.0, 0.0, 0.0, 0.0, 0.0, 0.0, 0.0, 0.0, 0.0, 0.0, 0.0, 0.0, 0.0 ),
      short_R_29 = cms.vdouble( 0.8 ),
      shortEnergyParams = cms.vdouble( 35.1773, 35.37, 35.7933, 36.4472, 37.3317, 38.4468, 39.7925, 41.3688, 43.1757, 45.2132, 47.4813, 49.98, 52.7093 ),
      flagsToSkip = cms.int32( 0 ),
      short_R = cms.vdouble( 0.8 ),
      shortETParams = cms.vdouble( 0.0, 0.0, 0.0, 0.0, 0.0, 0.0, 0.0, 0.0, 0.0, 0.0, 0.0, 0.0, 0.0 ),
      long_R_29 = cms.vdouble( 0.8 ),
      longEnergyParams = cms.vdouble( 43.5, 45.7, 48.32, 51.36, 54.82, 58.7, 63.0, 67.72, 72.86, 78.42, 84.4, 90.8, 97.62 ),
      long_R = cms.vdouble( 0.98 ),
      HcalAcceptSeverityLevel = cms.int32( 9 )
    ),
    digistat = cms.PSet( 
      HFdigiflagFirstSample = cms.int32( 1 ),
      HFdigiflagMinEthreshold = cms.double( 40.0 ),
      HFdigiflagSamplesToAdd = cms.int32( 3 ),
      HFdigiflagExpectedPeak = cms.int32( 2 ),
      HFdigiflagCoef = cms.vdouble( 0.93, -0.012667, -0.38275 )
    ),
    useLeakCorrection = cms.bool( False ),
    setTimingTrustFlags = cms.bool( False ),
    S8S1stat = cms.PSet( 
      longETParams = cms.vdouble( 0.0, 0.0, 0.0, 0.0, 0.0, 0.0, 0.0, 0.0, 0.0, 0.0, 0.0, 0.0, 0.0 ),
      shortEnergyParams = cms.vdouble( 40.0, 100.0, 100.0, 100.0, 100.0, 100.0, 100.0, 100.0, 100.0, 100.0, 100.0, 100.0, 100.0 ),
      flagsToSkip = cms.int32( 16 ),
      shortETParams = cms.vdouble( 0.0, 0.0, 0.0, 0.0, 0.0, 0.0, 0.0, 0.0, 0.0, 0.0, 0.0, 0.0, 0.0 ),
      short_optimumSlope = cms.vdouble( 0.3, 0.1, 0.1, 0.1, 0.1, 0.1, 0.1, 0.1, 0.1, 0.1, 0.1, 0.1, 0.1 ),
      longEnergyParams = cms.vdouble( 40.0, 100.0, 100.0, 100.0, 100.0, 100.0, 100.0, 100.0, 100.0, 100.0, 100.0, 100.0, 100.0 ),
      long_optimumSlope = cms.vdouble( 0.3, 0.1, 0.1, 0.1, 0.1, 0.1, 0.1, 0.1, 0.1, 0.1, 0.1, 0.1, 0.1 ),
      isS8S1 = cms.bool( True ),
      HcalAcceptSeverityLevel = cms.int32( 9 )
    ),
    correctForPhaseContainment = cms.bool( False ),
    correctForTimeslew = cms.bool( False ),
    setNoiseFlags = cms.bool( True ),
    correctTiming = cms.bool( False ),
    recoParamsFromDB = cms.bool( True ),
    Subdetector = cms.string( "HF" ),
    dataOOTCorrectionCategory = cms.string( "Data" ),
    dropZSmarkedPassed = cms.bool( True ),
    setPulseShapeFlags = cms.bool( False ),
    firstSample = cms.int32( 2 ),
    setTimingShapedCutsFlags = cms.bool( False ),
    timingshapedcutsParameters = cms.PSet(  ),
    pulseShapeParameters = cms.PSet(  ),
    flagParameters = cms.PSet(  ),
    hscpParameters = cms.PSet(  )
)
hltHoreco = cms.EDProducer( "HcalHitReconstructor",
    digiTimeFromDB = cms.bool( True ),
    mcOOTCorrectionName = cms.string( "" ),
    S9S1stat = cms.PSet(  ),
    saturationParameters = cms.PSet(  maxADCvalue = cms.int32( 127 ) ),
    tsFromDB = cms.bool( True ),
    samplesToAdd = cms.int32( 4 ),
    mcOOTCorrectionCategory = cms.string( "MC" ),
    dataOOTCorrectionName = cms.string( "" ),
    correctionPhaseNS = cms.double( 13.0 ),
    HFInWindowStat = cms.PSet(  ),
    digiLabel = cms.InputTag( "hltHcalDigis" ),
    setHSCPFlags = cms.bool( False ),
    firstAuxTS = cms.int32( 4 ),
    setSaturationFlags = cms.bool( False ),
    hfTimingTrustParameters = cms.PSet(  ),
    PETstat = cms.PSet(  ),
    digistat = cms.PSet(  ),
    useLeakCorrection = cms.bool( False ),
    setTimingTrustFlags = cms.bool( False ),
    S8S1stat = cms.PSet(  ),
    correctForPhaseContainment = cms.bool( True ),
    correctForTimeslew = cms.bool( True ),
    setNoiseFlags = cms.bool( False ),
    correctTiming = cms.bool( False ),
    recoParamsFromDB = cms.bool( True ),
    Subdetector = cms.string( "HO" ),
    dataOOTCorrectionCategory = cms.string( "Data" ),
    dropZSmarkedPassed = cms.bool( True ),
    setPulseShapeFlags = cms.bool( False ),
    firstSample = cms.int32( 4 ),
    setTimingShapedCutsFlags = cms.bool( False ),
    timingshapedcutsParameters = cms.PSet(  ),
    pulseShapeParameters = cms.PSet(  ),
    flagParameters = cms.PSet(  ),
    hscpParameters = cms.PSet(  )
)
hltTowerMakerForAll = cms.EDProducer( "CaloTowersCreator",
    EBSumThreshold = cms.double( 0.2 ),
    MomHBDepth = cms.double( 0.2 ),
    UseEtEBTreshold = cms.bool( False ),
    hfInput = cms.InputTag( "hltHfreco" ),
    AllowMissingInputs = cms.bool( False ),
    MomEEDepth = cms.double( 0.0 ),
    EESumThreshold = cms.double( 0.45 ),
    HBGrid = cms.vdouble(  ),
    HcalAcceptSeverityLevelForRejectedHit = cms.uint32( 9999 ),
    HBThreshold = cms.double( 0.7 ),
    EcalSeveritiesToBeUsedInBadTowers = cms.vstring(  ),
    UseEcalRecoveredHits = cms.bool( False ),
    MomConstrMethod = cms.int32( 1 ),
    MomHEDepth = cms.double( 0.4 ),
    HcalThreshold = cms.double( -1000.0 ),
    HF2Weights = cms.vdouble(  ),
    HOWeights = cms.vdouble(  ),
    EEGrid = cms.vdouble(  ),
    UseSymEBTreshold = cms.bool( False ),
    EEWeights = cms.vdouble(  ),
    EEWeight = cms.double( 1.0 ),
    UseHO = cms.bool( False ),
    HBWeights = cms.vdouble(  ),
    HF1Weight = cms.double( 1.0 ),
    HF2Grid = cms.vdouble(  ),
    HEDWeights = cms.vdouble(  ),
    HEDGrid = cms.vdouble(  ),
    EBWeight = cms.double( 1.0 ),
    HF1Grid = cms.vdouble(  ),
    EBWeights = cms.vdouble(  ),
    HOWeight = cms.double( 1.0E-99 ),
    HESWeight = cms.double( 1.0 ),
    HESThreshold = cms.double( 0.8 ),
    hbheInput = cms.InputTag( "hltHbhereco" ),
    HF2Weight = cms.double( 1.0 ),
    HF2Threshold = cms.double( 0.85 ),
    HcalAcceptSeverityLevel = cms.uint32( 9 ),
    EEThreshold = cms.double( 0.3 ),
    HOThresholdPlus1 = cms.double( 3.5 ),
    HOThresholdPlus2 = cms.double( 3.5 ),
    HF1Weights = cms.vdouble(  ),
    hoInput = cms.InputTag( "hltHoreco" ),
    HF1Threshold = cms.double( 0.5 ),
    HOThresholdMinus1 = cms.double( 3.5 ),
    HESGrid = cms.vdouble(  ),
    EcutTower = cms.double( -1000.0 ),
    UseRejectedRecoveredEcalHits = cms.bool( False ),
    UseEtEETreshold = cms.bool( False ),
    HESWeights = cms.vdouble(  ),
    EcalRecHitSeveritiesToBeExcluded = cms.vstring( 'kTime',
      'kWeird',
      'kBad' ),
    HEDWeight = cms.double( 1.0 ),
    UseSymEETreshold = cms.bool( False ),
    HEDThreshold = cms.double( 0.8 ),
    EBThreshold = cms.double( 0.07 ),
    UseRejectedHitsOnly = cms.bool( False ),
    UseHcalRecoveredHits = cms.bool( False ),
    HOThresholdMinus2 = cms.double( 3.5 ),
    HOThreshold0 = cms.double( 3.5 ),
    ecalInputs = cms.VInputTag( 'hltEcalRecHit:EcalRecHitsEB','hltEcalRecHit:EcalRecHitsEE' ),
    UseRejectedRecoveredHcalHits = cms.bool( False ),
    MomEBDepth = cms.double( 0.3 ),
    HBWeight = cms.double( 1.0 ),
    HOGrid = cms.vdouble(  ),
    EBGrid = cms.vdouble(  )
)
hltAK4CaloJets = cms.EDProducer( "FastjetJetProducer",
    Active_Area_Repeats = cms.int32( 5 ),
    doAreaFastjet = cms.bool( False ),
    voronoiRfact = cms.double( 0.9 ),
    maxBadHcalCells = cms.uint32( 9999999 ),
    doAreaDiskApprox = cms.bool( True ),
    maxRecoveredEcalCells = cms.uint32( 9999999 ),
    jetType = cms.string( "CaloJet" ),
    minSeed = cms.uint32( 14327 ),
    Ghost_EtaMax = cms.double( 6.0 ),
    doRhoFastjet = cms.bool( False ),
    jetAlgorithm = cms.string( "AntiKt" ),
    nSigmaPU = cms.double( 1.0 ),
    GhostArea = cms.double( 0.01 ),
    Rho_EtaMax = cms.double( 4.4 ),
    maxBadEcalCells = cms.uint32( 9999999 ),
    useDeterministicSeed = cms.bool( True ),
    doPVCorrection = cms.bool( False ),
    maxRecoveredHcalCells = cms.uint32( 9999999 ),
    rParam = cms.double( 0.4 ),
    maxProblematicHcalCells = cms.uint32( 9999999 ),
    doOutputJets = cms.bool( True ),
    src = cms.InputTag( "hltTowerMakerForAll" ),
    inputEtMin = cms.double( 0.3 ),
    puPtMin = cms.double( 10.0 ),
    srcPVs = cms.InputTag( "NotUsed" ),
    jetPtMin = cms.double( 1.0 ),
    radiusPU = cms.double( 0.4 ),
    maxProblematicEcalCells = cms.uint32( 9999999 ),
    doPUOffsetCorr = cms.bool( False ),
    inputEMin = cms.double( 0.0 ),
    useMassDropTagger = cms.bool( False ),
    muMin = cms.double( -1.0 ),
    subtractorName = cms.string( "" ),
    muCut = cms.double( -1.0 ),
    subjetPtMin = cms.double( -1.0 ),
    useTrimming = cms.bool( False ),
    muMax = cms.double( -1.0 ),
    yMin = cms.double( -1.0 ),
    useFiltering = cms.bool( False ),
    rFilt = cms.double( -1.0 ),
    yMax = cms.double( -1.0 ),
    zcut = cms.double( -1.0 ),
    MinVtxNdof = cms.int32( 5 ),
    MaxVtxZ = cms.double( 15.0 ),
    UseOnlyVertexTracks = cms.bool( False ),
    dRMin = cms.double( -1.0 ),
    nFilt = cms.int32( -1 ),
    usePruning = cms.bool( False ),
    maxDepth = cms.int32( -1 ),
    yCut = cms.double( -1.0 ),
    DzTrVtxMax = cms.double( 0.0 ),
    UseOnlyOnePV = cms.bool( False ),
    rcut_factor = cms.double( -1.0 ),
    sumRecHits = cms.bool( False ),
    trimPtFracMin = cms.double( -1.0 ),
    dRMax = cms.double( -1.0 ),
    DxyTrVtxMax = cms.double( 0.0 ),
    useCMSBoostedTauSeedingAlgorithm = cms.bool( False )
)
hltAK4CaloJetsIDPassed = cms.EDProducer( "HLTCaloJetIDProducer",
    min_N90 = cms.int32( -2 ),
    min_N90hits = cms.int32( 2 ),
    min_EMF = cms.double( 1.0E-6 ),
    jetsInput = cms.InputTag( "hltAK4CaloJets" ),
    JetIDParams = cms.PSet( 
      useRecHits = cms.bool( True ),
      hbheRecHitsColl = cms.InputTag( "hltHbhereco" ),
      hoRecHitsColl = cms.InputTag( "hltHoreco" ),
      hfRecHitsColl = cms.InputTag( "hltHfreco" ),
      ebRecHitsColl = cms.InputTag( 'hltEcalRecHit','EcalRecHitsEB' ),
      eeRecHitsColl = cms.InputTag( 'hltEcalRecHit','EcalRecHitsEE' )
    ),
    max_EMF = cms.double( 999.0 )
)
hltFixedGridRhoFastjetAllCalo = cms.EDProducer( "FixedGridRhoProducerFastjet",
    gridSpacing = cms.double( 0.55 ),
    maxRapidity = cms.double( 5.0 ),
    pfCandidatesTag = cms.InputTag( "hltTowerMakerForAll" )
)
hltAK4CaloJetsCorrected = cms.EDProducer( "CaloJetCorrectionProducer",
    src = cms.InputTag( "hltAK4CaloJets" ),
    correctors = cms.vstring( 'hltESPAK4CaloCorrection' )
)
hltAK4CaloJetsCorrectedIDPassed = cms.EDProducer( "CaloJetCorrectionProducer",
    src = cms.InputTag( "hltAK4CaloJetsIDPassed" ),
    correctors = cms.vstring( 'hltESPAK4CaloCorrection' )
)
hltSingleCaloJet260 = cms.EDFilter( "HLT1CaloJet",
    saveTags = cms.bool( True ),
    MinPt = cms.double( 260.0 ),
    MinN = cms.int32( 1 ),
    MaxEta = cms.double( 5.0 ),
    MinMass = cms.double( -1.0 ),
    inputTag = cms.InputTag( "hltAK4CaloJetsCorrectedIDPassed" ),
    MinE = cms.double( -1.0 ),
    triggerType = cms.int32( 85 )
)
hltBoolEnd = cms.EDFilter( "HLTBool",
    result = cms.bool( True )
)
hltL1sL1SingleIsoEG25er = cms.EDFilter( "HLTLevel1GTSeed",
    L1SeedsLogicalExpression = cms.string( "L1_SingleIsoEG25er" ),
    saveTags = cms.bool( True ),
    L1MuonCollectionTag = cms.InputTag( "hltL1extraParticles" ),
    L1UseL1TriggerObjectMaps = cms.bool( True ),
    L1UseAliasesForSeeding = cms.bool( True ),
    L1GtReadoutRecordTag = cms.InputTag( "hltGtDigis" ),
    L1CollectionsTag = cms.InputTag( "hltL1extraParticles" ),
    L1NrBxInEvent = cms.int32( 3 ),
    L1GtObjectMapTag = cms.InputTag( "hltL1GtObjectMap" ),
    L1TechTriggerSeeding = cms.bool( False )
)
hltPreEle27eta2p1WP85Gsf = cms.EDFilter( "HLTPrescaler",
    L1GtReadoutRecordTag = cms.InputTag( "hltGtDigis" ),
    offset = cms.uint32( 0 )
)
hltEcalPreshowerDigis = cms.EDProducer( "ESRawToDigi",
    sourceTag = cms.InputTag( "rawDataCollector" ),
    debugMode = cms.untracked.bool( False ),
    InstanceES = cms.string( "" ),
    LookupTable = cms.FileInPath( "EventFilter/ESDigiToRaw/data/ES_lookup_table.dat" ),
    ESdigiCollection = cms.string( "" )
)
hltEcalPreshowerRecHit = cms.EDProducer( "ESRecHitProducer",
    ESRecoAlgo = cms.int32( 0 ),
    ESrechitCollection = cms.string( "EcalRecHitsES" ),
    algo = cms.string( "ESRecHitWorker" ),
    ESdigiCollection = cms.InputTag( "hltEcalPreshowerDigis" )
)
hltRechitInRegionsECAL = cms.EDProducer( "EgammaHLTRechitInRegionsProducer",
    l1LowerThr = cms.double( 5.0 ),
    doIsolated = cms.bool( True ),
    useUncalib = cms.bool( False ),
    regionEtaMargin = cms.double( 0.14 ),
    ecalhitLabels = cms.VInputTag( 'hltEcalRecHit:EcalRecHitsEB','hltEcalRecHit:EcalRecHitsEE' ),
    regionPhiMargin = cms.double( 0.4 ),
    l1TagNonIsolated = cms.InputTag( 'hltL1extraParticles','NonIsolated' ),
    l1UpperThr = cms.double( 999.0 ),
    l1LowerThrIgnoreIsolation = cms.double( 0.0 ),
    productLabels = cms.vstring( 'EcalRecHitsEB',
      'EcalRecHitsEE' ),
    l1TagIsolated = cms.InputTag( 'hltL1extraParticles','Isolated' )
)
hltRechitInRegionsES = cms.EDProducer( "EgammaHLTRechitInRegionsProducer",
    l1LowerThr = cms.double( 5.0 ),
    doIsolated = cms.bool( True ),
    useUncalib = cms.bool( False ),
    regionEtaMargin = cms.double( 0.14 ),
    ecalhitLabels = cms.VInputTag( 'hltEcalPreshowerRecHit:EcalRecHitsES' ),
    regionPhiMargin = cms.double( 0.4 ),
    l1TagNonIsolated = cms.InputTag( 'hltL1extraParticles','NonIsolated' ),
    l1UpperThr = cms.double( 999.0 ),
    l1LowerThrIgnoreIsolation = cms.double( 0.0 ),
    productLabels = cms.vstring( 'EcalRecHitsES' ),
    l1TagIsolated = cms.InputTag( 'hltL1extraParticles','Isolated' )
)
hltParticleFlowRecHitECALL1Seeded = cms.EDProducer( "PFRecHitProducer",
    producers = cms.VPSet( 
      cms.PSet(  src = cms.InputTag( 'hltRechitInRegionsECAL','EcalRecHitsEB' ),
        qualityTests = cms.VPSet( 
          cms.PSet(  threshold = cms.double( 0.08 ),
            name = cms.string( "PFRecHitQTestThreshold" )
          ),
          cms.PSet(  timingCleaning = cms.bool( True ),
            topologicalCleaning = cms.bool( True ),
            cleaningThreshold = cms.double( 2.0 ),
            skipTTRecoveredHits = cms.bool( True ),
            name = cms.string( "PFRecHitQTestECAL" )
          )
        ),
        name = cms.string( "PFEBRecHitCreator" )
      ),
      cms.PSet(  src = cms.InputTag( 'hltRechitInRegionsECAL','EcalRecHitsEE' ),
        qualityTests = cms.VPSet( 
          cms.PSet(  threshold = cms.double( 0.3 ),
            name = cms.string( "PFRecHitQTestThreshold" )
          ),
          cms.PSet(  timingCleaning = cms.bool( True ),
            topologicalCleaning = cms.bool( True ),
            cleaningThreshold = cms.double( 2.0 ),
            skipTTRecoveredHits = cms.bool( True ),
            name = cms.string( "PFRecHitQTestECAL" )
          )
        ),
        name = cms.string( "PFEERecHitCreator" )
      )
    ),
    navigator = cms.PSet( 
      barrel = cms.PSet(  ),
      endcap = cms.PSet(  ),
      name = cms.string( "PFRecHitECALNavigator" )
    )
)
hltParticleFlowRecHitPSL1Seeded = cms.EDProducer( "PFRecHitProducer",
    producers = cms.VPSet( 
      cms.PSet(  src = cms.InputTag( 'hltRechitInRegionsES','EcalRecHitsES' ),
        qualityTests = cms.VPSet( 
          cms.PSet(  threshold = cms.double( 7.0E-6 ),
            name = cms.string( "PFRecHitQTestThreshold" )
          )
        ),
        name = cms.string( "PFPSRecHitCreator" )
      )
    ),
    navigator = cms.PSet(  name = cms.string( "PFRecHitPreshowerNavigator" ) )
)
hltParticleFlowClusterPSL1Seeded = cms.EDProducer( "PFClusterProducer",
    pfClusterBuilder = cms.PSet( 
      minFracTot = cms.double( 1.0E-20 ),
      positionCalc = cms.PSet( 
        minFractionInCalc = cms.double( 1.0E-9 ),
        logWeightDenominator = cms.double( 6.0E-5 ),
        minAllowedNormalization = cms.double( 1.0E-9 ),
        posCalcNCrystals = cms.int32( -1 ),
        algoName = cms.string( "Basic2DGenericPFlowPositionCalc" )
      ),
      maxIterations = cms.uint32( 50 ),
      stoppingTolerance = cms.double( 1.0E-8 ),
      minFractionToKeep = cms.double( 1.0E-7 ),
      excludeOtherSeeds = cms.bool( True ),
      showerSigma = cms.double( 0.3 ),
      recHitEnergyNorms = cms.VPSet( 
        cms.PSet(  detector = cms.string( "PS1" ),
          recHitEnergyNorm = cms.double( 6.0E-5 )
        ),
        cms.PSet(  detector = cms.string( "PS2" ),
          recHitEnergyNorm = cms.double( 6.0E-5 )
        )
      ),
      algoName = cms.string( "Basic2DGenericPFlowClusterizer" )
    ),
    positionReCalc = cms.PSet(  ),
    initialClusteringStep = cms.PSet( 
      thresholdsByDetector = cms.VPSet( 
        cms.PSet(  gatheringThreshold = cms.double( 6.0E-5 ),
          detector = cms.string( "PS1" ),
          gatheringThresholdPt = cms.double( 0.0 )
        ),
        cms.PSet(  gatheringThreshold = cms.double( 6.0E-5 ),
          detector = cms.string( "PS2" ),
          gatheringThresholdPt = cms.double( 0.0 )
        )
      ),
      useCornerCells = cms.bool( False ),
      algoName = cms.string( "Basic2DGenericTopoClusterizer" )
    ),
    energyCorrector = cms.PSet(  ),
    recHitCleaners = cms.VPSet( 
    ),
    seedFinder = cms.PSet( 
      nNeighbours = cms.int32( 4 ),
      thresholdsByDetector = cms.VPSet( 
        cms.PSet(  seedingThreshold = cms.double( 1.2E-4 ),
          seedingThresholdPt = cms.double( 0.0 ),
          detector = cms.string( "PS1" )
        ),
        cms.PSet(  seedingThreshold = cms.double( 1.2E-4 ),
          seedingThresholdPt = cms.double( 0.0 ),
          detector = cms.string( "PS2" )
        )
      ),
      algoName = cms.string( "LocalMaximumSeedFinder" )
    ),
    recHitsSource = cms.InputTag( "hltParticleFlowRecHitPSL1Seeded" )
)
hltParticleFlowClusterECALUncorrectedL1Seeded = cms.EDProducer( "PFClusterProducer",
    pfClusterBuilder = cms.PSet( 
      positionCalc = cms.PSet( 
        minFractionInCalc = cms.double( 1.0E-9 ),
        logWeightDenominator = cms.double( 0.08 ),
        minAllowedNormalization = cms.double( 1.0E-9 ),
        posCalcNCrystals = cms.int32( 9 ),
        algoName = cms.string( "Basic2DGenericPFlowPositionCalc" )
      ),
      minFracTot = cms.double( 1.0E-20 ),
      positionCalcForConvergence = cms.PSet( 
        minFractionInCalc = cms.double( 0.0 ),
        W0 = cms.double( 4.2 ),
        minAllowedNormalization = cms.double( 0.0 ),
        T0_EB = cms.double( 7.4 ),
        X0 = cms.double( 0.89 ),
        T0_ES = cms.double( 1.2 ),
        T0_EE = cms.double( 3.1 ),
        algoName = cms.string( "ECAL2DPositionCalcWithDepthCorr" )
      ),
      maxIterations = cms.uint32( 50 ),
      stoppingTolerance = cms.double( 1.0E-8 ),
      minFractionToKeep = cms.double( 1.0E-7 ),
      excludeOtherSeeds = cms.bool( True ),
      showerSigma = cms.double( 1.5 ),
      recHitEnergyNorms = cms.VPSet( 
        cms.PSet(  detector = cms.string( "ECAL_BARREL" ),
          recHitEnergyNorm = cms.double( 0.08 )
        ),
        cms.PSet(  detector = cms.string( "ECAL_ENDCAP" ),
          recHitEnergyNorm = cms.double( 0.3 )
        )
      ),
      algoName = cms.string( "Basic2DGenericPFlowClusterizer" ),
      allCellsPositionCalc = cms.PSet( 
        minFractionInCalc = cms.double( 1.0E-9 ),
        logWeightDenominator = cms.double( 0.08 ),
        minAllowedNormalization = cms.double( 1.0E-9 ),
        posCalcNCrystals = cms.int32( -1 ),
        algoName = cms.string( "Basic2DGenericPFlowPositionCalc" )
      )
    ),
    positionReCalc = cms.PSet( 
      minFractionInCalc = cms.double( 0.0 ),
      W0 = cms.double( 4.2 ),
      minAllowedNormalization = cms.double( 0.0 ),
      T0_EB = cms.double( 7.4 ),
      X0 = cms.double( 0.89 ),
      T0_ES = cms.double( 1.2 ),
      T0_EE = cms.double( 3.1 ),
      algoName = cms.string( "ECAL2DPositionCalcWithDepthCorr" )
    ),
    initialClusteringStep = cms.PSet( 
      thresholdsByDetector = cms.VPSet( 
        cms.PSet(  gatheringThreshold = cms.double( 0.08 ),
          detector = cms.string( "ECAL_BARREL" ),
          gatheringThresholdPt = cms.double( 0.0 )
        ),
        cms.PSet(  gatheringThreshold = cms.double( 0.3 ),
          detector = cms.string( "ECAL_ENDCAP" ),
          gatheringThresholdPt = cms.double( 0.0 )
        )
      ),
      useCornerCells = cms.bool( True ),
      algoName = cms.string( "Basic2DGenericTopoClusterizer" )
    ),
    energyCorrector = cms.PSet(  ),
    recHitCleaners = cms.VPSet( 
      cms.PSet(  cleaningByDetector = cms.VPSet( 
  cms.PSet(  doubleSpikeS6S2 = cms.double( 0.04 ),
    fractionThresholdModifier = cms.double( 3.0 ),
    doubleSpikeThresh = cms.double( 10.0 ),
    minS4S1_b = cms.double( -0.024 ),
    singleSpikeThresh = cms.double( 4.0 ),
    detector = cms.string( "ECAL_BARREL" ),
    minS4S1_a = cms.double( 0.04 ),
    energyThresholdModifier = cms.double( 2.0 )
  ),
  cms.PSet(  doubleSpikeS6S2 = cms.double( -1.0 ),
    fractionThresholdModifier = cms.double( 3.0 ),
    doubleSpikeThresh = cms.double( 1.0E9 ),
    minS4S1_b = cms.double( -0.0125 ),
    singleSpikeThresh = cms.double( 15.0 ),
    detector = cms.string( "ECAL_ENDCAP" ),
    minS4S1_a = cms.double( 0.02 ),
    energyThresholdModifier = cms.double( 2.0 )
  )
),
        algoName = cms.string( "SpikeAndDoubleSpikeCleaner" )
      )
    ),
    seedFinder = cms.PSet( 
      nNeighbours = cms.int32( 8 ),
      thresholdsByDetector = cms.VPSet( 
        cms.PSet(  seedingThreshold = cms.double( 0.6 ),
          seedingThresholdPt = cms.double( 0.15 ),
          detector = cms.string( "ECAL_ENDCAP" )
        ),
        cms.PSet(  seedingThreshold = cms.double( 0.23 ),
          seedingThresholdPt = cms.double( 0.0 ),
          detector = cms.string( "ECAL_BARREL" )
        )
      ),
      algoName = cms.string( "LocalMaximumSeedFinder" )
    ),
    recHitsSource = cms.InputTag( "hltParticleFlowRecHitECALL1Seeded" )
)
hltParticleFlowClusterECALL1Seeded = cms.EDProducer( "CorrectedECALPFClusterProducer",
    minimumPSEnergy = cms.double( 0.0 ),
    inputPS = cms.InputTag( "hltParticleFlowClusterPSL1Seeded" ),
    energyCorrector = cms.PSet( 
      applyCrackCorrections = cms.bool( False ),
      algoName = cms.string( "PFClusterEMEnergyCorrector" )
    ),
    inputECAL = cms.InputTag( "hltParticleFlowClusterECALUncorrectedL1Seeded" )
)
hltParticleFlowSuperClusterECALL1Seeded = cms.EDProducer( "PFECALSuperClusterProducer",
    PFSuperClusterCollectionEndcap = cms.string( "hltParticleFlowSuperClusterECALEndcap" ),
    doSatelliteClusterMerge = cms.bool( False ),
    thresh_PFClusterBarrel = cms.double( 4.0 ),
    PFBasicClusterCollectionBarrel = cms.string( "hltParticleFlowBasicClusterECALBarrel" ),
    useRegression = cms.bool( False ),
    satelliteMajorityFraction = cms.double( 0.5 ),
    thresh_PFClusterEndcap = cms.double( 4.0 ),
    ESAssociation = cms.InputTag( "hltParticleFlowClusterECALL1Seeded" ),
    PFBasicClusterCollectionPreshower = cms.string( "hltParticleFlowBasicClusterECALPreshower" ),
    use_preshower = cms.bool( True ),
    verbose = cms.untracked.bool( False ),
    thresh_SCEt = cms.double( 4.0 ),
    etawidth_SuperClusterEndcap = cms.double( 0.04 ),
    phiwidth_SuperClusterEndcap = cms.double( 0.6 ),
    useDynamicDPhiWindow = cms.bool( True ),
    PFSuperClusterCollectionBarrel = cms.string( "hltParticleFlowSuperClusterECALBarrel" ),
    regressionConfig = cms.PSet( 
      regressionKeyEE = cms.string( "pfscecal_EECorrection_offline" ),
      ecalRecHitsEE = cms.InputTag( 'hltRechitInRegionsECAL','EcalRecHitsEE' ),
      ecalRecHitsEB = cms.InputTag( 'hltRechitInRegionsECAL','EcalRecHitsEB' ),
      regressionKeyEB = cms.string( "pfscecal_EBCorrection_offline" ),
      vertexCollection = cms.InputTag( "offlinePrimaryVertices" )
    ),
    applyCrackCorrections = cms.bool( False ),
    satelliteClusterSeedThreshold = cms.double( 50.0 ),
    etawidth_SuperClusterBarrel = cms.double( 0.04 ),
    PFBasicClusterCollectionEndcap = cms.string( "hltParticleFlowBasicClusterECALEndcap" ),
    PFClusters = cms.InputTag( "hltParticleFlowClusterECALL1Seeded" ),
    thresh_PFClusterSeedBarrel = cms.double( 4.0 ),
    ClusteringType = cms.string( "Mustache" ),
    EnergyWeight = cms.string( "Raw" ),
    BeamSpot = cms.InputTag( "hltOnlineBeamSpot" ),
    thresh_PFClusterSeedEndcap = cms.double( 4.0 ),
    phiwidth_SuperClusterBarrel = cms.double( 0.6 ),
    thresh_PFClusterES = cms.double( 5.0 ),
    seedThresholdIsET = cms.bool( True ),
    PFSuperClusterCollectionEndcapWithPreshower = cms.string( "hltParticleFlowSuperClusterECALEndcapWithPreshower" )
)
hltEgammaCandidates = cms.EDProducer( "EgammaHLTRecoEcalCandidateProducers",
    scIslandEndcapProducer = cms.InputTag( 'hltParticleFlowSuperClusterECALL1Seeded','hltParticleFlowSuperClusterECALEndcapWithPreshower' ),
    scHybridBarrelProducer = cms.InputTag( 'hltParticleFlowSuperClusterECALL1Seeded','hltParticleFlowSuperClusterECALBarrel' ),
    recoEcalCandidateCollection = cms.string( "" )
)
hltEGL1SingleIsoEG25erFilter = cms.EDFilter( "HLTEgammaL1MatchFilterRegional",
    doIsolated = cms.bool( False ),
    endcap_end = cms.double( 2.65 ),
    saveTags = cms.bool( False ),
    region_eta_size_ecap = cms.double( 1.0 ),
    barrel_end = cms.double( 1.4791 ),
    l1IsolatedTag = cms.InputTag( 'hltL1extraParticles','Isolated' ),
    candIsolatedTag = cms.InputTag( "hltEgammaCandidates" ),
    region_phi_size = cms.double( 1.044 ),
    region_eta_size = cms.double( 0.522 ),
    L1SeedFilterTag = cms.InputTag( "hltL1sL1SingleIsoEG25er" ),
    candNonIsolatedTag = cms.InputTag( "" ),
    l1NonIsolatedTag = cms.InputTag( 'hltL1extraParticles','NonIsolated' ),
    ncandcut = cms.int32( 1 )
)
hltEG27EtFilter = cms.EDFilter( "HLTEgammaEtFilter",
    saveTags = cms.bool( False ),
    L1NonIsoCand = cms.InputTag( "" ),
    relaxed = cms.untracked.bool( False ),
    L1IsoCand = cms.InputTag( "hltEgammaCandidates" ),
    inputTag = cms.InputTag( "hltEGL1SingleIsoEG25erFilter" ),
    etcutEB = cms.double( 27.0 ),
    etcutEE = cms.double( 27.0 ),
    ncandcut = cms.int32( 1 )
)
hltEgammaClusterShape = cms.EDProducer( "EgammaHLTClusterShapeProducer",
    recoEcalCandidateProducer = cms.InputTag( "hltEgammaCandidates" ),
    ecalRechitEB = cms.InputTag( 'hltRechitInRegionsECAL','EcalRecHitsEB' ),
    ecalRechitEE = cms.InputTag( 'hltRechitInRegionsECAL','EcalRecHitsEE' ),
    isIeta = cms.bool( True )
)
hltEle27WP85ClusterShapeFilter = cms.EDFilter( "HLTEgammaGenericFilter",
    doIsolated = cms.bool( True ),
    thrOverE2EE = cms.double( -1.0 ),
    L1NonIsoCand = cms.InputTag( "" ),
    saveTags = cms.bool( False ),
    thrOverE2EB = cms.double( -1.0 ),
    thrRegularEE = cms.double( 0.033 ),
    thrOverEEE = cms.double( -1.0 ),
    L1IsoCand = cms.InputTag( "hltEgammaCandidates" ),
    thrOverEEB = cms.double( -1.0 ),
    thrRegularEB = cms.double( 0.011 ),
    lessThan = cms.bool( True ),
    useEt = cms.bool( False ),
    ncandcut = cms.int32( 1 ),
    isoTag = cms.InputTag( 'hltEgammaClusterShape','sigmaIEtaIEta5x5' ),
    candTag = cms.InputTag( "hltEG27EtFilter" ),
    nonIsoTag = cms.InputTag( "" )
)
hltFixedGridRhoFastjetAllCaloForMuons = cms.EDProducer( "FixedGridRhoProducerFastjet",
    gridSpacing = cms.double( 0.55 ),
    maxRapidity = cms.double( 2.5 ),
    pfCandidatesTag = cms.InputTag( "hltTowerMakerForAll" )
)
hltEgammaHoverE = cms.EDProducer( "EgammaHLTBcHcalIsolationProducersRegional",
    caloTowerProducer = cms.InputTag( "hltTowerMakerForAll" ),
    effectiveAreaBarrel = cms.double( 0.105 ),
    outerCone = cms.double( 0.14 ),
    innerCone = cms.double( 0.0 ),
    useSingleTower = cms.bool( False ),
    rhoProducer = cms.InputTag( "hltFixedGridRhoFastjetAllCaloForMuons" ),
    depth = cms.int32( -1 ),
    doRhoCorrection = cms.bool( False ),
    effectiveAreaEndcap = cms.double( 0.17 ),
    recoEcalCandidateProducer = cms.InputTag( "hltEgammaCandidates" ),
    rhoMax = cms.double( 9.9999999E7 ),
    etMin = cms.double( 0.0 ),
    rhoScale = cms.double( 1.0 ),
    doEtSum = cms.bool( False )
)
hltEle27WP85HEFilter = cms.EDFilter( "HLTEgammaGenericFilter",
    doIsolated = cms.bool( True ),
    thrOverE2EE = cms.double( -1.0 ),
    L1NonIsoCand = cms.InputTag( "" ),
    saveTags = cms.bool( False ),
    thrOverE2EB = cms.double( -1.0 ),
    thrRegularEE = cms.double( -1.0 ),
    thrOverEEE = cms.double( 0.2 ),
    L1IsoCand = cms.InputTag( "hltEgammaCandidates" ),
    thrOverEEB = cms.double( 0.15 ),
    thrRegularEB = cms.double( -1.0 ),
    lessThan = cms.bool( True ),
    useEt = cms.bool( False ),
    ncandcut = cms.int32( 1 ),
    isoTag = cms.InputTag( "hltEgammaHoverE" ),
    candTag = cms.InputTag( "hltEle27WP85ClusterShapeFilter" ),
    nonIsoTag = cms.InputTag( "" )
)
hltEgammaEcalPFClusterIso = cms.EDProducer( "EgammaHLTEcalPFClusterIsolationProducer",
    energyEndcap = cms.double( 0.0 ),
    effectiveAreaBarrel = cms.double( 0.149 ),
    etaStripBarrel = cms.double( 0.0 ),
    rhoProducer = cms.InputTag( "hltFixedGridRhoFastjetAllCaloForMuons" ),
    pfClusterProducer = cms.InputTag( "hltParticleFlowClusterECALL1Seeded" ),
    etaStripEndcap = cms.double( 0.0 ),
    drVetoBarrel = cms.double( 0.0 ),
    drMax = cms.double( 0.3 ),
    doRhoCorrection = cms.bool( True ),
    energyBarrel = cms.double( 0.0 ),
    effectiveAreaEndcap = cms.double( 0.097 ),
    drVetoEndcap = cms.double( 0.0 ),
    recoEcalCandidateProducer = cms.InputTag( "hltEgammaCandidates" ),
    rhoMax = cms.double( 9.9999999E7 ),
    rhoScale = cms.double( 1.0 )
)
hltEle27WP85EcalIsoFilter = cms.EDFilter( "HLTEgammaGenericFilter",
    doIsolated = cms.bool( True ),
    thrOverE2EE = cms.double( -1.0 ),
    L1NonIsoCand = cms.InputTag( "" ),
    saveTags = cms.bool( False ),
    thrOverE2EB = cms.double( -1.0 ),
    thrRegularEE = cms.double( -1.0 ),
    thrOverEEE = cms.double( 0.12 ),
    L1IsoCand = cms.InputTag( "hltEgammaCandidates" ),
    thrOverEEB = cms.double( 0.16 ),
    thrRegularEB = cms.double( -1.0 ),
    lessThan = cms.bool( True ),
    useEt = cms.bool( True ),
    ncandcut = cms.int32( 1 ),
    isoTag = cms.InputTag( "hltEgammaEcalPFClusterIso" ),
    candTag = cms.InputTag( "hltEle27WP85HEFilter" ),
    nonIsoTag = cms.InputTag( "" )
)
hltRegionalTowerForEgamma = cms.EDProducer( "EgammaHLTCaloTowerProducer",
    L1NonIsoCand = cms.InputTag( 'hltL1extraParticles','NonIsolated' ),
    EMin = cms.double( 0.8 ),
    EtMin = cms.double( 0.5 ),
    L1IsoCand = cms.InputTag( 'hltL1extraParticles','Isolated' ),
    useTowersInCone = cms.double( 0.8 ),
    towerCollection = cms.InputTag( "hltTowerMakerForAll" )
)
hltParticleFlowRecHitHCALForEgamma = cms.EDProducer( "PFCTRecHitProducer",
    ECAL_Compensate = cms.bool( False ),
    ECAL_Dead_Code = cms.uint32( 10 ),
    MinLongTiming_Cut = cms.double( -5.0 ),
    ECAL_Compensation = cms.double( 0.5 ),
    MaxLongTiming_Cut = cms.double( 5.0 ),
    weight_HFhad = cms.double( 1.0 ),
    ApplyPulseDPG = cms.bool( False ),
    navigator = cms.PSet(  name = cms.string( "PFRecHitCaloTowerNavigator" ) ),
    ECAL_Threshold = cms.double( 10.0 ),
    ApplyTimeDPG = cms.bool( False ),
    caloTowers = cms.InputTag( "hltRegionalTowerForEgamma" ),
    hcalRecHitsHBHE = cms.InputTag( "hltHbhereco" ),
    LongFibre_Fraction = cms.double( 0.1 ),
    MaxShortTiming_Cut = cms.double( 5.0 ),
    HcalMaxAllowedHFLongShortSev = cms.int32( 9 ),
    thresh_Barrel = cms.double( 0.4 ),
    navigation_HF = cms.bool( True ),
    HcalMaxAllowedHFInTimeWindowSev = cms.int32( 9 ),
    HF_Calib_29 = cms.double( 1.07 ),
    LongFibre_Cut = cms.double( 120.0 ),
    EM_Depth = cms.double( 22.0 ),
    weight_HFem = cms.double( 1.0 ),
    LongShortFibre_Cut = cms.double( 1.0E9 ),
    MinShortTiming_Cut = cms.double( -5.0 ),
    HCAL_Calib = cms.bool( True ),
    thresh_HF = cms.double( 0.4 ),
    HcalMaxAllowedHFDigiTimeSev = cms.int32( 9 ),
    thresh_Endcap = cms.double( 0.4 ),
    HcalMaxAllowedChannelStatusSev = cms.int32( 9 ),
    hcalRecHitsHF = cms.InputTag( "hltHfreco" ),
    ShortFibre_Cut = cms.double( 60.0 ),
    ApplyLongShortDPG = cms.bool( True ),
    HF_Calib = cms.bool( True ),
    HAD_Depth = cms.double( 47.0 ),
    ShortFibre_Fraction = cms.double( 0.01 ),
    HCAL_Calib_29 = cms.double( 1.35 )
)
hltParticleFlowClusterHCALForEgamma = cms.EDProducer( "PFClusterProducer",
    pfClusterBuilder = cms.PSet( 
      positionCalc = cms.PSet( 
        minFractionInCalc = cms.double( 1.0E-9 ),
        logWeightDenominator = cms.double( 0.8 ),
        minAllowedNormalization = cms.double( 1.0E-9 ),
        posCalcNCrystals = cms.int32( 5 ),
        algoName = cms.string( "Basic2DGenericPFlowPositionCalc" )
      ),
      minFracTot = cms.double( 1.0E-20 ),
      maxIterations = cms.uint32( 50 ),
      stoppingTolerance = cms.double( 1.0E-8 ),
      minFractionToKeep = cms.double( 1.0E-7 ),
      excludeOtherSeeds = cms.bool( True ),
      showerSigma = cms.double( 10.0 ),
      recHitEnergyNorms = cms.VPSet( 
        cms.PSet(  detector = cms.string( "HCAL_BARREL1" ),
          recHitEnergyNorm = cms.double( 0.8 )
        ),
        cms.PSet(  detector = cms.string( "HCAL_ENDCAP" ),
          recHitEnergyNorm = cms.double( 0.8 )
        )
      ),
      algoName = cms.string( "Basic2DGenericPFlowClusterizer" ),
      allCellsPositionCalc = cms.PSet( 
        minFractionInCalc = cms.double( 1.0E-9 ),
        logWeightDenominator = cms.double( 0.8 ),
        minAllowedNormalization = cms.double( 1.0E-9 ),
        posCalcNCrystals = cms.int32( -1 ),
        algoName = cms.string( "Basic2DGenericPFlowPositionCalc" )
      )
    ),
    positionReCalc = cms.PSet(  ),
    initialClusteringStep = cms.PSet( 
      thresholdsByDetector = cms.VPSet( 
        cms.PSet(  gatheringThreshold = cms.double( 0.8 ),
          detector = cms.string( "HCAL_BARREL1" ),
          gatheringThresholdPt = cms.double( 0.0 )
        ),
        cms.PSet(  gatheringThreshold = cms.double( 0.8 ),
          detector = cms.string( "HCAL_ENDCAP" ),
          gatheringThresholdPt = cms.double( 0.0 )
        )
      ),
      useCornerCells = cms.bool( True ),
      algoName = cms.string( "Basic2DGenericTopoClusterizer" )
    ),
    energyCorrector = cms.PSet(  ),
    recHitCleaners = cms.VPSet( 
      cms.PSet(  algoName = cms.string( "RBXAndHPDCleaner" )      )
    ),
    seedFinder = cms.PSet( 
      nNeighbours = cms.int32( 4 ),
      thresholdsByDetector = cms.VPSet( 
        cms.PSet(  seedingThreshold = cms.double( 0.8 ),
          seedingThresholdPt = cms.double( 0.0 ),
          detector = cms.string( "HCAL_BARREL1" )
        ),
        cms.PSet(  seedingThreshold = cms.double( 1.1 ),
          seedingThresholdPt = cms.double( 0.0 ),
          detector = cms.string( "HCAL_ENDCAP" )
        )
      ),
      algoName = cms.string( "LocalMaximumSeedFinder" )
    ),
    recHitsSource = cms.InputTag( "hltParticleFlowRecHitHCALForEgamma" )
)
hltEgammaHcalPFClusterIso = cms.EDProducer( "EgammaHLTHcalPFClusterIsolationProducer",
    energyEndcap = cms.double( 0.0 ),
    useHF = cms.bool( False ),
    effectiveAreaBarrel = cms.double( 0.06 ),
    etaStripBarrel = cms.double( 0.0 ),
    pfClusterProducerHFHAD = cms.InputTag( "hltParticleFlowClusterHFHADForEgamma" ),
    rhoProducer = cms.InputTag( "hltFixedGridRhoFastjetAllCaloForMuons" ),
    etaStripEndcap = cms.double( 0.0 ),
    drVetoBarrel = cms.double( 0.0 ),
    pfClusterProducerHCAL = cms.InputTag( "hltParticleFlowClusterHCALForEgamma" ),
    drMax = cms.double( 0.3 ),
    doRhoCorrection = cms.bool( True ),
    energyBarrel = cms.double( 0.0 ),
    effectiveAreaEndcap = cms.double( 0.089 ),
    drVetoEndcap = cms.double( 0.0 ),
    recoEcalCandidateProducer = cms.InputTag( "hltEgammaCandidates" ),
    rhoMax = cms.double( 9.9999999E7 ),
    pfClusterProducerHFEM = cms.InputTag( "hltParticleFlowClusterHFEMForEgamma" ),
    rhoScale = cms.double( 1.0 )
)
hltEle27WP85HcalIsoFilter = cms.EDFilter( "HLTEgammaGenericFilter",
    doIsolated = cms.bool( True ),
    thrOverE2EE = cms.double( -1.0 ),
    L1NonIsoCand = cms.InputTag( "" ),
    saveTags = cms.bool( False ),
    thrOverE2EB = cms.double( -1.0 ),
    thrRegularEE = cms.double( -1.0 ),
    thrOverEEE = cms.double( 0.3 ),
    L1IsoCand = cms.InputTag( "hltEgammaCandidates" ),
    thrOverEEB = cms.double( 0.2 ),
    thrRegularEB = cms.double( -1.0 ),
    lessThan = cms.bool( True ),
    useEt = cms.bool( True ),
    ncandcut = cms.int32( 1 ),
    isoTag = cms.InputTag( "hltEgammaHcalPFClusterIso" ),
    candTag = cms.InputTag( "hltEle27WP85EcalIsoFilter" ),
    nonIsoTag = cms.InputTag( "" )
)
hltSiPixelDigis = cms.EDProducer( "SiPixelRawToDigi",
    UseQualityInfo = cms.bool( False ),
    CheckPixelOrder = cms.bool( False ),
    IncludeErrors = cms.bool( False ),
    InputLabel = cms.InputTag( "rawDataCollector" ),
    ErrorList = cms.vint32(  ),
    Regions = cms.PSet(  ),
    Timing = cms.untracked.bool( False ),
    UserErrorList = cms.vint32(  )
)
hltSiPixelClusters = cms.EDProducer( "SiPixelClusterProducer",
    src = cms.InputTag( "hltSiPixelDigis" ),
    ChannelThreshold = cms.int32( 1000 ),
    maxNumberOfClusters = cms.int32( 20000 ),
    VCaltoElectronGain = cms.int32( 65 ),
    MissCalibrate = cms.untracked.bool( True ),
    SplitClusters = cms.bool( False ),
    VCaltoElectronOffset = cms.int32( -414 ),
    payloadType = cms.string( "HLT" ),
    SeedThreshold = cms.int32( 1000 ),
    ClusterThreshold = cms.double( 4000.0 )
)
hltSiPixelClustersCache = cms.EDProducer( "SiPixelClusterShapeCacheProducer",
    src = cms.InputTag( "hltSiPixelClusters" ),
    onDemand = cms.bool( False )
)
hltSiPixelRecHits = cms.EDProducer( "SiPixelRecHitConverter",
    VerboseLevel = cms.untracked.int32( 0 ),
    src = cms.InputTag( "hltSiPixelClusters" ),
    CPE = cms.string( "hltESPPixelCPEGeneric" )
)
hltSiStripExcludedFEDListProducer = cms.EDProducer( "SiStripExcludedFEDListProducer",
    ProductLabel = cms.InputTag( "rawDataCollector" )
)
hltSiStripRawToClustersFacility = cms.EDProducer( "SiStripClusterizerFromRaw",
    ProductLabel = cms.InputTag( "rawDataCollector" ),
    DoAPVEmulatorCheck = cms.bool( False ),
    Algorithms = cms.PSet( 
      SiStripFedZeroSuppressionMode = cms.uint32( 4 ),
      CommonModeNoiseSubtractionMode = cms.string( "Median" ),
      PedestalSubtractionFedMode = cms.bool( True ),
      TruncateInSuppressor = cms.bool( True ),
      doAPVRestore = cms.bool( False ),
      useCMMeanMap = cms.bool( False )
    ),
    Clusterizer = cms.PSet( 
      ChannelThreshold = cms.double( 2.0 ),
      MaxSequentialBad = cms.uint32( 1 ),
      MaxSequentialHoles = cms.uint32( 0 ),
      Algorithm = cms.string( "ThreeThresholdAlgorithm" ),
      MaxAdjacentBad = cms.uint32( 0 ),
      QualityLabel = cms.string( "" ),
      SeedThreshold = cms.double( 3.0 ),
      ClusterThreshold = cms.double( 5.0 ),
      setDetId = cms.bool( True ),
      RemoveApvShots = cms.bool( True )
    ),
    onDemand = cms.bool( True )
)
hltSiStripClusters = cms.EDProducer( "MeasurementTrackerEventProducer",
    inactivePixelDetectorLabels = cms.VInputTag(  ),
    stripClusterProducer = cms.string( "hltSiStripRawToClustersFacility" ),
    pixelClusterProducer = cms.string( "hltSiPixelClusters" ),
    switchOffPixelsIfEmpty = cms.bool( True ),
    inactiveStripDetectorLabels = cms.VInputTag( 'hltSiStripExcludedFEDListProducer' ),
    skipClusters = cms.InputTag( "" ),
    measurementTracker = cms.string( "hltESPMeasurementTracker" )
)
hltMixedLayerPairs = cms.EDProducer( "SeedingLayersEDProducer",
    layerList = cms.vstring( 'BPix1+BPix2',
      'BPix1+BPix3',
      'BPix2+BPix3',
      'BPix1+FPix1_pos',
      'BPix1+FPix1_neg',
      'BPix1+FPix2_pos',
      'BPix1+FPix2_neg',
      'BPix2+FPix1_pos',
      'BPix2+FPix1_neg',
      'BPix2+FPix2_pos',
      'BPix2+FPix2_neg',
      'FPix1_pos+FPix2_pos',
      'FPix1_neg+FPix2_neg',
      'FPix2_pos+TEC1_pos',
      'FPix2_pos+TEC2_pos',
      'TEC1_pos+TEC2_pos',
      'TEC2_pos+TEC3_pos',
      'FPix2_neg+TEC1_neg',
      'FPix2_neg+TEC2_neg',
      'TEC1_neg+TEC2_neg',
      'TEC2_neg+TEC3_neg' ),
    MTOB = cms.PSet(  ),
    TEC = cms.PSet( 
      useRingSlector = cms.bool( True ),
      TTRHBuilder = cms.string( "hltESPTTRHBWithTrackAngle" ),
      minRing = cms.int32( 1 ),
      maxRing = cms.int32( 1 )
    ),
    MTID = cms.PSet(  ),
    FPix = cms.PSet( 
      useErrorsFromParam = cms.bool( True ),
      hitErrorRPhi = cms.double( 0.0051 ),
      TTRHBuilder = cms.string( "hltESPTTRHBuilderPixelOnly" ),
      HitProducer = cms.string( "hltSiPixelRecHits" ),
      hitErrorRZ = cms.double( 0.0036 )
    ),
    MTEC = cms.PSet(  ),
    MTIB = cms.PSet(  ),
    TID = cms.PSet(  ),
    TOB = cms.PSet(  ),
    BPix = cms.PSet( 
      useErrorsFromParam = cms.bool( True ),
      hitErrorRPhi = cms.double( 0.0027 ),
      TTRHBuilder = cms.string( "hltESPTTRHBuilderPixelOnly" ),
      HitProducer = cms.string( "hltSiPixelRecHits" ),
      hitErrorRZ = cms.double( 0.006 )
    ),
    TIB = cms.PSet(  )
)
hltEgammaElectronPixelSeeds = cms.EDProducer( "ElectronSeedProducer",
    endcapSuperClusters = cms.InputTag( 'hltParticleFlowSuperClusterECALL1Seeded','hltParticleFlowSuperClusterECALEndcapWithPreshower' ),
    SeedConfiguration = cms.PSet( 
      searchInTIDTEC = cms.bool( True ),
      HighPtThreshold = cms.double( 35.0 ),
      r2MinF = cms.double( -0.15 ),
      OrderedHitsFactoryPSet = cms.PSet( 
        maxElement = cms.uint32( 0 ),
        ComponentName = cms.string( "StandardHitPairGenerator" ),
        useOnDemandTracker = cms.untracked.int32( 0 ),
        SeedingLayers = cms.InputTag( "hltMixedLayerPairs" )
      ),
      DeltaPhi1Low = cms.double( 0.23 ),
      DeltaPhi1High = cms.double( 0.08 ),
      ePhiMin1 = cms.double( -0.08 ),
      PhiMin2 = cms.double( -0.004 ),
      LowPtThreshold = cms.double( 3.0 ),
      RegionPSet = cms.PSet( 
        deltaPhiRegion = cms.double( 0.4 ),
        originHalfLength = cms.double( 15.0 ),
        useZInVertex = cms.bool( True ),
        deltaEtaRegion = cms.double( 0.1 ),
        ptMin = cms.double( 1.5 ),
        originRadius = cms.double( 0.2 ),
        VertexProducer = cms.InputTag( "dummyVertices" )
      ),
      maxHOverE = cms.double( 999999.0 ),
      dynamicPhiRoad = cms.bool( False ),
      ePhiMax1 = cms.double( 0.04 ),
      DeltaPhi2 = cms.double( 0.004 ),
      measurementTrackerName = cms.string( "hltESPMeasurementTracker" ),
      SizeWindowENeg = cms.double( 0.675 ),
      nSigmasDeltaZ1 = cms.double( 5.0 ),
      rMaxI = cms.double( 0.2 ),
      PhiMax2 = cms.double( 0.004 ),
      preFilteredSeeds = cms.bool( True ),
      r2MaxF = cms.double( 0.15 ),
      pPhiMin1 = cms.double( -0.04 ),
      initialSeeds = cms.InputTag( "noSeedsHere" ),
      pPhiMax1 = cms.double( 0.08 ),
      hbheModule = cms.string( "hbhereco" ),
      SCEtCut = cms.double( 3.0 ),
      z2MaxB = cms.double( 0.09 ),
      fromTrackerSeeds = cms.bool( True ),
      hcalRecHits = cms.InputTag( "hltHbhereco" ),
      z2MinB = cms.double( -0.09 ),
      hbheInstance = cms.string( "" ),
      rMinI = cms.double( -0.2 ),
      hOverEConeSize = cms.double( 0.0 ),
      hOverEHBMinE = cms.double( 999999.0 ),
      beamSpot = cms.InputTag( "hltOnlineBeamSpot" ),
      applyHOverECut = cms.bool( False ),
      hOverEHFMinE = cms.double( 999999.0 ),
      measurementTrackerEvent = cms.InputTag( "hltSiStripClusters" )
    ),
    barrelSuperClusters = cms.InputTag( 'hltParticleFlowSuperClusterECALL1Seeded','hltParticleFlowSuperClusterECALBarrel' )
)
hltEle27WP85PixelMatchFilter = cms.EDFilter( "HLTElectronPixelMatchFilter",
    saveTags = cms.bool( False ),
    s2_threshold = cms.double( 0.4 ),
    npixelmatchcut = cms.double( 1.0 ),
    tanhSO10InterThres = cms.double( 1.0 ),
    doIsolated = cms.bool( True ),
    s_a_phi1B = cms.double( 0.0069 ),
    s_a_phi1F = cms.double( 0.0076 ),
    s_a_phi1I = cms.double( 0.0088 ),
    L1IsoCand = cms.InputTag( "hltEgammaCandidates" ),
    candTag = cms.InputTag( "hltEle27WP85HcalIsoFilter" ),
    tanhSO10ForwardThres = cms.double( 1.0 ),
    L1IsoPixelSeedsTag = cms.InputTag( "hltEgammaElectronPixelSeeds" ),
    L1NonIsoCand = cms.InputTag( "" ),
    ncandcut = cms.int32( 1 ),
    tanhSO10BarrelThres = cms.double( 0.35 ),
    s_a_rF = cms.double( 0.04 ),
    L1NonIsoPixelSeedsTag = cms.InputTag( "" ),
    s_a_rI = cms.double( 0.027 ),
    s_a_phi2I = cms.double( 7.0E-4 ),
    useS = cms.bool( False ),
    s_a_phi2B = cms.double( 3.7E-4 ),
    s_a_zB = cms.double( 0.012 ),
    s_a_phi2F = cms.double( 0.00906 )
)
hltEgammaCkfTrackCandidatesForGSF = cms.EDProducer( "CkfTrackCandidateMaker",
    src = cms.InputTag( "hltEgammaElectronPixelSeeds" ),
    maxSeedsBeforeCleaning = cms.uint32( 1000 ),
    SimpleMagneticField = cms.string( "" ),
    TransientInitialStateEstimatorParameters = cms.PSet( 
      propagatorAlongTISE = cms.string( "PropagatorWithMaterial" ),
      numberMeasurementsForFit = cms.int32( 4 ),
      propagatorOppositeTISE = cms.string( "PropagatorWithMaterialOpposite" )
    ),
    TrajectoryCleaner = cms.string( "hltESPTrajectoryCleanerBySharedHits" ),
    MeasurementTrackerEvent = cms.InputTag( "hltSiStripClusters" ),
    cleanTrajectoryAfterInOut = cms.bool( True ),
    useHitsSplitting = cms.bool( True ),
    RedundantSeedCleaner = cms.string( "CachingSeedCleanerBySharedInput" ),
    doSeedingRegionRebuilding = cms.bool( True ),
    maxNSeeds = cms.uint32( 1000000 ),
    TrajectoryBuilderPSet = cms.PSet(  refToPSet_ = cms.string( "HLTPSetTrajectoryBuilderForElectrons" ) ),
    NavigationSchool = cms.string( "SimpleNavigationSchool" ),
    TrajectoryBuilder = cms.string( "" )
)
hltEgammaGsfTracks = cms.EDProducer( "GsfTrackProducer",
    src = cms.InputTag( "hltEgammaCkfTrackCandidatesForGSF" ),
    beamSpot = cms.InputTag( "hltOnlineBeamSpot" ),
    producer = cms.string( "" ),
    MeasurementTrackerEvent = cms.InputTag( "hltSiStripClusters" ),
    Fitter = cms.string( "hltESPGsfElectronFittingSmoother" ),
    useHitsSplitting = cms.bool( False ),
    MeasurementTracker = cms.string( "hltESPMeasurementTracker" ),
    AlgorithmName = cms.string( "gsf" ),
    NavigationSchool = cms.string( "SimpleNavigationSchool" ),
    TrajectoryInEvent = cms.bool( True ),
    TTRHBuilder = cms.string( "hltESPTTRHBWithTrackAngle" ),
    GeometricInnerState = cms.bool( True ),
    Propagator = cms.string( "hltESPFwdElectronPropagator" )
)
hltEgammaGsfElectrons = cms.EDProducer( "EgammaHLTPixelMatchElectronProducers",
    BSProducer = cms.InputTag( "hltOnlineBeamSpot" ),
    UseGsfTracks = cms.bool( True ),
    TrackProducer = cms.InputTag( "" ),
    GsfTrackProducer = cms.InputTag( "hltEgammaGsfTracks" )
)
hltEgammaGsfTrackVars = cms.EDProducer( "EgammaHLTGsfTrackVarProducer",
    recoEcalCandidateProducer = cms.InputTag( "hltEgammaCandidates" ),
    beamSpotProducer = cms.InputTag( "hltOnlineBeamSpot" ),
    upperTrackNrToRemoveCut = cms.int32( 9999 ),
    lowerTrackNrToRemoveCut = cms.int32( -1 ),
    inputCollection = cms.InputTag( "hltEgammaGsfTracks" )
)
hltEle27WP85GsfOneOEMinusOneOPFilter = cms.EDFilter( "HLTEgammaGenericFilter",
    doIsolated = cms.bool( True ),
    thrOverE2EE = cms.double( -1.0 ),
    L1NonIsoCand = cms.InputTag( "" ),
    saveTags = cms.bool( False ),
    thrOverE2EB = cms.double( -1.0 ),
    thrRegularEE = cms.double( 0.009 ),
    thrOverEEE = cms.double( -1.0 ),
    L1IsoCand = cms.InputTag( "hltEgammaCandidates" ),
    thrOverEEB = cms.double( -1.0 ),
    thrRegularEB = cms.double( 0.012 ),
    lessThan = cms.bool( True ),
    useEt = cms.bool( True ),
    ncandcut = cms.int32( 1 ),
    isoTag = cms.InputTag( 'hltEgammaGsfTrackVars','OneOESuperMinusOneOP' ),
    candTag = cms.InputTag( "hltEle27WP85PixelMatchFilter" ),
    nonIsoTag = cms.InputTag( "" )
)
hltEle27WP85GsfMissingHitsFilter = cms.EDFilter( "HLTEgammaGenericFilter",
    doIsolated = cms.bool( True ),
    thrOverE2EE = cms.double( -1.0 ),
    L1NonIsoCand = cms.InputTag( "" ),
    saveTags = cms.bool( False ),
    thrOverE2EB = cms.double( -1.0 ),
    thrRegularEE = cms.double( 1.0 ),
    thrOverEEE = cms.double( -1.0 ),
    L1IsoCand = cms.InputTag( "hltEgammaCandidates" ),
    thrOverEEB = cms.double( -1.0 ),
    thrRegularEB = cms.double( 999.0 ),
    lessThan = cms.bool( True ),
    useEt = cms.bool( True ),
    ncandcut = cms.int32( 1 ),
    isoTag = cms.InputTag( 'hltEgammaGsfTrackVars','MissingHits' ),
    candTag = cms.InputTag( "hltEle27WP85GsfOneOEMinusOneOPFilter" ),
    nonIsoTag = cms.InputTag( "" )
)
hltEle27WP85GsfDetaFilter = cms.EDFilter( "HLTEgammaGenericFilter",
    doIsolated = cms.bool( True ),
    thrOverE2EE = cms.double( -1.0 ),
    L1NonIsoCand = cms.InputTag( "" ),
    saveTags = cms.bool( False ),
    thrOverE2EB = cms.double( -1.0 ),
    thrRegularEE = cms.double( 0.01 ),
    thrOverEEE = cms.double( -1.0 ),
    L1IsoCand = cms.InputTag( "hltEgammaCandidates" ),
    thrOverEEB = cms.double( -1.0 ),
    thrRegularEB = cms.double( 0.005 ),
    lessThan = cms.bool( True ),
    useEt = cms.bool( True ),
    ncandcut = cms.int32( 1 ),
    isoTag = cms.InputTag( 'hltEgammaGsfTrackVars','Deta' ),
    candTag = cms.InputTag( "hltEle27WP85GsfMissingHitsFilter" ),
    nonIsoTag = cms.InputTag( "" )
)
hltEle27WP85GsfDphiFilter = cms.EDFilter( "HLTEgammaGenericFilter",
    doIsolated = cms.bool( True ),
    thrOverE2EE = cms.double( -1.0 ),
    L1NonIsoCand = cms.InputTag( "" ),
    saveTags = cms.bool( False ),
    thrOverE2EB = cms.double( -1.0 ),
    thrRegularEE = cms.double( 0.03 ),
    thrOverEEE = cms.double( -1.0 ),
    L1IsoCand = cms.InputTag( "hltEgammaCandidates" ),
    thrOverEEB = cms.double( -1.0 ),
    thrRegularEB = cms.double( 0.03 ),
    lessThan = cms.bool( True ),
    useEt = cms.bool( True ),
    ncandcut = cms.int32( 1 ),
    isoTag = cms.InputTag( 'hltEgammaGsfTrackVars','Dphi' ),
    candTag = cms.InputTag( "hltEle27WP85GsfDetaFilter" ),
    nonIsoTag = cms.InputTag( "" )
)
hltElectronsVertex = cms.EDProducer( "VertexFromTrackProducer",
    verbose = cms.untracked.bool( False ),
    useTriggerFilterElectrons = cms.bool( False ),
    beamSpotLabel = cms.InputTag( "hltOnlineBeamSpot" ),
    isRecoCandidate = cms.bool( True ),
    trackLabel = cms.InputTag( "hltEgammaGsfElectrons" ),
    useTriggerFilterMuons = cms.bool( False ),
    useBeamSpot = cms.bool( True ),
    vertexLabel = cms.InputTag( "None" ),
    triggerFilterElectronsSrc = cms.InputTag( "None" ),
    triggerFilterMuonsSrc = cms.InputTag( "None" ),
    useVertex = cms.bool( False )
)
hltPixelLayerTriplets = cms.EDProducer( "SeedingLayersEDProducer",
    layerList = cms.vstring( 'BPix1+BPix2+BPix3',
      'BPix1+BPix2+FPix1_pos',
      'BPix1+BPix2+FPix1_neg',
      'BPix1+FPix1_pos+FPix2_pos',
      'BPix1+FPix1_neg+FPix2_neg' ),
    MTOB = cms.PSet(  ),
    TEC = cms.PSet(  ),
    MTID = cms.PSet(  ),
    FPix = cms.PSet( 
      useErrorsFromParam = cms.bool( True ),
      hitErrorRPhi = cms.double( 0.0051 ),
      TTRHBuilder = cms.string( "hltESPTTRHBuilderPixelOnly" ),
      HitProducer = cms.string( "hltSiPixelRecHits" ),
      hitErrorRZ = cms.double( 0.0036 )
    ),
    MTEC = cms.PSet(  ),
    MTIB = cms.PSet(  ),
    TID = cms.PSet(  ),
    TOB = cms.PSet(  ),
    BPix = cms.PSet( 
      useErrorsFromParam = cms.bool( True ),
      hitErrorRPhi = cms.double( 0.0027 ),
      TTRHBuilder = cms.string( "hltESPTTRHBuilderPixelOnly" ),
      HitProducer = cms.string( "hltSiPixelRecHits" ),
      hitErrorRZ = cms.double( 0.006 )
    ),
    TIB = cms.PSet(  )
)
hltPixelTracksElectrons = cms.EDProducer( "PixelTrackProducer",
    FilterPSet = cms.PSet( 
      chi2 = cms.double( 1000.0 ),
      nSigmaTipMaxTolerance = cms.double( 0.0 ),
      ComponentName = cms.string( "PixelTrackFilterByKinematics" ),
      nSigmaInvPtTolerance = cms.double( 0.0 ),
      ptMin = cms.double( 0.1 ),
      tipMax = cms.double( 1.0 )
    ),
    useFilterWithES = cms.bool( False ),
    passLabel = cms.string( "Pixel triplet primary tracks with vertex constraint" ),
    FitterPSet = cms.PSet( 
      ComponentName = cms.string( "PixelFitterByHelixProjections" ),
      TTRHBuilder = cms.string( "hltESPTTRHBuilderPixelOnly" ),
      fixImpactParameter = cms.double( 0.0 )
    ),
    RegionFactoryPSet = cms.PSet( 
      ComponentName = cms.string( "GlobalTrackingRegionWithVerticesProducer" ),
      RegionPSet = cms.PSet( 
        precise = cms.bool( True ),
        originRadius = cms.double( 0.2 ),
        ptMin = cms.double( 0.9 ),
        originHalfLength = cms.double( 0.3 ),
        beamSpot = cms.InputTag( "hltOnlineBeamSpot" ),
        useFixedError = cms.bool( True ),
        sigmaZVertex = cms.double( 3.0 ),
        fixedError = cms.double( 0.2 ),
        VertexCollection = cms.InputTag( "hltElectronsVertex" ),
        useFoundVertices = cms.bool( True ),
        nSigmaZ = cms.double( 4.0 ),
        useFakeVertices = cms.bool( True )
      )
    ),
    CleanerPSet = cms.PSet(  ComponentName = cms.string( "PixelTrackCleanerBySharedHits" ) ),
    OrderedHitsFactoryPSet = cms.PSet( 
      ComponentName = cms.string( "StandardHitTripletGenerator" ),
      GeneratorPSet = cms.PSet( 
        useBending = cms.bool( True ),
        useFixedPreFiltering = cms.bool( False ),
        maxElement = cms.uint32( 100000 ),
        phiPreFiltering = cms.double( 0.3 ),
        extraHitRPhitolerance = cms.double( 0.06 ),
        useMultScattering = cms.bool( True ),
        SeedComparitorPSet = cms.PSet( 
          ComponentName = cms.string( "LowPtClusterShapeSeedComparitor" ),
          clusterShapeCacheSrc = cms.InputTag( "hltSiPixelClustersCache" )
        ),
        extraHitRZtolerance = cms.double( 0.06 ),
        ComponentName = cms.string( "PixelTripletHLTGenerator" )
      ),
      SeedingLayers = cms.InputTag( "hltPixelLayerTriplets" )
    )
)
hltPixelVerticesElectrons = cms.EDProducer( "PixelVertexProducer",
    WtAverage = cms.bool( True ),
    Method2 = cms.bool( True ),
    beamSpot = cms.InputTag( "hltOnlineBeamSpot" ),
    PVcomparer = cms.PSet(  refToPSet_ = cms.string( "HLTPSetPvClusterComparer" ) ),
    Verbosity = cms.int32( 0 ),
    UseError = cms.bool( True ),
    TrackCollection = cms.InputTag( "hltPixelTracksElectrons" ),
    PtMin = cms.double( 1.0 ),
    NTrkMin = cms.int32( 2 ),
    ZOffset = cms.double( 5.0 ),
    Finder = cms.string( "DivisiveVertexFinder" ),
    ZSeparation = cms.double( 0.05 )
)
hltIter0ElectronsPixelSeedsFromPixelTracks = cms.EDProducer( "SeedGeneratorFromProtoTracksEDProducer",
    useEventsWithNoVertex = cms.bool( True ),
    originHalfLength = cms.double( 0.3 ),
    useProtoTrackKinematics = cms.bool( False ),
    usePV = cms.bool( True ),
    InputVertexCollection = cms.InputTag( "hltPixelVerticesElectrons" ),
    TTRHBuilder = cms.string( "hltESPTTRHBuilderPixelOnly" ),
    InputCollection = cms.InputTag( "hltPixelTracksElectrons" ),
    originRadius = cms.double( 0.1 )
)
hltIter0ElectronsCkfTrackCandidates = cms.EDProducer( "CkfTrackCandidateMaker",
    src = cms.InputTag( "hltIter0ElectronsPixelSeedsFromPixelTracks" ),
    maxSeedsBeforeCleaning = cms.uint32( 1000 ),
    SimpleMagneticField = cms.string( "ParabolicMf" ),
    TransientInitialStateEstimatorParameters = cms.PSet( 
      propagatorAlongTISE = cms.string( "PropagatorWithMaterialParabolicMf" ),
      numberMeasurementsForFit = cms.int32( 4 ),
      propagatorOppositeTISE = cms.string( "PropagatorWithMaterialParabolicMfOpposite" )
    ),
    TrajectoryCleaner = cms.string( "hltESPTrajectoryCleanerBySharedHits" ),
    MeasurementTrackerEvent = cms.InputTag( "hltSiStripClusters" ),
    cleanTrajectoryAfterInOut = cms.bool( False ),
    useHitsSplitting = cms.bool( False ),
    RedundantSeedCleaner = cms.string( "CachingSeedCleanerBySharedInput" ),
    doSeedingRegionRebuilding = cms.bool( False ),
    maxNSeeds = cms.uint32( 100000 ),
    TrajectoryBuilderPSet = cms.PSet(  refToPSet_ = cms.string( "HLTIter0PSetTrajectoryBuilderIT" ) ),
    NavigationSchool = cms.string( "SimpleNavigationSchool" ),
    TrajectoryBuilder = cms.string( "" )
)
hltIter0ElectronsCtfWithMaterialTracks = cms.EDProducer( "TrackProducer",
    src = cms.InputTag( "hltIter0ElectronsCkfTrackCandidates" ),
    SimpleMagneticField = cms.string( "ParabolicMf" ),
    clusterRemovalInfo = cms.InputTag( "" ),
    beamSpot = cms.InputTag( "hltOnlineBeamSpot" ),
    MeasurementTrackerEvent = cms.InputTag( "hltSiStripClusters" ),
    Fitter = cms.string( "hltESPFittingSmootherIT" ),
    useHitsSplitting = cms.bool( False ),
    MeasurementTracker = cms.string( "" ),
    AlgorithmName = cms.string( "iter0IsoElectron" ),
    alias = cms.untracked.string( "ctfWithMaterialTracks" ),
    NavigationSchool = cms.string( "" ),
    TrajectoryInEvent = cms.bool( True ),
    TTRHBuilder = cms.string( "hltESPTTRHBWithTrackAngle" ),
    GeometricInnerState = cms.bool( True ),
    useSimpleMF = cms.bool( True ),
    Propagator = cms.string( "hltESPRungeKuttaTrackerPropagator" )
)
hltIter0ElectronsTrackSelectionHighPurity = cms.EDProducer( "AnalyticalTrackSelector",
    max_d0 = cms.double( 100.0 ),
    minNumber3DLayers = cms.uint32( 0 ),
    max_lostHitFraction = cms.double( 1.0 ),
    applyAbsCutsIfNoPV = cms.bool( False ),
    qualityBit = cms.string( "highPurity" ),
    minNumberLayers = cms.uint32( 3 ),
    chi2n_par = cms.double( 0.7 ),
    useVtxError = cms.bool( False ),
    nSigmaZ = cms.double( 3.0 ),
    dz_par2 = cms.vdouble( 0.4, 4.0 ),
    applyAdaptedPVCuts = cms.bool( True ),
    min_eta = cms.double( -9999.0 ),
    dz_par1 = cms.vdouble( 0.35, 4.0 ),
    copyTrajectories = cms.untracked.bool( True ),
    vtxNumber = cms.int32( -1 ),
    max_d0NoPV = cms.double( 100.0 ),
    keepAllTracks = cms.bool( False ),
    maxNumberLostLayers = cms.uint32( 1 ),
    beamspot = cms.InputTag( "hltOnlineBeamSpot" ),
    max_relpterr = cms.double( 9999.0 ),
    copyExtras = cms.untracked.bool( True ),
    max_z0NoPV = cms.double( 100.0 ),
    vertexCut = cms.string( "tracksSize>=3" ),
    max_z0 = cms.double( 100.0 ),
    useVertices = cms.bool( True ),
    min_nhits = cms.uint32( 0 ),
    src = cms.InputTag( "hltIter0ElectronsCtfWithMaterialTracks" ),
    max_minMissHitOutOrIn = cms.int32( 99 ),
    chi2n_no1Dmod_par = cms.double( 9999.0 ),
    vertices = cms.InputTag( "hltPixelVerticesElectrons" ),
    max_eta = cms.double( 9999.0 ),
    d0_par2 = cms.vdouble( 0.4, 4.0 ),
    d0_par1 = cms.vdouble( 0.3, 4.0 ),
    res_par = cms.vdouble( 0.003, 0.001 ),
    minHitsToBypassChecks = cms.uint32( 20 )
)
hltIter1ElectronsClustersRefRemoval = cms.EDProducer( "HLTTrackClusterRemoverNew",
    doStrip = cms.bool( True ),
    doStripChargeCheck = cms.bool( False ),
    trajectories = cms.InputTag( "hltIter0ElectronsTrackSelectionHighPurity" ),
    oldClusterRemovalInfo = cms.InputTag( "" ),
    stripClusters = cms.InputTag( "hltSiStripRawToClustersFacility" ),
    pixelClusters = cms.InputTag( "hltSiPixelClusters" ),
    Common = cms.PSet(  maxChi2 = cms.double( 9.0 ) ),
    doPixel = cms.bool( True )
)
hltIter1ElectronsMaskedMeasurementTrackerEvent = cms.EDProducer( "MaskedMeasurementTrackerEventProducer",
    clustersToSkip = cms.InputTag( "hltIter1ElectronsClustersRefRemoval" ),
    OnDemand = cms.bool( False ),
    src = cms.InputTag( "hltSiStripClusters" )
)
hltIter1ElectronsPixelLayerTriplets = cms.EDProducer( "SeedingLayersEDProducer",
    layerList = cms.vstring( 'BPix1+BPix2+BPix3',
      'BPix1+BPix2+FPix1_pos',
      'BPix1+BPix2+FPix1_neg',
      'BPix1+FPix1_pos+FPix2_pos',
      'BPix1+FPix1_neg+FPix2_neg' ),
    MTOB = cms.PSet(  ),
    TEC = cms.PSet(  ),
    MTID = cms.PSet(  ),
    FPix = cms.PSet( 
      HitProducer = cms.string( "hltSiPixelRecHits" ),
      hitErrorRZ = cms.double( 0.0036 ),
      useErrorsFromParam = cms.bool( True ),
      TTRHBuilder = cms.string( "hltESPTTRHBuilderPixelOnly" ),
      skipClusters = cms.InputTag( "hltIter1ElectronsClustersRefRemoval" ),
      hitErrorRPhi = cms.double( 0.0051 )
    ),
    MTEC = cms.PSet(  ),
    MTIB = cms.PSet(  ),
    TID = cms.PSet(  ),
    TOB = cms.PSet(  ),
    BPix = cms.PSet( 
      HitProducer = cms.string( "hltSiPixelRecHits" ),
      hitErrorRZ = cms.double( 0.006 ),
      useErrorsFromParam = cms.bool( True ),
      TTRHBuilder = cms.string( "hltESPTTRHBuilderPixelOnly" ),
      skipClusters = cms.InputTag( "hltIter1ElectronsClustersRefRemoval" ),
      hitErrorRPhi = cms.double( 0.0027 )
    ),
    TIB = cms.PSet(  )
)
hltIter1ElectronsPixelSeeds = cms.EDProducer( "SeedGeneratorFromRegionHitsEDProducer",
    RegionFactoryPSet = cms.PSet( 
      ComponentName = cms.string( "CandidateSeededTrackingRegionsProducer" ),
      RegionPSet = cms.PSet( 
        precise = cms.bool( True ),
        originRadius = cms.double( 0.05 ),
        ptMin = cms.double( 0.5 ),
        input = cms.InputTag( "hltEgammaCandidates" ),
        maxNRegions = cms.int32( 10 ),
        beamSpot = cms.InputTag( "hltOnlineBeamSpot" ),
        vertexCollection = cms.InputTag( "hltPixelVerticesElectrons" ),
        zErrorBeamSpot = cms.double( 24.2 ),
        deltaEta = cms.double( 0.5 ),
        deltaPhi = cms.double( 0.5 ),
        nSigmaZVertex = cms.double( 3.0 ),
        nSigmaZBeamSpot = cms.double( 4.0 ),
        mode = cms.string( "VerticesFixed" ),
        maxNVertices = cms.int32( 3 ),
        zErrorVetex = cms.double( 0.2 )
      )
    ),
    SeedComparitorPSet = cms.PSet(  ComponentName = cms.string( "none" ) ),
    ClusterCheckPSet = cms.PSet( 
      PixelClusterCollectionLabel = cms.InputTag( "hltSiPixelClusters" ),
      MaxNumberOfCosmicClusters = cms.uint32( 50000 ),
      doClusterCheck = cms.bool( False ),
      ClusterCollectionLabel = cms.InputTag( "hltSiStripClusters" ),
      MaxNumberOfPixelClusters = cms.uint32( 10000 )
    ),
    OrderedHitsFactoryPSet = cms.PSet( 
      maxElement = cms.uint32( 0 ),
      ComponentName = cms.string( "StandardHitTripletGenerator" ),
      GeneratorPSet = cms.PSet( 
        useBending = cms.bool( True ),
        useFixedPreFiltering = cms.bool( False ),
        maxElement = cms.uint32( 100000 ),
        phiPreFiltering = cms.double( 0.3 ),
        extraHitRPhitolerance = cms.double( 0.032 ),
        useMultScattering = cms.bool( True ),
        ComponentName = cms.string( "PixelTripletHLTGenerator" ),
        extraHitRZtolerance = cms.double( 0.037 ),
        SeedComparitorPSet = cms.PSet(  ComponentName = cms.string( "none" ) )
      ),
      SeedingLayers = cms.InputTag( "hltIter1ElectronsPixelLayerTriplets" )
    ),
    SeedCreatorPSet = cms.PSet( 
      ComponentName = cms.string( "SeedFromConsecutiveHitsTripletOnlyCreator" ),
      propagator = cms.string( "PropagatorWithMaterialParabolicMf" )
    ),
    TTRHBuilder = cms.string( "hltESPTTRHBWithTrackAngle" )
)
hltIter1ElectronsCkfTrackCandidates = cms.EDProducer( "CkfTrackCandidateMaker",
    src = cms.InputTag( "hltIter1ElectronsPixelSeeds" ),
    maxSeedsBeforeCleaning = cms.uint32( 1000 ),
    SimpleMagneticField = cms.string( "ParabolicMf" ),
    TransientInitialStateEstimatorParameters = cms.PSet( 
      propagatorAlongTISE = cms.string( "PropagatorWithMaterialParabolicMf" ),
      numberMeasurementsForFit = cms.int32( 4 ),
      propagatorOppositeTISE = cms.string( "PropagatorWithMaterialParabolicMfOpposite" )
    ),
    TrajectoryCleaner = cms.string( "hltESPTrajectoryCleanerBySharedHits" ),
    MeasurementTrackerEvent = cms.InputTag( "hltIter1ElectronsMaskedMeasurementTrackerEvent" ),
    cleanTrajectoryAfterInOut = cms.bool( False ),
    useHitsSplitting = cms.bool( False ),
    RedundantSeedCleaner = cms.string( "CachingSeedCleanerBySharedInput" ),
    doSeedingRegionRebuilding = cms.bool( False ),
    maxNSeeds = cms.uint32( 100000 ),
    TrajectoryBuilderPSet = cms.PSet(  refToPSet_ = cms.string( "HLTIter1PSetTrajectoryBuilderIT" ) ),
    NavigationSchool = cms.string( "SimpleNavigationSchool" ),
    TrajectoryBuilder = cms.string( "" )
)
hltIter1ElectronsCtfWithMaterialTracks = cms.EDProducer( "TrackProducer",
    src = cms.InputTag( "hltIter1ElectronsCkfTrackCandidates" ),
    SimpleMagneticField = cms.string( "ParabolicMf" ),
    clusterRemovalInfo = cms.InputTag( "" ),
    beamSpot = cms.InputTag( "hltOnlineBeamSpot" ),
    MeasurementTrackerEvent = cms.InputTag( "hltIter1ElectronsMaskedMeasurementTrackerEvent" ),
    Fitter = cms.string( "hltESPFittingSmootherIT" ),
    useHitsSplitting = cms.bool( False ),
    MeasurementTracker = cms.string( "" ),
    AlgorithmName = cms.string( "iter1IsoElectron" ),
    alias = cms.untracked.string( "ctfWithMaterialTracks" ),
    NavigationSchool = cms.string( "" ),
    TrajectoryInEvent = cms.bool( True ),
    TTRHBuilder = cms.string( "hltESPTTRHBWithTrackAngle" ),
    GeometricInnerState = cms.bool( True ),
    useSimpleMF = cms.bool( True ),
    Propagator = cms.string( "hltESPRungeKuttaTrackerPropagator" )
)
hltIter1ElectronsTrackSelectionHighPurityLoose = cms.EDProducer( "AnalyticalTrackSelector",
    max_d0 = cms.double( 100.0 ),
    minNumber3DLayers = cms.uint32( 0 ),
    max_lostHitFraction = cms.double( 1.0 ),
    applyAbsCutsIfNoPV = cms.bool( False ),
    qualityBit = cms.string( "highPurity" ),
    minNumberLayers = cms.uint32( 3 ),
    chi2n_par = cms.double( 0.7 ),
    useVtxError = cms.bool( False ),
    nSigmaZ = cms.double( 3.0 ),
    dz_par2 = cms.vdouble( 0.9, 3.0 ),
    applyAdaptedPVCuts = cms.bool( True ),
    min_eta = cms.double( -9999.0 ),
    dz_par1 = cms.vdouble( 0.8, 3.0 ),
    copyTrajectories = cms.untracked.bool( True ),
    vtxNumber = cms.int32( -1 ),
    max_d0NoPV = cms.double( 100.0 ),
    keepAllTracks = cms.bool( False ),
    maxNumberLostLayers = cms.uint32( 1 ),
    beamspot = cms.InputTag( "hltOnlineBeamSpot" ),
    max_relpterr = cms.double( 9999.0 ),
    copyExtras = cms.untracked.bool( True ),
    max_z0NoPV = cms.double( 100.0 ),
    vertexCut = cms.string( "tracksSize>=3" ),
    max_z0 = cms.double( 100.0 ),
    useVertices = cms.bool( True ),
    min_nhits = cms.uint32( 0 ),
    src = cms.InputTag( "hltIter1ElectronsCtfWithMaterialTracks" ),
    max_minMissHitOutOrIn = cms.int32( 99 ),
    chi2n_no1Dmod_par = cms.double( 9999.0 ),
    vertices = cms.InputTag( "hltPixelVerticesElectrons" ),
    max_eta = cms.double( 9999.0 ),
    d0_par2 = cms.vdouble( 0.9, 3.0 ),
    d0_par1 = cms.vdouble( 0.85, 3.0 ),
    res_par = cms.vdouble( 0.003, 0.001 ),
    minHitsToBypassChecks = cms.uint32( 20 )
)
hltIter1ElectronsTrackSelectionHighPurityTight = cms.EDProducer( "AnalyticalTrackSelector",
    max_d0 = cms.double( 100.0 ),
    minNumber3DLayers = cms.uint32( 0 ),
    max_lostHitFraction = cms.double( 1.0 ),
    applyAbsCutsIfNoPV = cms.bool( False ),
    qualityBit = cms.string( "highPurity" ),
    minNumberLayers = cms.uint32( 5 ),
    chi2n_par = cms.double( 0.4 ),
    useVtxError = cms.bool( False ),
    nSigmaZ = cms.double( 3.0 ),
    dz_par2 = cms.vdouble( 1.0, 4.0 ),
    applyAdaptedPVCuts = cms.bool( True ),
    min_eta = cms.double( -9999.0 ),
    dz_par1 = cms.vdouble( 1.0, 4.0 ),
    copyTrajectories = cms.untracked.bool( True ),
    vtxNumber = cms.int32( -1 ),
    max_d0NoPV = cms.double( 100.0 ),
    keepAllTracks = cms.bool( False ),
    maxNumberLostLayers = cms.uint32( 1 ),
    beamspot = cms.InputTag( "hltOnlineBeamSpot" ),
    max_relpterr = cms.double( 9999.0 ),
    copyExtras = cms.untracked.bool( True ),
    max_z0NoPV = cms.double( 100.0 ),
    vertexCut = cms.string( "tracksSize>=3" ),
    max_z0 = cms.double( 100.0 ),
    useVertices = cms.bool( True ),
    min_nhits = cms.uint32( 0 ),
    src = cms.InputTag( "hltIter1ElectronsCtfWithMaterialTracks" ),
    max_minMissHitOutOrIn = cms.int32( 99 ),
    chi2n_no1Dmod_par = cms.double( 9999.0 ),
    vertices = cms.InputTag( "hltPixelVerticesElectrons" ),
    max_eta = cms.double( 9999.0 ),
    d0_par2 = cms.vdouble( 1.0, 4.0 ),
    d0_par1 = cms.vdouble( 1.0, 4.0 ),
    res_par = cms.vdouble( 0.003, 0.001 ),
    minHitsToBypassChecks = cms.uint32( 20 )
)
hltIter1ElectronsTrackSelectionHighPurity = cms.EDProducer( "SimpleTrackListMerger",
    ShareFrac = cms.double( 0.19 ),
    promoteTrackQuality = cms.bool( True ),
    MinPT = cms.double( 0.05 ),
    copyExtras = cms.untracked.bool( True ),
    Epsilon = cms.double( -0.001 ),
    allowFirstHitShare = cms.bool( True ),
    newQuality = cms.string( "confirmed" ),
    MaxNormalizedChisq = cms.double( 1000.0 ),
    TrackProducer1 = cms.string( "hltIter1ElectronsTrackSelectionHighPurityLoose" ),
    MinFound = cms.int32( 3 ),
    TrackProducer2 = cms.string( "hltIter1ElectronsTrackSelectionHighPurityTight" ),
    LostHitPenalty = cms.double( 20.0 ),
    FoundHitBonus = cms.double( 5.0 )
)
hltIter1MergedForElectrons = cms.EDProducer( "SimpleTrackListMerger",
    ShareFrac = cms.double( 0.19 ),
    promoteTrackQuality = cms.bool( True ),
    MinPT = cms.double( 0.05 ),
    copyExtras = cms.untracked.bool( True ),
    Epsilon = cms.double( -0.001 ),
    allowFirstHitShare = cms.bool( True ),
    newQuality = cms.string( "confirmed" ),
    MaxNormalizedChisq = cms.double( 1000.0 ),
    TrackProducer1 = cms.string( "hltIter0ElectronsTrackSelectionHighPurity" ),
    MinFound = cms.int32( 3 ),
    TrackProducer2 = cms.string( "hltIter1ElectronsTrackSelectionHighPurity" ),
    LostHitPenalty = cms.double( 20.0 ),
    FoundHitBonus = cms.double( 5.0 )
)
hltIter2ElectronsClustersRefRemoval = cms.EDProducer( "HLTTrackClusterRemoverNew",
    doStrip = cms.bool( True ),
    doStripChargeCheck = cms.bool( False ),
    trajectories = cms.InputTag( "hltIter1ElectronsTrackSelectionHighPurity" ),
    oldClusterRemovalInfo = cms.InputTag( "hltIter1ElectronsClustersRefRemoval" ),
    stripClusters = cms.InputTag( "hltSiStripRawToClustersFacility" ),
    pixelClusters = cms.InputTag( "hltSiPixelClusters" ),
    Common = cms.PSet(  maxChi2 = cms.double( 16.0 ) ),
    doPixel = cms.bool( True )
)
hltIter2ElectronsMaskedMeasurementTrackerEvent = cms.EDProducer( "MaskedMeasurementTrackerEventProducer",
    clustersToSkip = cms.InputTag( "hltIter2ElectronsClustersRefRemoval" ),
    OnDemand = cms.bool( False ),
    src = cms.InputTag( "hltSiStripClusters" )
)
hltIter2ElectronsPixelLayerPairs = cms.EDProducer( "SeedingLayersEDProducer",
    layerList = cms.vstring( 'BPix1+BPix2',
      'BPix1+BPix3',
      'BPix2+BPix3',
      'BPix1+FPix1_pos',
      'BPix1+FPix1_neg',
      'BPix1+FPix2_pos',
      'BPix1+FPix2_neg',
      'BPix2+FPix1_pos',
      'BPix2+FPix1_neg',
      'BPix2+FPix2_pos',
      'BPix2+FPix2_neg',
      'FPix1_pos+FPix2_pos',
      'FPix1_neg+FPix2_neg' ),
    MTOB = cms.PSet(  ),
    TEC = cms.PSet(  ),
    MTID = cms.PSet(  ),
    FPix = cms.PSet( 
      HitProducer = cms.string( "hltSiPixelRecHits" ),
      hitErrorRZ = cms.double( 0.0036 ),
      useErrorsFromParam = cms.bool( True ),
      TTRHBuilder = cms.string( "hltESPTTRHBuilderPixelOnly" ),
      skipClusters = cms.InputTag( "hltIter2ElectronsClustersRefRemoval" ),
      hitErrorRPhi = cms.double( 0.0051 )
    ),
    MTEC = cms.PSet(  ),
    MTIB = cms.PSet(  ),
    TID = cms.PSet(  ),
    TOB = cms.PSet(  ),
    BPix = cms.PSet( 
      HitProducer = cms.string( "hltSiPixelRecHits" ),
      hitErrorRZ = cms.double( 0.006 ),
      useErrorsFromParam = cms.bool( True ),
      TTRHBuilder = cms.string( "hltESPTTRHBuilderPixelOnly" ),
      skipClusters = cms.InputTag( "hltIter2ElectronsClustersRefRemoval" ),
      hitErrorRPhi = cms.double( 0.0027 )
    ),
    TIB = cms.PSet(  )
)
hltIter2ElectronsPixelSeeds = cms.EDProducer( "SeedGeneratorFromRegionHitsEDProducer",
    RegionFactoryPSet = cms.PSet( 
      ComponentName = cms.string( "CandidateSeededTrackingRegionsProducer" ),
      RegionPSet = cms.PSet( 
        precise = cms.bool( True ),
        originRadius = cms.double( 0.05 ),
        ptMin = cms.double( 1.2 ),
        deltaEta = cms.double( 0.5 ),
        deltaPhi = cms.double( 0.5 ),
        vertexCollection = cms.InputTag( "hltPixelVerticesElectrons" ),
        input = cms.InputTag( "hltEgammaCandidates" ),
        mode = cms.string( "VerticesFixed" ),
        maxNRegions = cms.int32( 10 ),
        beamSpot = cms.InputTag( "hltOnlineBeamSpot" ),
        maxNVertices = cms.int32( 3 ),
        zErrorBeamSpot = cms.double( 24.2 ),
        nSigmaZVertex = cms.double( 3.0 ),
        nSigmaZBeamSpot = cms.double( 4.0 ),
        zErrorVetex = cms.double( 0.2 )
      )
    ),
    SeedComparitorPSet = cms.PSet(  ComponentName = cms.string( "none" ) ),
    ClusterCheckPSet = cms.PSet( 
      PixelClusterCollectionLabel = cms.InputTag( "hltSiPixelClusters" ),
      MaxNumberOfCosmicClusters = cms.uint32( 50000 ),
      doClusterCheck = cms.bool( False ),
      ClusterCollectionLabel = cms.InputTag( "hltSiStripClusters" ),
      MaxNumberOfPixelClusters = cms.uint32( 10000 )
    ),
    OrderedHitsFactoryPSet = cms.PSet( 
      maxElement = cms.uint32( 0 ),
      ComponentName = cms.string( "StandardHitPairGenerator" ),
      GeneratorPSet = cms.PSet( 
        maxElement = cms.uint32( 100000 ),
        SeedComparitorPSet = cms.PSet(  ComponentName = cms.string( "none" ) )
      ),
      SeedingLayers = cms.InputTag( "hltIter2ElectronsPixelLayerPairs" )
    ),
    SeedCreatorPSet = cms.PSet( 
      ComponentName = cms.string( "SeedFromConsecutiveHitsCreator" ),
      propagator = cms.string( "PropagatorWithMaterialParabolicMf" )
    ),
    TTRHBuilder = cms.string( "hltESPTTRHBWithTrackAngle" )
)
hltIter2ElectronsCkfTrackCandidates = cms.EDProducer( "CkfTrackCandidateMaker",
    src = cms.InputTag( "hltIter2ElectronsPixelSeeds" ),
    maxSeedsBeforeCleaning = cms.uint32( 1000 ),
    SimpleMagneticField = cms.string( "ParabolicMf" ),
    TransientInitialStateEstimatorParameters = cms.PSet( 
      propagatorAlongTISE = cms.string( "PropagatorWithMaterialParabolicMf" ),
      numberMeasurementsForFit = cms.int32( 4 ),
      propagatorOppositeTISE = cms.string( "PropagatorWithMaterialParabolicMfOpposite" )
    ),
    TrajectoryCleaner = cms.string( "hltESPTrajectoryCleanerBySharedHits" ),
    MeasurementTrackerEvent = cms.InputTag( "hltIter2ElectronsMaskedMeasurementTrackerEvent" ),
    cleanTrajectoryAfterInOut = cms.bool( False ),
    useHitsSplitting = cms.bool( False ),
    RedundantSeedCleaner = cms.string( "CachingSeedCleanerBySharedInput" ),
    doSeedingRegionRebuilding = cms.bool( False ),
    maxNSeeds = cms.uint32( 100000 ),
    TrajectoryBuilderPSet = cms.PSet(  refToPSet_ = cms.string( "HLTIter2PSetTrajectoryBuilderIT" ) ),
    NavigationSchool = cms.string( "SimpleNavigationSchool" ),
    TrajectoryBuilder = cms.string( "" )
)
hltIter2ElectronsCtfWithMaterialTracks = cms.EDProducer( "TrackProducer",
    src = cms.InputTag( "hltIter2ElectronsCkfTrackCandidates" ),
    SimpleMagneticField = cms.string( "ParabolicMf" ),
    clusterRemovalInfo = cms.InputTag( "" ),
    beamSpot = cms.InputTag( "hltOnlineBeamSpot" ),
    MeasurementTrackerEvent = cms.InputTag( "hltIter2ElectronsMaskedMeasurementTrackerEvent" ),
    Fitter = cms.string( "hltESPFittingSmootherIT" ),
    useHitsSplitting = cms.bool( False ),
    MeasurementTracker = cms.string( "" ),
    AlgorithmName = cms.string( "iter2IsoElectron" ),
    alias = cms.untracked.string( "ctfWithMaterialTracks" ),
    NavigationSchool = cms.string( "" ),
    TrajectoryInEvent = cms.bool( True ),
    TTRHBuilder = cms.string( "hltESPTTRHBWithTrackAngle" ),
    GeometricInnerState = cms.bool( True ),
    useSimpleMF = cms.bool( True ),
    Propagator = cms.string( "hltESPRungeKuttaTrackerPropagator" )
)
hltIter2ElectronsTrackSelectionHighPurity = cms.EDProducer( "AnalyticalTrackSelector",
    max_d0 = cms.double( 100.0 ),
    minNumber3DLayers = cms.uint32( 0 ),
    max_lostHitFraction = cms.double( 1.0 ),
    applyAbsCutsIfNoPV = cms.bool( False ),
    qualityBit = cms.string( "highPurity" ),
    minNumberLayers = cms.uint32( 3 ),
    chi2n_par = cms.double( 0.7 ),
    useVtxError = cms.bool( False ),
    nSigmaZ = cms.double( 3.0 ),
    dz_par2 = cms.vdouble( 0.4, 4.0 ),
    applyAdaptedPVCuts = cms.bool( True ),
    min_eta = cms.double( -9999.0 ),
    dz_par1 = cms.vdouble( 0.35, 4.0 ),
    copyTrajectories = cms.untracked.bool( True ),
    vtxNumber = cms.int32( -1 ),
    max_d0NoPV = cms.double( 100.0 ),
    keepAllTracks = cms.bool( False ),
    maxNumberLostLayers = cms.uint32( 1 ),
    beamspot = cms.InputTag( "hltOnlineBeamSpot" ),
    max_relpterr = cms.double( 9999.0 ),
    copyExtras = cms.untracked.bool( True ),
    max_z0NoPV = cms.double( 100.0 ),
    vertexCut = cms.string( "tracksSize>=3" ),
    max_z0 = cms.double( 100.0 ),
    useVertices = cms.bool( True ),
    min_nhits = cms.uint32( 0 ),
    src = cms.InputTag( "hltIter2ElectronsCtfWithMaterialTracks" ),
    max_minMissHitOutOrIn = cms.int32( 99 ),
    chi2n_no1Dmod_par = cms.double( 9999.0 ),
    vertices = cms.InputTag( "hltPixelVerticesElectrons" ),
    max_eta = cms.double( 9999.0 ),
    d0_par2 = cms.vdouble( 0.4, 4.0 ),
    d0_par1 = cms.vdouble( 0.3, 4.0 ),
    res_par = cms.vdouble( 0.003, 0.001 ),
    minHitsToBypassChecks = cms.uint32( 20 )
)
hltIter2MergedForElectrons = cms.EDProducer( "SimpleTrackListMerger",
    ShareFrac = cms.double( 0.19 ),
    promoteTrackQuality = cms.bool( True ),
    MinPT = cms.double( 0.05 ),
    copyExtras = cms.untracked.bool( True ),
    Epsilon = cms.double( -0.001 ),
    allowFirstHitShare = cms.bool( True ),
    newQuality = cms.string( "confirmed" ),
    MaxNormalizedChisq = cms.double( 1000.0 ),
    TrackProducer1 = cms.string( "hltIter1MergedForElectrons" ),
    MinFound = cms.int32( 3 ),
    TrackProducer2 = cms.string( "hltIter2ElectronsTrackSelectionHighPurity" ),
    LostHitPenalty = cms.double( 20.0 ),
    FoundHitBonus = cms.double( 5.0 )
)
hltEgammaEleGsfTrackIso = cms.EDProducer( "EgammaHLTElectronTrackIsolationProducers",
    egTrkIsoStripEndcap = cms.double( 0.03 ),
    egTrkIsoVetoConeSizeBarrel = cms.double( 0.03 ),
    useGsfTrack = cms.bool( True ),
    useSCRefs = cms.bool( True ),
    trackProducer = cms.InputTag( "hltIter2MergedForElectrons" ),
    egTrkIsoStripBarrel = cms.double( 0.03 ),
    electronProducer = cms.InputTag( "hltEgammaGsfElectrons" ),
    egTrkIsoConeSize = cms.double( 0.3 ),
    egTrkIsoRSpan = cms.double( 999999.0 ),
    egTrkIsoVetoConeSizeEndcap = cms.double( 0.03 ),
    recoEcalCandidateProducer = cms.InputTag( "hltEgammaCandidates" ),
    beamSpotProducer = cms.InputTag( "hltOnlineBeamSpot" ),
    egTrkIsoPtMin = cms.double( 1.0 ),
    egTrkIsoZSpan = cms.double( 0.15 )
)
hltEle27WP85GsfTrackIsoFilter = cms.EDFilter( "HLTEgammaGenericFilter",
    doIsolated = cms.bool( True ),
    thrOverE2EE = cms.double( -1.0 ),
    L1NonIsoCand = cms.InputTag( "" ),
    saveTags = cms.bool( True ),
    thrOverE2EB = cms.double( -1.0 ),
    thrRegularEE = cms.double( -1.0 ),
    thrOverEEE = cms.double( 0.05 ),
    L1IsoCand = cms.InputTag( "hltEgammaCandidates" ),
    thrOverEEB = cms.double( 0.05 ),
    thrRegularEB = cms.double( -1.0 ),
    lessThan = cms.bool( True ),
    useEt = cms.bool( True ),
    ncandcut = cms.int32( 1 ),
    isoTag = cms.InputTag( "hltEgammaEleGsfTrackIso" ),
    candTag = cms.InputTag( "hltEle27WP85GsfDphiFilter" ),
    nonIsoTag = cms.InputTag( "" )
)
hltL1sL1SingleMu16ORSingleMu25 = cms.EDFilter( "HLTLevel1GTSeed",
    L1SeedsLogicalExpression = cms.string( "L1_SingleMu16 OR L1_SingleMu25" ),
    saveTags = cms.bool( True ),
    L1MuonCollectionTag = cms.InputTag( "hltL1extraParticles" ),
    L1UseL1TriggerObjectMaps = cms.bool( True ),
    L1UseAliasesForSeeding = cms.bool( True ),
    L1GtReadoutRecordTag = cms.InputTag( "hltGtDigis" ),
    L1CollectionsTag = cms.InputTag( "hltL1extraParticles" ),
    L1NrBxInEvent = cms.int32( 3 ),
    L1GtObjectMapTag = cms.InputTag( "hltL1GtObjectMap" ),
    L1TechTriggerSeeding = cms.bool( False )
)
hltPreMu40 = cms.EDFilter( "HLTPrescaler",
    L1GtReadoutRecordTag = cms.InputTag( "hltGtDigis" ),
    offset = cms.uint32( 0 )
)
hltL1fL1sMu16orMu25L1Filtered0 = cms.EDFilter( "HLTMuonL1Filter",
    saveTags = cms.bool( False ),
    CSCTFtag = cms.InputTag( "unused" ),
    PreviousCandTag = cms.InputTag( "hltL1sL1SingleMu16ORSingleMu25" ),
    MinPt = cms.double( 0.0 ),
    MinN = cms.int32( 1 ),
    MaxEta = cms.double( 2.5 ),
    SelectQualities = cms.vint32(  ),
    CandTag = cms.InputTag( "hltL1extraParticles" ),
    ExcludeSingleSegmentCSC = cms.bool( False )
)
hltMuonDTDigis = cms.EDProducer( "DTUnpackingModule",
    useStandardFEDid = cms.bool( True ),
    inputLabel = cms.InputTag( "rawDataCollector" ),
    dataType = cms.string( "DDU" ),
    fedbyType = cms.bool( False ),
    readOutParameters = cms.PSet( 
      debug = cms.untracked.bool( False ),
      rosParameters = cms.PSet( 
        writeSC = cms.untracked.bool( True ),
        readingDDU = cms.untracked.bool( True ),
        performDataIntegrityMonitor = cms.untracked.bool( False ),
        readDDUIDfromDDU = cms.untracked.bool( True ),
        debug = cms.untracked.bool( False ),
        localDAQ = cms.untracked.bool( False )
      ),
      localDAQ = cms.untracked.bool( False ),
      performDataIntegrityMonitor = cms.untracked.bool( False )
    ),
    dqmOnly = cms.bool( False )
)
hltDt1DRecHits = cms.EDProducer( "DTRecHitProducer",
    debug = cms.untracked.bool( False ),
    recAlgoConfig = cms.PSet( 
      tTrigMode = cms.string( "DTTTrigSyncFromDB" ),
      minTime = cms.double( -3.0 ),
      stepTwoFromDigi = cms.bool( False ),
      doVdriftCorr = cms.bool( True ),
      debug = cms.untracked.bool( False ),
      maxTime = cms.double( 420.0 ),
      tTrigModeConfig = cms.PSet( 
        vPropWire = cms.double( 24.4 ),
        doTOFCorrection = cms.bool( True ),
        tofCorrType = cms.int32( 0 ),
        wirePropCorrType = cms.int32( 0 ),
        tTrigLabel = cms.string( "" ),
        doWirePropCorrection = cms.bool( True ),
        doT0Correction = cms.bool( True ),
        debug = cms.untracked.bool( False )
      ),
      useUncertDB = cms.bool( True )
    ),
    dtDigiLabel = cms.InputTag( "hltMuonDTDigis" ),
    recAlgo = cms.string( "DTLinearDriftFromDBAlgo" )
)
hltDt4DSegments = cms.EDProducer( "DTRecSegment4DProducer",
    debug = cms.untracked.bool( False ),
    Reco4DAlgoName = cms.string( "DTCombinatorialPatternReco4D" ),
    recHits2DLabel = cms.InputTag( "dt2DSegments" ),
    recHits1DLabel = cms.InputTag( "hltDt1DRecHits" ),
    Reco4DAlgoConfig = cms.PSet( 
      segmCleanerMode = cms.int32( 2 ),
      Reco2DAlgoName = cms.string( "DTCombinatorialPatternReco" ),
      recAlgoConfig = cms.PSet( 
        tTrigMode = cms.string( "DTTTrigSyncFromDB" ),
        minTime = cms.double( -3.0 ),
        stepTwoFromDigi = cms.bool( False ),
        doVdriftCorr = cms.bool( True ),
        debug = cms.untracked.bool( False ),
        maxTime = cms.double( 420.0 ),
        tTrigModeConfig = cms.PSet( 
          vPropWire = cms.double( 24.4 ),
          doTOFCorrection = cms.bool( True ),
          tofCorrType = cms.int32( 0 ),
          wirePropCorrType = cms.int32( 0 ),
          tTrigLabel = cms.string( "" ),
          doWirePropCorrection = cms.bool( True ),
          doT0Correction = cms.bool( True ),
          debug = cms.untracked.bool( False )
        ),
        useUncertDB = cms.bool( True )
      ),
      nSharedHitsMax = cms.int32( 2 ),
      hit_afterT0_resolution = cms.double( 0.03 ),
      Reco2DAlgoConfig = cms.PSet( 
        segmCleanerMode = cms.int32( 2 ),
        recAlgoConfig = cms.PSet( 
          tTrigMode = cms.string( "DTTTrigSyncFromDB" ),
          minTime = cms.double( -3.0 ),
          stepTwoFromDigi = cms.bool( False ),
          doVdriftCorr = cms.bool( True ),
          debug = cms.untracked.bool( False ),
          maxTime = cms.double( 420.0 ),
          tTrigModeConfig = cms.PSet( 
            vPropWire = cms.double( 24.4 ),
            doTOFCorrection = cms.bool( True ),
            tofCorrType = cms.int32( 0 ),
            wirePropCorrType = cms.int32( 0 ),
            tTrigLabel = cms.string( "" ),
            doWirePropCorrection = cms.bool( True ),
            doT0Correction = cms.bool( True ),
            debug = cms.untracked.bool( False )
          ),
          useUncertDB = cms.bool( True )
        ),
        nSharedHitsMax = cms.int32( 2 ),
        AlphaMaxPhi = cms.double( 1.0 ),
        hit_afterT0_resolution = cms.double( 0.03 ),
        MaxAllowedHits = cms.uint32( 50 ),
        performT0_vdriftSegCorrection = cms.bool( False ),
        AlphaMaxTheta = cms.double( 0.9 ),
        debug = cms.untracked.bool( False ),
        recAlgo = cms.string( "DTLinearDriftFromDBAlgo" ),
        nUnSharedHitsMin = cms.int32( 2 ),
        performT0SegCorrection = cms.bool( False ),
        perform_delta_rejecting = cms.bool( False )
      ),
      performT0_vdriftSegCorrection = cms.bool( False ),
      debug = cms.untracked.bool( False ),
      recAlgo = cms.string( "DTLinearDriftFromDBAlgo" ),
      nUnSharedHitsMin = cms.int32( 2 ),
      AllDTRecHits = cms.bool( True ),
      performT0SegCorrection = cms.bool( False ),
      perform_delta_rejecting = cms.bool( False )
    )
)
hltMuonCSCDigis = cms.EDProducer( "CSCDCCUnpacker",
    PrintEventNumber = cms.untracked.bool( False ),
    UseSelectiveUnpacking = cms.bool( True ),
    UseExaminer = cms.bool( True ),
    ErrorMask = cms.uint32( 0x0 ),
    InputObjects = cms.InputTag( "rawDataCollector" ),
    UseFormatStatus = cms.bool( True ),
    ExaminerMask = cms.uint32( 0x1febf3f6 ),
    UnpackStatusDigis = cms.bool( False ),
    VisualFEDInspect = cms.untracked.bool( False ),
    FormatedEventDump = cms.untracked.bool( False ),
    Debug = cms.untracked.bool( False ),
    VisualFEDShort = cms.untracked.bool( False )
)
hltCsc2DRecHits = cms.EDProducer( "CSCRecHitDProducer",
    XTasymmetry_ME1b = cms.double( 0.0 ),
    XTasymmetry_ME1a = cms.double( 0.0 ),
    ConstSyst_ME1a = cms.double( 0.022 ),
    ConstSyst_ME1b = cms.double( 0.007 ),
    XTasymmetry_ME41 = cms.double( 0.0 ),
    CSCStripxtalksOffset = cms.double( 0.03 ),
    CSCUseCalibrations = cms.bool( True ),
    CSCUseTimingCorrections = cms.bool( True ),
    CSCNoOfTimeBinsForDynamicPedestal = cms.int32( 2 ),
    XTasymmetry_ME22 = cms.double( 0.0 ),
    UseFivePoleFit = cms.bool( True ),
    XTasymmetry_ME21 = cms.double( 0.0 ),
    ConstSyst_ME21 = cms.double( 0.0 ),
    CSCDebug = cms.untracked.bool( False ),
    ConstSyst_ME22 = cms.double( 0.0 ),
    CSCUseGasGainCorrections = cms.bool( False ),
    XTasymmetry_ME31 = cms.double( 0.0 ),
    readBadChambers = cms.bool( True ),
    NoiseLevel_ME13 = cms.double( 8.0 ),
    NoiseLevel_ME12 = cms.double( 9.0 ),
    NoiseLevel_ME32 = cms.double( 9.0 ),
    NoiseLevel_ME31 = cms.double( 9.0 ),
    XTasymmetry_ME32 = cms.double( 0.0 ),
    ConstSyst_ME41 = cms.double( 0.0 ),
    CSCStripClusterSize = cms.untracked.int32( 3 ),
    CSCStripClusterChargeCut = cms.double( 25.0 ),
    CSCStripPeakThreshold = cms.double( 10.0 ),
    readBadChannels = cms.bool( False ),
    UseParabolaFit = cms.bool( False ),
    XTasymmetry_ME13 = cms.double( 0.0 ),
    XTasymmetry_ME12 = cms.double( 0.0 ),
    wireDigiTag = cms.InputTag( 'hltMuonCSCDigis','MuonCSCWireDigi' ),
    ConstSyst_ME12 = cms.double( 0.0 ),
    ConstSyst_ME13 = cms.double( 0.0 ),
    ConstSyst_ME32 = cms.double( 0.0 ),
    ConstSyst_ME31 = cms.double( 0.0 ),
    UseAverageTime = cms.bool( False ),
    NoiseLevel_ME1a = cms.double( 7.0 ),
    NoiseLevel_ME1b = cms.double( 8.0 ),
    CSCWireClusterDeltaT = cms.int32( 1 ),
    CSCUseStaticPedestals = cms.bool( False ),
    stripDigiTag = cms.InputTag( 'hltMuonCSCDigis','MuonCSCStripDigi' ),
    CSCstripWireDeltaTime = cms.int32( 8 ),
    NoiseLevel_ME21 = cms.double( 9.0 ),
    NoiseLevel_ME22 = cms.double( 9.0 ),
    NoiseLevel_ME41 = cms.double( 9.0 )
)
hltCscSegments = cms.EDProducer( "CSCSegmentProducer",
    inputObjects = cms.InputTag( "hltCsc2DRecHits" ),
    algo_psets = cms.VPSet( 
      cms.PSet(  chamber_types = cms.vstring( 'ME1/a',
  'ME1/b',
  'ME1/2',
  'ME1/3',
  'ME2/1',
  'ME2/2',
  'ME3/1',
  'ME3/2',
  'ME4/1',
  'ME4/2' ),
        algo_name = cms.string( "CSCSegAlgoST" ),
        parameters_per_chamber_type = cms.vint32( 2, 1, 1, 1, 1, 1, 1, 1, 1, 1 ),
        algo_psets = cms.VPSet( 
          cms.PSet(  maxRatioResidualPrune = cms.double( 3.0 ),
            yweightPenalty = cms.double( 1.5 ),
            maxRecHitsInCluster = cms.int32( 20 ),
            dPhiFineMax = cms.double( 0.025 ),
            preClusteringUseChaining = cms.bool( True ),
            ForceCovariance = cms.bool( False ),
            hitDropLimit6Hits = cms.double( 0.3333 ),
            NormChi2Cut2D = cms.double( 20.0 ),
            BPMinImprovement = cms.double( 10000.0 ),
            Covariance = cms.double( 0.0 ),
            tanPhiMax = cms.double( 0.5 ),
            SeedBig = cms.double( 0.0015 ),
            onlyBestSegment = cms.bool( False ),
            dRPhiFineMax = cms.double( 8.0 ),
            SeedSmall = cms.double( 2.0E-4 ),
            curvePenalty = cms.double( 2.0 ),
            dXclusBoxMax = cms.double( 4.0 ),
            BrutePruning = cms.bool( True ),
            curvePenaltyThreshold = cms.double( 0.85 ),
            CorrectTheErrors = cms.bool( True ),
            hitDropLimit4Hits = cms.double( 0.6 ),
            useShowering = cms.bool( False ),
            CSCDebug = cms.untracked.bool( False ),
            tanThetaMax = cms.double( 1.2 ),
            NormChi2Cut3D = cms.double( 10.0 ),
            minHitsPerSegment = cms.int32( 3 ),
            ForceCovarianceAll = cms.bool( False ),
            yweightPenaltyThreshold = cms.double( 1.0 ),
            prePrunLimit = cms.double( 3.17 ),
            hitDropLimit5Hits = cms.double( 0.8 ),
            preClustering = cms.bool( True ),
            prePrun = cms.bool( True ),
            maxDPhi = cms.double( 999.0 ),
            maxDTheta = cms.double( 999.0 ),
            Pruning = cms.bool( True ),
            dYclusBoxMax = cms.double( 8.0 )
          ),
          cms.PSet(  maxRatioResidualPrune = cms.double( 3.0 ),
            yweightPenalty = cms.double( 1.5 ),
            maxRecHitsInCluster = cms.int32( 24 ),
            dPhiFineMax = cms.double( 0.025 ),
            preClusteringUseChaining = cms.bool( True ),
            ForceCovariance = cms.bool( False ),
            hitDropLimit6Hits = cms.double( 0.3333 ),
            NormChi2Cut2D = cms.double( 20.0 ),
            BPMinImprovement = cms.double( 10000.0 ),
            Covariance = cms.double( 0.0 ),
            tanPhiMax = cms.double( 0.5 ),
            SeedBig = cms.double( 0.0015 ),
            onlyBestSegment = cms.bool( False ),
            dRPhiFineMax = cms.double( 8.0 ),
            SeedSmall = cms.double( 2.0E-4 ),
            curvePenalty = cms.double( 2.0 ),
            dXclusBoxMax = cms.double( 4.0 ),
            BrutePruning = cms.bool( True ),
            curvePenaltyThreshold = cms.double( 0.85 ),
            CorrectTheErrors = cms.bool( True ),
            hitDropLimit4Hits = cms.double( 0.6 ),
            useShowering = cms.bool( False ),
            CSCDebug = cms.untracked.bool( False ),
            tanThetaMax = cms.double( 1.2 ),
            NormChi2Cut3D = cms.double( 10.0 ),
            minHitsPerSegment = cms.int32( 3 ),
            ForceCovarianceAll = cms.bool( False ),
            yweightPenaltyThreshold = cms.double( 1.0 ),
            prePrunLimit = cms.double( 3.17 ),
            hitDropLimit5Hits = cms.double( 0.8 ),
            preClustering = cms.bool( True ),
            prePrun = cms.bool( True ),
            maxDPhi = cms.double( 999.0 ),
            maxDTheta = cms.double( 999.0 ),
            Pruning = cms.bool( True ),
            dYclusBoxMax = cms.double( 8.0 )
          )
        )
      )
    ),
    algo_type = cms.int32( 1 )
)
hltMuonRPCDigis = cms.EDProducer( "RPCUnpackingModule",
    InputLabel = cms.InputTag( "rawDataCollector" ),
    doSynchro = cms.bool( False )
)
hltRpcRecHits = cms.EDProducer( "RPCRecHitProducer",
    recAlgoConfig = cms.PSet(  ),
    deadvecfile = cms.FileInPath( "RecoLocalMuon/RPCRecHit/data/RPCDeadVec.dat" ),
    rpcDigiLabel = cms.InputTag( "hltMuonRPCDigis" ),
    maskvecfile = cms.FileInPath( "RecoLocalMuon/RPCRecHit/data/RPCMaskVec.dat" ),
    recAlgo = cms.string( "RPCRecHitStandardAlgo" ),
    deadSource = cms.string( "File" ),
    maskSource = cms.string( "File" )
)
hltL2OfflineMuonSeeds = cms.EDProducer( "MuonSeedGenerator",
    SMB_21 = cms.vdouble( 1.043, -0.124, 0.0, 0.183, 0.0, 0.0 ),
    SMB_20 = cms.vdouble( 1.011, -0.052, 0.0, 0.188, 0.0, 0.0 ),
    SMB_22 = cms.vdouble( 1.474, -0.758, 0.0, 0.185, 0.0, 0.0 ),
    OL_2213 = cms.vdouble( 0.117, 0.0, 0.0, 0.044, 0.0, 0.0 ),
    SME_11 = cms.vdouble( 3.295, -1.527, 0.112, 0.378, 0.02, 0.0 ),
    SME_13 = cms.vdouble( -1.286, 1.711, 0.0, 0.356, 0.0, 0.0 ),
    SME_12 = cms.vdouble( 0.102, 0.599, 0.0, 0.38, 0.0, 0.0 ),
    DT_34_2_scale = cms.vdouble( -11.901897, 0.0 ),
    OL_1213_0_scale = cms.vdouble( -4.488158, 0.0 ),
    OL_1222_0_scale = cms.vdouble( -5.810449, 0.0 ),
    DT_13 = cms.vdouble( 0.315, 0.068, -0.127, 0.051, -0.002, 0.0 ),
    DT_12 = cms.vdouble( 0.183, 0.054, -0.087, 0.028, 0.002, 0.0 ),
    DT_14 = cms.vdouble( 0.359, 0.052, -0.107, 0.072, -0.004, 0.0 ),
    CSC_13_3_scale = cms.vdouble( -1.701268, 0.0 ),
    CSC_23 = cms.vdouble( -0.081, 0.113, -0.029, 0.015, 0.008, 0.0 ),
    CSC_24 = cms.vdouble( 0.004, 0.021, -0.002, 0.053, 0.0, 0.0 ),
    OL_2222 = cms.vdouble( 0.107, 0.0, 0.0, 0.04, 0.0, 0.0 ),
    DT_14_2_scale = cms.vdouble( -4.808546, 0.0 ),
    SMB_10 = cms.vdouble( 1.387, -0.038, 0.0, 0.19, 0.0, 0.0 ),
    SMB_11 = cms.vdouble( 1.247, 0.72, -0.802, 0.229, -0.075, 0.0 ),
    SMB_12 = cms.vdouble( 2.128, -0.956, 0.0, 0.199, 0.0, 0.0 ),
    SME_21 = cms.vdouble( -0.529, 1.194, -0.358, 0.472, 0.086, 0.0 ),
    SME_22 = cms.vdouble( -1.207, 1.491, -0.251, 0.189, 0.243, 0.0 ),
    DT_13_2_scale = cms.vdouble( -4.257687, 0.0 ),
    CSC_34 = cms.vdouble( 0.062, -0.067, 0.019, 0.021, 0.003, 0.0 ),
    SME_22_0_scale = cms.vdouble( -3.457901, 0.0 ),
    DT_24_1_scale = cms.vdouble( -7.490909, 0.0 ),
    OL_1232_0_scale = cms.vdouble( -5.964634, 0.0 ),
    SMB_32 = cms.vdouble( 0.67, -0.327, 0.0, 0.22, 0.0, 0.0 ),
    SME_13_0_scale = cms.vdouble( 0.104905, 0.0 ),
    SMB_22_0_scale = cms.vdouble( 1.346681, 0.0 ),
    CSC_12_1_scale = cms.vdouble( -6.434242, 0.0 ),
    DT_34 = cms.vdouble( 0.044, 0.004, -0.013, 0.029, 0.003, 0.0 ),
    SME_32 = cms.vdouble( -0.901, 1.333, -0.47, 0.41, 0.073, 0.0 ),
    SME_31 = cms.vdouble( -1.594, 1.482, -0.317, 0.487, 0.097, 0.0 ),
    SMB_32_0_scale = cms.vdouble( -3.054156, 0.0 ),
    crackEtas = cms.vdouble( 0.2, 1.6, 1.7 ),
    SME_11_0_scale = cms.vdouble( 1.325085, 0.0 ),
    SMB_20_0_scale = cms.vdouble( 1.486168, 0.0 ),
    DT_13_1_scale = cms.vdouble( -4.520923, 0.0 ),
    CSC_24_1_scale = cms.vdouble( -6.055701, 0.0 ),
    CSC_01_1_scale = cms.vdouble( -1.915329, 0.0 ),
    DT_23 = cms.vdouble( 0.13, 0.023, -0.057, 0.028, 0.004, 0.0 ),
    DT_24 = cms.vdouble( 0.176, 0.014, -0.051, 0.051, 0.003, 0.0 ),
    SMB_12_0_scale = cms.vdouble( 2.283221, 0.0 ),
    deltaPhiSearchWindow = cms.double( 0.25 ),
    SMB_30_0_scale = cms.vdouble( -3.629838, 0.0 ),
    SME_42 = cms.vdouble( -0.003, 0.005, 0.005, 0.608, 0.076, 0.0 ),
    SME_41 = cms.vdouble( -0.003, 0.005, 0.005, 0.608, 0.076, 0.0 ),
    deltaEtaSearchWindow = cms.double( 0.2 ),
    CSC_12_2_scale = cms.vdouble( -1.63622, 0.0 ),
    DT_34_1_scale = cms.vdouble( -13.783765, 0.0 ),
    CSC_34_1_scale = cms.vdouble( -11.520507, 0.0 ),
    OL_2213_0_scale = cms.vdouble( -7.239789, 0.0 ),
    CSC_13_2_scale = cms.vdouble( -6.077936, 0.0 ),
    CSC_12_3_scale = cms.vdouble( -1.63622, 0.0 ),
    deltaEtaCrackSearchWindow = cms.double( 0.25 ),
    SME_21_0_scale = cms.vdouble( -0.040862, 0.0 ),
    OL_1232 = cms.vdouble( 0.184, 0.0, 0.0, 0.066, 0.0, 0.0 ),
    DTRecSegmentLabel = cms.InputTag( "hltDt4DSegments" ),
    SMB_10_0_scale = cms.vdouble( 2.448566, 0.0 ),
    EnableDTMeasurement = cms.bool( True ),
    DT_24_2_scale = cms.vdouble( -6.63094, 0.0 ),
    CSC_23_2_scale = cms.vdouble( -6.079917, 0.0 ),
    scaleDT = cms.bool( True ),
    DT_12_2_scale = cms.vdouble( -3.518165, 0.0 ),
    OL_1222 = cms.vdouble( 0.848, -0.591, 0.0, 0.062, 0.0, 0.0 ),
    CSC_23_1_scale = cms.vdouble( -19.084285, 0.0 ),
    OL_1213 = cms.vdouble( 0.96, -0.737, 0.0, 0.052, 0.0, 0.0 ),
    CSC_02 = cms.vdouble( 0.612, -0.207, 0.0, 0.067, -0.001, 0.0 ),
    CSC_03 = cms.vdouble( 0.787, -0.338, 0.029, 0.101, -0.008, 0.0 ),
    CSC_01 = cms.vdouble( 0.166, 0.0, 0.0, 0.031, 0.0, 0.0 ),
    DT_23_1_scale = cms.vdouble( -5.320346, 0.0 ),
    SMB_30 = cms.vdouble( 0.505, -0.022, 0.0, 0.215, 0.0, 0.0 ),
    SMB_31 = cms.vdouble( 0.549, -0.145, 0.0, 0.207, 0.0, 0.0 ),
    crackWindow = cms.double( 0.04 ),
    CSC_14_3_scale = cms.vdouble( -1.969563, 0.0 ),
    SMB_31_0_scale = cms.vdouble( -3.323768, 0.0 ),
    DT_12_1_scale = cms.vdouble( -3.692398, 0.0 ),
    SMB_21_0_scale = cms.vdouble( 1.58384, 0.0 ),
    DT_23_2_scale = cms.vdouble( -5.117625, 0.0 ),
    SME_12_0_scale = cms.vdouble( 2.279181, 0.0 ),
    DT_14_1_scale = cms.vdouble( -5.644816, 0.0 ),
    beamSpotTag = cms.InputTag( "hltOnlineBeamSpot" ),
    SMB_11_0_scale = cms.vdouble( 2.56363, 0.0 ),
    CSCRecSegmentLabel = cms.InputTag( "hltCscSegments" ),
    CSC_13 = cms.vdouble( 0.901, -1.302, 0.533, 0.045, 0.005, 0.0 ),
    CSC_14 = cms.vdouble( 0.606, -0.181, -0.002, 0.111, -0.003, 0.0 ),
    OL_2222_0_scale = cms.vdouble( -7.667231, 0.0 ),
    EnableCSCMeasurement = cms.bool( True ),
    CSC_12 = cms.vdouble( -0.161, 0.254, -0.047, 0.042, -0.007, 0.0 )
)
hltL2MuonSeeds = cms.EDProducer( "L2MuonSeedGenerator",
    ServiceParameters = cms.PSet( 
      Propagators = cms.untracked.vstring( 'SteppingHelixPropagatorAny' ),
      RPCLayers = cms.bool( True ),
      UseMuonNavigation = cms.untracked.bool( True )
    ),
    InputObjects = cms.InputTag( "hltL1extraParticles" ),
    L1MaxEta = cms.double( 2.5 ),
    OfflineSeedLabel = cms.untracked.InputTag( "hltL2OfflineMuonSeeds" ),
    L1MinPt = cms.double( 0.0 ),
    L1MinQuality = cms.uint32( 1 ),
    GMTReadoutCollection = cms.InputTag( "hltGtDigis" ),
    UseUnassociatedL1 = cms.bool( False ),
    UseOfflineSeed = cms.untracked.bool( True ),
    Propagator = cms.string( "SteppingHelixPropagatorAny" )
)
hltL2Muons = cms.EDProducer( "L2MuonProducer",
    ServiceParameters = cms.PSet( 
      Propagators = cms.untracked.vstring( 'hltESPFastSteppingHelixPropagatorAny',
        'hltESPFastSteppingHelixPropagatorOpposite' ),
      RPCLayers = cms.bool( True ),
      UseMuonNavigation = cms.untracked.bool( True )
    ),
    InputObjects = cms.InputTag( "hltL2MuonSeeds" ),
    SeedTransformerParameters = cms.PSet( 
      Fitter = cms.string( "hltESPKFFittingSmootherForL2Muon" ),
      MuonRecHitBuilder = cms.string( "hltESPMuonTransientTrackingRecHitBuilder" ),
      NMinRecHits = cms.uint32( 2 ),
      UseSubRecHits = cms.bool( False ),
      Propagator = cms.string( "hltESPFastSteppingHelixPropagatorAny" ),
      RescaleError = cms.double( 100.0 )
    ),
    L2TrajBuilderParameters = cms.PSet( 
      DoRefit = cms.bool( False ),
      SeedPropagator = cms.string( "hltESPFastSteppingHelixPropagatorAny" ),
      FilterParameters = cms.PSet( 
        NumberOfSigma = cms.double( 3.0 ),
        FitDirection = cms.string( "insideOut" ),
        DTRecSegmentLabel = cms.InputTag( "hltDt4DSegments" ),
        MaxChi2 = cms.double( 1000.0 ),
        MuonTrajectoryUpdatorParameters = cms.PSet( 
          MaxChi2 = cms.double( 25.0 ),
          RescaleErrorFactor = cms.double( 100.0 ),
          Granularity = cms.int32( 0 ),
          ExcludeRPCFromFit = cms.bool( False ),
          UseInvalidHits = cms.bool( True ),
          RescaleError = cms.bool( False )
        ),
        EnableRPCMeasurement = cms.bool( True ),
        CSCRecSegmentLabel = cms.InputTag( "hltCscSegments" ),
        EnableDTMeasurement = cms.bool( True ),
        RPCRecSegmentLabel = cms.InputTag( "hltRpcRecHits" ),
        Propagator = cms.string( "hltESPFastSteppingHelixPropagatorAny" ),
        EnableCSCMeasurement = cms.bool( True )
      ),
      NavigationType = cms.string( "Standard" ),
      SeedTransformerParameters = cms.PSet( 
        Fitter = cms.string( "hltESPKFFittingSmootherForL2Muon" ),
        MuonRecHitBuilder = cms.string( "hltESPMuonTransientTrackingRecHitBuilder" ),
        NMinRecHits = cms.uint32( 2 ),
        UseSubRecHits = cms.bool( False ),
        Propagator = cms.string( "hltESPFastSteppingHelixPropagatorAny" ),
        RescaleError = cms.double( 100.0 )
      ),
      DoBackwardFilter = cms.bool( True ),
      SeedPosition = cms.string( "in" ),
      BWFilterParameters = cms.PSet( 
        NumberOfSigma = cms.double( 3.0 ),
        CSCRecSegmentLabel = cms.InputTag( "hltCscSegments" ),
        FitDirection = cms.string( "outsideIn" ),
        DTRecSegmentLabel = cms.InputTag( "hltDt4DSegments" ),
        MaxChi2 = cms.double( 100.0 ),
        MuonTrajectoryUpdatorParameters = cms.PSet( 
          MaxChi2 = cms.double( 25.0 ),
          RescaleErrorFactor = cms.double( 100.0 ),
          Granularity = cms.int32( 0 ),
          ExcludeRPCFromFit = cms.bool( False ),
          UseInvalidHits = cms.bool( True ),
          RescaleError = cms.bool( False )
        ),
        EnableRPCMeasurement = cms.bool( True ),
        BWSeedType = cms.string( "fromGenerator" ),
        EnableDTMeasurement = cms.bool( True ),
        RPCRecSegmentLabel = cms.InputTag( "hltRpcRecHits" ),
        Propagator = cms.string( "hltESPFastSteppingHelixPropagatorAny" ),
        EnableCSCMeasurement = cms.bool( True )
      ),
      DoSeedRefit = cms.bool( False )
    ),
    DoSeedRefit = cms.bool( False ),
    TrackLoaderParameters = cms.PSet( 
      Smoother = cms.string( "hltESPKFTrajectorySmootherForMuonTrackLoader" ),
      DoSmoothing = cms.bool( False ),
      beamSpot = cms.InputTag( "hltOnlineBeamSpot" ),
      MuonUpdatorAtVertexParameters = cms.PSet( 
        MaxChi2 = cms.double( 1000000.0 ),
        BeamSpotPosition = cms.vdouble( 0.0, 0.0, 0.0 ),
        Propagator = cms.string( "hltESPFastSteppingHelixPropagatorOpposite" ),
        BeamSpotPositionErrors = cms.vdouble( 0.1, 0.1, 5.3 )
      ),
      VertexConstraint = cms.bool( True )
    ),
    MuonTrajectoryBuilder = cms.string( "Exhaustive" )
)
hltL2MuonCandidates = cms.EDProducer( "L2MuonCandidateProducer",
    InputObjects = cms.InputTag( 'hltL2Muons','UpdatedAtVtx' )
)
hltL2fL1sMu16orMu25L1f0L2Filtered16Q = cms.EDFilter( "HLTMuonL2PreFilter",
    saveTags = cms.bool( True ),
    MaxDr = cms.double( 9999.0 ),
    CutOnChambers = cms.bool( False ),
    PreviousCandTag = cms.InputTag( "hltL1fL1sMu16orMu25L1Filtered0" ),
    MinPt = cms.double( 16.0 ),
    MinN = cms.int32( 1 ),
    SeedMapTag = cms.InputTag( "hltL2Muons" ),
    MaxEta = cms.double( 2.5 ),
    MinNhits = cms.vint32( 0, 1, 0, 1 ),
    MinDxySig = cms.double( -1.0 ),
    MinNchambers = cms.vint32( 0 ),
    AbsEtaBins = cms.vdouble( 0.9, 1.5, 2.1, 5.0 ),
    MaxDz = cms.double( 9999.0 ),
    CandTag = cms.InputTag( "hltL2MuonCandidates" ),
    BeamSpotTag = cms.InputTag( "hltOnlineBeamSpot" ),
    MinDr = cms.double( -1.0 ),
    NSigmaPt = cms.double( 0.0 ),
    MinNstations = cms.vint32( 0, 2, 0, 2 )
)
hltL3TrajSeedOIState = cms.EDProducer( "TSGFromL2Muon",
    TkSeedGenerator = cms.PSet( 
      propagatorCompatibleName = cms.string( "hltESPSteppingHelixPropagatorOpposite" ),
      option = cms.uint32( 3 ),
      maxChi2 = cms.double( 40.0 ),
      errorMatrixPset = cms.PSet( 
        atIP = cms.bool( True ),
        action = cms.string( "use" ),
        errorMatrixValuesPSet = cms.PSet( 
          pf3_V12 = cms.PSet( 
            action = cms.string( "scale" ),
            values = cms.vdouble( 1.0, 1.0, 1.0, 1.0, 1.0, 1.0, 1.0, 1.0, 1.0, 1.0, 1.0, 1.0 )
          ),
          pf3_V13 = cms.PSet( 
            action = cms.string( "scale" ),
            values = cms.vdouble( 1.0, 1.0, 1.0, 1.0, 1.0, 1.0, 1.0, 1.0, 1.0, 1.0, 1.0, 1.0 )
          ),
          pf3_V11 = cms.PSet( 
            action = cms.string( "scale" ),
            values = cms.vdouble( 3.0, 3.0, 3.0, 5.0, 4.0, 5.0, 10.0, 7.0, 10.0, 10.0, 10.0, 10.0 )
          ),
          pf3_V14 = cms.PSet( 
            action = cms.string( "scale" ),
            values = cms.vdouble( 1.0, 1.0, 1.0, 1.0, 1.0, 1.0, 1.0, 1.0, 1.0, 1.0, 1.0, 1.0 )
          ),
          pf3_V15 = cms.PSet( 
            action = cms.string( "scale" ),
            values = cms.vdouble( 1.0, 1.0, 1.0, 1.0, 1.0, 1.0, 1.0, 1.0, 1.0, 1.0, 1.0, 1.0 )
          ),
          yAxis = cms.vdouble( 0.0, 1.0, 1.4, 10.0 ),
          pf3_V33 = cms.PSet( 
            action = cms.string( "scale" ),
            values = cms.vdouble( 3.0, 3.0, 3.0, 5.0, 4.0, 5.0, 10.0, 7.0, 10.0, 10.0, 10.0, 10.0 )
          ),
          zAxis = cms.vdouble( -3.14159, 3.14159 ),
          pf3_V44 = cms.PSet( 
            action = cms.string( "scale" ),
            values = cms.vdouble( 3.0, 3.0, 3.0, 5.0, 4.0, 5.0, 10.0, 7.0, 10.0, 10.0, 10.0, 10.0 )
          ),
          xAxis = cms.vdouble( 0.0, 13.0, 30.0, 70.0, 1000.0 ),
          pf3_V22 = cms.PSet( 
            action = cms.string( "scale" ),
            values = cms.vdouble( 3.0, 3.0, 3.0, 5.0, 4.0, 5.0, 10.0, 7.0, 10.0, 10.0, 10.0, 10.0 )
          ),
          pf3_V23 = cms.PSet( 
            action = cms.string( "scale" ),
            values = cms.vdouble( 1.0, 1.0, 1.0, 1.0, 1.0, 1.0, 1.0, 1.0, 1.0, 1.0, 1.0, 1.0 )
          ),
          pf3_V45 = cms.PSet( 
            action = cms.string( "scale" ),
            values = cms.vdouble( 1.0, 1.0, 1.0, 1.0, 1.0, 1.0, 1.0, 1.0, 1.0, 1.0, 1.0, 1.0 )
          ),
          pf3_V55 = cms.PSet( 
            action = cms.string( "scale" ),
            values = cms.vdouble( 3.0, 3.0, 3.0, 5.0, 4.0, 5.0, 10.0, 7.0, 10.0, 10.0, 10.0, 10.0 )
          ),
          pf3_V34 = cms.PSet( 
            action = cms.string( "scale" ),
            values = cms.vdouble( 1.0, 1.0, 1.0, 1.0, 1.0, 1.0, 1.0, 1.0, 1.0, 1.0, 1.0, 1.0 )
          ),
          pf3_V35 = cms.PSet( 
            action = cms.string( "scale" ),
            values = cms.vdouble( 1.0, 1.0, 1.0, 1.0, 1.0, 1.0, 1.0, 1.0, 1.0, 1.0, 1.0, 1.0 )
          ),
          pf3_V25 = cms.PSet( 
            action = cms.string( "scale" ),
            values = cms.vdouble( 1.0, 1.0, 1.0, 1.0, 1.0, 1.0, 1.0, 1.0, 1.0, 1.0, 1.0, 1.0 )
          ),
          pf3_V24 = cms.PSet( 
            action = cms.string( "scale" ),
            values = cms.vdouble( 1.0, 1.0, 1.0, 1.0, 1.0, 1.0, 1.0, 1.0, 1.0, 1.0, 1.0, 1.0 )
          )
        )
      ),
      propagatorName = cms.string( "hltESPSteppingHelixPropagatorAlong" ),
      manySeeds = cms.bool( False ),
      copyMuonRecHit = cms.bool( False ),
      ComponentName = cms.string( "TSGForRoadSearch" ),
      MeasurementTrackerEvent = cms.InputTag( "hltSiStripClusters" )
    ),
    ServiceParameters = cms.PSet( 
      Propagators = cms.untracked.vstring( 'hltESPSteppingHelixPropagatorOpposite',
        'hltESPSteppingHelixPropagatorAlong' ),
      RPCLayers = cms.bool( True ),
      UseMuonNavigation = cms.untracked.bool( True )
    ),
    MuonCollectionLabel = cms.InputTag( 'hltL2Muons','UpdatedAtVtx' ),
    MuonTrackingRegionBuilder = cms.PSet(  ),
    PCut = cms.double( 2.5 ),
    TrackerSeedCleaner = cms.PSet(  ),
    PtCut = cms.double( 1.0 )
)
hltL3TrackCandidateFromL2OIState = cms.EDProducer( "CkfTrajectoryMaker",
    src = cms.InputTag( "hltL3TrajSeedOIState" ),
    reverseTrajectories = cms.bool( True ),
    TransientInitialStateEstimatorParameters = cms.PSet( 
      propagatorAlongTISE = cms.string( "PropagatorWithMaterial" ),
      numberMeasurementsForFit = cms.int32( 4 ),
      propagatorOppositeTISE = cms.string( "PropagatorWithMaterialOpposite" )
    ),
    TrajectoryCleaner = cms.string( "hltESPTrajectoryCleanerBySharedHits" ),
    MeasurementTrackerEvent = cms.InputTag( "hltSiStripClusters" ),
    cleanTrajectoryAfterInOut = cms.bool( False ),
    useHitsSplitting = cms.bool( False ),
    RedundantSeedCleaner = cms.string( "CachingSeedCleanerBySharedInput" ),
    doSeedingRegionRebuilding = cms.bool( False ),
    trackCandidateAlso = cms.bool( True ),
    TrajectoryBuilderPSet = cms.PSet(  refToPSet_ = cms.string( "HLTPSetMuonCkfTrajectoryBuilderSeedHit" ) ),
    NavigationSchool = cms.string( "SimpleNavigationSchool" ),
    TrajectoryBuilder = cms.string( "hltESPMuonCkfTrajectoryBuilderSeedHit" ),
    maxNSeeds = cms.uint32( 100000 )
)
hltL3TkTracksFromL2OIState = cms.EDProducer( "TrackProducer",
    src = cms.InputTag( "hltL3TrackCandidateFromL2OIState" ),
    SimpleMagneticField = cms.string( "" ),
    clusterRemovalInfo = cms.InputTag( "" ),
    beamSpot = cms.InputTag( "hltOnlineBeamSpot" ),
    MeasurementTrackerEvent = cms.InputTag( "hltSiStripClusters" ),
    Fitter = cms.string( "hltESPKFFittingSmoother" ),
    useHitsSplitting = cms.bool( False ),
    MeasurementTracker = cms.string( "" ),
    AlgorithmName = cms.string( "undefAlgorithm" ),
    alias = cms.untracked.string( "" ),
    NavigationSchool = cms.string( "" ),
    TrajectoryInEvent = cms.bool( True ),
    TTRHBuilder = cms.string( "hltESPTTRHBWithTrackAngle" ),
    GeometricInnerState = cms.bool( True ),
    useSimpleMF = cms.bool( False ),
    Propagator = cms.string( "PropagatorWithMaterial" )
)
hltL3MuonsOIState = cms.EDProducer( "L3MuonProducer",
    ServiceParameters = cms.PSet( 
      Propagators = cms.untracked.vstring( 'hltESPSmartPropagatorAny',
        'SteppingHelixPropagatorAny',
        'hltESPSmartPropagator',
        'hltESPSteppingHelixPropagatorOpposite' ),
      RPCLayers = cms.bool( True ),
      UseMuonNavigation = cms.untracked.bool( True )
    ),
    L3TrajBuilderParameters = cms.PSet( 
      ScaleTECyFactor = cms.double( -1.0 ),
      GlbRefitterParameters = cms.PSet( 
        TrackerSkipSection = cms.int32( -1 ),
        DoPredictionsOnly = cms.bool( False ),
        PropDirForCosmics = cms.bool( False ),
        HitThreshold = cms.int32( 1 ),
        MuonHitsOption = cms.int32( 1 ),
        Chi2CutRPC = cms.double( 1.0 ),
        Fitter = cms.string( "hltESPL3MuKFTrajectoryFitter" ),
        DTRecSegmentLabel = cms.InputTag( "hltDt4DSegments" ),
        TrackerRecHitBuilder = cms.string( "hltESPTTRHBWithTrackAngle" ),
        MuonRecHitBuilder = cms.string( "hltESPMuonTransientTrackingRecHitBuilder" ),
        RefitDirection = cms.string( "insideOut" ),
        CSCRecSegmentLabel = cms.InputTag( "hltCscSegments" ),
        Chi2CutCSC = cms.double( 150.0 ),
        Chi2CutDT = cms.double( 10.0 ),
        RefitRPCHits = cms.bool( True ),
        SkipStation = cms.int32( -1 ),
        Propagator = cms.string( "hltESPSmartPropagatorAny" ),
        TrackerSkipSystem = cms.int32( -1 ),
        DYTthrs = cms.vint32( 30, 15 )
      ),
      ScaleTECxFactor = cms.double( -1.0 ),
      TrackerRecHitBuilder = cms.string( "hltESPTTRHBWithTrackAngle" ),
      MuonRecHitBuilder = cms.string( "hltESPMuonTransientTrackingRecHitBuilder" ),
      MuonTrackingRegionBuilder = cms.PSet( 
        EtaR_UpperLimit_Par1 = cms.double( 0.25 ),
        EtaR_UpperLimit_Par2 = cms.double( 0.15 ),
        OnDemand = cms.double( -1.0 ),
        Rescale_Dz = cms.double( 3.0 ),
        vertexCollection = cms.InputTag( "pixelVertices" ),
        Rescale_phi = cms.double( 3.0 ),
        Eta_fixed = cms.double( 0.2 ),
        DeltaZ_Region = cms.double( 15.9 ),
        MeasurementTrackerName = cms.string( "hltESPMeasurementTracker" ),
        PhiR_UpperLimit_Par2 = cms.double( 0.2 ),
        Eta_min = cms.double( 0.05 ),
        Phi_fixed = cms.double( 0.2 ),
        DeltaR = cms.double( 0.2 ),
        EscapePt = cms.double( 1.5 ),
        UseFixedRegion = cms.bool( False ),
        PhiR_UpperLimit_Par1 = cms.double( 0.6 ),
        Rescale_eta = cms.double( 3.0 ),
        Phi_min = cms.double( 0.05 ),
        UseVertex = cms.bool( False ),
        beamSpot = cms.InputTag( "hltOnlineBeamSpot" )
      ),
      RefitRPCHits = cms.bool( True ),
      PCut = cms.double( 2.5 ),
      TrackTransformer = cms.PSet( 
        DoPredictionsOnly = cms.bool( False ),
        Fitter = cms.string( "hltESPL3MuKFTrajectoryFitter" ),
        TrackerRecHitBuilder = cms.string( "hltESPTTRHBWithTrackAngle" ),
        Smoother = cms.string( "hltESPKFTrajectorySmootherForMuonTrackLoader" ),
        MuonRecHitBuilder = cms.string( "hltESPMuonTransientTrackingRecHitBuilder" ),
        RefitDirection = cms.string( "insideOut" ),
        RefitRPCHits = cms.bool( True ),
        Propagator = cms.string( "hltESPSmartPropagatorAny" )
      ),
      GlobalMuonTrackMatcher = cms.PSet( 
        Pt_threshold1 = cms.double( 0.0 ),
        DeltaDCut_3 = cms.double( 15.0 ),
        MinP = cms.double( 2.5 ),
        MinPt = cms.double( 1.0 ),
        Chi2Cut_1 = cms.double( 50.0 ),
        Pt_threshold2 = cms.double( 9.99999999E8 ),
        LocChi2Cut = cms.double( 0.001 ),
        Eta_threshold = cms.double( 1.2 ),
        Quality_3 = cms.double( 7.0 ),
        Quality_2 = cms.double( 15.0 ),
        Chi2Cut_2 = cms.double( 50.0 ),
        Chi2Cut_3 = cms.double( 200.0 ),
        DeltaDCut_1 = cms.double( 40.0 ),
        DeltaRCut_2 = cms.double( 0.2 ),
        DeltaRCut_3 = cms.double( 1.0 ),
        DeltaDCut_2 = cms.double( 10.0 ),
        DeltaRCut_1 = cms.double( 0.1 ),
        Propagator = cms.string( "hltESPSmartPropagator" ),
        Quality_1 = cms.double( 20.0 )
      ),
      PtCut = cms.double( 1.0 ),
      TrackerPropagator = cms.string( "SteppingHelixPropagatorAny" ),
      tkTrajLabel = cms.InputTag( "hltL3TkTracksFromL2OIState" ),
      tkTrajBeamSpot = cms.InputTag( "hltOnlineBeamSpot" ),
      tkTrajMaxChi2 = cms.double( 9999.0 ),
      tkTrajMaxDXYBeamSpot = cms.double( 0.2 ),
      tkTrajVertex = cms.InputTag( "pixelVertices" ),
      tkTrajUseVertex = cms.bool( False )
    ),
    TrackLoaderParameters = cms.PSet( 
      PutTkTrackIntoEvent = cms.untracked.bool( False ),
      beamSpot = cms.InputTag( "hltOnlineBeamSpot" ),
      SmoothTkTrack = cms.untracked.bool( False ),
      MuonSeededTracksInstance = cms.untracked.string( "L2Seeded" ),
      Smoother = cms.string( "hltESPKFTrajectorySmootherForMuonTrackLoader" ),
      MuonUpdatorAtVertexParameters = cms.PSet( 
        MaxChi2 = cms.double( 1000000.0 ),
        Propagator = cms.string( "hltESPSteppingHelixPropagatorOpposite" ),
        BeamSpotPositionErrors = cms.vdouble( 0.1, 0.1, 5.3 )
      ),
      VertexConstraint = cms.bool( False ),
      DoSmoothing = cms.bool( True )
    ),
    MuonCollectionLabel = cms.InputTag( 'hltL2Muons','UpdatedAtVtx' )
)
hltL3TrajSeedOIHit = cms.EDProducer( "TSGFromL2Muon",
    TkSeedGenerator = cms.PSet( 
      PSetNames = cms.vstring( 'skipTSG',
        'iterativeTSG' ),
      L3TkCollectionA = cms.InputTag( "hltL3MuonsOIState" ),
      iterativeTSG = cms.PSet( 
        ErrorRescaling = cms.double( 3.0 ),
        beamSpot = cms.InputTag( "unused" ),
        MaxChi2 = cms.double( 40.0 ),
        errorMatrixPset = cms.PSet( 
          atIP = cms.bool( True ),
          action = cms.string( "use" ),
          errorMatrixValuesPSet = cms.PSet( 
            pf3_V12 = cms.PSet( 
              action = cms.string( "scale" ),
              values = cms.vdouble( 1.0, 1.0, 1.0, 1.0, 1.0, 1.0, 1.0, 1.0, 1.0, 1.0, 1.0, 1.0 )
            ),
            pf3_V13 = cms.PSet( 
              action = cms.string( "scale" ),
              values = cms.vdouble( 1.0, 1.0, 1.0, 1.0, 1.0, 1.0, 1.0, 1.0, 1.0, 1.0, 1.0, 1.0 )
            ),
            pf3_V11 = cms.PSet( 
              action = cms.string( "scale" ),
              values = cms.vdouble( 3.0, 3.0, 3.0, 5.0, 4.0, 5.0, 10.0, 7.0, 10.0, 10.0, 10.0, 10.0 )
            ),
            pf3_V14 = cms.PSet( 
              action = cms.string( "scale" ),
              values = cms.vdouble( 1.0, 1.0, 1.0, 1.0, 1.0, 1.0, 1.0, 1.0, 1.0, 1.0, 1.0, 1.0 )
            ),
            pf3_V15 = cms.PSet( 
              action = cms.string( "scale" ),
              values = cms.vdouble( 1.0, 1.0, 1.0, 1.0, 1.0, 1.0, 1.0, 1.0, 1.0, 1.0, 1.0, 1.0 )
            ),
            yAxis = cms.vdouble( 0.0, 1.0, 1.4, 10.0 ),
            pf3_V33 = cms.PSet( 
              action = cms.string( "scale" ),
              values = cms.vdouble( 3.0, 3.0, 3.0, 5.0, 4.0, 5.0, 10.0, 7.0, 10.0, 10.0, 10.0, 10.0 )
            ),
            zAxis = cms.vdouble( -3.14159, 3.14159 ),
            pf3_V44 = cms.PSet( 
              action = cms.string( "scale" ),
              values = cms.vdouble( 3.0, 3.0, 3.0, 5.0, 4.0, 5.0, 10.0, 7.0, 10.0, 10.0, 10.0, 10.0 )
            ),
            xAxis = cms.vdouble( 0.0, 13.0, 30.0, 70.0, 1000.0 ),
            pf3_V22 = cms.PSet( 
              action = cms.string( "scale" ),
              values = cms.vdouble( 3.0, 3.0, 3.0, 5.0, 4.0, 5.0, 10.0, 7.0, 10.0, 10.0, 10.0, 10.0 )
            ),
            pf3_V23 = cms.PSet( 
              action = cms.string( "scale" ),
              values = cms.vdouble( 1.0, 1.0, 1.0, 1.0, 1.0, 1.0, 1.0, 1.0, 1.0, 1.0, 1.0, 1.0 )
            ),
            pf3_V45 = cms.PSet( 
              action = cms.string( "scale" ),
              values = cms.vdouble( 1.0, 1.0, 1.0, 1.0, 1.0, 1.0, 1.0, 1.0, 1.0, 1.0, 1.0, 1.0 )
            ),
            pf3_V55 = cms.PSet( 
              action = cms.string( "scale" ),
              values = cms.vdouble( 3.0, 3.0, 3.0, 5.0, 4.0, 5.0, 10.0, 7.0, 10.0, 10.0, 10.0, 10.0 )
            ),
            pf3_V34 = cms.PSet( 
              action = cms.string( "scale" ),
              values = cms.vdouble( 1.0, 1.0, 1.0, 1.0, 1.0, 1.0, 1.0, 1.0, 1.0, 1.0, 1.0, 1.0 )
            ),
            pf3_V35 = cms.PSet( 
              action = cms.string( "scale" ),
              values = cms.vdouble( 1.0, 1.0, 1.0, 1.0, 1.0, 1.0, 1.0, 1.0, 1.0, 1.0, 1.0, 1.0 )
            ),
            pf3_V25 = cms.PSet( 
              action = cms.string( "scale" ),
              values = cms.vdouble( 1.0, 1.0, 1.0, 1.0, 1.0, 1.0, 1.0, 1.0, 1.0, 1.0, 1.0, 1.0 )
            ),
            pf3_V24 = cms.PSet( 
              action = cms.string( "scale" ),
              values = cms.vdouble( 1.0, 1.0, 1.0, 1.0, 1.0, 1.0, 1.0, 1.0, 1.0, 1.0, 1.0, 1.0 )
            )
          )
        ),
        UpdateState = cms.bool( True ),
        MeasurementTrackerName = cms.string( "hltESPMeasurementTracker" ),
        SelectState = cms.bool( False ),
        SigmaZ = cms.double( 25.0 ),
        ResetMethod = cms.string( "matrix" ),
        ComponentName = cms.string( "TSGFromPropagation" ),
        UseVertexState = cms.bool( True ),
        Propagator = cms.string( "hltESPSmartPropagatorAnyOpposite" ),
        MeasurementTrackerEvent = cms.InputTag( "hltSiStripClusters" )
      ),
      skipTSG = cms.PSet(  ),
      ComponentName = cms.string( "DualByL2TSG" )
    ),
    ServiceParameters = cms.PSet( 
      Propagators = cms.untracked.vstring( 'PropagatorWithMaterial',
        'hltESPSmartPropagatorAnyOpposite' ),
      RPCLayers = cms.bool( True ),
      UseMuonNavigation = cms.untracked.bool( True )
    ),
    MuonCollectionLabel = cms.InputTag( 'hltL2Muons','UpdatedAtVtx' ),
    MuonTrackingRegionBuilder = cms.PSet(  ),
    PCut = cms.double( 2.5 ),
    TrackerSeedCleaner = cms.PSet( 
      cleanerFromSharedHits = cms.bool( True ),
      ptCleaner = cms.bool( True ),
      TTRHBuilder = cms.string( "hltESPTTRHBWithTrackAngle" ),
      beamSpot = cms.InputTag( "hltOnlineBeamSpot" ),
      directionCleaner = cms.bool( True )
    ),
    PtCut = cms.double( 1.0 )
)
hltL3TrackCandidateFromL2OIHit = cms.EDProducer( "CkfTrajectoryMaker",
    src = cms.InputTag( "hltL3TrajSeedOIHit" ),
    reverseTrajectories = cms.bool( True ),
    TransientInitialStateEstimatorParameters = cms.PSet( 
      propagatorAlongTISE = cms.string( "PropagatorWithMaterial" ),
      numberMeasurementsForFit = cms.int32( 4 ),
      propagatorOppositeTISE = cms.string( "PropagatorWithMaterialOpposite" )
    ),
    TrajectoryCleaner = cms.string( "hltESPTrajectoryCleanerBySharedHits" ),
    MeasurementTrackerEvent = cms.InputTag( "hltSiStripClusters" ),
    cleanTrajectoryAfterInOut = cms.bool( False ),
    useHitsSplitting = cms.bool( False ),
    RedundantSeedCleaner = cms.string( "CachingSeedCleanerBySharedInput" ),
    doSeedingRegionRebuilding = cms.bool( False ),
    trackCandidateAlso = cms.bool( True ),
    TrajectoryBuilderPSet = cms.PSet(  refToPSet_ = cms.string( "HLTPSetMuonCkfTrajectoryBuilder" ) ),
    NavigationSchool = cms.string( "SimpleNavigationSchool" ),
    TrajectoryBuilder = cms.string( "hltESPMuonCkfTrajectoryBuilder" ),
    maxNSeeds = cms.uint32( 100000 )
)
hltL3TkTracksFromL2OIHit = cms.EDProducer( "TrackProducer",
    src = cms.InputTag( "hltL3TrackCandidateFromL2OIHit" ),
    SimpleMagneticField = cms.string( "" ),
    clusterRemovalInfo = cms.InputTag( "" ),
    beamSpot = cms.InputTag( "hltOnlineBeamSpot" ),
    MeasurementTrackerEvent = cms.InputTag( "hltSiStripClusters" ),
    Fitter = cms.string( "hltESPKFFittingSmoother" ),
    useHitsSplitting = cms.bool( False ),
    MeasurementTracker = cms.string( "" ),
    AlgorithmName = cms.string( "undefAlgorithm" ),
    alias = cms.untracked.string( "" ),
    NavigationSchool = cms.string( "" ),
    TrajectoryInEvent = cms.bool( True ),
    TTRHBuilder = cms.string( "hltESPTTRHBWithTrackAngle" ),
    GeometricInnerState = cms.bool( True ),
    useSimpleMF = cms.bool( False ),
    Propagator = cms.string( "PropagatorWithMaterial" )
)
hltL3MuonsOIHit = cms.EDProducer( "L3MuonProducer",
    ServiceParameters = cms.PSet( 
      Propagators = cms.untracked.vstring( 'hltESPSmartPropagatorAny',
        'SteppingHelixPropagatorAny',
        'hltESPSmartPropagator',
        'hltESPSteppingHelixPropagatorOpposite' ),
      RPCLayers = cms.bool( True ),
      UseMuonNavigation = cms.untracked.bool( True )
    ),
    L3TrajBuilderParameters = cms.PSet( 
      ScaleTECyFactor = cms.double( -1.0 ),
      GlbRefitterParameters = cms.PSet( 
        TrackerSkipSection = cms.int32( -1 ),
        DoPredictionsOnly = cms.bool( False ),
        PropDirForCosmics = cms.bool( False ),
        HitThreshold = cms.int32( 1 ),
        MuonHitsOption = cms.int32( 1 ),
        Chi2CutRPC = cms.double( 1.0 ),
        Fitter = cms.string( "hltESPL3MuKFTrajectoryFitter" ),
        DTRecSegmentLabel = cms.InputTag( "hltDt4DSegments" ),
        TrackerRecHitBuilder = cms.string( "hltESPTTRHBWithTrackAngle" ),
        MuonRecHitBuilder = cms.string( "hltESPMuonTransientTrackingRecHitBuilder" ),
        RefitDirection = cms.string( "insideOut" ),
        CSCRecSegmentLabel = cms.InputTag( "hltCscSegments" ),
        Chi2CutCSC = cms.double( 150.0 ),
        Chi2CutDT = cms.double( 10.0 ),
        RefitRPCHits = cms.bool( True ),
        SkipStation = cms.int32( -1 ),
        Propagator = cms.string( "hltESPSmartPropagatorAny" ),
        TrackerSkipSystem = cms.int32( -1 ),
        DYTthrs = cms.vint32( 30, 15 )
      ),
      ScaleTECxFactor = cms.double( -1.0 ),
      TrackerRecHitBuilder = cms.string( "hltESPTTRHBWithTrackAngle" ),
      MuonRecHitBuilder = cms.string( "hltESPMuonTransientTrackingRecHitBuilder" ),
      MuonTrackingRegionBuilder = cms.PSet( 
        EtaR_UpperLimit_Par1 = cms.double( 0.25 ),
        EtaR_UpperLimit_Par2 = cms.double( 0.15 ),
        OnDemand = cms.double( -1.0 ),
        Rescale_Dz = cms.double( 3.0 ),
        vertexCollection = cms.InputTag( "pixelVertices" ),
        Rescale_phi = cms.double( 3.0 ),
        Eta_fixed = cms.double( 0.2 ),
        DeltaZ_Region = cms.double( 15.9 ),
        MeasurementTrackerName = cms.string( "hltESPMeasurementTracker" ),
        PhiR_UpperLimit_Par2 = cms.double( 0.2 ),
        Eta_min = cms.double( 0.05 ),
        Phi_fixed = cms.double( 0.2 ),
        DeltaR = cms.double( 0.2 ),
        EscapePt = cms.double( 1.5 ),
        UseFixedRegion = cms.bool( False ),
        PhiR_UpperLimit_Par1 = cms.double( 0.6 ),
        Rescale_eta = cms.double( 3.0 ),
        Phi_min = cms.double( 0.05 ),
        UseVertex = cms.bool( False ),
        beamSpot = cms.InputTag( "hltOnlineBeamSpot" )
      ),
      RefitRPCHits = cms.bool( True ),
      PCut = cms.double( 2.5 ),
      TrackTransformer = cms.PSet( 
        DoPredictionsOnly = cms.bool( False ),
        Fitter = cms.string( "hltESPL3MuKFTrajectoryFitter" ),
        TrackerRecHitBuilder = cms.string( "hltESPTTRHBWithTrackAngle" ),
        Smoother = cms.string( "hltESPKFTrajectorySmootherForMuonTrackLoader" ),
        MuonRecHitBuilder = cms.string( "hltESPMuonTransientTrackingRecHitBuilder" ),
        RefitDirection = cms.string( "insideOut" ),
        RefitRPCHits = cms.bool( True ),
        Propagator = cms.string( "hltESPSmartPropagatorAny" )
      ),
      GlobalMuonTrackMatcher = cms.PSet( 
        Pt_threshold1 = cms.double( 0.0 ),
        DeltaDCut_3 = cms.double( 15.0 ),
        MinP = cms.double( 2.5 ),
        MinPt = cms.double( 1.0 ),
        Chi2Cut_1 = cms.double( 50.0 ),
        Pt_threshold2 = cms.double( 9.99999999E8 ),
        LocChi2Cut = cms.double( 0.001 ),
        Eta_threshold = cms.double( 1.2 ),
        Quality_3 = cms.double( 7.0 ),
        Quality_2 = cms.double( 15.0 ),
        Chi2Cut_2 = cms.double( 50.0 ),
        Chi2Cut_3 = cms.double( 200.0 ),
        DeltaDCut_1 = cms.double( 40.0 ),
        DeltaRCut_2 = cms.double( 0.2 ),
        DeltaRCut_3 = cms.double( 1.0 ),
        DeltaDCut_2 = cms.double( 10.0 ),
        DeltaRCut_1 = cms.double( 0.1 ),
        Propagator = cms.string( "hltESPSmartPropagator" ),
        Quality_1 = cms.double( 20.0 )
      ),
      PtCut = cms.double( 1.0 ),
      TrackerPropagator = cms.string( "SteppingHelixPropagatorAny" ),
      tkTrajLabel = cms.InputTag( "hltL3TkTracksFromL2OIHit" ),
      tkTrajBeamSpot = cms.InputTag( "hltOnlineBeamSpot" ),
      tkTrajMaxChi2 = cms.double( 9999.0 ),
      tkTrajMaxDXYBeamSpot = cms.double( 0.2 ),
      tkTrajVertex = cms.InputTag( "pixelVertices" ),
      tkTrajUseVertex = cms.bool( False )
    ),
    TrackLoaderParameters = cms.PSet( 
      PutTkTrackIntoEvent = cms.untracked.bool( False ),
      beamSpot = cms.InputTag( "hltOnlineBeamSpot" ),
      SmoothTkTrack = cms.untracked.bool( False ),
      MuonSeededTracksInstance = cms.untracked.string( "L2Seeded" ),
      Smoother = cms.string( "hltESPKFTrajectorySmootherForMuonTrackLoader" ),
      MuonUpdatorAtVertexParameters = cms.PSet( 
        MaxChi2 = cms.double( 1000000.0 ),
        Propagator = cms.string( "hltESPSteppingHelixPropagatorOpposite" ),
        BeamSpotPositionErrors = cms.vdouble( 0.1, 0.1, 5.3 )
      ),
      VertexConstraint = cms.bool( False ),
      DoSmoothing = cms.bool( True )
    ),
    MuonCollectionLabel = cms.InputTag( 'hltL2Muons','UpdatedAtVtx' )
)
hltL3TkFromL2OICombination = cms.EDProducer( "L3TrackCombiner",
    labels = cms.VInputTag( 'hltL3MuonsOIState','hltL3MuonsOIHit' )
)
hltPixelLayerPairs = cms.EDProducer( "SeedingLayersEDProducer",
    layerList = cms.vstring( 'BPix1+BPix2',
      'BPix1+BPix3',
      'BPix2+BPix3',
      'BPix1+FPix1_pos',
      'BPix1+FPix1_neg',
      'BPix1+FPix2_pos',
      'BPix1+FPix2_neg',
      'BPix2+FPix1_pos',
      'BPix2+FPix1_neg',
      'BPix2+FPix2_pos',
      'BPix2+FPix2_neg',
      'FPix1_pos+FPix2_pos',
      'FPix1_neg+FPix2_neg' ),
    MTOB = cms.PSet(  ),
    TEC = cms.PSet(  ),
    MTID = cms.PSet(  ),
    FPix = cms.PSet( 
      useErrorsFromParam = cms.bool( True ),
      hitErrorRPhi = cms.double( 0.0051 ),
      TTRHBuilder = cms.string( "hltESPTTRHBuilderPixelOnly" ),
      HitProducer = cms.string( "hltSiPixelRecHits" ),
      hitErrorRZ = cms.double( 0.0036 )
    ),
    MTEC = cms.PSet(  ),
    MTIB = cms.PSet(  ),
    TID = cms.PSet(  ),
    TOB = cms.PSet(  ),
    BPix = cms.PSet( 
      useErrorsFromParam = cms.bool( True ),
      hitErrorRPhi = cms.double( 0.0027 ),
      TTRHBuilder = cms.string( "hltESPTTRHBuilderPixelOnly" ),
      HitProducer = cms.string( "hltSiPixelRecHits" ),
      hitErrorRZ = cms.double( 0.006 )
    ),
    TIB = cms.PSet(  )
)
hltL3TrajSeedIOHit = cms.EDProducer( "TSGFromL2Muon",
    TkSeedGenerator = cms.PSet( 
      PSetNames = cms.vstring( 'skipTSG',
        'iterativeTSG' ),
      L3TkCollectionA = cms.InputTag( "hltL3TkFromL2OICombination" ),
      iterativeTSG = cms.PSet( 
        firstTSG = cms.PSet( 
          ComponentName = cms.string( "TSGFromOrderedHits" ),
          OrderedHitsFactoryPSet = cms.PSet( 
            ComponentName = cms.string( "StandardHitTripletGenerator" ),
            GeneratorPSet = cms.PSet( 
              useBending = cms.bool( True ),
              useFixedPreFiltering = cms.bool( False ),
              maxElement = cms.uint32( 0 ),
              phiPreFiltering = cms.double( 0.3 ),
              extraHitRPhitolerance = cms.double( 0.06 ),
              useMultScattering = cms.bool( True ),
              ComponentName = cms.string( "PixelTripletHLTGenerator" ),
              extraHitRZtolerance = cms.double( 0.06 ),
              SeedComparitorPSet = cms.PSet(  ComponentName = cms.string( "none" ) )
            ),
            SeedingLayers = cms.InputTag( "hltPixelLayerTriplets" )
          ),
          TTRHBuilder = cms.string( "hltESPTTRHBWithTrackAngle" )
        ),
        PSetNames = cms.vstring( 'firstTSG',
          'secondTSG' ),
        ComponentName = cms.string( "CombinedTSG" ),
        thirdTSG = cms.PSet( 
          PSetNames = cms.vstring( 'endcapTSG',
            'barrelTSG' ),
          barrelTSG = cms.PSet(  ),
          endcapTSG = cms.PSet( 
            ComponentName = cms.string( "TSGFromOrderedHits" ),
            OrderedHitsFactoryPSet = cms.PSet( 
              maxElement = cms.uint32( 0 ),
              ComponentName = cms.string( "StandardHitPairGenerator" ),
              useOnDemandTracker = cms.untracked.int32( 0 ),
              SeedingLayers = cms.InputTag( "hltMixedLayerPairs" )
            ),
            TTRHBuilder = cms.string( "hltESPTTRHBWithTrackAngle" )
          ),
          etaSeparation = cms.double( 2.0 ),
          ComponentName = cms.string( "DualByEtaTSG" )
        ),
        secondTSG = cms.PSet( 
          ComponentName = cms.string( "TSGFromOrderedHits" ),
          OrderedHitsFactoryPSet = cms.PSet( 
            maxElement = cms.uint32( 0 ),
            ComponentName = cms.string( "StandardHitPairGenerator" ),
            useOnDemandTracker = cms.untracked.int32( 0 ),
            SeedingLayers = cms.InputTag( "hltPixelLayerPairs" )
          ),
          TTRHBuilder = cms.string( "hltESPTTRHBWithTrackAngle" )
        )
      ),
      skipTSG = cms.PSet(  ),
      ComponentName = cms.string( "DualByL2TSG" )
    ),
    ServiceParameters = cms.PSet( 
      Propagators = cms.untracked.vstring( 'PropagatorWithMaterial' ),
      RPCLayers = cms.bool( True ),
      UseMuonNavigation = cms.untracked.bool( True )
    ),
    MuonCollectionLabel = cms.InputTag( 'hltL2Muons','UpdatedAtVtx' ),
    MuonTrackingRegionBuilder = cms.PSet( 
      EtaR_UpperLimit_Par1 = cms.double( 0.25 ),
      EtaR_UpperLimit_Par2 = cms.double( 0.15 ),
      OnDemand = cms.double( -1.0 ),
      Rescale_Dz = cms.double( 3.0 ),
      vertexCollection = cms.InputTag( "pixelVertices" ),
      Rescale_phi = cms.double( 3.0 ),
      Eta_fixed = cms.double( 0.2 ),
      DeltaZ_Region = cms.double( 15.9 ),
      MeasurementTrackerName = cms.string( "hltESPMeasurementTracker" ),
      PhiR_UpperLimit_Par2 = cms.double( 0.2 ),
      Eta_min = cms.double( 0.1 ),
      Phi_fixed = cms.double( 0.2 ),
      DeltaR = cms.double( 0.2 ),
      EscapePt = cms.double( 1.5 ),
      UseFixedRegion = cms.bool( False ),
      PhiR_UpperLimit_Par1 = cms.double( 0.6 ),
      Rescale_eta = cms.double( 3.0 ),
      Phi_min = cms.double( 0.1 ),
      UseVertex = cms.bool( False ),
      beamSpot = cms.InputTag( "hltOnlineBeamSpot" )
    ),
    PCut = cms.double( 2.5 ),
    TrackerSeedCleaner = cms.PSet( 
      cleanerFromSharedHits = cms.bool( True ),
      ptCleaner = cms.bool( True ),
      TTRHBuilder = cms.string( "hltESPTTRHBWithTrackAngle" ),
      beamSpot = cms.InputTag( "hltOnlineBeamSpot" ),
      directionCleaner = cms.bool( True )
    ),
    PtCut = cms.double( 1.0 )
)
hltL3TrackCandidateFromL2IOHit = cms.EDProducer( "CkfTrajectoryMaker",
    src = cms.InputTag( "hltL3TrajSeedIOHit" ),
    reverseTrajectories = cms.bool( False ),
    TransientInitialStateEstimatorParameters = cms.PSet( 
      propagatorAlongTISE = cms.string( "PropagatorWithMaterial" ),
      numberMeasurementsForFit = cms.int32( 4 ),
      propagatorOppositeTISE = cms.string( "PropagatorWithMaterialOpposite" )
    ),
    TrajectoryCleaner = cms.string( "hltESPTrajectoryCleanerBySharedHits" ),
    MeasurementTrackerEvent = cms.InputTag( "hltSiStripClusters" ),
    cleanTrajectoryAfterInOut = cms.bool( False ),
    useHitsSplitting = cms.bool( False ),
    RedundantSeedCleaner = cms.string( "CachingSeedCleanerBySharedInput" ),
    doSeedingRegionRebuilding = cms.bool( False ),
    trackCandidateAlso = cms.bool( True ),
    TrajectoryBuilderPSet = cms.PSet(  refToPSet_ = cms.string( "HLTPSetMuonCkfTrajectoryBuilder" ) ),
    NavigationSchool = cms.string( "SimpleNavigationSchool" ),
    TrajectoryBuilder = cms.string( "hltESPMuonCkfTrajectoryBuilder" ),
    maxNSeeds = cms.uint32( 100000 )
)
hltL3TkTracksFromL2IOHit = cms.EDProducer( "TrackProducer",
    src = cms.InputTag( "hltL3TrackCandidateFromL2IOHit" ),
    SimpleMagneticField = cms.string( "" ),
    clusterRemovalInfo = cms.InputTag( "" ),
    beamSpot = cms.InputTag( "hltOnlineBeamSpot" ),
    MeasurementTrackerEvent = cms.InputTag( "hltSiStripClusters" ),
    Fitter = cms.string( "hltESPKFFittingSmoother" ),
    useHitsSplitting = cms.bool( False ),
    MeasurementTracker = cms.string( "" ),
    AlgorithmName = cms.string( "undefAlgorithm" ),
    alias = cms.untracked.string( "" ),
    NavigationSchool = cms.string( "" ),
    TrajectoryInEvent = cms.bool( True ),
    TTRHBuilder = cms.string( "hltESPTTRHBWithTrackAngle" ),
    GeometricInnerState = cms.bool( True ),
    useSimpleMF = cms.bool( False ),
    Propagator = cms.string( "PropagatorWithMaterial" )
)
hltL3MuonsIOHit = cms.EDProducer( "L3MuonProducer",
    ServiceParameters = cms.PSet( 
      Propagators = cms.untracked.vstring( 'hltESPSmartPropagatorAny',
        'SteppingHelixPropagatorAny',
        'hltESPSmartPropagator',
        'hltESPSteppingHelixPropagatorOpposite' ),
      RPCLayers = cms.bool( True ),
      UseMuonNavigation = cms.untracked.bool( True )
    ),
    L3TrajBuilderParameters = cms.PSet( 
      ScaleTECyFactor = cms.double( -1.0 ),
      GlbRefitterParameters = cms.PSet( 
        TrackerSkipSection = cms.int32( -1 ),
        DoPredictionsOnly = cms.bool( False ),
        PropDirForCosmics = cms.bool( False ),
        HitThreshold = cms.int32( 1 ),
        MuonHitsOption = cms.int32( 1 ),
        Chi2CutRPC = cms.double( 1.0 ),
        Fitter = cms.string( "hltESPL3MuKFTrajectoryFitter" ),
        DTRecSegmentLabel = cms.InputTag( "hltDt4DSegments" ),
        TrackerRecHitBuilder = cms.string( "hltESPTTRHBWithTrackAngle" ),
        MuonRecHitBuilder = cms.string( "hltESPMuonTransientTrackingRecHitBuilder" ),
        RefitDirection = cms.string( "insideOut" ),
        CSCRecSegmentLabel = cms.InputTag( "hltCscSegments" ),
        Chi2CutCSC = cms.double( 150.0 ),
        Chi2CutDT = cms.double( 10.0 ),
        RefitRPCHits = cms.bool( True ),
        SkipStation = cms.int32( -1 ),
        Propagator = cms.string( "hltESPSmartPropagatorAny" ),
        TrackerSkipSystem = cms.int32( -1 ),
        DYTthrs = cms.vint32( 30, 15 )
      ),
      ScaleTECxFactor = cms.double( -1.0 ),
      TrackerRecHitBuilder = cms.string( "hltESPTTRHBWithTrackAngle" ),
      MuonRecHitBuilder = cms.string( "hltESPMuonTransientTrackingRecHitBuilder" ),
      MuonTrackingRegionBuilder = cms.PSet( 
        EtaR_UpperLimit_Par1 = cms.double( 0.25 ),
        EtaR_UpperLimit_Par2 = cms.double( 0.15 ),
        OnDemand = cms.double( -1.0 ),
        Rescale_Dz = cms.double( 3.0 ),
        vertexCollection = cms.InputTag( "pixelVertices" ),
        Rescale_phi = cms.double( 3.0 ),
        Eta_fixed = cms.double( 0.2 ),
        DeltaZ_Region = cms.double( 15.9 ),
        MeasurementTrackerName = cms.string( "hltESPMeasurementTracker" ),
        PhiR_UpperLimit_Par2 = cms.double( 0.2 ),
        Eta_min = cms.double( 0.05 ),
        Phi_fixed = cms.double( 0.2 ),
        DeltaR = cms.double( 0.2 ),
        EscapePt = cms.double( 1.5 ),
        UseFixedRegion = cms.bool( False ),
        PhiR_UpperLimit_Par1 = cms.double( 0.6 ),
        Rescale_eta = cms.double( 3.0 ),
        Phi_min = cms.double( 0.05 ),
        UseVertex = cms.bool( False ),
        beamSpot = cms.InputTag( "hltOnlineBeamSpot" )
      ),
      RefitRPCHits = cms.bool( True ),
      PCut = cms.double( 2.5 ),
      TrackTransformer = cms.PSet( 
        DoPredictionsOnly = cms.bool( False ),
        Fitter = cms.string( "hltESPL3MuKFTrajectoryFitter" ),
        TrackerRecHitBuilder = cms.string( "hltESPTTRHBWithTrackAngle" ),
        Smoother = cms.string( "hltESPKFTrajectorySmootherForMuonTrackLoader" ),
        MuonRecHitBuilder = cms.string( "hltESPMuonTransientTrackingRecHitBuilder" ),
        RefitDirection = cms.string( "insideOut" ),
        RefitRPCHits = cms.bool( True ),
        Propagator = cms.string( "hltESPSmartPropagatorAny" )
      ),
      GlobalMuonTrackMatcher = cms.PSet( 
        Pt_threshold1 = cms.double( 0.0 ),
        DeltaDCut_3 = cms.double( 15.0 ),
        MinP = cms.double( 2.5 ),
        MinPt = cms.double( 1.0 ),
        Chi2Cut_1 = cms.double( 50.0 ),
        Pt_threshold2 = cms.double( 9.99999999E8 ),
        LocChi2Cut = cms.double( 0.001 ),
        Eta_threshold = cms.double( 1.2 ),
        Quality_3 = cms.double( 7.0 ),
        Quality_2 = cms.double( 15.0 ),
        Chi2Cut_2 = cms.double( 50.0 ),
        Chi2Cut_3 = cms.double( 200.0 ),
        DeltaDCut_1 = cms.double( 40.0 ),
        DeltaRCut_2 = cms.double( 0.2 ),
        DeltaRCut_3 = cms.double( 1.0 ),
        DeltaDCut_2 = cms.double( 10.0 ),
        DeltaRCut_1 = cms.double( 0.1 ),
        Propagator = cms.string( "hltESPSmartPropagator" ),
        Quality_1 = cms.double( 20.0 )
      ),
      PtCut = cms.double( 1.0 ),
      TrackerPropagator = cms.string( "SteppingHelixPropagatorAny" ),
      tkTrajLabel = cms.InputTag( "hltL3TkTracksFromL2IOHit" ),
      tkTrajBeamSpot = cms.InputTag( "hltOnlineBeamSpot" ),
      tkTrajMaxChi2 = cms.double( 9999.0 ),
      tkTrajMaxDXYBeamSpot = cms.double( 0.2 ),
      tkTrajVertex = cms.InputTag( "pixelVertices" ),
      tkTrajUseVertex = cms.bool( False )
    ),
    TrackLoaderParameters = cms.PSet( 
      PutTkTrackIntoEvent = cms.untracked.bool( False ),
      beamSpot = cms.InputTag( "hltOnlineBeamSpot" ),
      SmoothTkTrack = cms.untracked.bool( False ),
      MuonSeededTracksInstance = cms.untracked.string( "L2Seeded" ),
      Smoother = cms.string( "hltESPKFTrajectorySmootherForMuonTrackLoader" ),
      MuonUpdatorAtVertexParameters = cms.PSet( 
        MaxChi2 = cms.double( 1000000.0 ),
        Propagator = cms.string( "hltESPSteppingHelixPropagatorOpposite" ),
        BeamSpotPositionErrors = cms.vdouble( 0.1, 0.1, 5.3 )
      ),
      VertexConstraint = cms.bool( False ),
      DoSmoothing = cms.bool( True )
    ),
    MuonCollectionLabel = cms.InputTag( 'hltL2Muons','UpdatedAtVtx' )
)
hltL3TrajectorySeed = cms.EDProducer( "L3MuonTrajectorySeedCombiner",
    labels = cms.VInputTag( 'hltL3TrajSeedIOHit','hltL3TrajSeedOIState','hltL3TrajSeedOIHit' )
)
hltL3TrackCandidateFromL2 = cms.EDProducer( "L3TrackCandCombiner",
    labels = cms.VInputTag( 'hltL3TrackCandidateFromL2IOHit','hltL3TrackCandidateFromL2OIHit','hltL3TrackCandidateFromL2OIState' )
)
hltL3TkTracksMergeStep1 = cms.EDProducer( "SimpleTrackListMerger",
    ShareFrac = cms.double( 0.19 ),
    promoteTrackQuality = cms.bool( True ),
    MinPT = cms.double( 0.05 ),
    copyExtras = cms.untracked.bool( True ),
    Epsilon = cms.double( -0.001 ),
    allowFirstHitShare = cms.bool( True ),
    newQuality = cms.string( "confirmed" ),
    MaxNormalizedChisq = cms.double( 1000.0 ),
    TrackProducer1 = cms.string( "hltL3TkTracksFromL2OIState" ),
    MinFound = cms.int32( 3 ),
    TrackProducer2 = cms.string( "hltL3TkTracksFromL2OIHit" ),
    LostHitPenalty = cms.double( 0.0 ),
    FoundHitBonus = cms.double( 100.0 )
)
hltL3TkTracksFromL2 = cms.EDProducer( "SimpleTrackListMerger",
    ShareFrac = cms.double( 0.19 ),
    promoteTrackQuality = cms.bool( True ),
    MinPT = cms.double( 0.05 ),
    copyExtras = cms.untracked.bool( True ),
    Epsilon = cms.double( -0.001 ),
    allowFirstHitShare = cms.bool( True ),
    newQuality = cms.string( "confirmed" ),
    MaxNormalizedChisq = cms.double( 1000.0 ),
    TrackProducer1 = cms.string( "hltL3TkTracksMergeStep1" ),
    MinFound = cms.int32( 3 ),
    TrackProducer2 = cms.string( "hltL3TkTracksFromL2IOHit" ),
    LostHitPenalty = cms.double( 0.0 ),
    FoundHitBonus = cms.double( 100.0 )
)
hltL3MuonsLinksCombination = cms.EDProducer( "L3TrackLinksCombiner",
    labels = cms.VInputTag( 'hltL3MuonsOIState','hltL3MuonsOIHit','hltL3MuonsIOHit' )
)
hltL3Muons = cms.EDProducer( "L3TrackCombiner",
    labels = cms.VInputTag( 'hltL3MuonsOIState','hltL3MuonsOIHit','hltL3MuonsIOHit' )
)
hltL3MuonCandidates = cms.EDProducer( "L3MuonCandidateProducer",
    InputLinksObjects = cms.InputTag( "hltL3MuonsLinksCombination" ),
    InputObjects = cms.InputTag( "hltL3Muons" ),
    MuonPtOption = cms.string( "Tracker" )
)
hltL3fL1sMu16orMu25L1f0L2f16QL3Filtered40Q = cms.EDFilter( "HLTMuonL3PreFilter",
    MaxNormalizedChi2 = cms.double( 20.0 ),
    saveTags = cms.bool( True ),
    PreviousCandTag = cms.InputTag( "hltL2fL1sMu16orMu25L1f0L2Filtered16Q" ),
    MinNmuonHits = cms.int32( 0 ),
    MinN = cms.int32( 1 ),
    MinTrackPt = cms.double( 0.0 ),
    MaxEta = cms.double( 2.5 ),
    MaxDXYBeamSpot = cms.double( 0.1 ),
    MinNhits = cms.int32( 0 ),
    MinDxySig = cms.double( -1.0 ),
    NSigmaPt = cms.double( 0.0 ),
    MaxDz = cms.double( 9999.0 ),
    MaxPtDifference = cms.double( 9999.0 ),
    MaxDr = cms.double( 2.0 ),
    CandTag = cms.InputTag( "hltL3MuonCandidates" ),
    MinDXYBeamSpot = cms.double( -1.0 ),
    MinDr = cms.double( -1.0 ),
    BeamSpotTag = cms.InputTag( "hltOnlineBeamSpot" ),
    MinPt = cms.double( 40.0 )
)
hltPrePFJet260 = cms.EDFilter( "HLTPrescaler",
    L1GtReadoutRecordTag = cms.InputTag( "hltGtDigis" ),
    offset = cms.uint32( 0 )
)
hltSingleCaloJet210 = cms.EDFilter( "HLT1CaloJet",
    saveTags = cms.bool( True ),
    MinPt = cms.double( 210.0 ),
    MinN = cms.int32( 1 ),
    MaxEta = cms.double( 5.0 ),
    MinMass = cms.double( -1.0 ),
    inputTag = cms.InputTag( "hltAK4CaloJetsCorrectedIDPassed" ),
    MinE = cms.double( -1.0 ),
    triggerType = cms.int32( 85 )
)
hltTowerMakerForPF = cms.EDProducer( "CaloTowersCreator",
    EBSumThreshold = cms.double( 0.2 ),
    MomHBDepth = cms.double( 0.2 ),
    UseEtEBTreshold = cms.bool( False ),
    hfInput = cms.InputTag( "hltHfreco" ),
    AllowMissingInputs = cms.bool( False ),
    MomEEDepth = cms.double( 0.0 ),
    EESumThreshold = cms.double( 0.45 ),
    HBGrid = cms.vdouble(  ),
    HcalAcceptSeverityLevelForRejectedHit = cms.uint32( 9999 ),
    HBThreshold = cms.double( 0.4 ),
    EcalSeveritiesToBeUsedInBadTowers = cms.vstring(  ),
    UseEcalRecoveredHits = cms.bool( False ),
    MomConstrMethod = cms.int32( 1 ),
    MomHEDepth = cms.double( 0.4 ),
    HcalThreshold = cms.double( -1000.0 ),
    HF2Weights = cms.vdouble(  ),
    HOWeights = cms.vdouble(  ),
    EEGrid = cms.vdouble(  ),
    UseSymEBTreshold = cms.bool( False ),
    EEWeights = cms.vdouble(  ),
    EEWeight = cms.double( 1.0 ),
    UseHO = cms.bool( False ),
    HBWeights = cms.vdouble(  ),
    HF1Weight = cms.double( 1.0 ),
    HF2Grid = cms.vdouble(  ),
    HEDWeights = cms.vdouble(  ),
    HEDGrid = cms.vdouble(  ),
    EBWeight = cms.double( 1.0 ),
    HF1Grid = cms.vdouble(  ),
    EBWeights = cms.vdouble(  ),
    HOWeight = cms.double( 1.0 ),
    HESWeight = cms.double( 1.0 ),
    HESThreshold = cms.double( 0.4 ),
    hbheInput = cms.InputTag( "hltHbhereco" ),
    HF2Weight = cms.double( 1.0 ),
    HF2Threshold = cms.double( 1.8 ),
    HcalAcceptSeverityLevel = cms.uint32( 11 ),
    EEThreshold = cms.double( 0.3 ),
    HOThresholdPlus1 = cms.double( 1.1 ),
    HOThresholdPlus2 = cms.double( 1.1 ),
    HF1Weights = cms.vdouble(  ),
    hoInput = cms.InputTag( "hltHoreco" ),
    HF1Threshold = cms.double( 1.2 ),
    HOThresholdMinus1 = cms.double( 1.1 ),
    HESGrid = cms.vdouble(  ),
    EcutTower = cms.double( -1000.0 ),
    UseRejectedRecoveredEcalHits = cms.bool( False ),
    UseEtEETreshold = cms.bool( False ),
    HESWeights = cms.vdouble(  ),
    EcalRecHitSeveritiesToBeExcluded = cms.vstring( 'kTime',
      'kWeird',
      'kBad' ),
    HEDWeight = cms.double( 1.0 ),
    UseSymEETreshold = cms.bool( False ),
    HEDThreshold = cms.double( 0.4 ),
    EBThreshold = cms.double( 0.07 ),
    UseRejectedHitsOnly = cms.bool( False ),
    UseHcalRecoveredHits = cms.bool( True ),
    HOThresholdMinus2 = cms.double( 1.1 ),
    HOThreshold0 = cms.double( 1.1 ),
    ecalInputs = cms.VInputTag( 'hltEcalRecHit:EcalRecHitsEB','hltEcalRecHit:EcalRecHitsEE' ),
    UseRejectedRecoveredHcalHits = cms.bool( False ),
    MomEBDepth = cms.double( 0.3 ),
    HBWeight = cms.double( 1.0 ),
    HOGrid = cms.vdouble(  ),
    EBGrid = cms.vdouble(  )
)
hltAK4CaloJetsPF = cms.EDProducer( "FastjetJetProducer",
    Active_Area_Repeats = cms.int32( 5 ),
    doAreaFastjet = cms.bool( False ),
    voronoiRfact = cms.double( -9.0 ),
    maxBadHcalCells = cms.uint32( 9999999 ),
    doAreaDiskApprox = cms.bool( False ),
    maxRecoveredEcalCells = cms.uint32( 9999999 ),
    jetType = cms.string( "CaloJet" ),
    minSeed = cms.uint32( 0 ),
    Ghost_EtaMax = cms.double( 6.0 ),
    doRhoFastjet = cms.bool( False ),
    jetAlgorithm = cms.string( "AntiKt" ),
    nSigmaPU = cms.double( 1.0 ),
    GhostArea = cms.double( 0.01 ),
    Rho_EtaMax = cms.double( 4.4 ),
    maxBadEcalCells = cms.uint32( 9999999 ),
    useDeterministicSeed = cms.bool( True ),
    doPVCorrection = cms.bool( False ),
    maxRecoveredHcalCells = cms.uint32( 9999999 ),
    rParam = cms.double( 0.4 ),
    maxProblematicHcalCells = cms.uint32( 9999999 ),
    doOutputJets = cms.bool( True ),
    src = cms.InputTag( "hltTowerMakerForPF" ),
    inputEtMin = cms.double( 0.3 ),
    puPtMin = cms.double( 10.0 ),
    srcPVs = cms.InputTag( "NotUsed" ),
    jetPtMin = cms.double( 1.0 ),
    radiusPU = cms.double( 0.4 ),
    maxProblematicEcalCells = cms.uint32( 9999999 ),
    doPUOffsetCorr = cms.bool( False ),
    inputEMin = cms.double( 0.0 ),
    useMassDropTagger = cms.bool( False ),
    muMin = cms.double( -1.0 ),
    subtractorName = cms.string( "" ),
    muCut = cms.double( -1.0 ),
    subjetPtMin = cms.double( -1.0 ),
    useTrimming = cms.bool( False ),
    muMax = cms.double( -1.0 ),
    yMin = cms.double( -1.0 ),
    useFiltering = cms.bool( False ),
    rFilt = cms.double( -1.0 ),
    yMax = cms.double( -1.0 ),
    zcut = cms.double( -1.0 ),
    MinVtxNdof = cms.int32( 5 ),
    MaxVtxZ = cms.double( 15.0 ),
    UseOnlyVertexTracks = cms.bool( False ),
    dRMin = cms.double( -1.0 ),
    nFilt = cms.int32( -1 ),
    usePruning = cms.bool( False ),
    maxDepth = cms.int32( -1 ),
    yCut = cms.double( -1.0 ),
    DzTrVtxMax = cms.double( 0.0 ),
    UseOnlyOnePV = cms.bool( False ),
    rcut_factor = cms.double( -1.0 ),
    sumRecHits = cms.bool( False ),
    trimPtFracMin = cms.double( -1.0 ),
    dRMax = cms.double( -1.0 ),
    DxyTrVtxMax = cms.double( 0.0 ),
    useCMSBoostedTauSeedingAlgorithm = cms.bool( False )
)
hltAK4CaloJetsPFEt5 = cms.EDFilter( "EtMinCaloJetSelector",
    filter = cms.bool( False ),
    src = cms.InputTag( "hltAK4CaloJetsPF" ),
    etMin = cms.double( 5.0 )
)
hltPixelTracks = cms.EDProducer( "PixelTrackProducer",
    FilterPSet = cms.PSet( 
      chi2 = cms.double( 1000.0 ),
      nSigmaTipMaxTolerance = cms.double( 0.0 ),
      ComponentName = cms.string( "PixelTrackFilterByKinematics" ),
      nSigmaInvPtTolerance = cms.double( 0.0 ),
      ptMin = cms.double( 0.1 ),
      tipMax = cms.double( 1.0 )
    ),
    useFilterWithES = cms.bool( False ),
    passLabel = cms.string( "Pixel triplet primary tracks with vertex constraint" ),
    FitterPSet = cms.PSet( 
      ComponentName = cms.string( "PixelFitterByHelixProjections" ),
      TTRHBuilder = cms.string( "hltESPTTRHBuilderPixelOnly" ),
      fixImpactParameter = cms.double( 0.0 )
    ),
    RegionFactoryPSet = cms.PSet( 
      ComponentName = cms.string( "GlobalRegionProducerFromBeamSpot" ),
      RegionPSet = cms.PSet( 
        precise = cms.bool( True ),
        originRadius = cms.double( 0.2 ),
        ptMin = cms.double( 0.9 ),
        originHalfLength = cms.double( 24.0 ),
        beamSpot = cms.InputTag( "hltOnlineBeamSpot" )
      )
    ),
    CleanerPSet = cms.PSet(  ComponentName = cms.string( "PixelTrackCleanerBySharedHits" ) ),
    OrderedHitsFactoryPSet = cms.PSet( 
      ComponentName = cms.string( "StandardHitTripletGenerator" ),
      GeneratorPSet = cms.PSet( 
        useBending = cms.bool( True ),
        useFixedPreFiltering = cms.bool( False ),
        maxElement = cms.uint32( 100000 ),
        phiPreFiltering = cms.double( 0.3 ),
        extraHitRPhitolerance = cms.double( 0.06 ),
        useMultScattering = cms.bool( True ),
        SeedComparitorPSet = cms.PSet( 
          ComponentName = cms.string( "LowPtClusterShapeSeedComparitor" ),
          clusterShapeCacheSrc = cms.InputTag( "hltSiPixelClustersCache" )
        ),
        extraHitRZtolerance = cms.double( 0.06 ),
        ComponentName = cms.string( "PixelTripletHLTGenerator" )
      ),
      SeedingLayers = cms.InputTag( "hltPixelLayerTriplets" )
    )
)
hltPixelVertices = cms.EDProducer( "PixelVertexProducer",
    WtAverage = cms.bool( True ),
    Method2 = cms.bool( True ),
    beamSpot = cms.InputTag( "hltOnlineBeamSpot" ),
    PVcomparer = cms.PSet(  refToPSet_ = cms.string( "HLTPSetPvClusterComparerForIT" ) ),
    Verbosity = cms.int32( 0 ),
    UseError = cms.bool( True ),
    TrackCollection = cms.InputTag( "hltPixelTracks" ),
    PtMin = cms.double( 1.0 ),
    NTrkMin = cms.int32( 2 ),
    ZOffset = cms.double( 5.0 ),
    Finder = cms.string( "DivisiveVertexFinder" ),
    ZSeparation = cms.double( 0.05 )
)
hltTrimmedPixelVertices = cms.EDProducer( "PixelVertexCollectionTrimmer",
    minSumPt2 = cms.double( 0.0 ),
    PVcomparer = cms.PSet(  refToPSet_ = cms.string( "HLTPSetPvClusterComparerForIT" ) ),
    maxVtx = cms.uint32( 100 ),
    fractionSumPt2 = cms.double( 0.3 ),
    src = cms.InputTag( "hltPixelVertices" )
)
hltIter0PFLowPixelSeedsFromPixelTracks = cms.EDProducer( "SeedGeneratorFromProtoTracksEDProducer",
    useEventsWithNoVertex = cms.bool( True ),
    originHalfLength = cms.double( 0.3 ),
    useProtoTrackKinematics = cms.bool( False ),
    usePV = cms.bool( False ),
    InputVertexCollection = cms.InputTag( "hltTrimmedPixelVertices" ),
    TTRHBuilder = cms.string( "hltESPTTRHBuilderPixelOnly" ),
    InputCollection = cms.InputTag( "hltPixelTracks" ),
    originRadius = cms.double( 0.1 )
)
hltIter0PFlowCkfTrackCandidates = cms.EDProducer( "CkfTrackCandidateMaker",
    src = cms.InputTag( "hltIter0PFLowPixelSeedsFromPixelTracks" ),
    maxSeedsBeforeCleaning = cms.uint32( 1000 ),
    SimpleMagneticField = cms.string( "ParabolicMf" ),
    TransientInitialStateEstimatorParameters = cms.PSet( 
      propagatorAlongTISE = cms.string( "PropagatorWithMaterialParabolicMf" ),
      numberMeasurementsForFit = cms.int32( 4 ),
      propagatorOppositeTISE = cms.string( "PropagatorWithMaterialParabolicMfOpposite" )
    ),
    TrajectoryCleaner = cms.string( "hltESPTrajectoryCleanerBySharedHits" ),
    MeasurementTrackerEvent = cms.InputTag( "hltSiStripClusters" ),
    cleanTrajectoryAfterInOut = cms.bool( False ),
    useHitsSplitting = cms.bool( False ),
    RedundantSeedCleaner = cms.string( "CachingSeedCleanerBySharedInput" ),
    doSeedingRegionRebuilding = cms.bool( False ),
    maxNSeeds = cms.uint32( 100000 ),
    TrajectoryBuilderPSet = cms.PSet(  refToPSet_ = cms.string( "HLTIter0PSetTrajectoryBuilderIT" ) ),
    NavigationSchool = cms.string( "SimpleNavigationSchool" ),
    TrajectoryBuilder = cms.string( "" )
)
hltIter0PFlowCtfWithMaterialTracks = cms.EDProducer( "TrackProducer",
    src = cms.InputTag( "hltIter0PFlowCkfTrackCandidates" ),
    SimpleMagneticField = cms.string( "ParabolicMf" ),
    clusterRemovalInfo = cms.InputTag( "" ),
    beamSpot = cms.InputTag( "hltOnlineBeamSpot" ),
    MeasurementTrackerEvent = cms.InputTag( "hltSiStripClusters" ),
    Fitter = cms.string( "hltESPFittingSmootherIT" ),
    useHitsSplitting = cms.bool( False ),
    MeasurementTracker = cms.string( "" ),
    AlgorithmName = cms.string( "iter0" ),
    alias = cms.untracked.string( "ctfWithMaterialTracks" ),
    NavigationSchool = cms.string( "" ),
    TrajectoryInEvent = cms.bool( True ),
    TTRHBuilder = cms.string( "hltESPTTRHBWithTrackAngle" ),
    GeometricInnerState = cms.bool( True ),
    useSimpleMF = cms.bool( True ),
    Propagator = cms.string( "hltESPRungeKuttaTrackerPropagator" )
)
hltIter0PFlowTrackSelectionHighPurity = cms.EDProducer( "AnalyticalTrackSelector",
    max_d0 = cms.double( 100.0 ),
    minNumber3DLayers = cms.uint32( 0 ),
    max_lostHitFraction = cms.double( 1.0 ),
    applyAbsCutsIfNoPV = cms.bool( False ),
    qualityBit = cms.string( "highPurity" ),
    minNumberLayers = cms.uint32( 3 ),
    chi2n_par = cms.double( 0.7 ),
    useVtxError = cms.bool( False ),
    nSigmaZ = cms.double( 3.0 ),
    dz_par2 = cms.vdouble( 0.4, 4.0 ),
    applyAdaptedPVCuts = cms.bool( True ),
    min_eta = cms.double( -9999.0 ),
    dz_par1 = cms.vdouble( 0.35, 4.0 ),
    copyTrajectories = cms.untracked.bool( True ),
    vtxNumber = cms.int32( -1 ),
    max_d0NoPV = cms.double( 100.0 ),
    keepAllTracks = cms.bool( False ),
    maxNumberLostLayers = cms.uint32( 1 ),
    beamspot = cms.InputTag( "hltOnlineBeamSpot" ),
    max_relpterr = cms.double( 9999.0 ),
    copyExtras = cms.untracked.bool( True ),
    max_z0NoPV = cms.double( 100.0 ),
    vertexCut = cms.string( "tracksSize>=3" ),
    max_z0 = cms.double( 100.0 ),
    useVertices = cms.bool( True ),
    min_nhits = cms.uint32( 0 ),
    src = cms.InputTag( "hltIter0PFlowCtfWithMaterialTracks" ),
    max_minMissHitOutOrIn = cms.int32( 99 ),
    chi2n_no1Dmod_par = cms.double( 9999.0 ),
    vertices = cms.InputTag( "hltTrimmedPixelVertices" ),
    max_eta = cms.double( 9999.0 ),
    d0_par2 = cms.vdouble( 0.4, 4.0 ),
    d0_par1 = cms.vdouble( 0.3, 4.0 ),
    res_par = cms.vdouble( 0.003, 0.001 ),
    minHitsToBypassChecks = cms.uint32( 20 )
)
hltTrackIter0RefsForJets4Iter1 = cms.EDProducer( "ChargedRefCandidateProducer",
    src = cms.InputTag( "hltIter0PFlowTrackSelectionHighPurity" ),
    particleType = cms.string( "pi+" )
)
hltAK4Iter0TrackJets4Iter1 = cms.EDProducer( "FastjetJetProducer",
    Active_Area_Repeats = cms.int32( 5 ),
    doAreaFastjet = cms.bool( False ),
    voronoiRfact = cms.double( 0.9 ),
    maxBadHcalCells = cms.uint32( 9999999 ),
    doAreaDiskApprox = cms.bool( False ),
    maxRecoveredEcalCells = cms.uint32( 9999999 ),
    jetType = cms.string( "TrackJet" ),
    minSeed = cms.uint32( 14327 ),
    Ghost_EtaMax = cms.double( 6.0 ),
    doRhoFastjet = cms.bool( False ),
    jetAlgorithm = cms.string( "AntiKt" ),
    nSigmaPU = cms.double( 1.0 ),
    GhostArea = cms.double( 0.01 ),
    Rho_EtaMax = cms.double( 4.4 ),
    maxBadEcalCells = cms.uint32( 9999999 ),
    useDeterministicSeed = cms.bool( True ),
    doPVCorrection = cms.bool( False ),
    maxRecoveredHcalCells = cms.uint32( 9999999 ),
    rParam = cms.double( 0.4 ),
    maxProblematicHcalCells = cms.uint32( 9999999 ),
    doOutputJets = cms.bool( True ),
    src = cms.InputTag( "hltTrackIter0RefsForJets4Iter1" ),
    inputEtMin = cms.double( 0.1 ),
    puPtMin = cms.double( 0.0 ),
    srcPVs = cms.InputTag( "hltTrimmedPixelVertices" ),
    jetPtMin = cms.double( 1.0 ),
    radiusPU = cms.double( 0.4 ),
    maxProblematicEcalCells = cms.uint32( 9999999 ),
    doPUOffsetCorr = cms.bool( False ),
    inputEMin = cms.double( 0.0 ),
    useMassDropTagger = cms.bool( False ),
    muMin = cms.double( -1.0 ),
    subtractorName = cms.string( "" ),
    muCut = cms.double( -1.0 ),
    subjetPtMin = cms.double( -1.0 ),
    useTrimming = cms.bool( False ),
    muMax = cms.double( -1.0 ),
    yMin = cms.double( -1.0 ),
    useFiltering = cms.bool( False ),
    rFilt = cms.double( -1.0 ),
    yMax = cms.double( -1.0 ),
    zcut = cms.double( -1.0 ),
    MinVtxNdof = cms.int32( 0 ),
    MaxVtxZ = cms.double( 30.0 ),
    UseOnlyVertexTracks = cms.bool( False ),
    dRMin = cms.double( -1.0 ),
    nFilt = cms.int32( -1 ),
    usePruning = cms.bool( False ),
    maxDepth = cms.int32( -1 ),
    yCut = cms.double( -1.0 ),
    DzTrVtxMax = cms.double( 0.5 ),
    UseOnlyOnePV = cms.bool( True ),
    rcut_factor = cms.double( -1.0 ),
    sumRecHits = cms.bool( False ),
    trimPtFracMin = cms.double( -1.0 ),
    dRMax = cms.double( -1.0 ),
    DxyTrVtxMax = cms.double( 0.2 ),
    useCMSBoostedTauSeedingAlgorithm = cms.bool( False )
)
hltIter0TrackAndTauJets4Iter1 = cms.EDProducer( "TauJetSelectorForHLTTrackSeeding",
    fractionMinCaloInTauCone = cms.double( 0.7 ),
    fractionMaxChargedPUInCaloCone = cms.double( 0.3 ),
    tauConeSize = cms.double( 0.2 ),
    ptTrkMaxInCaloCone = cms.double( 1.0 ),
    isolationConeSize = cms.double( 0.5 ),
    inputTrackJetTag = cms.InputTag( "hltAK4Iter0TrackJets4Iter1" ),
    nTrkMaxInCaloCone = cms.int32( 0 ),
    inputCaloJetTag = cms.InputTag( "hltAK4CaloJetsPFEt5" ),
    etaMinCaloJet = cms.double( -2.7 ),
    etaMaxCaloJet = cms.double( 2.7 ),
    ptMinCaloJet = cms.double( 5.0 ),
    inputTrackTag = cms.InputTag( "hltIter0PFlowTrackSelectionHighPurity" )
)
hltIter1ClustersRefRemoval = cms.EDProducer( "HLTTrackClusterRemoverNew",
    doStrip = cms.bool( True ),
    doStripChargeCheck = cms.bool( False ),
    trajectories = cms.InputTag( "hltIter0PFlowTrackSelectionHighPurity" ),
    oldClusterRemovalInfo = cms.InputTag( "" ),
    stripClusters = cms.InputTag( "hltSiStripRawToClustersFacility" ),
    pixelClusters = cms.InputTag( "hltSiPixelClusters" ),
    Common = cms.PSet(  maxChi2 = cms.double( 9.0 ) ),
    doPixel = cms.bool( True )
)
hltIter1MaskedMeasurementTrackerEvent = cms.EDProducer( "MaskedMeasurementTrackerEventProducer",
    clustersToSkip = cms.InputTag( "hltIter1ClustersRefRemoval" ),
    OnDemand = cms.bool( False ),
    src = cms.InputTag( "hltSiStripClusters" )
)
hltIter1PixelLayerTriplets = cms.EDProducer( "SeedingLayersEDProducer",
    layerList = cms.vstring( 'BPix1+BPix2+BPix3',
      'BPix1+BPix2+FPix1_pos',
      'BPix1+BPix2+FPix1_neg',
      'BPix1+FPix1_pos+FPix2_pos',
      'BPix1+FPix1_neg+FPix2_neg' ),
    MTOB = cms.PSet(  ),
    TEC = cms.PSet(  ),
    MTID = cms.PSet(  ),
    FPix = cms.PSet( 
      HitProducer = cms.string( "hltSiPixelRecHits" ),
      hitErrorRZ = cms.double( 0.0036 ),
      useErrorsFromParam = cms.bool( True ),
      TTRHBuilder = cms.string( "hltESPTTRHBuilderPixelOnly" ),
      skipClusters = cms.InputTag( "hltIter1ClustersRefRemoval" ),
      hitErrorRPhi = cms.double( 0.0051 )
    ),
    MTEC = cms.PSet(  ),
    MTIB = cms.PSet(  ),
    TID = cms.PSet(  ),
    TOB = cms.PSet(  ),
    BPix = cms.PSet( 
      HitProducer = cms.string( "hltSiPixelRecHits" ),
      hitErrorRZ = cms.double( 0.006 ),
      useErrorsFromParam = cms.bool( True ),
      TTRHBuilder = cms.string( "hltESPTTRHBuilderPixelOnly" ),
      skipClusters = cms.InputTag( "hltIter1ClustersRefRemoval" ),
      hitErrorRPhi = cms.double( 0.0027 )
    ),
    TIB = cms.PSet(  )
)
hltIter1PFlowPixelSeeds = cms.EDProducer( "SeedGeneratorFromRegionHitsEDProducer",
    RegionFactoryPSet = cms.PSet( 
      ComponentName = cms.string( "CandidateSeededTrackingRegionsProducer" ),
      RegionPSet = cms.PSet( 
        precise = cms.bool( True ),
        originRadius = cms.double( 0.05 ),
        searchOpt = cms.bool( True ),
        ptMin = cms.double( 0.5 ),
        measurementTrackerName = cms.string( "hltIter1MaskedMeasurementTrackerEvent" ),
        mode = cms.string( "VerticesFixed" ),
        maxNRegions = cms.int32( 100 ),
        maxNVertices = cms.int32( 10 ),
        deltaPhi = cms.double( 1.0 ),
        deltaEta = cms.double( 1.0 ),
        zErrorBeamSpot = cms.double( 15.0 ),
        nSigmaZBeamSpot = cms.double( 3.0 ),
        zErrorVetex = cms.double( 0.1 ),
        vertexCollection = cms.InputTag( "hltTrimmedPixelVertices" ),
        beamSpot = cms.InputTag( "hltOnlineBeamSpot" ),
        input = cms.InputTag( "hltIter0TrackAndTauJets4Iter1" )
      )
    ),
    SeedComparitorPSet = cms.PSet(  ComponentName = cms.string( "none" ) ),
    ClusterCheckPSet = cms.PSet( 
      PixelClusterCollectionLabel = cms.InputTag( "hltSiPixelClusters" ),
      MaxNumberOfCosmicClusters = cms.uint32( 50000 ),
      doClusterCheck = cms.bool( False ),
      ClusterCollectionLabel = cms.InputTag( "hltSiStripClusters" ),
      MaxNumberOfPixelClusters = cms.uint32( 10000 )
    ),
    OrderedHitsFactoryPSet = cms.PSet( 
      maxElement = cms.uint32( 0 ),
      ComponentName = cms.string( "StandardHitTripletGenerator" ),
      GeneratorPSet = cms.PSet( 
        useBending = cms.bool( True ),
        useFixedPreFiltering = cms.bool( False ),
        maxElement = cms.uint32( 100000 ),
        phiPreFiltering = cms.double( 0.3 ),
        extraHitRPhitolerance = cms.double( 0.032 ),
        useMultScattering = cms.bool( True ),
        ComponentName = cms.string( "PixelTripletHLTGenerator" ),
        extraHitRZtolerance = cms.double( 0.037 ),
        SeedComparitorPSet = cms.PSet(  ComponentName = cms.string( "none" ) )
      ),
      SeedingLayers = cms.InputTag( "hltIter1PixelLayerTriplets" )
    ),
    SeedCreatorPSet = cms.PSet( 
      ComponentName = cms.string( "SeedFromConsecutiveHitsTripletOnlyCreator" ),
      propagator = cms.string( "PropagatorWithMaterialParabolicMf" )
    ),
    TTRHBuilder = cms.string( "hltESPTTRHBWithTrackAngle" )
)
hltIter1PFlowCkfTrackCandidates = cms.EDProducer( "CkfTrackCandidateMaker",
    src = cms.InputTag( "hltIter1PFlowPixelSeeds" ),
    maxSeedsBeforeCleaning = cms.uint32( 1000 ),
    SimpleMagneticField = cms.string( "ParabolicMf" ),
    TransientInitialStateEstimatorParameters = cms.PSet( 
      propagatorAlongTISE = cms.string( "PropagatorWithMaterialParabolicMf" ),
      numberMeasurementsForFit = cms.int32( 4 ),
      propagatorOppositeTISE = cms.string( "PropagatorWithMaterialParabolicMfOpposite" )
    ),
    TrajectoryCleaner = cms.string( "hltESPTrajectoryCleanerBySharedHits" ),
    MeasurementTrackerEvent = cms.InputTag( "hltIter1MaskedMeasurementTrackerEvent" ),
    cleanTrajectoryAfterInOut = cms.bool( False ),
    useHitsSplitting = cms.bool( False ),
    RedundantSeedCleaner = cms.string( "CachingSeedCleanerBySharedInput" ),
    doSeedingRegionRebuilding = cms.bool( False ),
    maxNSeeds = cms.uint32( 100000 ),
    TrajectoryBuilderPSet = cms.PSet(  refToPSet_ = cms.string( "HLTIter1PSetTrajectoryBuilderIT" ) ),
    NavigationSchool = cms.string( "SimpleNavigationSchool" ),
    TrajectoryBuilder = cms.string( "" )
)
hltIter1PFlowCtfWithMaterialTracks = cms.EDProducer( "TrackProducer",
    src = cms.InputTag( "hltIter1PFlowCkfTrackCandidates" ),
    SimpleMagneticField = cms.string( "ParabolicMf" ),
    clusterRemovalInfo = cms.InputTag( "" ),
    beamSpot = cms.InputTag( "hltOnlineBeamSpot" ),
    MeasurementTrackerEvent = cms.InputTag( "hltIter1MaskedMeasurementTrackerEvent" ),
    Fitter = cms.string( "hltESPFittingSmootherIT" ),
    useHitsSplitting = cms.bool( False ),
    MeasurementTracker = cms.string( "" ),
    AlgorithmName = cms.string( "iter1" ),
    alias = cms.untracked.string( "ctfWithMaterialTracks" ),
    NavigationSchool = cms.string( "" ),
    TrajectoryInEvent = cms.bool( True ),
    TTRHBuilder = cms.string( "hltESPTTRHBWithTrackAngle" ),
    GeometricInnerState = cms.bool( True ),
    useSimpleMF = cms.bool( True ),
    Propagator = cms.string( "hltESPRungeKuttaTrackerPropagator" )
)
hltIter1PFlowTrackSelectionHighPurityLoose = cms.EDProducer( "AnalyticalTrackSelector",
    max_d0 = cms.double( 100.0 ),
    minNumber3DLayers = cms.uint32( 0 ),
    max_lostHitFraction = cms.double( 1.0 ),
    applyAbsCutsIfNoPV = cms.bool( False ),
    qualityBit = cms.string( "highPurity" ),
    minNumberLayers = cms.uint32( 3 ),
    chi2n_par = cms.double( 0.7 ),
    useVtxError = cms.bool( False ),
    nSigmaZ = cms.double( 3.0 ),
    dz_par2 = cms.vdouble( 0.9, 3.0 ),
    applyAdaptedPVCuts = cms.bool( True ),
    min_eta = cms.double( -9999.0 ),
    dz_par1 = cms.vdouble( 0.8, 3.0 ),
    copyTrajectories = cms.untracked.bool( True ),
    vtxNumber = cms.int32( -1 ),
    max_d0NoPV = cms.double( 100.0 ),
    keepAllTracks = cms.bool( False ),
    maxNumberLostLayers = cms.uint32( 1 ),
    beamspot = cms.InputTag( "hltOnlineBeamSpot" ),
    max_relpterr = cms.double( 9999.0 ),
    copyExtras = cms.untracked.bool( True ),
    max_z0NoPV = cms.double( 100.0 ),
    vertexCut = cms.string( "tracksSize>=3" ),
    max_z0 = cms.double( 100.0 ),
    useVertices = cms.bool( True ),
    min_nhits = cms.uint32( 0 ),
    src = cms.InputTag( "hltIter1PFlowCtfWithMaterialTracks" ),
    max_minMissHitOutOrIn = cms.int32( 99 ),
    chi2n_no1Dmod_par = cms.double( 9999.0 ),
    vertices = cms.InputTag( "hltTrimmedPixelVertices" ),
    max_eta = cms.double( 9999.0 ),
    d0_par2 = cms.vdouble( 0.9, 3.0 ),
    d0_par1 = cms.vdouble( 0.85, 3.0 ),
    res_par = cms.vdouble( 0.003, 0.001 ),
    minHitsToBypassChecks = cms.uint32( 20 )
)
hltIter1PFlowTrackSelectionHighPurityTight = cms.EDProducer( "AnalyticalTrackSelector",
    max_d0 = cms.double( 100.0 ),
    minNumber3DLayers = cms.uint32( 0 ),
    max_lostHitFraction = cms.double( 1.0 ),
    applyAbsCutsIfNoPV = cms.bool( False ),
    qualityBit = cms.string( "highPurity" ),
    minNumberLayers = cms.uint32( 5 ),
    chi2n_par = cms.double( 0.4 ),
    useVtxError = cms.bool( False ),
    nSigmaZ = cms.double( 3.0 ),
    dz_par2 = cms.vdouble( 1.0, 4.0 ),
    applyAdaptedPVCuts = cms.bool( True ),
    min_eta = cms.double( -9999.0 ),
    dz_par1 = cms.vdouble( 1.0, 4.0 ),
    copyTrajectories = cms.untracked.bool( True ),
    vtxNumber = cms.int32( -1 ),
    max_d0NoPV = cms.double( 100.0 ),
    keepAllTracks = cms.bool( False ),
    maxNumberLostLayers = cms.uint32( 1 ),
    beamspot = cms.InputTag( "hltOnlineBeamSpot" ),
    max_relpterr = cms.double( 9999.0 ),
    copyExtras = cms.untracked.bool( True ),
    max_z0NoPV = cms.double( 100.0 ),
    vertexCut = cms.string( "tracksSize>=3" ),
    max_z0 = cms.double( 100.0 ),
    useVertices = cms.bool( True ),
    min_nhits = cms.uint32( 0 ),
    src = cms.InputTag( "hltIter1PFlowCtfWithMaterialTracks" ),
    max_minMissHitOutOrIn = cms.int32( 99 ),
    chi2n_no1Dmod_par = cms.double( 9999.0 ),
    vertices = cms.InputTag( "hltTrimmedPixelVertices" ),
    max_eta = cms.double( 9999.0 ),
    d0_par2 = cms.vdouble( 1.0, 4.0 ),
    d0_par1 = cms.vdouble( 1.0, 4.0 ),
    res_par = cms.vdouble( 0.003, 0.001 ),
    minHitsToBypassChecks = cms.uint32( 20 )
)
hltIter1PFlowTrackSelectionHighPurity = cms.EDProducer( "SimpleTrackListMerger",
    ShareFrac = cms.double( 0.19 ),
    promoteTrackQuality = cms.bool( True ),
    MinPT = cms.double( 0.05 ),
    copyExtras = cms.untracked.bool( True ),
    Epsilon = cms.double( -0.001 ),
    allowFirstHitShare = cms.bool( True ),
    newQuality = cms.string( "confirmed" ),
    MaxNormalizedChisq = cms.double( 1000.0 ),
    TrackProducer1 = cms.string( "hltIter1PFlowTrackSelectionHighPurityLoose" ),
    MinFound = cms.int32( 3 ),
    TrackProducer2 = cms.string( "hltIter1PFlowTrackSelectionHighPurityTight" ),
    LostHitPenalty = cms.double( 20.0 ),
    FoundHitBonus = cms.double( 5.0 )
)
hltIter1Merged = cms.EDProducer( "SimpleTrackListMerger",
    ShareFrac = cms.double( 0.19 ),
    promoteTrackQuality = cms.bool( True ),
    MinPT = cms.double( 0.05 ),
    copyExtras = cms.untracked.bool( True ),
    Epsilon = cms.double( -0.001 ),
    allowFirstHitShare = cms.bool( True ),
    newQuality = cms.string( "confirmed" ),
    MaxNormalizedChisq = cms.double( 1000.0 ),
    TrackProducer1 = cms.string( "hltIter0PFlowTrackSelectionHighPurity" ),
    MinFound = cms.int32( 3 ),
    TrackProducer2 = cms.string( "hltIter1PFlowTrackSelectionHighPurity" ),
    LostHitPenalty = cms.double( 20.0 ),
    FoundHitBonus = cms.double( 5.0 )
)
hltIter1TrackRefsForJets4Iter2 = cms.EDProducer( "ChargedRefCandidateProducer",
    src = cms.InputTag( "hltIter1Merged" ),
    particleType = cms.string( "pi+" )
)
hltAK4Iter1TrackJets4Iter2 = cms.EDProducer( "FastjetJetProducer",
    Active_Area_Repeats = cms.int32( 5 ),
    doAreaFastjet = cms.bool( False ),
    voronoiRfact = cms.double( 0.9 ),
    maxBadHcalCells = cms.uint32( 9999999 ),
    doAreaDiskApprox = cms.bool( False ),
    maxRecoveredEcalCells = cms.uint32( 9999999 ),
    jetType = cms.string( "TrackJet" ),
    minSeed = cms.uint32( 14327 ),
    Ghost_EtaMax = cms.double( 6.0 ),
    doRhoFastjet = cms.bool( False ),
    jetAlgorithm = cms.string( "AntiKt" ),
    nSigmaPU = cms.double( 1.0 ),
    GhostArea = cms.double( 0.01 ),
    Rho_EtaMax = cms.double( 4.4 ),
    maxBadEcalCells = cms.uint32( 9999999 ),
    useDeterministicSeed = cms.bool( True ),
    doPVCorrection = cms.bool( False ),
    maxRecoveredHcalCells = cms.uint32( 9999999 ),
    rParam = cms.double( 0.4 ),
    maxProblematicHcalCells = cms.uint32( 9999999 ),
    doOutputJets = cms.bool( True ),
    src = cms.InputTag( "hltIter1TrackRefsForJets4Iter2" ),
    inputEtMin = cms.double( 0.1 ),
    puPtMin = cms.double( 0.0 ),
    srcPVs = cms.InputTag( "hltTrimmedPixelVertices" ),
    jetPtMin = cms.double( 7.5 ),
    radiusPU = cms.double( 0.4 ),
    maxProblematicEcalCells = cms.uint32( 9999999 ),
    doPUOffsetCorr = cms.bool( False ),
    inputEMin = cms.double( 0.0 ),
    useMassDropTagger = cms.bool( False ),
    muMin = cms.double( -1.0 ),
    subtractorName = cms.string( "" ),
    muCut = cms.double( -1.0 ),
    subjetPtMin = cms.double( -1.0 ),
    useTrimming = cms.bool( False ),
    muMax = cms.double( -1.0 ),
    yMin = cms.double( -1.0 ),
    useFiltering = cms.bool( False ),
    rFilt = cms.double( -1.0 ),
    yMax = cms.double( -1.0 ),
    zcut = cms.double( -1.0 ),
    MinVtxNdof = cms.int32( 0 ),
    MaxVtxZ = cms.double( 30.0 ),
    UseOnlyVertexTracks = cms.bool( False ),
    dRMin = cms.double( -1.0 ),
    nFilt = cms.int32( -1 ),
    usePruning = cms.bool( False ),
    maxDepth = cms.int32( -1 ),
    yCut = cms.double( -1.0 ),
    DzTrVtxMax = cms.double( 0.5 ),
    UseOnlyOnePV = cms.bool( True ),
    rcut_factor = cms.double( -1.0 ),
    sumRecHits = cms.bool( False ),
    trimPtFracMin = cms.double( -1.0 ),
    dRMax = cms.double( -1.0 ),
    DxyTrVtxMax = cms.double( 0.2 ),
    useCMSBoostedTauSeedingAlgorithm = cms.bool( False )
)
hltIter1TrackAndTauJets4Iter2 = cms.EDProducer( "TauJetSelectorForHLTTrackSeeding",
    fractionMinCaloInTauCone = cms.double( 0.7 ),
    fractionMaxChargedPUInCaloCone = cms.double( 0.3 ),
    tauConeSize = cms.double( 0.2 ),
    ptTrkMaxInCaloCone = cms.double( 1.4 ),
    isolationConeSize = cms.double( 0.5 ),
    inputTrackJetTag = cms.InputTag( "hltAK4Iter1TrackJets4Iter2" ),
    nTrkMaxInCaloCone = cms.int32( 0 ),
    inputCaloJetTag = cms.InputTag( "hltAK4CaloJetsPFEt5" ),
    etaMinCaloJet = cms.double( -2.7 ),
    etaMaxCaloJet = cms.double( 2.7 ),
    ptMinCaloJet = cms.double( 5.0 ),
    inputTrackTag = cms.InputTag( "hltIter1Merged" )
)
hltIter2ClustersRefRemoval = cms.EDProducer( "HLTTrackClusterRemoverNew",
    doStrip = cms.bool( True ),
    doStripChargeCheck = cms.bool( False ),
    trajectories = cms.InputTag( "hltIter1PFlowTrackSelectionHighPurity" ),
    oldClusterRemovalInfo = cms.InputTag( "hltIter1ClustersRefRemoval" ),
    stripClusters = cms.InputTag( "hltSiStripRawToClustersFacility" ),
    pixelClusters = cms.InputTag( "hltSiPixelClusters" ),
    Common = cms.PSet(  maxChi2 = cms.double( 16.0 ) ),
    doPixel = cms.bool( True )
)
hltIter2MaskedMeasurementTrackerEvent = cms.EDProducer( "MaskedMeasurementTrackerEventProducer",
    clustersToSkip = cms.InputTag( "hltIter2ClustersRefRemoval" ),
    OnDemand = cms.bool( False ),
    src = cms.InputTag( "hltSiStripClusters" )
)
hltIter2PixelLayerPairs = cms.EDProducer( "SeedingLayersEDProducer",
    layerList = cms.vstring( 'BPix1+BPix2',
      'BPix1+BPix3',
      'BPix2+BPix3',
      'BPix1+FPix1_pos',
      'BPix1+FPix1_neg',
      'BPix1+FPix2_pos',
      'BPix1+FPix2_neg',
      'BPix2+FPix1_pos',
      'BPix2+FPix1_neg',
      'BPix2+FPix2_pos',
      'BPix2+FPix2_neg',
      'FPix1_pos+FPix2_pos',
      'FPix1_neg+FPix2_neg' ),
    MTOB = cms.PSet(  ),
    TEC = cms.PSet(  ),
    MTID = cms.PSet(  ),
    FPix = cms.PSet( 
      HitProducer = cms.string( "hltSiPixelRecHits" ),
      hitErrorRZ = cms.double( 0.0036 ),
      useErrorsFromParam = cms.bool( True ),
      TTRHBuilder = cms.string( "hltESPTTRHBuilderPixelOnly" ),
      skipClusters = cms.InputTag( "hltIter2ClustersRefRemoval" ),
      hitErrorRPhi = cms.double( 0.0051 )
    ),
    MTEC = cms.PSet(  ),
    MTIB = cms.PSet(  ),
    TID = cms.PSet(  ),
    TOB = cms.PSet(  ),
    BPix = cms.PSet( 
      HitProducer = cms.string( "hltSiPixelRecHits" ),
      hitErrorRZ = cms.double( 0.006 ),
      useErrorsFromParam = cms.bool( True ),
      TTRHBuilder = cms.string( "hltESPTTRHBuilderPixelOnly" ),
      skipClusters = cms.InputTag( "hltIter2ClustersRefRemoval" ),
      hitErrorRPhi = cms.double( 0.0027 )
    ),
    TIB = cms.PSet(  )
)
hltIter2PFlowPixelSeeds = cms.EDProducer( "SeedGeneratorFromRegionHitsEDProducer",
    RegionFactoryPSet = cms.PSet( 
      ComponentName = cms.string( "CandidateSeededTrackingRegionsProducer" ),
      RegionPSet = cms.PSet( 
        precise = cms.bool( True ),
        originRadius = cms.double( 0.025 ),
        searchOpt = cms.bool( True ),
        originZPos = cms.double( 0.0 ),
        ptMin = cms.double( 1.2 ),
        measurementTrackerName = cms.string( "hltIter2MaskedMeasurementTrackerEvent" ),
        mode = cms.string( "VerticesFixed" ),
        maxNRegions = cms.int32( 100 ),
        maxNVertices = cms.int32( 10 ),
        deltaPhi = cms.double( 0.8 ),
        deltaEta = cms.double( 0.8 ),
        zErrorBeamSpot = cms.double( 15.0 ),
        nSigmaZBeamSpot = cms.double( 3.0 ),
        zErrorVetex = cms.double( 0.05 ),
        vertexCollection = cms.InputTag( "hltTrimmedPixelVertices" ),
        beamSpot = cms.InputTag( "hltOnlineBeamSpot" ),
        input = cms.InputTag( "hltIter1TrackAndTauJets4Iter2" )
      )
    ),
    SeedComparitorPSet = cms.PSet(  ComponentName = cms.string( "none" ) ),
    ClusterCheckPSet = cms.PSet( 
      PixelClusterCollectionLabel = cms.InputTag( "hltSiPixelClusters" ),
      MaxNumberOfCosmicClusters = cms.uint32( 50000 ),
      doClusterCheck = cms.bool( False ),
      ClusterCollectionLabel = cms.InputTag( "hltSiStripClusters" ),
      MaxNumberOfPixelClusters = cms.uint32( 10000 )
    ),
    OrderedHitsFactoryPSet = cms.PSet( 
      maxElement = cms.uint32( 0 ),
      ComponentName = cms.string( "StandardHitPairGenerator" ),
      GeneratorPSet = cms.PSet( 
        maxElement = cms.uint32( 100000 ),
        SeedComparitorPSet = cms.PSet(  ComponentName = cms.string( "none" ) )
      ),
      SeedingLayers = cms.InputTag( "hltIter2PixelLayerPairs" )
    ),
    SeedCreatorPSet = cms.PSet( 
      ComponentName = cms.string( "SeedFromConsecutiveHitsCreator" ),
      propagator = cms.string( "PropagatorWithMaterialParabolicMf" )
    ),
    TTRHBuilder = cms.string( "hltESPTTRHBWithTrackAngle" )
)
hltIter2PFlowCkfTrackCandidates = cms.EDProducer( "CkfTrackCandidateMaker",
    src = cms.InputTag( "hltIter2PFlowPixelSeeds" ),
    maxSeedsBeforeCleaning = cms.uint32( 1000 ),
    SimpleMagneticField = cms.string( "ParabolicMf" ),
    TransientInitialStateEstimatorParameters = cms.PSet( 
      propagatorAlongTISE = cms.string( "PropagatorWithMaterialParabolicMf" ),
      numberMeasurementsForFit = cms.int32( 4 ),
      propagatorOppositeTISE = cms.string( "PropagatorWithMaterialParabolicMfOpposite" )
    ),
    TrajectoryCleaner = cms.string( "hltESPTrajectoryCleanerBySharedHits" ),
    MeasurementTrackerEvent = cms.InputTag( "hltIter2MaskedMeasurementTrackerEvent" ),
    cleanTrajectoryAfterInOut = cms.bool( False ),
    useHitsSplitting = cms.bool( False ),
    RedundantSeedCleaner = cms.string( "CachingSeedCleanerBySharedInput" ),
    doSeedingRegionRebuilding = cms.bool( False ),
    maxNSeeds = cms.uint32( 100000 ),
    TrajectoryBuilderPSet = cms.PSet(  refToPSet_ = cms.string( "HLTIter2PSetTrajectoryBuilderIT" ) ),
    NavigationSchool = cms.string( "SimpleNavigationSchool" ),
    TrajectoryBuilder = cms.string( "" )
)
hltIter2PFlowCtfWithMaterialTracks = cms.EDProducer( "TrackProducer",
    src = cms.InputTag( "hltIter2PFlowCkfTrackCandidates" ),
    SimpleMagneticField = cms.string( "ParabolicMf" ),
    clusterRemovalInfo = cms.InputTag( "" ),
    beamSpot = cms.InputTag( "hltOnlineBeamSpot" ),
    MeasurementTrackerEvent = cms.InputTag( "hltIter2MaskedMeasurementTrackerEvent" ),
    Fitter = cms.string( "hltESPFittingSmootherIT" ),
    useHitsSplitting = cms.bool( False ),
    MeasurementTracker = cms.string( "" ),
    AlgorithmName = cms.string( "iter2" ),
    alias = cms.untracked.string( "ctfWithMaterialTracks" ),
    NavigationSchool = cms.string( "" ),
    TrajectoryInEvent = cms.bool( True ),
    TTRHBuilder = cms.string( "hltESPTTRHBWithTrackAngle" ),
    GeometricInnerState = cms.bool( True ),
    useSimpleMF = cms.bool( True ),
    Propagator = cms.string( "hltESPRungeKuttaTrackerPropagator" )
)
hltIter2PFlowTrackSelectionHighPurity = cms.EDProducer( "AnalyticalTrackSelector",
    max_d0 = cms.double( 100.0 ),
    minNumber3DLayers = cms.uint32( 0 ),
    max_lostHitFraction = cms.double( 1.0 ),
    applyAbsCutsIfNoPV = cms.bool( False ),
    qualityBit = cms.string( "highPurity" ),
    minNumberLayers = cms.uint32( 3 ),
    chi2n_par = cms.double( 0.7 ),
    useVtxError = cms.bool( False ),
    nSigmaZ = cms.double( 3.0 ),
    dz_par2 = cms.vdouble( 0.4, 4.0 ),
    applyAdaptedPVCuts = cms.bool( True ),
    min_eta = cms.double( -9999.0 ),
    dz_par1 = cms.vdouble( 0.35, 4.0 ),
    copyTrajectories = cms.untracked.bool( True ),
    vtxNumber = cms.int32( -1 ),
    max_d0NoPV = cms.double( 100.0 ),
    keepAllTracks = cms.bool( False ),
    maxNumberLostLayers = cms.uint32( 1 ),
    beamspot = cms.InputTag( "hltOnlineBeamSpot" ),
    max_relpterr = cms.double( 9999.0 ),
    copyExtras = cms.untracked.bool( True ),
    max_z0NoPV = cms.double( 100.0 ),
    vertexCut = cms.string( "tracksSize>=3" ),
    max_z0 = cms.double( 100.0 ),
    useVertices = cms.bool( True ),
    min_nhits = cms.uint32( 0 ),
    src = cms.InputTag( "hltIter2PFlowCtfWithMaterialTracks" ),
    max_minMissHitOutOrIn = cms.int32( 99 ),
    chi2n_no1Dmod_par = cms.double( 9999.0 ),
    vertices = cms.InputTag( "hltTrimmedPixelVertices" ),
    max_eta = cms.double( 9999.0 ),
    d0_par2 = cms.vdouble( 0.4, 4.0 ),
    d0_par1 = cms.vdouble( 0.3, 4.0 ),
    res_par = cms.vdouble( 0.003, 0.001 ),
    minHitsToBypassChecks = cms.uint32( 20 )
)
hltIter2Merged = cms.EDProducer( "SimpleTrackListMerger",
    ShareFrac = cms.double( 0.19 ),
    promoteTrackQuality = cms.bool( True ),
    MinPT = cms.double( 0.05 ),
    copyExtras = cms.untracked.bool( True ),
    Epsilon = cms.double( -0.001 ),
    allowFirstHitShare = cms.bool( True ),
    newQuality = cms.string( "confirmed" ),
    MaxNormalizedChisq = cms.double( 1000.0 ),
    TrackProducer1 = cms.string( "hltIter1Merged" ),
    MinFound = cms.int32( 3 ),
    TrackProducer2 = cms.string( "hltIter2PFlowTrackSelectionHighPurity" ),
    LostHitPenalty = cms.double( 20.0 ),
    FoundHitBonus = cms.double( 5.0 )
)
hltPFMuonMerging = cms.EDProducer( "SimpleTrackListMerger",
    ShareFrac = cms.double( 0.19 ),
    promoteTrackQuality = cms.bool( True ),
    MinPT = cms.double( 0.05 ),
    copyExtras = cms.untracked.bool( True ),
    Epsilon = cms.double( -0.001 ),
    allowFirstHitShare = cms.bool( True ),
    newQuality = cms.string( "confirmed" ),
    MaxNormalizedChisq = cms.double( 1000.0 ),
    TrackProducer1 = cms.string( "hltL3TkTracksFromL2" ),
    MinFound = cms.int32( 3 ),
    TrackProducer2 = cms.string( "hltIter2Merged" ),
    LostHitPenalty = cms.double( 20.0 ),
    FoundHitBonus = cms.double( 5.0 )
)
hltMuonLinks = cms.EDProducer( "MuonLinksProducerForHLT",
    pMin = cms.double( 2.5 ),
    InclusiveTrackerTrackCollection = cms.InputTag( "hltPFMuonMerging" ),
    shareHitFraction = cms.double( 0.8 ),
    LinkCollection = cms.InputTag( "hltL3MuonsLinksCombination" ),
    ptMin = cms.double( 2.5 )
)
hltMuons = cms.EDProducer( "MuonIdProducer",
    TrackExtractorPSet = cms.PSet( 
      Diff_z = cms.double( 0.2 ),
      inputTrackCollection = cms.InputTag( "hltPFMuonMerging" ),
      BeamSpotLabel = cms.InputTag( "hltOnlineBeamSpot" ),
      ComponentName = cms.string( "TrackExtractor" ),
      DR_Max = cms.double( 1.0 ),
      Diff_r = cms.double( 0.1 ),
      Chi2Prob_Min = cms.double( -1.0 ),
      DR_Veto = cms.double( 0.01 ),
      NHits_Min = cms.uint32( 0 ),
      Chi2Ndof_Max = cms.double( 1.0E64 ),
      Pt_Min = cms.double( -1.0 ),
      DepositLabel = cms.untracked.string( "" ),
      BeamlineOption = cms.string( "BeamSpotFromEvent" )
    ),
    maxAbsEta = cms.double( 3.0 ),
    fillGlobalTrackRefits = cms.bool( False ),
    arbitrationCleanerOptions = cms.PSet( 
      Clustering = cms.bool( True ),
      ME1a = cms.bool( True ),
      ClusterDPhi = cms.double( 0.6 ),
      OverlapDTheta = cms.double( 0.02 ),
      Overlap = cms.bool( True ),
      OverlapDPhi = cms.double( 0.0786 ),
      ClusterDTheta = cms.double( 0.02 )
    ),
    globalTrackQualityInputTag = cms.InputTag( "glbTrackQual" ),
    addExtraSoftMuons = cms.bool( False ),
    debugWithTruthMatching = cms.bool( False ),
    CaloExtractorPSet = cms.PSet( 
      PrintTimeReport = cms.untracked.bool( False ),
      DR_Max = cms.double( 1.0 ),
      DepositInstanceLabels = cms.vstring( 'ecal',
        'hcal',
        'ho' ),
      Noise_HE = cms.double( 0.2 ),
      NoiseTow_EB = cms.double( 0.04 ),
      NoiseTow_EE = cms.double( 0.15 ),
      Threshold_H = cms.double( 0.5 ),
      ServiceParameters = cms.PSet( 
        Propagators = cms.untracked.vstring( 'hltESPFastSteppingHelixPropagatorAny' ),
        RPCLayers = cms.bool( False ),
        UseMuonNavigation = cms.untracked.bool( False )
      ),
      Threshold_E = cms.double( 0.2 ),
      PropagatorName = cms.string( "hltESPFastSteppingHelixPropagatorAny" ),
      DepositLabel = cms.untracked.string( "Cal" ),
      UseRecHitsFlag = cms.bool( False ),
      TrackAssociatorParameters = cms.PSet( 
        muonMaxDistanceSigmaX = cms.double( 0.0 ),
        muonMaxDistanceSigmaY = cms.double( 0.0 ),
        CSCSegmentCollectionLabel = cms.InputTag( "hltCscSegments" ),
        dRHcal = cms.double( 1.0 ),
        dRPreshowerPreselection = cms.double( 0.2 ),
        CaloTowerCollectionLabel = cms.InputTag( "hltTowerMakerForPF" ),
        useEcal = cms.bool( False ),
        dREcal = cms.double( 1.0 ),
        dREcalPreselection = cms.double( 1.0 ),
        HORecHitCollectionLabel = cms.InputTag( "hltHoreco" ),
        dRMuon = cms.double( 9999.0 ),
        propagateAllDirections = cms.bool( True ),
        muonMaxDistanceX = cms.double( 5.0 ),
        muonMaxDistanceY = cms.double( 5.0 ),
        useHO = cms.bool( False ),
        trajectoryUncertaintyTolerance = cms.double( -1.0 ),
        usePreshower = cms.bool( False ),
        DTRecSegment4DCollectionLabel = cms.InputTag( "hltDt4DSegments" ),
        EERecHitCollectionLabel = cms.InputTag( 'hltEcalRecHit','EcalRecHitsEE' ),
        dRHcalPreselection = cms.double( 1.0 ),
        useMuon = cms.bool( False ),
        useCalo = cms.bool( True ),
        accountForTrajectoryChangeCalo = cms.bool( False ),
        EBRecHitCollectionLabel = cms.InputTag( 'hltEcalRecHit','EcalRecHitsEB' ),
        dRMuonPreselection = cms.double( 0.2 ),
        truthMatch = cms.bool( False ),
        HBHERecHitCollectionLabel = cms.InputTag( "hltHbhereco" ),
        useHcal = cms.bool( False )
      ),
      Threshold_HO = cms.double( 0.5 ),
      Noise_EE = cms.double( 0.1 ),
      Noise_EB = cms.double( 0.025 ),
      DR_Veto_H = cms.double( 0.1 ),
      CenterConeOnCalIntersection = cms.bool( False ),
      ComponentName = cms.string( "CaloExtractorByAssociator" ),
      Noise_HB = cms.double( 0.2 ),
      DR_Veto_E = cms.double( 0.07 ),
      DR_Veto_HO = cms.double( 0.1 ),
      Noise_HO = cms.double( 0.2 )
    ),
    runArbitrationCleaner = cms.bool( False ),
    fillEnergy = cms.bool( True ),
    TrackerKinkFinderParameters = cms.PSet( 
      usePosition = cms.bool( False ),
      diagonalOnly = cms.bool( False )
    ),
    TimingFillerParameters = cms.PSet( 
      UseDT = cms.bool( True ),
      ErrorDT = cms.double( 6.0 ),
      EcalEnergyCut = cms.double( 0.4 ),
      ErrorEB = cms.double( 2.085 ),
      ErrorCSC = cms.double( 7.4 ),
      CSCTimingParameters = cms.PSet( 
        CSCsegments = cms.InputTag( "hltCscSegments" ),
        CSCTimeOffset = cms.double( 0.0 ),
        CSCStripTimeOffset = cms.double( 0.0 ),
        MatchParameters = cms.PSet( 
          CSCsegments = cms.InputTag( "hltCscSegments" ),
          DTsegments = cms.InputTag( "hltDt4DSegments" ),
          DTradius = cms.double( 0.01 ),
          TightMatchDT = cms.bool( False ),
          TightMatchCSC = cms.bool( True )
        ),
        debug = cms.bool( False ),
        UseStripTime = cms.bool( True ),
        CSCStripError = cms.double( 7.0 ),
        CSCWireError = cms.double( 8.6 ),
        CSCWireTimeOffset = cms.double( 0.0 ),
        ServiceParameters = cms.PSet( 
          Propagators = cms.untracked.vstring( 'hltESPFastSteppingHelixPropagatorAny' ),
          RPCLayers = cms.bool( True )
        ),
        PruneCut = cms.double( 100.0 ),
        UseWireTime = cms.bool( True )
      ),
      DTTimingParameters = cms.PSet( 
        HitError = cms.double( 6.0 ),
        DoWireCorr = cms.bool( False ),
        MatchParameters = cms.PSet( 
          CSCsegments = cms.InputTag( "hltCscSegments" ),
          DTsegments = cms.InputTag( "hltDt4DSegments" ),
          DTradius = cms.double( 0.01 ),
          TightMatchDT = cms.bool( False ),
          TightMatchCSC = cms.bool( True )
        ),
        debug = cms.bool( False ),
        DTsegments = cms.InputTag( "hltDt4DSegments" ),
        PruneCut = cms.double( 10000.0 ),
        RequireBothProjections = cms.bool( False ),
        HitsMin = cms.int32( 5 ),
        DTTimeOffset = cms.double( 2.7 ),
        DropTheta = cms.bool( True ),
        UseSegmentT0 = cms.bool( False ),
        ServiceParameters = cms.PSet( 
          Propagators = cms.untracked.vstring( 'hltESPFastSteppingHelixPropagatorAny' ),
          RPCLayers = cms.bool( True )
        )
      ),
      ErrorEE = cms.double( 6.95 ),
      UseCSC = cms.bool( True ),
      UseECAL = cms.bool( True )
    ),
    inputCollectionTypes = cms.vstring( 'inner tracks',
      'links',
      'outer tracks' ),
    minCaloCompatibility = cms.double( 0.6 ),
    ecalDepositName = cms.string( "ecal" ),
    minP = cms.double( 10.0 ),
    fillIsolation = cms.bool( True ),
    jetDepositName = cms.string( "jets" ),
    hoDepositName = cms.string( "ho" ),
    writeIsoDeposits = cms.bool( False ),
    maxAbsPullX = cms.double( 4.0 ),
    maxAbsPullY = cms.double( 9999.0 ),
    minPt = cms.double( 10.0 ),
    TrackAssociatorParameters = cms.PSet( 
      muonMaxDistanceSigmaX = cms.double( 0.0 ),
      muonMaxDistanceSigmaY = cms.double( 0.0 ),
      CSCSegmentCollectionLabel = cms.InputTag( "hltCscSegments" ),
      dRHcal = cms.double( 9999.0 ),
      dRPreshowerPreselection = cms.double( 0.2 ),
      CaloTowerCollectionLabel = cms.InputTag( "hltTowerMakerForPF" ),
      useEcal = cms.bool( True ),
      dREcal = cms.double( 9999.0 ),
      dREcalPreselection = cms.double( 0.05 ),
      HORecHitCollectionLabel = cms.InputTag( "hltHoreco" ),
      dRMuon = cms.double( 9999.0 ),
      propagateAllDirections = cms.bool( True ),
      muonMaxDistanceX = cms.double( 5.0 ),
      muonMaxDistanceY = cms.double( 5.0 ),
      useHO = cms.bool( True ),
      trajectoryUncertaintyTolerance = cms.double( -1.0 ),
      usePreshower = cms.bool( False ),
      DTRecSegment4DCollectionLabel = cms.InputTag( "hltDt4DSegments" ),
      EERecHitCollectionLabel = cms.InputTag( 'hltEcalRecHit','EcalRecHitsEE' ),
      dRHcalPreselection = cms.double( 0.2 ),
      useMuon = cms.bool( True ),
      useCalo = cms.bool( False ),
      accountForTrajectoryChangeCalo = cms.bool( False ),
      EBRecHitCollectionLabel = cms.InputTag( 'hltEcalRecHit','EcalRecHitsEB' ),
      dRMuonPreselection = cms.double( 0.2 ),
      truthMatch = cms.bool( False ),
      HBHERecHitCollectionLabel = cms.InputTag( "hltHbhereco" ),
      useHcal = cms.bool( True )
    ),
    JetExtractorPSet = cms.PSet( 
      PrintTimeReport = cms.untracked.bool( False ),
      ExcludeMuonVeto = cms.bool( True ),
      TrackAssociatorParameters = cms.PSet( 
        muonMaxDistanceSigmaX = cms.double( 0.0 ),
        muonMaxDistanceSigmaY = cms.double( 0.0 ),
        CSCSegmentCollectionLabel = cms.InputTag( "hltCscSegments" ),
        dRHcal = cms.double( 0.5 ),
        dRPreshowerPreselection = cms.double( 0.2 ),
        CaloTowerCollectionLabel = cms.InputTag( "hltTowerMakerForPF" ),
        useEcal = cms.bool( False ),
        dREcal = cms.double( 0.5 ),
        dREcalPreselection = cms.double( 0.5 ),
        HORecHitCollectionLabel = cms.InputTag( "hltHoreco" ),
        dRMuon = cms.double( 9999.0 ),
        propagateAllDirections = cms.bool( True ),
        muonMaxDistanceX = cms.double( 5.0 ),
        muonMaxDistanceY = cms.double( 5.0 ),
        useHO = cms.bool( False ),
        trajectoryUncertaintyTolerance = cms.double( -1.0 ),
        usePreshower = cms.bool( False ),
        DTRecSegment4DCollectionLabel = cms.InputTag( "hltDt4DSegments" ),
        EERecHitCollectionLabel = cms.InputTag( 'hltEcalRecHit','EcalRecHitsEE' ),
        dRHcalPreselection = cms.double( 0.5 ),
        useMuon = cms.bool( False ),
        useCalo = cms.bool( True ),
        accountForTrajectoryChangeCalo = cms.bool( False ),
        EBRecHitCollectionLabel = cms.InputTag( 'hltEcalRecHit','EcalRecHitsEB' ),
        dRMuonPreselection = cms.double( 0.2 ),
        truthMatch = cms.bool( False ),
        HBHERecHitCollectionLabel = cms.InputTag( "hltHbhereco" ),
        useHcal = cms.bool( False )
      ),
      ServiceParameters = cms.PSet( 
        Propagators = cms.untracked.vstring( 'hltESPFastSteppingHelixPropagatorAny' ),
        RPCLayers = cms.bool( False ),
        UseMuonNavigation = cms.untracked.bool( False )
      ),
      ComponentName = cms.string( "JetExtractor" ),
      DR_Max = cms.double( 1.0 ),
      PropagatorName = cms.string( "hltESPFastSteppingHelixPropagatorAny" ),
      JetCollectionLabel = cms.InputTag( "hltAK4CaloJetsPFEt5" ),
      DR_Veto = cms.double( 0.1 ),
      Threshold = cms.double( 5.0 )
    ),
    fillGlobalTrackQuality = cms.bool( False ),
    minPCaloMuon = cms.double( 1.0E9 ),
    maxAbsDy = cms.double( 9999.0 ),
    fillCaloCompatibility = cms.bool( True ),
    fillMatching = cms.bool( True ),
    MuonCaloCompatibility = cms.PSet( 
      allSiPMHO = cms.bool( False ),
      PionTemplateFileName = cms.FileInPath( "RecoMuon/MuonIdentification/data/MuID_templates_pions_lowPt_3_1_norm.root" ),
      MuonTemplateFileName = cms.FileInPath( "RecoMuon/MuonIdentification/data/MuID_templates_muons_lowPt_3_1_norm.root" ),
      delta_eta = cms.double( 0.02 ),
      delta_phi = cms.double( 0.02 )
    ),
    fillTrackerKink = cms.bool( False ),
    hcalDepositName = cms.string( "hcal" ),
    sigmaThresholdToFillCandidateP4WithGlobalFit = cms.double( 2.0 ),
    inputCollectionLabels = cms.VInputTag( 'hltPFMuonMerging','hltMuonLinks','hltL2Muons' ),
    trackDepositName = cms.string( "tracker" ),
    maxAbsDx = cms.double( 3.0 ),
    ptThresholdToFillCandidateP4WithGlobalFit = cms.double( 200.0 ),
    minNumberOfMatches = cms.int32( 1 )
)
hltParticleFlowRecHitECALUnseeded = cms.EDProducer( "PFRecHitProducer",
    producers = cms.VPSet( 
      cms.PSet(  src = cms.InputTag( 'hltEcalRecHit','EcalRecHitsEB' ),
        qualityTests = cms.VPSet( 
          cms.PSet(  threshold = cms.double( 0.08 ),
            name = cms.string( "PFRecHitQTestThreshold" )
          ),
          cms.PSet(  timingCleaning = cms.bool( True ),
            topologicalCleaning = cms.bool( True ),
            cleaningThreshold = cms.double( 2.0 ),
            skipTTRecoveredHits = cms.bool( True ),
            name = cms.string( "PFRecHitQTestECAL" )
          )
        ),
        name = cms.string( "PFEBRecHitCreator" )
      ),
      cms.PSet(  src = cms.InputTag( 'hltEcalRecHit','EcalRecHitsEE' ),
        qualityTests = cms.VPSet( 
          cms.PSet(  threshold = cms.double( 0.3 ),
            name = cms.string( "PFRecHitQTestThreshold" )
          ),
          cms.PSet(  timingCleaning = cms.bool( True ),
            topologicalCleaning = cms.bool( True ),
            cleaningThreshold = cms.double( 2.0 ),
            skipTTRecoveredHits = cms.bool( True ),
            name = cms.string( "PFRecHitQTestECAL" )
          )
        ),
        name = cms.string( "PFEERecHitCreator" )
      )
    ),
    navigator = cms.PSet( 
      barrel = cms.PSet(  ),
      endcap = cms.PSet(  ),
      name = cms.string( "PFRecHitECALNavigator" )
    )
)
hltParticleFlowRecHitHCAL = cms.EDProducer( "PFCTRecHitProducer",
    ECAL_Compensate = cms.bool( False ),
    ECAL_Dead_Code = cms.uint32( 10 ),
    MinLongTiming_Cut = cms.double( -5.0 ),
    ECAL_Compensation = cms.double( 0.5 ),
    MaxLongTiming_Cut = cms.double( 5.0 ),
    weight_HFhad = cms.double( 1.0 ),
    ApplyPulseDPG = cms.bool( False ),
    navigator = cms.PSet(  name = cms.string( "PFRecHitCaloTowerNavigator" ) ),
    ECAL_Threshold = cms.double( 10.0 ),
    ApplyTimeDPG = cms.bool( False ),
    caloTowers = cms.InputTag( "hltTowerMakerForPF" ),
    hcalRecHitsHBHE = cms.InputTag( "hltHbhereco" ),
    LongFibre_Fraction = cms.double( 0.1 ),
    MaxShortTiming_Cut = cms.double( 5.0 ),
    HcalMaxAllowedHFLongShortSev = cms.int32( 9 ),
    thresh_Barrel = cms.double( 0.4 ),
    navigation_HF = cms.bool( True ),
    HcalMaxAllowedHFInTimeWindowSev = cms.int32( 9 ),
    HF_Calib_29 = cms.double( 1.07 ),
    LongFibre_Cut = cms.double( 120.0 ),
    EM_Depth = cms.double( 22.0 ),
    weight_HFem = cms.double( 1.0 ),
    LongShortFibre_Cut = cms.double( 1.0E9 ),
    MinShortTiming_Cut = cms.double( -5.0 ),
    HCAL_Calib = cms.bool( True ),
    thresh_HF = cms.double( 0.4 ),
    HcalMaxAllowedHFDigiTimeSev = cms.int32( 9 ),
    thresh_Endcap = cms.double( 0.4 ),
    HcalMaxAllowedChannelStatusSev = cms.int32( 9 ),
    hcalRecHitsHF = cms.InputTag( "hltHfreco" ),
    ShortFibre_Cut = cms.double( 60.0 ),
    ApplyLongShortDPG = cms.bool( True ),
    HF_Calib = cms.bool( True ),
    HAD_Depth = cms.double( 47.0 ),
    ShortFibre_Fraction = cms.double( 0.01 ),
    HCAL_Calib_29 = cms.double( 1.35 )
)
hltParticleFlowRecHitPSUnseeded = cms.EDProducer( "PFRecHitProducer",
    producers = cms.VPSet( 
      cms.PSet(  src = cms.InputTag( 'hltEcalPreshowerRecHit','EcalRecHitsES' ),
        qualityTests = cms.VPSet( 
          cms.PSet(  threshold = cms.double( 7.0E-6 ),
            name = cms.string( "PFRecHitQTestThreshold" )
          )
        ),
        name = cms.string( "PFPSRecHitCreator" )
      )
    ),
    navigator = cms.PSet(  name = cms.string( "PFRecHitPreshowerNavigator" ) )
)
hltParticleFlowClusterECALUncorrectedUnseeded = cms.EDProducer( "PFClusterProducer",
    pfClusterBuilder = cms.PSet( 
      positionCalc = cms.PSet( 
        minFractionInCalc = cms.double( 1.0E-9 ),
        logWeightDenominator = cms.double( 0.08 ),
        minAllowedNormalization = cms.double( 1.0E-9 ),
        posCalcNCrystals = cms.int32( 9 ),
        algoName = cms.string( "Basic2DGenericPFlowPositionCalc" )
      ),
      minFracTot = cms.double( 1.0E-20 ),
      positionCalcForConvergence = cms.PSet( 
        minFractionInCalc = cms.double( 0.0 ),
        W0 = cms.double( 4.2 ),
        minAllowedNormalization = cms.double( 0.0 ),
        T0_EB = cms.double( 7.4 ),
        X0 = cms.double( 0.89 ),
        T0_ES = cms.double( 1.2 ),
        T0_EE = cms.double( 3.1 ),
        algoName = cms.string( "ECAL2DPositionCalcWithDepthCorr" )
      ),
      maxIterations = cms.uint32( 50 ),
      stoppingTolerance = cms.double( 1.0E-8 ),
      minFractionToKeep = cms.double( 1.0E-7 ),
      excludeOtherSeeds = cms.bool( True ),
      showerSigma = cms.double( 1.5 ),
      recHitEnergyNorms = cms.VPSet( 
        cms.PSet(  detector = cms.string( "ECAL_BARREL" ),
          recHitEnergyNorm = cms.double( 0.08 )
        ),
        cms.PSet(  detector = cms.string( "ECAL_ENDCAP" ),
          recHitEnergyNorm = cms.double( 0.3 )
        )
      ),
      algoName = cms.string( "Basic2DGenericPFlowClusterizer" ),
      allCellsPositionCalc = cms.PSet( 
        minFractionInCalc = cms.double( 1.0E-9 ),
        logWeightDenominator = cms.double( 0.08 ),
        minAllowedNormalization = cms.double( 1.0E-9 ),
        posCalcNCrystals = cms.int32( -1 ),
        algoName = cms.string( "Basic2DGenericPFlowPositionCalc" )
      )
    ),
    positionReCalc = cms.PSet( 
      minFractionInCalc = cms.double( 0.0 ),
      W0 = cms.double( 4.2 ),
      minAllowedNormalization = cms.double( 0.0 ),
      T0_EB = cms.double( 7.4 ),
      X0 = cms.double( 0.89 ),
      T0_ES = cms.double( 1.2 ),
      T0_EE = cms.double( 3.1 ),
      algoName = cms.string( "ECAL2DPositionCalcWithDepthCorr" )
    ),
    initialClusteringStep = cms.PSet( 
      thresholdsByDetector = cms.VPSet( 
        cms.PSet(  gatheringThreshold = cms.double( 0.08 ),
          detector = cms.string( "ECAL_BARREL" ),
          gatheringThresholdPt = cms.double( 0.0 )
        ),
        cms.PSet(  gatheringThreshold = cms.double( 0.3 ),
          detector = cms.string( "ECAL_ENDCAP" ),
          gatheringThresholdPt = cms.double( 0.0 )
        )
      ),
      useCornerCells = cms.bool( True ),
      algoName = cms.string( "Basic2DGenericTopoClusterizer" )
    ),
    energyCorrector = cms.PSet(  ),
    recHitCleaners = cms.VPSet( 
      cms.PSet(  cleaningByDetector = cms.VPSet( 
  cms.PSet(  doubleSpikeS6S2 = cms.double( 0.04 ),
    fractionThresholdModifier = cms.double( 3.0 ),
    doubleSpikeThresh = cms.double( 10.0 ),
    minS4S1_b = cms.double( -0.024 ),
    singleSpikeThresh = cms.double( 4.0 ),
    detector = cms.string( "ECAL_BARREL" ),
    minS4S1_a = cms.double( 0.04 ),
    energyThresholdModifier = cms.double( 2.0 )
  ),
  cms.PSet(  doubleSpikeS6S2 = cms.double( -1.0 ),
    fractionThresholdModifier = cms.double( 3.0 ),
    doubleSpikeThresh = cms.double( 1.0E9 ),
    minS4S1_b = cms.double( -0.0125 ),
    singleSpikeThresh = cms.double( 15.0 ),
    detector = cms.string( "ECAL_ENDCAP" ),
    minS4S1_a = cms.double( 0.02 ),
    energyThresholdModifier = cms.double( 2.0 )
  )
),
        algoName = cms.string( "SpikeAndDoubleSpikeCleaner" )
      )
    ),
    seedFinder = cms.PSet( 
      nNeighbours = cms.int32( 8 ),
      thresholdsByDetector = cms.VPSet( 
        cms.PSet(  seedingThreshold = cms.double( 0.6 ),
          seedingThresholdPt = cms.double( 0.15 ),
          detector = cms.string( "ECAL_ENDCAP" )
        ),
        cms.PSet(  seedingThreshold = cms.double( 0.23 ),
          seedingThresholdPt = cms.double( 0.0 ),
          detector = cms.string( "ECAL_BARREL" )
        )
      ),
      algoName = cms.string( "LocalMaximumSeedFinder" )
    ),
    recHitsSource = cms.InputTag( "hltParticleFlowRecHitECALUnseeded" )
)
hltParticleFlowClusterPSUnseeded = cms.EDProducer( "PFClusterProducer",
    pfClusterBuilder = cms.PSet( 
      minFracTot = cms.double( 1.0E-20 ),
      positionCalc = cms.PSet( 
        minFractionInCalc = cms.double( 1.0E-9 ),
        logWeightDenominator = cms.double( 6.0E-5 ),
        minAllowedNormalization = cms.double( 1.0E-9 ),
        posCalcNCrystals = cms.int32( -1 ),
        algoName = cms.string( "Basic2DGenericPFlowPositionCalc" )
      ),
      maxIterations = cms.uint32( 50 ),
      stoppingTolerance = cms.double( 1.0E-8 ),
      minFractionToKeep = cms.double( 1.0E-7 ),
      excludeOtherSeeds = cms.bool( True ),
      showerSigma = cms.double( 0.3 ),
      recHitEnergyNorms = cms.VPSet( 
        cms.PSet(  detector = cms.string( "PS1" ),
          recHitEnergyNorm = cms.double( 6.0E-5 )
        ),
        cms.PSet(  detector = cms.string( "PS2" ),
          recHitEnergyNorm = cms.double( 6.0E-5 )
        )
      ),
      algoName = cms.string( "Basic2DGenericPFlowClusterizer" )
    ),
    positionReCalc = cms.PSet(  ),
    initialClusteringStep = cms.PSet( 
      thresholdsByDetector = cms.VPSet( 
        cms.PSet(  gatheringThreshold = cms.double( 6.0E-5 ),
          detector = cms.string( "PS1" ),
          gatheringThresholdPt = cms.double( 0.0 )
        ),
        cms.PSet(  gatheringThreshold = cms.double( 6.0E-5 ),
          detector = cms.string( "PS2" ),
          gatheringThresholdPt = cms.double( 0.0 )
        )
      ),
      useCornerCells = cms.bool( False ),
      algoName = cms.string( "Basic2DGenericTopoClusterizer" )
    ),
    energyCorrector = cms.PSet(  ),
    recHitCleaners = cms.VPSet( 
    ),
    seedFinder = cms.PSet( 
      nNeighbours = cms.int32( 4 ),
      thresholdsByDetector = cms.VPSet( 
        cms.PSet(  seedingThreshold = cms.double( 1.2E-4 ),
          seedingThresholdPt = cms.double( 0.0 ),
          detector = cms.string( "PS1" )
        ),
        cms.PSet(  seedingThreshold = cms.double( 1.2E-4 ),
          seedingThresholdPt = cms.double( 0.0 ),
          detector = cms.string( "PS2" )
        )
      ),
      algoName = cms.string( "LocalMaximumSeedFinder" )
    ),
    recHitsSource = cms.InputTag( "hltParticleFlowRecHitPSUnseeded" )
)
hltParticleFlowClusterECALUnseeded = cms.EDProducer( "CorrectedECALPFClusterProducer",
    minimumPSEnergy = cms.double( 0.0 ),
    inputPS = cms.InputTag( "hltParticleFlowClusterPSUnseeded" ),
    energyCorrector = cms.PSet( 
      applyCrackCorrections = cms.bool( False ),
      algoName = cms.string( "PFClusterEMEnergyCorrector" )
    ),
    inputECAL = cms.InputTag( "hltParticleFlowClusterECALUncorrectedUnseeded" )
)
hltParticleFlowClusterHCAL = cms.EDProducer( "PFClusterProducer",
    pfClusterBuilder = cms.PSet( 
      positionCalc = cms.PSet( 
        minFractionInCalc = cms.double( 1.0E-9 ),
        logWeightDenominator = cms.double( 0.8 ),
        minAllowedNormalization = cms.double( 1.0E-9 ),
        posCalcNCrystals = cms.int32( 5 ),
        algoName = cms.string( "Basic2DGenericPFlowPositionCalc" )
      ),
      minFracTot = cms.double( 1.0E-20 ),
      maxIterations = cms.uint32( 50 ),
      stoppingTolerance = cms.double( 1.0E-8 ),
      minFractionToKeep = cms.double( 1.0E-7 ),
      excludeOtherSeeds = cms.bool( True ),
      showerSigma = cms.double( 10.0 ),
      recHitEnergyNorms = cms.VPSet( 
        cms.PSet(  detector = cms.string( "HCAL_BARREL1" ),
          recHitEnergyNorm = cms.double( 0.8 )
        ),
        cms.PSet(  detector = cms.string( "HCAL_ENDCAP" ),
          recHitEnergyNorm = cms.double( 0.8 )
        )
      ),
      algoName = cms.string( "Basic2DGenericPFlowClusterizer" ),
      allCellsPositionCalc = cms.PSet( 
        minFractionInCalc = cms.double( 1.0E-9 ),
        logWeightDenominator = cms.double( 0.8 ),
        minAllowedNormalization = cms.double( 1.0E-9 ),
        posCalcNCrystals = cms.int32( -1 ),
        algoName = cms.string( "Basic2DGenericPFlowPositionCalc" )
      )
    ),
    positionReCalc = cms.PSet(  ),
    initialClusteringStep = cms.PSet( 
      thresholdsByDetector = cms.VPSet( 
        cms.PSet(  gatheringThreshold = cms.double( 0.8 ),
          detector = cms.string( "HCAL_BARREL1" ),
          gatheringThresholdPt = cms.double( 0.0 )
        ),
        cms.PSet(  gatheringThreshold = cms.double( 0.8 ),
          detector = cms.string( "HCAL_ENDCAP" ),
          gatheringThresholdPt = cms.double( 0.0 )
        )
      ),
      useCornerCells = cms.bool( True ),
      algoName = cms.string( "Basic2DGenericTopoClusterizer" )
    ),
    energyCorrector = cms.PSet(  ),
    recHitCleaners = cms.VPSet( 
      cms.PSet(  algoName = cms.string( "RBXAndHPDCleaner" )      )
    ),
    seedFinder = cms.PSet( 
      nNeighbours = cms.int32( 4 ),
      thresholdsByDetector = cms.VPSet( 
        cms.PSet(  seedingThreshold = cms.double( 0.8 ),
          seedingThresholdPt = cms.double( 0.0 ),
          detector = cms.string( "HCAL_BARREL1" )
        ),
        cms.PSet(  seedingThreshold = cms.double( 1.1 ),
          seedingThresholdPt = cms.double( 0.0 ),
          detector = cms.string( "HCAL_ENDCAP" )
        )
      ),
      algoName = cms.string( "LocalMaximumSeedFinder" )
    ),
    recHitsSource = cms.InputTag( "hltParticleFlowRecHitHCAL" )
)
hltParticleFlowClusterHFEM = cms.EDProducer( "PFClusterProducer",
    pfClusterBuilder = cms.PSet( 
      positionCalc = cms.PSet( 
        minFractionInCalc = cms.double( 1.0E-9 ),
        logWeightDenominator = cms.double( 0.8 ),
        minAllowedNormalization = cms.double( 1.0E-9 ),
        posCalcNCrystals = cms.int32( 5 ),
        algoName = cms.string( "Basic2DGenericPFlowPositionCalc" )
      ),
      minFracTot = cms.double( 1.0E-20 ),
      maxIterations = cms.uint32( 50 ),
      stoppingTolerance = cms.double( 1.0E-8 ),
      minFractionToKeep = cms.double( 1.0E-7 ),
      excludeOtherSeeds = cms.bool( True ),
      showerSigma = cms.double( 10.0 ),
      recHitEnergyNorms = cms.VPSet( 
        cms.PSet(  detector = cms.string( "HF_EM" ),
          recHitEnergyNorm = cms.double( 0.8 )
        )
      ),
      algoName = cms.string( "Basic2DGenericPFlowClusterizer" ),
      allCellsPositionCalc = cms.PSet( 
        minFractionInCalc = cms.double( 1.0E-9 ),
        logWeightDenominator = cms.double( 0.8 ),
        minAllowedNormalization = cms.double( 1.0E-9 ),
        posCalcNCrystals = cms.int32( -1 ),
        algoName = cms.string( "Basic2DGenericPFlowPositionCalc" )
      )
    ),
    positionReCalc = cms.PSet(  ),
    initialClusteringStep = cms.PSet( 
      thresholdsByDetector = cms.VPSet( 
        cms.PSet(  gatheringThreshold = cms.double( 0.8 ),
          detector = cms.string( "HF_EM" ),
          gatheringThresholdPt = cms.double( 0.0 )
        )
      ),
      useCornerCells = cms.bool( False ),
      algoName = cms.string( "Basic2DGenericTopoClusterizer" )
    ),
    energyCorrector = cms.PSet(  ),
    recHitCleaners = cms.VPSet( 
      cms.PSet(  cleaningByDetector = cms.VPSet( 
  cms.PSet(  doubleSpikeS6S2 = cms.double( -1.0 ),
    fractionThresholdModifier = cms.double( 1.0 ),
    doubleSpikeThresh = cms.double( 1.0E9 ),
    minS4S1_b = cms.double( -0.19 ),
    singleSpikeThresh = cms.double( 80.0 ),
    detector = cms.string( "HF_EM" ),
    minS4S1_a = cms.double( 0.11 ),
    energyThresholdModifier = cms.double( 1.0 )
  )
),
        algoName = cms.string( "SpikeAndDoubleSpikeCleaner" )
      )
    ),
    seedFinder = cms.PSet( 
      nNeighbours = cms.int32( 0 ),
      thresholdsByDetector = cms.VPSet( 
        cms.PSet(  seedingThreshold = cms.double( 1.4 ),
          seedingThresholdPt = cms.double( 0.0 ),
          detector = cms.string( "HF_EM" )
        )
      ),
      algoName = cms.string( "LocalMaximumSeedFinder" )
    ),
    recHitsSource = cms.InputTag( 'hltParticleFlowRecHitHCAL','HFEM' )
)
hltParticleFlowClusterHFHAD = cms.EDProducer( "PFClusterProducer",
    pfClusterBuilder = cms.PSet( 
      positionCalc = cms.PSet( 
        minFractionInCalc = cms.double( 1.0E-9 ),
        logWeightDenominator = cms.double( 0.8 ),
        minAllowedNormalization = cms.double( 1.0E-9 ),
        posCalcNCrystals = cms.int32( 5 ),
        algoName = cms.string( "Basic2DGenericPFlowPositionCalc" )
      ),
      minFracTot = cms.double( 1.0E-20 ),
      maxIterations = cms.uint32( 50 ),
      stoppingTolerance = cms.double( 1.0E-8 ),
      minFractionToKeep = cms.double( 1.0E-7 ),
      excludeOtherSeeds = cms.bool( True ),
      showerSigma = cms.double( 10.0 ),
      recHitEnergyNorms = cms.VPSet( 
        cms.PSet(  detector = cms.string( "HF_HAD" ),
          recHitEnergyNorm = cms.double( 0.8 )
        )
      ),
      algoName = cms.string( "Basic2DGenericPFlowClusterizer" ),
      allCellsPositionCalc = cms.PSet( 
        minFractionInCalc = cms.double( 1.0E-9 ),
        logWeightDenominator = cms.double( 0.8 ),
        minAllowedNormalization = cms.double( 1.0E-9 ),
        posCalcNCrystals = cms.int32( -1 ),
        algoName = cms.string( "Basic2DGenericPFlowPositionCalc" )
      )
    ),
    positionReCalc = cms.PSet(  ),
    initialClusteringStep = cms.PSet( 
      thresholdsByDetector = cms.VPSet( 
        cms.PSet(  gatheringThreshold = cms.double( 0.8 ),
          detector = cms.string( "HF_HAD" ),
          gatheringThresholdPt = cms.double( 0.0 )
        )
      ),
      useCornerCells = cms.bool( False ),
      algoName = cms.string( "Basic2DGenericTopoClusterizer" )
    ),
    energyCorrector = cms.PSet(  ),
    recHitCleaners = cms.VPSet( 
      cms.PSet(  cleaningByDetector = cms.VPSet( 
  cms.PSet(  doubleSpikeS6S2 = cms.double( -1.0 ),
    fractionThresholdModifier = cms.double( 1.0 ),
    doubleSpikeThresh = cms.double( 1.0E9 ),
    minS4S1_b = cms.double( -0.08 ),
    singleSpikeThresh = cms.double( 120.0 ),
    detector = cms.string( "HF_HAD" ),
    minS4S1_a = cms.double( 0.045 ),
    energyThresholdModifier = cms.double( 1.0 )
  )
),
        algoName = cms.string( "SpikeAndDoubleSpikeCleaner" )
      )
    ),
    seedFinder = cms.PSet( 
      nNeighbours = cms.int32( 0 ),
      thresholdsByDetector = cms.VPSet( 
        cms.PSet(  seedingThreshold = cms.double( 1.4 ),
          seedingThresholdPt = cms.double( 0.0 ),
          detector = cms.string( "HF_HAD" )
        )
      ),
      algoName = cms.string( "LocalMaximumSeedFinder" )
    ),
    recHitsSource = cms.InputTag( 'hltParticleFlowRecHitHCAL','HFHAD' )
)
hltLightPFTracks = cms.EDProducer( "LightPFTrackProducer",
    TrackQuality = cms.string( "none" ),
    UseQuality = cms.bool( False ),
    TkColList = cms.VInputTag( 'hltPFMuonMerging' )
)
hltParticleFlowBlock = cms.EDProducer( "PFBlockProducer",
    debug = cms.untracked.bool( False ),
    linkDefinitions = cms.VPSet( 
      cms.PSet(  useKDTree = cms.bool( True ),
        linkType = cms.string( "PS1:ECAL" ),
        linkerName = cms.string( "PreshowerAndECALLinker" )
      ),
      cms.PSet(  useKDTree = cms.bool( True ),
        linkType = cms.string( "PS2:ECAL" ),
        linkerName = cms.string( "PreshowerAndECALLinker" )
      ),
      cms.PSet(  useKDTree = cms.bool( True ),
        linkType = cms.string( "TRACK:ECAL" ),
        linkerName = cms.string( "TrackAndECALLinker" )
      ),
      cms.PSet(  useKDTree = cms.bool( True ),
        linkType = cms.string( "TRACK:HCAL" ),
        linkerName = cms.string( "TrackAndHCALLinker" )
      ),
      cms.PSet(  useKDTree = cms.bool( False ),
        linkType = cms.string( "ECAL:HCAL" ),
        linkerName = cms.string( "ECALAndHCALLinker" )
      ),
      cms.PSet(  useKDTree = cms.bool( False ),
        linkType = cms.string( "HFEM:HFHAD" ),
        linkerName = cms.string( "HFEMAndHFHADLinker" )
      )
    ),
    elementImporters = cms.VPSet( 
      cms.PSet(  importerName = cms.string( "GeneralTracksImporter" ),
        useIterativeTracking = cms.bool( False ),
        source = cms.InputTag( "hltLightPFTracks" ),
        NHitCuts_byTrackAlgo = cms.vuint32( 3, 3, 3, 3, 3 ),
        muonSrc = cms.InputTag( "hltMuons" ),
        DPtOverPtCuts_byTrackAlgo = cms.vdouble( 0.5, 0.5, 0.5, 0.5, 0.5 )
      ),
      cms.PSet(  importerName = cms.string( "ECALClusterImporter" ),
        source = cms.InputTag( "hltParticleFlowClusterECALUnseeded" ),
        BCtoPFCMap = cms.InputTag( "" )
      ),
      cms.PSet(  importerName = cms.string( "GenericClusterImporter" ),
        source = cms.InputTag( "hltParticleFlowClusterHCAL" )
      ),
      cms.PSet(  importerName = cms.string( "GenericClusterImporter" ),
        source = cms.InputTag( "hltParticleFlowClusterHFEM" )
      ),
      cms.PSet(  importerName = cms.string( "GenericClusterImporter" ),
        source = cms.InputTag( "hltParticleFlowClusterHFHAD" )
      ),
      cms.PSet(  importerName = cms.string( "GenericClusterImporter" ),
        source = cms.InputTag( "hltParticleFlowClusterPSUnseeded" )
      )
    ),
    verbose = cms.untracked.bool( False )
)
hltParticleFlow = cms.EDProducer( "PFProducer",
    photon_SigmaiEtaiEta_endcap = cms.double( 0.034 ),
    minPtForPostCleaning = cms.double( 20.0 ),
    pf_nsigma_ECAL = cms.double( 0.0 ),
    GedPhotonValueMap = cms.InputTag( 'tmpGedPhotons','valMapPFEgammaCandToPhoton' ),
    sumPtTrackIsoForPhoton = cms.double( -1.0 ),
    metFactorForFakes = cms.double( 4.0 ),
    muon_HO = cms.vdouble( 0.9, 0.9 ),
    electron_missinghits = cms.uint32( 1 ),
    metSignificanceForCleaning = cms.double( 3.0 ),
    usePFPhotons = cms.bool( False ),
    dptRel_DispVtx = cms.double( 10.0 ),
    nTrackIsoForEgammaSC = cms.uint32( 2 ),
    pf_nsigma_HCAL = cms.double( 1.0 ),
    cosmicRejectionDistance = cms.double( 1.0 ),
    useEGammaFilters = cms.bool( False ),
    useEGammaElectrons = cms.bool( False ),
    nsigma_TRACK = cms.double( 1.0 ),
    useEGammaSupercluster = cms.bool( False ),
    sumPtTrackIsoForEgammaSC_barrel = cms.double( 4.0 ),
    eventFractionForCleaning = cms.double( 0.8 ),
    usePFDecays = cms.bool( False ),
    rejectTracks_Step45 = cms.bool( False ),
    eventFractionForRejection = cms.double( 0.8 ),
    photon_MinEt = cms.double( 10.0 ),
    usePFNuclearInteractions = cms.bool( False ),
    maxSignificance = cms.double( 2.5 ),
    electron_iso_mva_endcap = cms.double( -0.1075 ),
    debug = cms.untracked.bool( False ),
    pf_convID_mvaWeightFile = cms.string( "RecoParticleFlow/PFProducer/data/MVAnalysis_BDT.weights_pfConversionAug0411.txt" ),
    calibHF_eta_step = cms.vdouble( 0.0, 2.9, 3.0, 3.2, 4.2, 4.4, 4.6, 4.8, 5.2, 5.4 ),
    ptErrorScale = cms.double( 8.0 ),
    minSignificance = cms.double( 2.5 ),
    minMomentumForPunchThrough = cms.double( 100.0 ),
    pf_conv_mvaCut = cms.double( 0.0 ),
    useCalibrationsFromDB = cms.bool( True ),
    usePFElectrons = cms.bool( False ),
    electron_iso_combIso_endcap = cms.double( 10.0 ),
    photon_combIso = cms.double( 10.0 ),
    electron_iso_mva_barrel = cms.double( -0.1875 ),
    postHFCleaning = cms.bool( False ),
    factors_45 = cms.vdouble( 10.0, 100.0 ),
    cleanedHF = cms.VInputTag( 'hltParticleFlowRecHitHCAL:Cleaned','hltParticleFlowClusterHFHAD:Cleaned','hltParticleFlowClusterHFEM:Cleaned' ),
    coneEcalIsoForEgammaSC = cms.double( 0.3 ),
    minSignificanceReduction = cms.double( 1.4 ),
    photon_SigmaiEtaiEta_barrel = cms.double( 0.0125 ),
    calibHF_b_HADonly = cms.vdouble( 1.27541, 0.85361, 0.86333, 0.89091, 0.94348, 0.94348, 0.9437, 1.0034, 1.0444, 1.0444 ),
    minPixelHits = cms.int32( 1 ),
    maxDPtOPt = cms.double( 1.0 ),
    useHO = cms.bool( False ),
    pf_electron_output_col = cms.string( "electrons" ),
    electron_noniso_mvaCut = cms.double( -0.1 ),
    GedElectronValueMap = cms.InputTag( "gedGsfElectronsTmp" ),
    useVerticesForNeutral = cms.bool( True ),
    pf_Res_mvaWeightFile = cms.string( "RecoParticleFlow/PFProducer/data/TMVARegression_BDTG_PFRes.root" ),
    PFEGammaCandidates = cms.InputTag( "particleFlowEGamma" ),
    sumPtTrackIsoSlopeForPhoton = cms.double( -1.0 ),
    coneTrackIsoForEgammaSC = cms.double( 0.3 ),
    minDeltaMet = cms.double( 0.4 ),
    pt_Error = cms.double( 1.0 ),
    useProtectionsForJetMET = cms.bool( True ),
    metFactorForRejection = cms.double( 4.0 ),
    sumPtTrackIsoForEgammaSC_endcap = cms.double( 4.0 ),
    calibHF_use = cms.bool( False ),
    verbose = cms.untracked.bool( False ),
    usePFConversions = cms.bool( False ),
    trackQuality = cms.string( "highPurity" ),
    calibPFSCEle_endcap = cms.vdouble( 1.153, -16.5975, 5.668, -0.1772, 16.22, 7.326, 0.0483, -4.068, 9.406 ),
    metFactorForCleaning = cms.double( 4.0 ),
    eventFactorForCosmics = cms.double( 10.0 ),
    egammaElectrons = cms.InputTag( "" ),
    minEnergyForPunchThrough = cms.double( 100.0 ),
    minTrackerHits = cms.int32( 8 ),
    iCfgCandConnector = cms.PSet( 
      bCalibSecondary = cms.bool( False ),
      bCalibPrimary = cms.bool( False ),
      bCorrect = cms.bool( False ),
      nuclCalibFactors = cms.vdouble( 0.8, 0.15, 0.5, 0.5, 0.05 )
    ),
    rejectTracks_Bad = cms.bool( False ),
    pf_electronID_crackCorrection = cms.bool( False ),
    pf_locC_mvaWeightFile = cms.string( "RecoParticleFlow/PFProducer/data/TMVARegression_BDTG_PFClusterCorr.root" ),
    calibHF_a_EMonly = cms.vdouble( 0.96945, 0.96701, 0.76309, 0.82268, 0.87583, 0.89718, 0.98674, 1.4681, 1.458, 1.458 ),
    muons = cms.InputTag( "hltMuons" ),
    metFactorForHighEta = cms.double( 25.0 ),
    minHFCleaningPt = cms.double( 5.0 ),
    muon_HCAL = cms.vdouble( 3.0, 3.0 ),
    pf_electron_mvaCut = cms.double( -0.1 ),
    ptFactorForHighEta = cms.double( 2.0 ),
    maxDeltaPhiPt = cms.double( 7.0 ),
    pf_electronID_mvaWeightFile = cms.string( "RecoParticleFlow/PFProducer/data/MVAnalysis_BDT.weights_PfElectrons23Jan_IntToFloat.txt" ),
    sumEtEcalIsoForEgammaSC_endcap = cms.double( 2.0 ),
    calibHF_b_EMHAD = cms.vdouble( 1.27541, 0.85361, 0.86333, 0.89091, 0.94348, 0.94348, 0.9437, 1.0034, 1.0444, 1.0444 ),
    pf_GlobC_mvaWeightFile = cms.string( "RecoParticleFlow/PFProducer/data/TMVARegression_BDTG_PFGlobalCorr.root" ),
    photon_HoE = cms.double( 0.1 ),
    sumEtEcalIsoForEgammaSC_barrel = cms.double( 1.0 ),
    calibPFSCEle_Fbrem_endcap = cms.vdouble( 0.9, 6.5, -0.0692932, 0.101776, 0.995338, -0.00236548, 0.874998, 1.653, -0.0750184, 0.147, 0.923165, 4.74665E-4, 1.10782 ),
    punchThroughFactor = cms.double( 3.0 ),
    algoType = cms.uint32( 0 ),
    electron_iso_combIso_barrel = cms.double( 10.0 ),
    postMuonCleaning = cms.bool( True ),
    calibPFSCEle_barrel = cms.vdouble( 1.004, -1.536, 22.88, -1.467, 0.3555, 0.6227, 14.65, 2051.0, 25.0, 0.9932, -0.5444, 0.0, 0.5438, 0.7109, 7.645, 0.2904, 0.0 ),
    electron_protectionsForJetMET = cms.PSet( 
      maxE = cms.double( 50.0 ),
      maxTrackPOverEele = cms.double( 1.0 ),
      maxEcalEOverP_2 = cms.double( 0.2 ),
      maxHcalEOverEcalE = cms.double( 0.1 ),
      maxEcalEOverP_1 = cms.double( 0.5 ),
      maxHcalEOverP = cms.double( 1.0 ),
      maxEcalEOverPRes = cms.double( 0.2 ),
      maxHcalE = cms.double( 10.0 ),
      maxEeleOverPout = cms.double( 0.2 ),
      maxNtracks = cms.double( 3.0 ),
      maxEleHcalEOverEcalE = cms.double( 0.1 ),
      maxDPhiIN = cms.double( 0.1 ),
      maxEeleOverPoutRes = cms.double( 0.5 )
    ),
    electron_iso_pt = cms.double( 10.0 ),
    isolatedElectronID_mvaWeightFile = cms.string( "RecoEgamma/ElectronIdentification/data/TMVA_BDTSimpleCat_17Feb2011.weights.xml" ),
    vertexCollection = cms.InputTag( "hltPixelVertices" ),
    X0_Map = cms.string( "RecoParticleFlow/PFProducer/data/allX0histos.root" ),
    calibPFSCEle_Fbrem_barrel = cms.vdouble( 0.6, 6.0, -0.0255975, 0.0576727, 0.975442, -5.46394E-4, 1.26147, 25.0, -0.02025, 0.04537, 0.9728, -8.962E-4, 1.172 ),
    blocks = cms.InputTag( "hltParticleFlowBlock" ),
    punchThroughMETFactor = cms.double( 4.0 ),
    metSignificanceForRejection = cms.double( 4.0 ),
    photon_protectionsForJetMET = cms.PSet( 
      sumPtTrackIsoSlope = cms.double( 0.001 ),
      sumPtTrackIso = cms.double( 2.0 )
    ),
    usePhotonReg = cms.bool( False ),
    dzPV = cms.double( 0.2 ),
    calibHF_a_EMHAD = cms.vdouble( 1.42215, 1.00496, 0.68961, 0.81656, 0.98504, 0.98504, 1.00802, 1.0593, 1.4576, 1.4576 ),
    useRegressionFromDB = cms.bool( False ),
    muon_ECAL = cms.vdouble( 0.5, 0.5 ),
    usePFSCEleCalib = cms.bool( True )
)
hltAK4PFJets = cms.EDProducer( "FastjetJetProducer",
    Active_Area_Repeats = cms.int32( 5 ),
    doAreaFastjet = cms.bool( False ),
    voronoiRfact = cms.double( -9.0 ),
    maxBadHcalCells = cms.uint32( 9999999 ),
    doAreaDiskApprox = cms.bool( True ),
    maxRecoveredEcalCells = cms.uint32( 9999999 ),
    jetType = cms.string( "PFJet" ),
    minSeed = cms.uint32( 0 ),
    Ghost_EtaMax = cms.double( 6.0 ),
    doRhoFastjet = cms.bool( False ),
    jetAlgorithm = cms.string( "AntiKt" ),
    nSigmaPU = cms.double( 1.0 ),
    GhostArea = cms.double( 0.01 ),
    Rho_EtaMax = cms.double( 4.4 ),
    maxBadEcalCells = cms.uint32( 9999999 ),
    useDeterministicSeed = cms.bool( True ),
    doPVCorrection = cms.bool( False ),
    maxRecoveredHcalCells = cms.uint32( 9999999 ),
    rParam = cms.double( 0.4 ),
    maxProblematicHcalCells = cms.uint32( 9999999 ),
    doOutputJets = cms.bool( True ),
    src = cms.InputTag( "hltParticleFlow" ),
    inputEtMin = cms.double( 0.0 ),
    puPtMin = cms.double( 10.0 ),
    srcPVs = cms.InputTag( "hltPixelVertices" ),
    jetPtMin = cms.double( 0.0 ),
    radiusPU = cms.double( 0.4 ),
    maxProblematicEcalCells = cms.uint32( 9999999 ),
    doPUOffsetCorr = cms.bool( False ),
    inputEMin = cms.double( 0.0 ),
    useMassDropTagger = cms.bool( False ),
    muMin = cms.double( -1.0 ),
    subtractorName = cms.string( "" ),
    muCut = cms.double( -1.0 ),
    subjetPtMin = cms.double( -1.0 ),
    useTrimming = cms.bool( False ),
    muMax = cms.double( -1.0 ),
    yMin = cms.double( -1.0 ),
    useFiltering = cms.bool( False ),
    rFilt = cms.double( -1.0 ),
    yMax = cms.double( -1.0 ),
    zcut = cms.double( -1.0 ),
    MinVtxNdof = cms.int32( 0 ),
    MaxVtxZ = cms.double( 15.0 ),
    UseOnlyVertexTracks = cms.bool( False ),
    dRMin = cms.double( -1.0 ),
    nFilt = cms.int32( -1 ),
    usePruning = cms.bool( False ),
    maxDepth = cms.int32( -1 ),
    yCut = cms.double( -1.0 ),
    DzTrVtxMax = cms.double( 0.0 ),
    UseOnlyOnePV = cms.bool( False ),
    rcut_factor = cms.double( -1.0 ),
    sumRecHits = cms.bool( False ),
    trimPtFracMin = cms.double( -1.0 ),
    dRMax = cms.double( -1.0 ),
    DxyTrVtxMax = cms.double( 0.0 ),
    useCMSBoostedTauSeedingAlgorithm = cms.bool( False )
)
hltFixedGridRhoFastjetAll = cms.EDProducer( "FixedGridRhoProducerFastjet",
    gridSpacing = cms.double( 0.55 ),
    maxRapidity = cms.double( 5.0 ),
    pfCandidatesTag = cms.InputTag( "hltParticleFlow" )
)
hltAK4PFJetsCorrected = cms.EDProducer( "PFJetCorrectionProducer",
    src = cms.InputTag( "hltAK4PFJets" ),
    correctors = cms.vstring( 'hltESPAK4PFCorrection' )
)
hltPFJetsCorrectedMatchedToCaloJets210 = cms.EDProducer( "PFJetsMatchedToFilteredCaloJetsProducer",
    DeltaR = cms.double( 0.5 ),
    CaloJetFilter = cms.InputTag( "hltSingleCaloJet210" ),
    TriggerType = cms.int32( 85 ),
    PFJetSrc = cms.InputTag( "hltAK4PFJetsCorrected" )
)
hltSinglePFJet260 = cms.EDFilter( "HLT1PFJet",
    saveTags = cms.bool( True ),
    MinPt = cms.double( 260.0 ),
    MinN = cms.int32( 1 ),
    MaxEta = cms.double( 5.0 ),
    MinMass = cms.double( -1.0 ),
    inputTag = cms.InputTag( "hltPFJetsCorrectedMatchedToCaloJets210" ),
    MinE = cms.double( -1.0 ),
    triggerType = cms.int32( 85 )
)
hltL1sL1SingleEG10 = cms.EDFilter( "HLTLevel1GTSeed",
    L1SeedsLogicalExpression = cms.string( "L1_SingleEG10" ),
    saveTags = cms.bool( True ),
    L1MuonCollectionTag = cms.InputTag( "hltL1extraParticles" ),
    L1UseL1TriggerObjectMaps = cms.bool( True ),
    L1UseAliasesForSeeding = cms.bool( True ),
    L1GtReadoutRecordTag = cms.InputTag( "hltGtDigis" ),
    L1CollectionsTag = cms.InputTag( "hltL1extraParticles" ),
    L1NrBxInEvent = cms.int32( 3 ),
    L1GtObjectMapTag = cms.InputTag( "hltL1GtObjectMap" ),
    L1TechTriggerSeeding = cms.bool( False )
)
hltPrePhoton20CaloIdVLIsoL = cms.EDFilter( "HLTPrescaler",
    L1GtReadoutRecordTag = cms.InputTag( "hltGtDigis" ),
    offset = cms.uint32( 0 )
)
hltEGL1SingleEG12Filter = cms.EDFilter( "HLTEgammaL1MatchFilterRegional",
    doIsolated = cms.bool( False ),
    endcap_end = cms.double( 2.65 ),
    saveTags = cms.bool( False ),
    region_eta_size_ecap = cms.double( 1.0 ),
    barrel_end = cms.double( 1.4791 ),
    l1IsolatedTag = cms.InputTag( 'hltL1extraParticles','Isolated' ),
    candIsolatedTag = cms.InputTag( "hltEgammaCandidates" ),
    region_phi_size = cms.double( 1.044 ),
    region_eta_size = cms.double( 0.522 ),
    L1SeedFilterTag = cms.InputTag( "hltL1sL1SingleEG10" ),
    candNonIsolatedTag = cms.InputTag( "" ),
    l1NonIsolatedTag = cms.InputTag( 'hltL1extraParticles','NonIsolated' ),
    ncandcut = cms.int32( 1 )
)
hltEG20EtFilter = cms.EDFilter( "HLTEgammaEtFilter",
    saveTags = cms.bool( False ),
    L1NonIsoCand = cms.InputTag( "" ),
    relaxed = cms.untracked.bool( False ),
    L1IsoCand = cms.InputTag( "hltEgammaCandidates" ),
    inputTag = cms.InputTag( "hltEGL1SingleEG12Filter" ),
    etcutEB = cms.double( 20.0 ),
    etcutEE = cms.double( 20.0 ),
    ncandcut = cms.int32( 1 )
)
hltEG20CaloIdVLClusterShapeFilter = cms.EDFilter( "HLTEgammaGenericFilter",
    doIsolated = cms.bool( True ),
    thrOverE2EE = cms.double( -1.0 ),
    L1NonIsoCand = cms.InputTag( "" ),
    saveTags = cms.bool( False ),
    thrOverE2EB = cms.double( -1.0 ),
    thrRegularEE = cms.double( 0.04 ),
    thrOverEEE = cms.double( -1.0 ),
    L1IsoCand = cms.InputTag( "hltEgammaCandidates" ),
    thrOverEEB = cms.double( -1.0 ),
    thrRegularEB = cms.double( 0.024 ),
    lessThan = cms.bool( True ),
    useEt = cms.bool( False ),
    ncandcut = cms.int32( 1 ),
    isoTag = cms.InputTag( 'hltEgammaClusterShape','sigmaIEtaIEta5x5' ),
    candTag = cms.InputTag( "hltEG20EtFilter" ),
    nonIsoTag = cms.InputTag( "" )
)
hltEG20CaloIdVLHEFilter = cms.EDFilter( "HLTEgammaGenericFilter",
    doIsolated = cms.bool( True ),
    thrOverE2EE = cms.double( -1.0 ),
    L1NonIsoCand = cms.InputTag( "" ),
    saveTags = cms.bool( False ),
    thrOverE2EB = cms.double( -1.0 ),
    thrRegularEE = cms.double( -1.0 ),
    thrOverEEE = cms.double( 0.1 ),
    L1IsoCand = cms.InputTag( "hltEgammaCandidates" ),
    thrOverEEB = cms.double( 0.15 ),
    thrRegularEB = cms.double( -1.0 ),
    lessThan = cms.bool( True ),
    useEt = cms.bool( False ),
    ncandcut = cms.int32( 1 ),
    isoTag = cms.InputTag( "hltEgammaHoverE" ),
    candTag = cms.InputTag( "hltEG20CaloIdVLClusterShapeFilter" ),
    nonIsoTag = cms.InputTag( "" )
)
hltEG20CaloIdVLIsoLEcalIsoFilter = cms.EDFilter( "HLTEgammaGenericQuadraticFilter",
    doIsolated = cms.bool( True ),
    thrOverE2EE = cms.double( 0.0 ),
    L1NonIsoCand = cms.InputTag( "" ),
    saveTags = cms.bool( False ),
    thrOverE2EB = cms.double( 0.0 ),
    thrRegularEE = cms.double( 5.5 ),
    thrOverEEE = cms.double( 0.012 ),
    L1IsoCand = cms.InputTag( "hltEgammaCandidates" ),
    thrOverEEB = cms.double( 0.012 ),
    thrRegularEB = cms.double( 5.5 ),
    lessThan = cms.bool( True ),
    useEt = cms.bool( True ),
    ncandcut = cms.int32( 1 ),
    isoTag = cms.InputTag( "hltEgammaEcalPFClusterIso" ),
    candTag = cms.InputTag( "hltEG20CaloIdVLHEFilter" ),
    nonIsoTag = cms.InputTag( "" )
)
hltEG20CaloIdVLIsoLHcalIsoFilter = cms.EDFilter( "HLTEgammaGenericQuadraticFilter",
    doIsolated = cms.bool( True ),
    thrOverE2EE = cms.double( 0.0 ),
    L1NonIsoCand = cms.InputTag( "" ),
    saveTags = cms.bool( False ),
    thrOverE2EB = cms.double( 0.0 ),
    thrRegularEE = cms.double( 3.5 ),
    thrOverEEE = cms.double( 0.005 ),
    L1IsoCand = cms.InputTag( "hltEgammaCandidates" ),
    thrOverEEB = cms.double( 0.005 ),
    thrRegularEB = cms.double( 3.5 ),
    lessThan = cms.bool( True ),
    useEt = cms.bool( True ),
    ncandcut = cms.int32( 1 ),
    isoTag = cms.InputTag( "hltEgammaHcalPFClusterIso" ),
    candTag = cms.InputTag( "hltEG20CaloIdVLHEFilter" ),
    nonIsoTag = cms.InputTag( "" )
)
hltPixelVerticesForPhotons = cms.EDProducer( "PixelVertexProducer",
    WtAverage = cms.bool( True ),
    Method2 = cms.bool( True ),
    beamSpot = cms.InputTag( "hltOnlineBeamSpot" ),
    PVcomparer = cms.PSet(  refToPSet_ = cms.string( "HLTPSetPvClusterComparer" ) ),
    Verbosity = cms.int32( 0 ),
    UseError = cms.bool( True ),
    TrackCollection = cms.InputTag( "hltPixelTracks" ),
    PtMin = cms.double( 1.0 ),
    NTrkMin = cms.int32( 2 ),
    ZOffset = cms.double( 5.0 ),
    Finder = cms.string( "DivisiveVertexFinder" ),
    ZSeparation = cms.double( 0.05 )
)
hltIter0PFlowPixelSeedsFromPixelTracksForPhotons = cms.EDProducer( "SeedGeneratorFromProtoTracksEDProducer",
    useEventsWithNoVertex = cms.bool( True ),
    originHalfLength = cms.double( 0.3 ),
    useProtoTrackKinematics = cms.bool( False ),
    usePV = cms.bool( True ),
    InputVertexCollection = cms.InputTag( "hltPixelVerticesForPhotons" ),
    TTRHBuilder = cms.string( "hltESPTTRHBuilderPixelOnly" ),
    InputCollection = cms.InputTag( "hltPixelTracks" ),
    originRadius = cms.double( 0.1 )
)
hltIter0PFlowCkfTrackCandidatesForPhotons = cms.EDProducer( "CkfTrackCandidateMaker",
    src = cms.InputTag( "hltIter0PFlowPixelSeedsFromPixelTracksForPhotons" ),
    maxSeedsBeforeCleaning = cms.uint32( 1000 ),
    SimpleMagneticField = cms.string( "ParabolicMf" ),
    TransientInitialStateEstimatorParameters = cms.PSet( 
      propagatorAlongTISE = cms.string( "PropagatorWithMaterialParabolicMf" ),
      numberMeasurementsForFit = cms.int32( 4 ),
      propagatorOppositeTISE = cms.string( "PropagatorWithMaterialParabolicMfOpposite" )
    ),
    TrajectoryCleaner = cms.string( "hltESPTrajectoryCleanerBySharedHits" ),
    MeasurementTrackerEvent = cms.InputTag( "hltSiStripClusters" ),
    cleanTrajectoryAfterInOut = cms.bool( False ),
    useHitsSplitting = cms.bool( False ),
    RedundantSeedCleaner = cms.string( "CachingSeedCleanerBySharedInput" ),
    doSeedingRegionRebuilding = cms.bool( False ),
    maxNSeeds = cms.uint32( 100000 ),
    TrajectoryBuilderPSet = cms.PSet(  refToPSet_ = cms.string( "HLTIter0PSetTrajectoryBuilderIT" ) ),
    NavigationSchool = cms.string( "SimpleNavigationSchool" ),
    TrajectoryBuilder = cms.string( "" )
)
hltIter0PFlowCtfWithMaterialTracksForPhotons = cms.EDProducer( "TrackProducer",
    src = cms.InputTag( "hltIter0PFlowCkfTrackCandidatesForPhotons" ),
    SimpleMagneticField = cms.string( "ParabolicMf" ),
    clusterRemovalInfo = cms.InputTag( "" ),
    beamSpot = cms.InputTag( "hltOnlineBeamSpot" ),
    MeasurementTrackerEvent = cms.InputTag( "hltSiStripClusters" ),
    Fitter = cms.string( "hltESPFittingSmootherIT" ),
    useHitsSplitting = cms.bool( False ),
    MeasurementTracker = cms.string( "" ),
    AlgorithmName = cms.string( "iter0ForPhotons" ),
    alias = cms.untracked.string( "ctfWithMaterialTracks" ),
    NavigationSchool = cms.string( "" ),
    TrajectoryInEvent = cms.bool( True ),
    TTRHBuilder = cms.string( "hltESPTTRHBWithTrackAngle" ),
    GeometricInnerState = cms.bool( True ),
    useSimpleMF = cms.bool( True ),
    Propagator = cms.string( "hltESPRungeKuttaTrackerPropagator" )
)
hltIter0PFlowTrackSelectionHighPurityForPhotons = cms.EDProducer( "AnalyticalTrackSelector",
    max_d0 = cms.double( 100.0 ),
    minNumber3DLayers = cms.uint32( 0 ),
    max_lostHitFraction = cms.double( 1.0 ),
    applyAbsCutsIfNoPV = cms.bool( False ),
    qualityBit = cms.string( "highPurity" ),
    minNumberLayers = cms.uint32( 3 ),
    chi2n_par = cms.double( 0.7 ),
    useVtxError = cms.bool( False ),
    nSigmaZ = cms.double( 3.0 ),
    dz_par2 = cms.vdouble( 0.4, 4.0 ),
    applyAdaptedPVCuts = cms.bool( True ),
    min_eta = cms.double( -9999.0 ),
    dz_par1 = cms.vdouble( 0.35, 4.0 ),
    copyTrajectories = cms.untracked.bool( True ),
    vtxNumber = cms.int32( -1 ),
    max_d0NoPV = cms.double( 100.0 ),
    keepAllTracks = cms.bool( False ),
    maxNumberLostLayers = cms.uint32( 1 ),
    beamspot = cms.InputTag( "hltOnlineBeamSpot" ),
    max_relpterr = cms.double( 9999.0 ),
    copyExtras = cms.untracked.bool( True ),
    max_z0NoPV = cms.double( 100.0 ),
    vertexCut = cms.string( "tracksSize>=3" ),
    max_z0 = cms.double( 100.0 ),
    useVertices = cms.bool( True ),
    min_nhits = cms.uint32( 0 ),
    src = cms.InputTag( "hltIter0PFlowCtfWithMaterialTracksForPhotons" ),
    max_minMissHitOutOrIn = cms.int32( 99 ),
    chi2n_no1Dmod_par = cms.double( 9999.0 ),
    vertices = cms.InputTag( "hltPixelVerticesForPhotons" ),
    max_eta = cms.double( 9999.0 ),
    d0_par2 = cms.vdouble( 0.4, 4.0 ),
    d0_par1 = cms.vdouble( 0.3, 4.0 ),
    res_par = cms.vdouble( 0.003, 0.001 ),
    minHitsToBypassChecks = cms.uint32( 20 )
)
hltIter1ClustersRefRemovalForPhotons = cms.EDProducer( "HLTTrackClusterRemoverNew",
    doStrip = cms.bool( True ),
    doStripChargeCheck = cms.bool( False ),
    trajectories = cms.InputTag( "hltIter0PFlowTrackSelectionHighPurityForPhotons" ),
    oldClusterRemovalInfo = cms.InputTag( "" ),
    stripClusters = cms.InputTag( "hltSiStripRawToClustersFacility" ),
    pixelClusters = cms.InputTag( "hltSiPixelClusters" ),
    Common = cms.PSet(  maxChi2 = cms.double( 9.0 ) ),
    doPixel = cms.bool( True )
)
hltIter1MaskedMeasurementTrackerEventForPhotons = cms.EDProducer( "MaskedMeasurementTrackerEventProducer",
    clustersToSkip = cms.InputTag( "hltIter1ClustersRefRemovalForPhotons" ),
    OnDemand = cms.bool( False ),
    src = cms.InputTag( "hltSiStripClusters" )
)
hltIter1PixelLayerTripletsForPhotons = cms.EDProducer( "SeedingLayersEDProducer",
    layerList = cms.vstring( 'BPix1+BPix2+BPix3',
      'BPix1+BPix2+FPix1_pos',
      'BPix1+BPix2+FPix1_neg',
      'BPix1+FPix1_pos+FPix2_pos',
      'BPix1+FPix1_neg+FPix2_neg' ),
    MTOB = cms.PSet(  ),
    TEC = cms.PSet(  ),
    MTID = cms.PSet(  ),
    FPix = cms.PSet( 
      HitProducer = cms.string( "hltSiPixelRecHits" ),
      hitErrorRZ = cms.double( 0.0036 ),
      useErrorsFromParam = cms.bool( True ),
      TTRHBuilder = cms.string( "hltESPTTRHBuilderPixelOnly" ),
      skipClusters = cms.InputTag( "hltIter1ClustersRefRemovalForPhotons" ),
      hitErrorRPhi = cms.double( 0.0051 )
    ),
    MTEC = cms.PSet(  ),
    MTIB = cms.PSet(  ),
    TID = cms.PSet(  ),
    TOB = cms.PSet(  ),
    BPix = cms.PSet( 
      HitProducer = cms.string( "hltSiPixelRecHits" ),
      hitErrorRZ = cms.double( 0.006 ),
      useErrorsFromParam = cms.bool( True ),
      TTRHBuilder = cms.string( "hltESPTTRHBuilderPixelOnly" ),
      skipClusters = cms.InputTag( "hltIter1ClustersRefRemovalForPhotons" ),
      hitErrorRPhi = cms.double( 0.0027 )
    ),
    TIB = cms.PSet(  )
)
hltIter1PFlowPixelSeedsForPhotons = cms.EDProducer( "SeedGeneratorFromRegionHitsEDProducer",
    RegionFactoryPSet = cms.PSet( 
      ComponentName = cms.string( "CandidateSeededTrackingRegionsProducer" ),
      RegionPSet = cms.PSet( 
        precise = cms.bool( True ),
        originRadius = cms.double( 0.05 ),
        ptMin = cms.double( 0.5 ),
        input = cms.InputTag( "hltEgammaCandidates" ),
        maxNRegions = cms.int32( 10 ),
        beamSpot = cms.InputTag( "hltOnlineBeamSpot" ),
        vertexCollection = cms.InputTag( "hltPixelVerticesForPhotons" ),
        zErrorBeamSpot = cms.double( 24.2 ),
        deltaEta = cms.double( 0.5 ),
        deltaPhi = cms.double( 0.5 ),
        nSigmaZVertex = cms.double( 3.0 ),
        nSigmaZBeamSpot = cms.double( 4.0 ),
        mode = cms.string( "VerticesFixed" ),
        maxNVertices = cms.int32( 3 ),
        zErrorVetex = cms.double( 0.2 )
      )
    ),
    SeedComparitorPSet = cms.PSet(  ComponentName = cms.string( "none" ) ),
    ClusterCheckPSet = cms.PSet( 
      PixelClusterCollectionLabel = cms.InputTag( "hltSiPixelClusters" ),
      MaxNumberOfCosmicClusters = cms.uint32( 50000 ),
      doClusterCheck = cms.bool( False ),
      ClusterCollectionLabel = cms.InputTag( "hltSiStripClusters" ),
      MaxNumberOfPixelClusters = cms.uint32( 10000 )
    ),
    OrderedHitsFactoryPSet = cms.PSet( 
      maxElement = cms.uint32( 0 ),
      ComponentName = cms.string( "StandardHitTripletGenerator" ),
      GeneratorPSet = cms.PSet( 
        useBending = cms.bool( True ),
        useFixedPreFiltering = cms.bool( False ),
        maxElement = cms.uint32( 100000 ),
        phiPreFiltering = cms.double( 0.3 ),
        extraHitRPhitolerance = cms.double( 0.032 ),
        useMultScattering = cms.bool( True ),
        ComponentName = cms.string( "PixelTripletHLTGenerator" ),
        extraHitRZtolerance = cms.double( 0.037 ),
        SeedComparitorPSet = cms.PSet(  ComponentName = cms.string( "none" ) )
      ),
      SeedingLayers = cms.InputTag( "hltIter1PixelLayerTripletsForPhotons" )
    ),
    SeedCreatorPSet = cms.PSet( 
      ComponentName = cms.string( "SeedFromConsecutiveHitsTripletOnlyCreator" ),
      propagator = cms.string( "PropagatorWithMaterialParabolicMf" )
    ),
    TTRHBuilder = cms.string( "hltESPTTRHBWithTrackAngle" )
)
hltIter1PFlowCkfTrackCandidatesForPhotons = cms.EDProducer( "CkfTrackCandidateMaker",
    src = cms.InputTag( "hltIter1PFlowPixelSeedsForPhotons" ),
    maxSeedsBeforeCleaning = cms.uint32( 1000 ),
    SimpleMagneticField = cms.string( "ParabolicMf" ),
    TransientInitialStateEstimatorParameters = cms.PSet( 
      propagatorAlongTISE = cms.string( "PropagatorWithMaterialParabolicMf" ),
      numberMeasurementsForFit = cms.int32( 4 ),
      propagatorOppositeTISE = cms.string( "PropagatorWithMaterialParabolicMfOpposite" )
    ),
    TrajectoryCleaner = cms.string( "hltESPTrajectoryCleanerBySharedHits" ),
    MeasurementTrackerEvent = cms.InputTag( "hltIter1MaskedMeasurementTrackerEventForPhotons" ),
    cleanTrajectoryAfterInOut = cms.bool( False ),
    useHitsSplitting = cms.bool( False ),
    RedundantSeedCleaner = cms.string( "CachingSeedCleanerBySharedInput" ),
    doSeedingRegionRebuilding = cms.bool( False ),
    maxNSeeds = cms.uint32( 100000 ),
    TrajectoryBuilderPSet = cms.PSet(  refToPSet_ = cms.string( "HLTIter1PSetTrajectoryBuilderIT" ) ),
    NavigationSchool = cms.string( "SimpleNavigationSchool" ),
    TrajectoryBuilder = cms.string( "" )
)
hltIter1PFlowCtfWithMaterialTracksForPhotons = cms.EDProducer( "TrackProducer",
    src = cms.InputTag( "hltIter1PFlowCkfTrackCandidatesForPhotons" ),
    SimpleMagneticField = cms.string( "ParabolicMf" ),
    clusterRemovalInfo = cms.InputTag( "" ),
    beamSpot = cms.InputTag( "hltOnlineBeamSpot" ),
    MeasurementTrackerEvent = cms.InputTag( "hltIter1MaskedMeasurementTrackerEventForPhotons" ),
    Fitter = cms.string( "hltESPFittingSmootherIT" ),
    useHitsSplitting = cms.bool( False ),
    MeasurementTracker = cms.string( "" ),
    AlgorithmName = cms.string( "iter1ForPhotons" ),
    alias = cms.untracked.string( "ctfWithMaterialTracks" ),
    NavigationSchool = cms.string( "" ),
    TrajectoryInEvent = cms.bool( True ),
    TTRHBuilder = cms.string( "hltESPTTRHBWithTrackAngle" ),
    GeometricInnerState = cms.bool( True ),
    useSimpleMF = cms.bool( True ),
    Propagator = cms.string( "hltESPRungeKuttaTrackerPropagator" )
)
hltIter1PFlowTrackSelectionHighPurityLooseForPhotons = cms.EDProducer( "AnalyticalTrackSelector",
    max_d0 = cms.double( 100.0 ),
    minNumber3DLayers = cms.uint32( 0 ),
    max_lostHitFraction = cms.double( 1.0 ),
    applyAbsCutsIfNoPV = cms.bool( False ),
    qualityBit = cms.string( "highPurity" ),
    minNumberLayers = cms.uint32( 3 ),
    chi2n_par = cms.double( 0.7 ),
    useVtxError = cms.bool( False ),
    nSigmaZ = cms.double( 3.0 ),
    dz_par2 = cms.vdouble( 0.9, 3.0 ),
    applyAdaptedPVCuts = cms.bool( True ),
    min_eta = cms.double( -9999.0 ),
    dz_par1 = cms.vdouble( 0.8, 3.0 ),
    copyTrajectories = cms.untracked.bool( True ),
    vtxNumber = cms.int32( -1 ),
    max_d0NoPV = cms.double( 100.0 ),
    keepAllTracks = cms.bool( False ),
    maxNumberLostLayers = cms.uint32( 1 ),
    beamspot = cms.InputTag( "hltOnlineBeamSpot" ),
    max_relpterr = cms.double( 9999.0 ),
    copyExtras = cms.untracked.bool( True ),
    max_z0NoPV = cms.double( 100.0 ),
    vertexCut = cms.string( "tracksSize>=3" ),
    max_z0 = cms.double( 100.0 ),
    useVertices = cms.bool( True ),
    min_nhits = cms.uint32( 0 ),
    src = cms.InputTag( "hltIter1PFlowCtfWithMaterialTracksForPhotons" ),
    max_minMissHitOutOrIn = cms.int32( 99 ),
    chi2n_no1Dmod_par = cms.double( 9999.0 ),
    vertices = cms.InputTag( "hltPixelVerticesForPhotons" ),
    max_eta = cms.double( 9999.0 ),
    d0_par2 = cms.vdouble( 0.9, 3.0 ),
    d0_par1 = cms.vdouble( 0.85, 3.0 ),
    res_par = cms.vdouble( 0.003, 0.001 ),
    minHitsToBypassChecks = cms.uint32( 20 )
)
hltIter1PFlowTrackSelectionHighPurityTightForPhotons = cms.EDProducer( "AnalyticalTrackSelector",
    max_d0 = cms.double( 100.0 ),
    minNumber3DLayers = cms.uint32( 0 ),
    max_lostHitFraction = cms.double( 1.0 ),
    applyAbsCutsIfNoPV = cms.bool( False ),
    qualityBit = cms.string( "highPurity" ),
    minNumberLayers = cms.uint32( 5 ),
    chi2n_par = cms.double( 0.4 ),
    useVtxError = cms.bool( False ),
    nSigmaZ = cms.double( 3.0 ),
    dz_par2 = cms.vdouble( 1.0, 4.0 ),
    applyAdaptedPVCuts = cms.bool( True ),
    min_eta = cms.double( -9999.0 ),
    dz_par1 = cms.vdouble( 1.0, 4.0 ),
    copyTrajectories = cms.untracked.bool( True ),
    vtxNumber = cms.int32( -1 ),
    max_d0NoPV = cms.double( 100.0 ),
    keepAllTracks = cms.bool( False ),
    maxNumberLostLayers = cms.uint32( 1 ),
    beamspot = cms.InputTag( "hltOnlineBeamSpot" ),
    max_relpterr = cms.double( 9999.0 ),
    copyExtras = cms.untracked.bool( True ),
    max_z0NoPV = cms.double( 100.0 ),
    vertexCut = cms.string( "tracksSize>=3" ),
    max_z0 = cms.double( 100.0 ),
    useVertices = cms.bool( True ),
    min_nhits = cms.uint32( 0 ),
    src = cms.InputTag( "hltIter1PFlowCtfWithMaterialTracksForPhotons" ),
    max_minMissHitOutOrIn = cms.int32( 99 ),
    chi2n_no1Dmod_par = cms.double( 9999.0 ),
    vertices = cms.InputTag( "hltPixelVerticesForPhotons" ),
    max_eta = cms.double( 9999.0 ),
    d0_par2 = cms.vdouble( 1.0, 4.0 ),
    d0_par1 = cms.vdouble( 1.0, 4.0 ),
    res_par = cms.vdouble( 0.003, 0.001 ),
    minHitsToBypassChecks = cms.uint32( 20 )
)
hltIter1PFlowTrackSelectionHighPurityForPhotons = cms.EDProducer( "SimpleTrackListMerger",
    ShareFrac = cms.double( 0.19 ),
    promoteTrackQuality = cms.bool( True ),
    MinPT = cms.double( 0.05 ),
    copyExtras = cms.untracked.bool( True ),
    Epsilon = cms.double( -0.001 ),
    allowFirstHitShare = cms.bool( True ),
    newQuality = cms.string( "confirmed" ),
    MaxNormalizedChisq = cms.double( 1000.0 ),
    TrackProducer1 = cms.string( "hltIter1PFlowTrackSelectionHighPurityLooseForPhotons" ),
    MinFound = cms.int32( 3 ),
    TrackProducer2 = cms.string( "hltIter1PFlowTrackSelectionHighPurityTightForPhotons" ),
    LostHitPenalty = cms.double( 20.0 ),
    FoundHitBonus = cms.double( 5.0 )
)
hltIter1MergedForPhotons = cms.EDProducer( "SimpleTrackListMerger",
    ShareFrac = cms.double( 0.19 ),
    promoteTrackQuality = cms.bool( True ),
    MinPT = cms.double( 0.05 ),
    copyExtras = cms.untracked.bool( True ),
    Epsilon = cms.double( -0.001 ),
    allowFirstHitShare = cms.bool( True ),
    newQuality = cms.string( "confirmed" ),
    MaxNormalizedChisq = cms.double( 1000.0 ),
    TrackProducer1 = cms.string( "hltIter0PFlowTrackSelectionHighPurityForPhotons" ),
    MinFound = cms.int32( 3 ),
    TrackProducer2 = cms.string( "hltIter1PFlowTrackSelectionHighPurityForPhotons" ),
    LostHitPenalty = cms.double( 20.0 ),
    FoundHitBonus = cms.double( 5.0 )
)
hltIter2ClustersRefRemovalForPhotons = cms.EDProducer( "HLTTrackClusterRemoverNew",
    doStrip = cms.bool( True ),
    doStripChargeCheck = cms.bool( False ),
    trajectories = cms.InputTag( "hltIter1PFlowTrackSelectionHighPurityForPhotons" ),
    oldClusterRemovalInfo = cms.InputTag( "hltIter1ClustersRefRemovalForPhotons" ),
    stripClusters = cms.InputTag( "hltSiStripRawToClustersFacility" ),
    pixelClusters = cms.InputTag( "hltSiPixelClusters" ),
    Common = cms.PSet(  maxChi2 = cms.double( 16.0 ) ),
    doPixel = cms.bool( True )
)
hltIter2MaskedMeasurementTrackerEventForPhotons = cms.EDProducer( "MaskedMeasurementTrackerEventProducer",
    clustersToSkip = cms.InputTag( "hltIter2ClustersRefRemovalForPhotons" ),
    OnDemand = cms.bool( False ),
    src = cms.InputTag( "hltSiStripClusters" )
)
hltIter2PixelLayerPairsForPhotons = cms.EDProducer( "SeedingLayersEDProducer",
    layerList = cms.vstring( 'BPix1+BPix2',
      'BPix1+BPix3',
      'BPix2+BPix3',
      'BPix1+FPix1_pos',
      'BPix1+FPix1_neg',
      'BPix1+FPix2_pos',
      'BPix1+FPix2_neg',
      'BPix2+FPix1_pos',
      'BPix2+FPix1_neg',
      'BPix2+FPix2_pos',
      'BPix2+FPix2_neg',
      'FPix1_pos+FPix2_pos',
      'FPix1_neg+FPix2_neg' ),
    MTOB = cms.PSet(  ),
    TEC = cms.PSet(  ),
    MTID = cms.PSet(  ),
    FPix = cms.PSet( 
      HitProducer = cms.string( "hltSiPixelRecHits" ),
      hitErrorRZ = cms.double( 0.0036 ),
      useErrorsFromParam = cms.bool( True ),
      TTRHBuilder = cms.string( "hltESPTTRHBuilderPixelOnly" ),
      skipClusters = cms.InputTag( "hltIter2ClustersRefRemovalForPhotons" ),
      hitErrorRPhi = cms.double( 0.0051 )
    ),
    MTEC = cms.PSet(  ),
    MTIB = cms.PSet(  ),
    TID = cms.PSet(  ),
    TOB = cms.PSet(  ),
    BPix = cms.PSet( 
      HitProducer = cms.string( "hltSiPixelRecHits" ),
      hitErrorRZ = cms.double( 0.006 ),
      useErrorsFromParam = cms.bool( True ),
      TTRHBuilder = cms.string( "hltESPTTRHBuilderPixelOnly" ),
      skipClusters = cms.InputTag( "hltIter2ClustersRefRemovalForPhotons" ),
      hitErrorRPhi = cms.double( 0.0027 )
    ),
    TIB = cms.PSet(  )
)
hltIter2PFlowPixelSeedsForPhotons = cms.EDProducer( "SeedGeneratorFromRegionHitsEDProducer",
    RegionFactoryPSet = cms.PSet( 
      ComponentName = cms.string( "CandidateSeededTrackingRegionsProducer" ),
      RegionPSet = cms.PSet( 
        precise = cms.bool( True ),
        originRadius = cms.double( 0.05 ),
        ptMin = cms.double( 1.2 ),
        deltaEta = cms.double( 0.5 ),
        deltaPhi = cms.double( 0.5 ),
        vertexCollection = cms.InputTag( "hltPixelVerticesForPhotons" ),
        input = cms.InputTag( "hltEgammaCandidates" ),
        mode = cms.string( "VerticesFixed" ),
        maxNRegions = cms.int32( 10 ),
        beamSpot = cms.InputTag( "hltOnlineBeamSpot" ),
        maxNVertices = cms.int32( 3 ),
        zErrorBeamSpot = cms.double( 24.2 ),
        nSigmaZVertex = cms.double( 3.0 ),
        nSigmaZBeamSpot = cms.double( 4.0 ),
        zErrorVetex = cms.double( 0.2 )
      )
    ),
    SeedComparitorPSet = cms.PSet(  ComponentName = cms.string( "none" ) ),
    ClusterCheckPSet = cms.PSet( 
      PixelClusterCollectionLabel = cms.InputTag( "hltSiPixelClusters" ),
      MaxNumberOfCosmicClusters = cms.uint32( 50000 ),
      doClusterCheck = cms.bool( False ),
      ClusterCollectionLabel = cms.InputTag( "hltSiStripClusters" ),
      MaxNumberOfPixelClusters = cms.uint32( 10000 )
    ),
    OrderedHitsFactoryPSet = cms.PSet( 
      maxElement = cms.uint32( 0 ),
      ComponentName = cms.string( "StandardHitPairGenerator" ),
      GeneratorPSet = cms.PSet( 
        maxElement = cms.uint32( 100000 ),
        SeedComparitorPSet = cms.PSet(  ComponentName = cms.string( "none" ) )
      ),
      SeedingLayers = cms.InputTag( "hltIter2PixelLayerPairsForPhotons" )
    ),
    SeedCreatorPSet = cms.PSet( 
      ComponentName = cms.string( "SeedFromConsecutiveHitsCreator" ),
      propagator = cms.string( "PropagatorWithMaterialParabolicMf" )
    ),
    TTRHBuilder = cms.string( "hltESPTTRHBWithTrackAngle" )
)
hltIter2PFlowCkfTrackCandidatesForPhotons = cms.EDProducer( "CkfTrackCandidateMaker",
    src = cms.InputTag( "hltIter2PFlowPixelSeedsForPhotons" ),
    maxSeedsBeforeCleaning = cms.uint32( 1000 ),
    SimpleMagneticField = cms.string( "ParabolicMf" ),
    TransientInitialStateEstimatorParameters = cms.PSet( 
      propagatorAlongTISE = cms.string( "PropagatorWithMaterialParabolicMf" ),
      numberMeasurementsForFit = cms.int32( 4 ),
      propagatorOppositeTISE = cms.string( "PropagatorWithMaterialParabolicMfOpposite" )
    ),
    TrajectoryCleaner = cms.string( "hltESPTrajectoryCleanerBySharedHits" ),
    MeasurementTrackerEvent = cms.InputTag( "hltIter2MaskedMeasurementTrackerEventForPhotons" ),
    cleanTrajectoryAfterInOut = cms.bool( False ),
    useHitsSplitting = cms.bool( False ),
    RedundantSeedCleaner = cms.string( "CachingSeedCleanerBySharedInput" ),
    doSeedingRegionRebuilding = cms.bool( False ),
    maxNSeeds = cms.uint32( 100000 ),
    TrajectoryBuilderPSet = cms.PSet(  refToPSet_ = cms.string( "HLTIter2PSetTrajectoryBuilderIT" ) ),
    NavigationSchool = cms.string( "SimpleNavigationSchool" ),
    TrajectoryBuilder = cms.string( "" )
)
hltIter2PFlowCtfWithMaterialTracksForPhotons = cms.EDProducer( "TrackProducer",
    src = cms.InputTag( "hltIter2PFlowCkfTrackCandidatesForPhotons" ),
    SimpleMagneticField = cms.string( "ParabolicMf" ),
    clusterRemovalInfo = cms.InputTag( "" ),
    beamSpot = cms.InputTag( "hltOnlineBeamSpot" ),
    MeasurementTrackerEvent = cms.InputTag( "hltIter2MaskedMeasurementTrackerEventForPhotons" ),
    Fitter = cms.string( "hltESPFittingSmootherIT" ),
    useHitsSplitting = cms.bool( False ),
    MeasurementTracker = cms.string( "" ),
    AlgorithmName = cms.string( "iter2" ),
    alias = cms.untracked.string( "ctfWithMaterialTracks" ),
    NavigationSchool = cms.string( "" ),
    TrajectoryInEvent = cms.bool( True ),
    TTRHBuilder = cms.string( "hltESPTTRHBWithTrackAngle" ),
    GeometricInnerState = cms.bool( True ),
    useSimpleMF = cms.bool( True ),
    Propagator = cms.string( "hltESPRungeKuttaTrackerPropagator" )
)
hltIter2PFlowTrackSelectionHighPurityForPhotons = cms.EDProducer( "AnalyticalTrackSelector",
    max_d0 = cms.double( 100.0 ),
    minNumber3DLayers = cms.uint32( 0 ),
    max_lostHitFraction = cms.double( 1.0 ),
    applyAbsCutsIfNoPV = cms.bool( False ),
    qualityBit = cms.string( "highPurity" ),
    minNumberLayers = cms.uint32( 3 ),
    chi2n_par = cms.double( 0.7 ),
    useVtxError = cms.bool( False ),
    nSigmaZ = cms.double( 3.0 ),
    dz_par2 = cms.vdouble( 0.4, 4.0 ),
    applyAdaptedPVCuts = cms.bool( True ),
    min_eta = cms.double( -9999.0 ),
    dz_par1 = cms.vdouble( 0.35, 4.0 ),
    copyTrajectories = cms.untracked.bool( True ),
    vtxNumber = cms.int32( -1 ),
    max_d0NoPV = cms.double( 100.0 ),
    keepAllTracks = cms.bool( False ),
    maxNumberLostLayers = cms.uint32( 1 ),
    beamspot = cms.InputTag( "hltOnlineBeamSpot" ),
    max_relpterr = cms.double( 9999.0 ),
    copyExtras = cms.untracked.bool( True ),
    max_z0NoPV = cms.double( 100.0 ),
    vertexCut = cms.string( "tracksSize>=3" ),
    max_z0 = cms.double( 100.0 ),
    useVertices = cms.bool( True ),
    min_nhits = cms.uint32( 0 ),
    src = cms.InputTag( "hltIter2PFlowCtfWithMaterialTracksForPhotons" ),
    max_minMissHitOutOrIn = cms.int32( 99 ),
    chi2n_no1Dmod_par = cms.double( 9999.0 ),
    vertices = cms.InputTag( "hltPixelVerticesForPhotons" ),
    max_eta = cms.double( 9999.0 ),
    d0_par2 = cms.vdouble( 0.4, 4.0 ),
    d0_par1 = cms.vdouble( 0.3, 4.0 ),
    res_par = cms.vdouble( 0.003, 0.001 ),
    minHitsToBypassChecks = cms.uint32( 20 )
)
hltIter2MergedForPhotons = cms.EDProducer( "SimpleTrackListMerger",
    ShareFrac = cms.double( 0.19 ),
    promoteTrackQuality = cms.bool( True ),
    MinPT = cms.double( 0.05 ),
    copyExtras = cms.untracked.bool( True ),
    Epsilon = cms.double( -0.001 ),
    allowFirstHitShare = cms.bool( True ),
    newQuality = cms.string( "confirmed" ),
    MaxNormalizedChisq = cms.double( 1000.0 ),
    TrackProducer1 = cms.string( "hltIter1MergedForPhotons" ),
    MinFound = cms.int32( 3 ),
    TrackProducer2 = cms.string( "hltIter2PFlowTrackSelectionHighPurityForPhotons" ),
    LostHitPenalty = cms.double( 20.0 ),
    FoundHitBonus = cms.double( 5.0 )
)
hltEgammaHollowTrackIso = cms.EDProducer( "EgammaHLTPhotonTrackIsolationProducersRegional",
    egTrkIsoStripEndcap = cms.double( 0.03 ),
    egTrkIsoConeSize = cms.double( 0.29 ),
    trackProducer = cms.InputTag( "hltIter2MergedForPhotons" ),
    egTrkIsoStripBarrel = cms.double( 0.03 ),
    countTracks = cms.bool( False ),
    egTrkIsoRSpan = cms.double( 999999.0 ),
    egTrkIsoVetoConeSize = cms.double( 0.06 ),
    recoEcalCandidateProducer = cms.InputTag( "hltEgammaCandidates" ),
    egTrkIsoPtMin = cms.double( 1.0 ),
    egTrkIsoZSpan = cms.double( 999999.0 )
)
hltEG20CaloIdVLIsoLTrackIsoFilter = cms.EDFilter( "HLTEgammaGenericQuadraticFilter",
    doIsolated = cms.bool( True ),
    thrOverE2EE = cms.double( 0.0 ),
    L1NonIsoCand = cms.InputTag( "" ),
    saveTags = cms.bool( True ),
    thrOverE2EB = cms.double( 0.0 ),
    thrRegularEE = cms.double( 3.5 ),
    thrOverEEE = cms.double( 0.002 ),
    L1IsoCand = cms.InputTag( "hltEgammaCandidates" ),
    thrOverEEB = cms.double( 0.002 ),
    thrRegularEB = cms.double( 3.5 ),
    lessThan = cms.bool( True ),
    useEt = cms.bool( True ),
    ncandcut = cms.int32( 1 ),
    isoTag = cms.InputTag( "hltEgammaHollowTrackIso" ),
    candTag = cms.InputTag( "hltEG20CaloIdVLIsoLHcalIsoFilter" ),
    nonIsoTag = cms.InputTag( "" )
)
hltPrePhysics = cms.EDFilter( "HLTPrescaler",
    L1GtReadoutRecordTag = cms.InputTag( "hltGtDigis" ),
    offset = cms.uint32( 0 )
)
hltFEDSelector = cms.EDProducer( "EvFFEDSelector",
    inputTag = cms.InputTag( "rawDataCollector" ),
    fedList = cms.vuint32( 1023 )
)
hltTriggerSummaryAOD = cms.EDProducer( "TriggerSummaryProducerAOD",
    processName = cms.string( "@" )
)
hltTriggerSummaryRAW = cms.EDProducer( "TriggerSummaryProducerRAW",
    processName = cms.string( "@" )
)
hltL1GtTrigReport = cms.EDAnalyzer( "L1GtTrigReport",
    PrintVerbosity = cms.untracked.int32( 10 ),
    UseL1GlobalTriggerRecord = cms.bool( False ),
    PrintOutput = cms.untracked.int32( 3 ),
    L1GtRecordInputTag = cms.InputTag( "hltGtDigis" )
)
hltTrigReport = cms.EDAnalyzer( "HLTrigReport",
    ReferencePath = cms.untracked.string( "HLTriggerFinalPath" ),
    ReferenceRate = cms.untracked.double( 100.0 ),
    serviceBy = cms.untracked.string( "never" ),
    resetBy = cms.untracked.string( "never" ),
    reportBy = cms.untracked.string( "job" ),
    HLTriggerResults = cms.InputTag( 'TriggerResults','','HLT' )
)

HLTL1UnpackerSequence = cms.Sequence( hltGtDigis + hltGctDigis + hltL1GtObjectMap + hltL1extraParticles )
HLTBeamSpot = cms.Sequence( hltScalersRawToDigi + hltOnlineBeamSpot )
HLTBeginSequence = cms.Sequence( hltTriggerType + HLTL1UnpackerSequence + HLTBeamSpot )
HLTDoFullUnpackingEgammaEcalWithoutPreshowerSequence = cms.Sequence( hltEcalDigis + hltEcalUncalibRecHit + hltEcalDetIdToBeRecovered + hltEcalRecHit )
HLTDoLocalHcalSequence = cms.Sequence( hltHcalDigis + hltHbhereco + hltHfreco + hltHoreco )
HLTDoCaloSequence = cms.Sequence( HLTDoFullUnpackingEgammaEcalWithoutPreshowerSequence + HLTDoLocalHcalSequence + hltTowerMakerForAll )
HLTAK4CaloJetsReconstructionSequence = cms.Sequence( HLTDoCaloSequence + hltAK4CaloJets + hltAK4CaloJetsIDPassed )
HLTAK4CaloJetsCorrectionSequence = cms.Sequence( hltFixedGridRhoFastjetAllCalo + hltAK4CaloJetsCorrected + hltAK4CaloJetsCorrectedIDPassed )
HLTAK4CaloJetsSequence = cms.Sequence( HLTAK4CaloJetsReconstructionSequence + HLTAK4CaloJetsCorrectionSequence )
HLTEndSequence = cms.Sequence( hltBoolEnd )
HLTDoFullUnpackingEgammaEcalSequence = cms.Sequence( hltEcalDigis + hltEcalPreshowerDigis + hltEcalUncalibRecHit + hltEcalDetIdToBeRecovered + hltEcalRecHit + hltEcalPreshowerRecHit )
HLTPFClusteringForEgamma = cms.Sequence( hltRechitInRegionsECAL + hltRechitInRegionsES + hltParticleFlowRecHitECALL1Seeded + hltParticleFlowRecHitPSL1Seeded + hltParticleFlowClusterPSL1Seeded + hltParticleFlowClusterECALUncorrectedL1Seeded + hltParticleFlowClusterECALL1Seeded + hltParticleFlowSuperClusterECALL1Seeded )
HLTDoLocalHcalWithTowerSequence = cms.Sequence( hltHcalDigis + hltHbhereco + hltHfreco + hltHoreco + hltTowerMakerForAll )
HLTFastJetForEgamma = cms.Sequence( hltFixedGridRhoFastjetAllCaloForMuons )
HLTPFHcalClusteringForEgamma = cms.Sequence( hltRegionalTowerForEgamma + hltParticleFlowRecHitHCALForEgamma + hltParticleFlowClusterHCALForEgamma )
HLTDoLocalPixelSequence = cms.Sequence( hltSiPixelDigis + hltSiPixelClusters + hltSiPixelClustersCache + hltSiPixelRecHits )
HLTDoLocalStripSequence = cms.Sequence( hltSiStripExcludedFEDListProducer + hltSiStripRawToClustersFacility + hltSiStripClusters )
HLTGsfElectronSequence = cms.Sequence( hltEgammaCkfTrackCandidatesForGSF + hltEgammaGsfTracks + hltEgammaGsfElectrons + hltEgammaGsfTrackVars )
HLTRecoPixelVertexingForElectronSequence = cms.Sequence( hltPixelLayerTriplets + hltPixelTracksElectrons + hltPixelVerticesElectrons )
HLTPixelTrackingForElectron = cms.Sequence( hltElectronsVertex + HLTDoLocalPixelSequence + HLTRecoPixelVertexingForElectronSequence )
HLTIterativeTrackingForElectronsIteration0 = cms.Sequence( hltIter0ElectronsPixelSeedsFromPixelTracks + hltIter0ElectronsCkfTrackCandidates + hltIter0ElectronsCtfWithMaterialTracks + hltIter0ElectronsTrackSelectionHighPurity )
HLTIterativeTrackingForElectronsIteration1 = cms.Sequence( hltIter1ElectronsClustersRefRemoval + hltIter1ElectronsMaskedMeasurementTrackerEvent + hltIter1ElectronsPixelLayerTriplets + hltIter1ElectronsPixelSeeds + hltIter1ElectronsCkfTrackCandidates + hltIter1ElectronsCtfWithMaterialTracks + hltIter1ElectronsTrackSelectionHighPurityLoose + hltIter1ElectronsTrackSelectionHighPurityTight + hltIter1ElectronsTrackSelectionHighPurity )
HLTIterativeTrackingForElectronsIteration2 = cms.Sequence( hltIter2ElectronsClustersRefRemoval + hltIter2ElectronsMaskedMeasurementTrackerEvent + hltIter2ElectronsPixelLayerPairs + hltIter2ElectronsPixelSeeds + hltIter2ElectronsCkfTrackCandidates + hltIter2ElectronsCtfWithMaterialTracks + hltIter2ElectronsTrackSelectionHighPurity )
HLTIterativeTrackingForElectronIter02 = cms.Sequence( HLTIterativeTrackingForElectronsIteration0 + HLTIterativeTrackingForElectronsIteration1 + hltIter1MergedForElectrons + HLTIterativeTrackingForElectronsIteration2 + hltIter2MergedForElectrons )
HLTTrackReconstructionForIsoElectronIter02 = cms.Sequence( HLTPixelTrackingForElectron + HLTDoLocalStripSequence + HLTIterativeTrackingForElectronIter02 )
HLTEle27erWP85GsfSequence = cms.Sequence( HLTDoFullUnpackingEgammaEcalSequence + HLTPFClusteringForEgamma + hltEgammaCandidates + hltEGL1SingleIsoEG25erFilter + hltEG27EtFilter + hltEgammaClusterShape + hltEle27WP85ClusterShapeFilter + HLTDoLocalHcalWithTowerSequence + HLTFastJetForEgamma + hltEgammaHoverE + hltEle27WP85HEFilter + hltEgammaEcalPFClusterIso + hltEle27WP85EcalIsoFilter + HLTPFHcalClusteringForEgamma + hltEgammaHcalPFClusterIso + hltEle27WP85HcalIsoFilter + HLTDoLocalPixelSequence + HLTDoLocalStripSequence + hltMixedLayerPairs + hltEgammaElectronPixelSeeds + hltEle27WP85PixelMatchFilter + HLTGsfElectronSequence + hltEle27WP85GsfOneOEMinusOneOPFilter + hltEle27WP85GsfMissingHitsFilter + hltEle27WP85GsfDetaFilter + hltEle27WP85GsfDphiFilter + HLTTrackReconstructionForIsoElectronIter02 + hltEgammaEleGsfTrackIso + hltEle27WP85GsfTrackIsoFilter )
HLTMuonLocalRecoSequence = cms.Sequence( hltMuonDTDigis + hltDt1DRecHits + hltDt4DSegments + hltMuonCSCDigis + hltCsc2DRecHits + hltCscSegments + hltMuonRPCDigis + hltRpcRecHits )
HLTL2muonrecoNocandSequence = cms.Sequence( HLTMuonLocalRecoSequence + hltL2OfflineMuonSeeds + hltL2MuonSeeds + hltL2Muons )
HLTL2muonrecoSequence = cms.Sequence( HLTL2muonrecoNocandSequence + hltL2MuonCandidates )
HLTL3muonTkCandidateSequence = cms.Sequence( HLTDoLocalPixelSequence + HLTDoLocalStripSequence + hltL3TrajSeedOIState + hltL3TrackCandidateFromL2OIState + hltL3TkTracksFromL2OIState + hltL3MuonsOIState + hltL3TrajSeedOIHit + hltL3TrackCandidateFromL2OIHit + hltL3TkTracksFromL2OIHit + hltL3MuonsOIHit + hltL3TkFromL2OICombination + hltPixelLayerTriplets + hltPixelLayerPairs + hltMixedLayerPairs + hltL3TrajSeedIOHit + hltL3TrackCandidateFromL2IOHit + hltL3TkTracksFromL2IOHit + hltL3MuonsIOHit + hltL3TrajectorySeed + hltL3TrackCandidateFromL2 )
HLTL3muonrecoNocandSequence = cms.Sequence( HLTL3muonTkCandidateSequence + hltL3TkTracksMergeStep1 + hltL3TkTracksFromL2 + hltL3MuonsLinksCombination + hltL3Muons )
HLTL3muonrecoSequence = cms.Sequence( HLTL3muonrecoNocandSequence + hltL3MuonCandidates )
HLTDoCaloSequencePF = cms.Sequence( HLTDoFullUnpackingEgammaEcalWithoutPreshowerSequence + HLTDoLocalHcalSequence + hltTowerMakerForPF )
HLTAK4CaloJetsPrePFRecoSequence = cms.Sequence( HLTDoCaloSequencePF + hltAK4CaloJetsPF )
HLTPreAK4PFJetsRecoSequence = cms.Sequence( HLTAK4CaloJetsPrePFRecoSequence + hltAK4CaloJetsPFEt5 )
HLTRecopixelvertexingSequence = cms.Sequence( hltPixelLayerTriplets + hltPixelTracks + hltPixelVertices + hltTrimmedPixelVertices )
HLTIterativeTrackingIteration0 = cms.Sequence( hltIter0PFLowPixelSeedsFromPixelTracks + hltIter0PFlowCkfTrackCandidates + hltIter0PFlowCtfWithMaterialTracks + hltIter0PFlowTrackSelectionHighPurity )
HLTIter0TrackAndTauJet4Iter1Sequence = cms.Sequence( hltTrackIter0RefsForJets4Iter1 + hltAK4Iter0TrackJets4Iter1 + hltIter0TrackAndTauJets4Iter1 )
HLTIterativeTrackingIteration1 = cms.Sequence( hltIter1ClustersRefRemoval + hltIter1MaskedMeasurementTrackerEvent + hltIter1PixelLayerTriplets + hltIter1PFlowPixelSeeds + hltIter1PFlowCkfTrackCandidates + hltIter1PFlowCtfWithMaterialTracks + hltIter1PFlowTrackSelectionHighPurityLoose + hltIter1PFlowTrackSelectionHighPurityTight + hltIter1PFlowTrackSelectionHighPurity )
HLTIter1TrackAndTauJets4Iter2Sequence = cms.Sequence( hltIter1TrackRefsForJets4Iter2 + hltAK4Iter1TrackJets4Iter2 + hltIter1TrackAndTauJets4Iter2 )
HLTIterativeTrackingIteration2 = cms.Sequence( hltIter2ClustersRefRemoval + hltIter2MaskedMeasurementTrackerEvent + hltIter2PixelLayerPairs + hltIter2PFlowPixelSeeds + hltIter2PFlowCkfTrackCandidates + hltIter2PFlowCtfWithMaterialTracks + hltIter2PFlowTrackSelectionHighPurity )
HLTIterativeTrackingIter02 = cms.Sequence( HLTIterativeTrackingIteration0 + HLTIter0TrackAndTauJet4Iter1Sequence + HLTIterativeTrackingIteration1 + hltIter1Merged + HLTIter1TrackAndTauJets4Iter2Sequence + HLTIterativeTrackingIteration2 + hltIter2Merged )
HLTTrackReconstructionForPF = cms.Sequence( HLTDoLocalPixelSequence + HLTRecopixelvertexingSequence + HLTDoLocalStripSequence + HLTIterativeTrackingIter02 + hltPFMuonMerging + hltMuonLinks + hltMuons )
HLTPreshowerSequence = cms.Sequence( hltEcalPreshowerDigis + hltEcalPreshowerRecHit )
HLTParticleFlowSequence = cms.Sequence( HLTPreshowerSequence + hltParticleFlowRecHitECALUnseeded + hltParticleFlowRecHitHCAL + hltParticleFlowRecHitPSUnseeded + hltParticleFlowClusterECALUncorrectedUnseeded + hltParticleFlowClusterPSUnseeded + hltParticleFlowClusterECALUnseeded + hltParticleFlowClusterHCAL + hltParticleFlowClusterHFEM + hltParticleFlowClusterHFHAD + hltLightPFTracks + hltParticleFlowBlock + hltParticleFlow )
HLTAK4PFJetsReconstructionSequence = cms.Sequence( HLTL2muonrecoSequence + HLTL3muonrecoSequence + HLTTrackReconstructionForPF + HLTParticleFlowSequence + hltAK4PFJets )
HLTAK4PFJetsCorrectionSequence = cms.Sequence( hltFixedGridRhoFastjetAll + hltAK4PFJetsCorrected )
HLTAK4PFJetsSequence = cms.Sequence( HLTPreAK4PFJetsRecoSequence + HLTAK4PFJetsReconstructionSequence + HLTAK4PFJetsCorrectionSequence )
HLTRecoPixelVertexingForPhotonsSequence = cms.Sequence( hltPixelLayerTriplets + hltPixelTracks + hltPixelVerticesForPhotons )
HLTIterativeTrackingForPhotonsIteration0 = cms.Sequence( hltIter0PFlowPixelSeedsFromPixelTracksForPhotons + hltIter0PFlowCkfTrackCandidatesForPhotons + hltIter0PFlowCtfWithMaterialTracksForPhotons + hltIter0PFlowTrackSelectionHighPurityForPhotons )
HLTIterativeTrackingForPhotonsIteration1 = cms.Sequence( hltIter1ClustersRefRemovalForPhotons + hltIter1MaskedMeasurementTrackerEventForPhotons + hltIter1PixelLayerTripletsForPhotons + hltIter1PFlowPixelSeedsForPhotons + hltIter1PFlowCkfTrackCandidatesForPhotons + hltIter1PFlowCtfWithMaterialTracksForPhotons + hltIter1PFlowTrackSelectionHighPurityLooseForPhotons + hltIter1PFlowTrackSelectionHighPurityTightForPhotons + hltIter1PFlowTrackSelectionHighPurityForPhotons )
HLTIterativeTrackingForPhotonsIteration2 = cms.Sequence( hltIter2ClustersRefRemovalForPhotons + hltIter2MaskedMeasurementTrackerEventForPhotons + hltIter2PixelLayerPairsForPhotons + hltIter2PFlowPixelSeedsForPhotons + hltIter2PFlowCkfTrackCandidatesForPhotons + hltIter2PFlowCtfWithMaterialTracksForPhotons + hltIter2PFlowTrackSelectionHighPurityForPhotons )
HLTIterativeTrackingForPhotonsIter02 = cms.Sequence( HLTIterativeTrackingForPhotonsIteration0 + HLTIterativeTrackingForPhotonsIteration1 + hltIter1MergedForPhotons + HLTIterativeTrackingForPhotonsIteration2 + hltIter2MergedForPhotons )
HLTTrackReconstructionForIsoForPhotons = cms.Sequence( HLTDoLocalPixelSequence + HLTRecoPixelVertexingForPhotonsSequence + HLTDoLocalStripSequence + HLTIterativeTrackingForPhotonsIter02 )
HLTPhoton20CaloIdVLIsoLSequence = cms.Sequence( HLTDoFullUnpackingEgammaEcalSequence + HLTPFClusteringForEgamma + hltEgammaCandidates + hltEGL1SingleEG12Filter + hltEG20EtFilter + hltEgammaClusterShape + hltEG20CaloIdVLClusterShapeFilter + HLTDoLocalHcalWithTowerSequence + HLTFastJetForEgamma + hltEgammaHoverE + hltEG20CaloIdVLHEFilter + hltEgammaEcalPFClusterIso + hltEG20CaloIdVLIsoLEcalIsoFilter + HLTPFHcalClusteringForEgamma + hltEgammaHcalPFClusterIso + hltEG20CaloIdVLIsoLHcalIsoFilter + HLTDoLocalPixelSequence + HLTDoLocalStripSequence + HLTTrackReconstructionForIsoForPhotons + hltEgammaHollowTrackIso + hltEG20CaloIdVLIsoLTrackIsoFilter )

HLTriggerFirstPath = cms.Path( hltGetConditions + hltGetRaw + hltBoolFalse )
HLT_CaloJet260_v1 = cms.Path( HLTBeginSequence + hltL1sL1SingleJet200 + hltPreCaloJet260 + HLTAK4CaloJetsSequence + hltSingleCaloJet260 + HLTEndSequence )
HLT_Ele27_eta2p1_WP85_Gsf_v1 = cms.Path( HLTBeginSequence + hltL1sL1SingleIsoEG25er + hltPreEle27eta2p1WP85Gsf + HLTEle27erWP85GsfSequence + HLTEndSequence )
HLT_Mu40_v1 = cms.Path( HLTBeginSequence + hltL1sL1SingleMu16ORSingleMu25 + hltPreMu40 + hltL1fL1sMu16orMu25L1Filtered0 + HLTL2muonrecoSequence + hltL2fL1sMu16orMu25L1f0L2Filtered16Q + HLTL3muonrecoSequence + hltL3fL1sMu16orMu25L1f0L2f16QL3Filtered40Q + HLTEndSequence )
HLT_PFJet260_v1 = cms.Path( HLTBeginSequence + hltL1sL1SingleJet200 + hltPrePFJet260 + HLTAK4CaloJetsSequence + hltSingleCaloJet210 + HLTAK4PFJetsSequence + hltPFJetsCorrectedMatchedToCaloJets210 + hltSinglePFJet260 + HLTEndSequence )
HLT_Photon20_CaloIdVL_IsoL_v1 = cms.Path( HLTBeginSequence + hltL1sL1SingleEG10 + hltPrePhoton20CaloIdVLIsoL + HLTPhoton20CaloIdVLIsoLSequence + HLTEndSequence )
HLT_Physics_v1 = cms.Path( HLTBeginSequence + hltPrePhysics + HLTEndSequence )
HLTriggerFinalPath = cms.Path( hltGtDigis + hltScalersRawToDigi + hltFEDSelector + hltTriggerSummaryAOD + hltTriggerSummaryRAW )
HLTAnalyzerEndpath = cms.EndPath( hltL1GtTrigReport + hltTrigReport )


HLTSchedule = cms.Schedule( *(HLTriggerFirstPath, HLT_CaloJet260_v1, HLT_Ele27_eta2p1_WP85_Gsf_v1, HLT_Mu40_v1, HLT_PFJet260_v1, HLT_Photon20_CaloIdVL_IsoL_v1, HLT_Physics_v1, HLTriggerFinalPath, HLTAnalyzerEndpath ))

# CMSSW version specific customizations
import os
cmsswVersion = os.environ['CMSSW_VERSION']

# none for now

# dummyfy hltGetConditions in cff's
if 'hltGetConditions' in locals() and 'HLTriggerFirstPath' in locals() :
    hltDummyConditions = cms.EDFilter( "HLTBool",
        result = cms.bool( True )
    )
    HLTriggerFirstPath.replace(hltGetConditions,hltDummyConditions)
<|MERGE_RESOLUTION|>--- conflicted
+++ resolved
@@ -1,18 +1,10 @@
-<<<<<<< HEAD
-# /dev/CMSSW_7_2_1/PIon/V25 (CMSSW_7_2_1_patch1)
-=======
 # /dev/CMSSW_7_2_1/PIon/V53 (CMSSW_7_2_1_patch2)
->>>>>>> 08b9744c
 
 import FWCore.ParameterSet.Config as cms
 
 
 HLTConfigVersion = cms.PSet(
-<<<<<<< HEAD
-  tableName = cms.string('/dev/CMSSW_7_2_1/PIon/V25')
-=======
   tableName = cms.string('/dev/CMSSW_7_2_1/PIon/V53')
->>>>>>> 08b9744c
 )
 
 HLTIter4PSetTrajectoryFilterIT = cms.PSet( 
