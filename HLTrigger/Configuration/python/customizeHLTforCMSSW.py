import FWCore.ParameterSet.Config as cms

# helper fuctions
from HLTrigger.Configuration.common import *

# add one customisation function per PR
# - put the PR number into the name of the function
# - add a short comment
# for example:

# CCCTF tuning
# def customiseFor12718(process):
#     for pset in process._Process__psets.values():
#         if hasattr(pset,'ComponentType'):
#             if (pset.ComponentType == 'CkfBaseTrajectoryFilter'):
#                 if not hasattr(pset,'minGoodStripCharge'):
#                     pset.minGoodStripCharge = cms.PSet(refToPSet_ = cms.string('HLTSiStripClusterChargeCutNone'))
#     return process


from RecoParticleFlow.PFClusterProducer.particleFlowClusterHBHE_cfi import _seedingThresholdsHEphase1, _thresholdsHEphase1
from RecoParticleFlow.PFClusterProducer.particleFlowClusterHCAL_cfi import _thresholdsHEphase1 as _thresholdsHEphase1HCAL
from RecoParticleFlow.PFClusterProducer.particleFlowRecHitHBHE_cfi import _thresholdsHEphase1 as _thresholdsHEphase1Rec

def customiseForUncollapsed(process):
    for producer in producers_by_type(process, "PFClusterProducer"):
        if producer.seedFinder.thresholdsByDetector[1].detector.value() == 'HCAL_ENDCAP':
            producer.seedFinder.thresholdsByDetector[1].seedingThreshold              = _seedingThresholdsHEphase1
            producer.initialClusteringStep.thresholdsByDetector[1].gatheringThreshold = _thresholdsHEphase1
            producer.pfClusterBuilder.recHitEnergyNorms[1].recHitEnergyNorm           = _thresholdsHEphase1
            producer.pfClusterBuilder.positionCalc.logWeightDenominatorByDetector[1].logWeightDenominator = _thresholdsHEphase1
            producer.pfClusterBuilder.allCellsPositionCalc.logWeightDenominatorByDetector[1].logWeightDenominator = _thresholdsHEphase1

    for producer in producers_by_type(process, "PFMultiDepthClusterProducer"):
        producer.pfClusterBuilder.allCellsPositionCalc.logWeightDenominatorByDetector[1].logWeightDenominator = _thresholdsHEphase1HCAL
    
    for producer in producers_by_type(process, "PFRecHitProducer"):
        if producer.producers[0].name.value() == 'PFHBHERecHitCreator':
            producer.producers[0].qualityTests[0].cuts[1].threshold = _thresholdsHEphase1Rec
    
    for producer in producers_by_type(process, "CaloTowersCreator"):
        producer.HcalPhase     = cms.int32(1)
        producer.HESThreshold1 = cms.double(0.1)
        producer.HESThreshold  = cms.double(0.2)
        producer.HEDThreshold1 = cms.double(0.1)
        producer.HEDThreshold  = cms.double(0.2)


    #remove collapser from sequence
    process.hltHbhereco = process.hltHbhePhase1Reco.clone()
    process.HLTDoLocalHcalSequence      = cms.Sequence( process.hltHcalDigis + process.hltHbhereco + process.hltHfprereco + process.hltHfreco + process.hltHoreco )
    process.HLTStoppedHSCPLocalHcalReco = cms.Sequence( process.hltHcalDigis + process.hltHbhereco )


    return process    


def customiseFor21664_forMahiOn(process):
    for producer in producers_by_type(process, "HBHEPhase1Reconstructor"):
        producer.algorithm.useMahi   = cms.bool(True)
        producer.algorithm.useM2     = cms.bool(False)
        producer.algorithm.useM3     = cms.bool(False)
    return process

def customiseFor2017DtUnpacking(process):
    """Adapt the HLT to run the legacy DT unpacking
    for pre2018 data/MC workflows as the default"""

    if hasattr(process,'hltMuonDTDigis'):
        process.hltMuonDTDigis = cms.EDProducer( "DTUnpackingModule",
            useStandardFEDid = cms.bool( True ),
            maxFEDid = cms.untracked.int32( 779 ),
            inputLabel = cms.InputTag( "rawDataCollector" ),
            minFEDid = cms.untracked.int32( 770 ),
            dataType = cms.string( "DDU" ),
            readOutParameters = cms.PSet(
                localDAQ = cms.untracked.bool( False ),
                debug = cms.untracked.bool( False ),
                rosParameters = cms.PSet(
                    localDAQ = cms.untracked.bool( False ),
                    debug = cms.untracked.bool( False ),
                    writeSC = cms.untracked.bool( True ),
                    readDDUIDfromDDU = cms.untracked.bool( True ),
                    readingDDU = cms.untracked.bool( True ),
                    performDataIntegrityMonitor = cms.untracked.bool( False )
                    ),
                performDataIntegrityMonitor = cms.untracked.bool( False )
                ),
            dqmOnly = cms.bool( False )
        )

    return process



# particleFlowRechitECAL new default value "false" flag to be added
def customiseForEcalTestPR22254Default(process):

    for hltParticleFlowRecHitECAL in ['hltParticleFlowRecHitECALUnseeded', 'hltParticleFlowRecHitECALL1Seeded', 'hltParticleFlowRecHitECALForMuonsMF', 'hltParticleFlowRecHitECALForTkMuonsMF']: 
        if hasattr(process,hltParticleFlowRecHitECAL):                                                 
            module = getattr(process,hltParticleFlowRecHitECAL)

            for producer in module.producers: 
                if hasattr(producer,'srFlags'):
                    producer.srFlags = cms.InputTag("")
                if hasattr(producer,'qualityTests'):
                    for qualityTest in producer.qualityTests:
                        if hasattr(qualityTest,'thresholds'):
                            qualityTest.applySelectionsToAllCrystals = cms.bool(True)
                        
    return process



# 
# The three different set of thresholds will be used to study
# possible new thresholds of pfrechits and effects on high level objects
# The values proposed (A, B, C) are driven by expected noise levels
#

# Test thresholds for particleFlowRechitECAL   ~ 0.5 sigma
def customiseForEcalTestPR22254thresholdA(process):
    from Configuration.Eras.Modifier_run2_ECAL_2017_cff import run2_ECAL_2017
    from RecoParticleFlow.PFClusterProducer.particleFlowZeroSuppressionECAL_cff import _particle_flow_zero_suppression_ECAL_2018_A

    for hltParticleFlowRecHitECAL in ['hltParticleFlowRecHitECALUnseeded', 'hltParticleFlowRecHitECALL1Seeded', 'hltParticleFlowRecHitECALForMuonsMF', 'hltParticleFlowRecHitECALForTkMuonsMF']: 
        if hasattr(process,hltParticleFlowRecHitECAL):                                                 
            module = getattr(process,hltParticleFlowRecHitECAL)

            for producer in module.producers: 
                if hasattr(producer,'srFlags'):
                    producer.srFlags = cms.InputTag("")
                if hasattr(producer,'qualityTests'):
                    for qualityTest in producer.qualityTests:
                        if hasattr(qualityTest,'thresholds'):
                            qualityTest.thresholds = _particle_flow_zero_suppression_ECAL_2018_A.thresholds 
                            qualityTest.applySelectionsToAllCrystals = cms.bool(True)
                        
    return process

                   



# Test thresholds for particleFlowRechitECAL   ~ 1 sigma
def customiseForEcalTestPR22254thresholdB(process):
    from Configuration.Eras.Modifier_run2_ECAL_2017_cff import run2_ECAL_2017
    from RecoParticleFlow.PFClusterProducer.particleFlowZeroSuppressionECAL_cff import _particle_flow_zero_suppression_ECAL_2018_B

    for hltParticleFlowRecHitECAL in ['hltParticleFlowRecHitECALUnseeded', 'hltParticleFlowRecHitECALL1Seeded', 'hltParticleFlowRecHitECALForMuonsMF', 'hltParticleFlowRecHitECALForTkMuonsMF']: 
        if hasattr(process,hltParticleFlowRecHitECAL):                                                 
            module = getattr(process,hltParticleFlowRecHitECAL)

            for producer in module.producers: 
                if hasattr(producer,'srFlags'):
                    producer.srFlags = cms.InputTag("")
                if hasattr(producer,'qualityTests'):
                    for qualityTest in producer.qualityTests:
                        if hasattr(qualityTest,'thresholds'):
                            qualityTest.thresholds = _particle_flow_zero_suppression_ECAL_2018_B.thresholds 
                            qualityTest.applySelectionsToAllCrystals = cms.bool(True)
                        
    return process




# Test thresholds for particleFlowRechitECAL   ~ 2 sigma
def customiseForEcalTestPR22254thresholdC(process):
    from Configuration.Eras.Modifier_run2_ECAL_2017_cff import run2_ECAL_2017
    from RecoParticleFlow.PFClusterProducer.particleFlowZeroSuppressionECAL_cff import _particle_flow_zero_suppression_ECAL_2018_C

    for hltParticleFlowRecHitECAL in ['hltParticleFlowRecHitECALUnseeded', 'hltParticleFlowRecHitECALL1Seeded', 'hltParticleFlowRecHitECALForMuonsMF', 'hltParticleFlowRecHitECALForTkMuonsMF']: 
        if hasattr(process,hltParticleFlowRecHitECAL):                                                 
            module = getattr(process,hltParticleFlowRecHitECAL)

            for producer in module.producers: 
                if hasattr(producer,'srFlags'):
                    producer.srFlags = cms.InputTag("")
                if hasattr(producer,'qualityTests'):
                    for qualityTest in producer.qualityTests:
                        if hasattr(qualityTest,'thresholds'):
                            qualityTest.thresholds = _particle_flow_zero_suppression_ECAL_2018_C.thresholds 
                            qualityTest.applySelectionsToAllCrystals = cms.bool(True)
                        
    return process




def customizeHLTForL3OIPR24267(process):
   for seedproducer in producers_by_type(process, "TSGForOI"):
       if "hltIterL3OISeedsFromL2Muons" == seedproducer.label():
           process.hltIterL3OISeedsFromL2Muons = cms.EDProducer("TSGForOIFromL2")
       if "hltIterL3OISeedsFromL2MuonsOpenMu" == seedproducer.label():
           process.hltIterL3OISeedsFromL2MuonsOpenMu = cms.EDProducer("TSGForOIFromL2")
       if "hltIterL3OISeedsFromL2MuonsNoVtx" == seedproducer.label():
           process.hltIterL3OISeedsFromL2MuonsNoVtx = cms.EDProducer("TSGForOIFromL2")
           process.hltIterL3OISeedsFromL2MuonsNoVtx.src = cms.InputTag( 'hltL2Muons' )


   for trackproducer in producers_by_type(process, "CkfTrackCandidateMaker"):
       if "hltIterL3OITrackCandidates" in trackproducer.label():
           trackproducer.reverseTrajectories  =cms.bool(True)


   return process





# CMSSW version specific customizations
def customizeHLTforCMSSW(process, menuType="GRun"):

    # add call to action function in proper order: newest last!
    # process = customiseFor12718(process)
<<<<<<< HEAD
    customizeHLTForL3OIPR24267(process)
=======

>>>>>>> ecf3d87d
    return process<|MERGE_RESOLUTION|>--- conflicted
+++ resolved
@@ -215,9 +215,7 @@
 
     # add call to action function in proper order: newest last!
     # process = customiseFor12718(process)
-<<<<<<< HEAD
+
     customizeHLTForL3OIPR24267(process)
-=======
-
->>>>>>> ecf3d87d
+
     return process