import FWCore.ParameterSet.Config as cms

# helper fuctions
from HLTrigger.Configuration.common import *

# add one customisation function per PR
# - put the PR number into the name of the function
# - add a short comment
# for example:

# CCCTF tuning
# def customiseFor12718(process):
#     for pset in process._Process__psets.values():
#         if hasattr(pset,'ComponentType'):
#             if (pset.ComponentType == 'CkfBaseTrajectoryFilter'):
#                 if not hasattr(pset,'minGoodStripCharge'):
#                     pset.minGoodStripCharge = cms.PSet(refToPSet_ = cms.string('HLTSiStripClusterChargeCutNone'))
#     return process

# Matching ECAL selective readout in particle flow, need a new input with online Selective Readout Flags
def customiseFor17794(process):
     for edproducer in producers_by_type(process, "PFRecHitProducer"):
          if hasattr(edproducer,'producers'):
               for pset in edproducer.producers:
                    if (pset.name == 'PFEBRecHitCreator' or pset.name == 'PFEERecHitCreator'):
                         if not hasattr(pset,'srFlags'):
                              pset.srFlags = cms.InputTag('hltEcalDigis')
     return process


# Dynamic track algo priority order
def customiseFor17771(process):
    if not hasattr(process, "hltTrackAlgoPriorityOrder"):
        from RecoTracker.FinalTrackSelectors.trackAlgoPriorityOrder_cfi import trackAlgoPriorityOrder
        process.hltTrackAlgoPriorityOrder = trackAlgoPriorityOrder.clone(
            ComponentName = "hltTrackAlgoPriorityOrder",
            algoOrder = [] # HLT iteration order is correct in the hard-coded default
        )

    for producer in producers_by_type(process, "SimpleTrackListMerger", "TrackCollectionMerger", "TrackListMerger"):
        if not hasattr(producer, "trackAlgoPriorityOrder"):
            producer.trackAlgoPriorityOrder = cms.string("hltTrackAlgoPriorityOrder")
    return process

# Add optional SeedStopReason to CkfTrackCandidateMaker
def customiseFor17792(process):
    for producer in producers_by_type(process, "CkfTrackCandidateMaker"):
        if not hasattr(producer, "produceSeedStopReasons"):
            producer.produceSeedStopReasons = cms.bool(False)
    return process

# DA clusterizer tuning
def customiseFor18330(process):
     for producer in producers_by_type(process, "PrimaryVertexProducer"):
          if producer.TkFilterParameters.algorithm.value() == "filter" and not hasattr(producer.TkFilterParameters, "maxEta"):
               producer.TkFilterParameters.maxEta = cms.double(100.0)

          if producer.TkClusParameters.algorithm.value() == "DA_vect":
               if abs(producer.TkClusParameters.TkDAClusParameters.Tmin.value() - 4.0) < 1e-3:
                    # default value was changed, going from 4.0 -> 2.4 should give no change in results
                    producer.TkClusParameters.TkDAClusParameters.Tmin = 2.4
               if not hasattr(producer.TkClusParameters.TkDAClusParameters, "Tpurge"):
                    producer.TkClusParameters.TkDAClusParameters.Tpurge = cms.double(2.0)
               if not hasattr(producer.TkClusParameters.TkDAClusParameters, "Tstop"):
                    producer.TkClusParameters.TkDAClusParameters.Tstop = cms.double(0.5)
               if not hasattr(producer.TkClusParameters.TkDAClusParameters, "zmerge"):
                    producer.TkClusParameters.TkDAClusParameters.zmerge = cms.double(1e-2)
               if not hasattr(producer.TkClusParameters.TkDAClusParameters, "uniquetrkweight"):
                    producer.TkClusParameters.TkDAClusParameters.uniquetrkweight = cms.double(0.9)

          for pset in producer.vertexCollections:
               if pset.algorithm.value() == "AdaptiveVertexFitter" and not hasattr(pset, "chi2cutoff"):
                    pset.chi2cutoff = cms.double(3.0)
<<<<<<< HEAD
=======
     return process


# Add new parameters required by RecoTauBuilderConePlugin
def customiseFor18429(process):
     for producer in producers_by_type(process, "RecoTauProducer"):
          if hasattr(producer,'builders'):
               for pset in producer.builders:
                    if not hasattr(pset,'minAbsPhotonSumPt_insideSignalCone'):
                         pset.minAbsPhotonSumPt_insideSignalCone = cms.double(2.5)
                    if not hasattr(pset,'minRelPhotonSumPt_insideSignalCone'):
                         pset.minRelPhotonSumPt_insideSignalCone = cms.double(0.10)
>>>>>>> 4f15b524

     return process

# CMSSW version specific customizations
def customizeHLTforCMSSW(process, menuType="GRun"):
    # add call to action function in proper order: newest last!
    # process = customiseFor12718(process)
    process = customiseFor17771(process)
    process = customiseFor17792(process)
    process = customiseFor17794(process)
    process = customiseFor18330(process)
<<<<<<< HEAD
=======
    process = customiseFor18429(process)
>>>>>>> 4f15b524

    return process<|MERGE_RESOLUTION|>--- conflicted
+++ resolved
@@ -71,8 +71,6 @@
           for pset in producer.vertexCollections:
                if pset.algorithm.value() == "AdaptiveVertexFitter" and not hasattr(pset, "chi2cutoff"):
                     pset.chi2cutoff = cms.double(3.0)
-<<<<<<< HEAD
-=======
      return process
 
 
@@ -85,7 +83,6 @@
                          pset.minAbsPhotonSumPt_insideSignalCone = cms.double(2.5)
                     if not hasattr(pset,'minRelPhotonSumPt_insideSignalCone'):
                          pset.minRelPhotonSumPt_insideSignalCone = cms.double(0.10)
->>>>>>> 4f15b524
 
      return process
 
@@ -97,9 +94,6 @@
     process = customiseFor17792(process)
     process = customiseFor17794(process)
     process = customiseFor18330(process)
-<<<<<<< HEAD
-=======
     process = customiseFor18429(process)
->>>>>>> 4f15b524
 
     return process