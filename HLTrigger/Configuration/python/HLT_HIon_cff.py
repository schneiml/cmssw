<<<<<<< HEAD
# /dev/CMSSW_7_1_2/HIon/V16 (CMSSW_7_1_8)
=======
# /dev/CMSSW_7_1_2/HIon/V17 (CMSSW_7_1_8)
>>>>>>> 00e65bf8

import FWCore.ParameterSet.Config as cms


HLTConfigVersion = cms.PSet(
<<<<<<< HEAD
  tableName = cms.string('/dev/CMSSW_7_1_2/HIon/V16')
=======
  tableName = cms.string('/dev/CMSSW_7_1_2/HIon/V17')
>>>>>>> 00e65bf8
)

HLTIter4PSetTrajectoryFilterIT = cms.PSet( 
  minPt = cms.double( 0.3 ),
  minHitsMinPt = cms.int32( 3 ),
  ComponentType = cms.string( "CkfBaseTrajectoryFilter" ),
  maxLostHits = cms.int32( 0 ),
  maxNumberOfHits = cms.int32( 100 ),
  maxConsecLostHits = cms.int32( 1 ),
  minimumNumberOfHits = cms.int32( 6 ),
  nSigmaMinPt = cms.double( 5.0 ),
  chargeSignificance = cms.double( -1.0 )
)
HLTIter3PSetTrajectoryFilterIT = cms.PSet( 
  minPt = cms.double( 0.3 ),
  minHitsMinPt = cms.int32( 3 ),
  ComponentType = cms.string( "CkfBaseTrajectoryFilter" ),
  maxLostHits = cms.int32( 0 ),
  maxNumberOfHits = cms.int32( 100 ),
  maxConsecLostHits = cms.int32( 1 ),
  minimumNumberOfHits = cms.int32( 3 ),
  nSigmaMinPt = cms.double( 5.0 ),
  chargeSignificance = cms.double( -1.0 )
)
HLTIter2PSetTrajectoryFilterIT = cms.PSet( 
  minPt = cms.double( 0.3 ),
  minHitsMinPt = cms.int32( 3 ),
  ComponentType = cms.string( "CkfBaseTrajectoryFilter" ),
  maxLostHits = cms.int32( 1 ),
  maxNumberOfHits = cms.int32( 100 ),
  maxConsecLostHits = cms.int32( 1 ),
  minimumNumberOfHits = cms.int32( 3 ),
  nSigmaMinPt = cms.double( 5.0 ),
  chargeSignificance = cms.double( -1.0 )
)
HLTIter1PSetTrajectoryFilterIT = cms.PSet( 
  minPt = cms.double( 0.2 ),
  minHitsMinPt = cms.int32( 3 ),
  ComponentType = cms.string( "CkfBaseTrajectoryFilter" ),
  maxLostHits = cms.int32( 1 ),
  maxNumberOfHits = cms.int32( 100 ),
  maxConsecLostHits = cms.int32( 1 ),
  minimumNumberOfHits = cms.int32( 3 ),
  nSigmaMinPt = cms.double( 5.0 ),
  chargeSignificance = cms.double( -1.0 )
)
HLTPSetbJetRegionalTrajectoryFilter = cms.PSet( 
  minPt = cms.double( 1.0 ),
  minHitsMinPt = cms.int32( 3 ),
  ComponentType = cms.string( "CkfBaseTrajectoryFilter" ),
  maxLostHits = cms.int32( 1 ),
  maxNumberOfHits = cms.int32( 8 ),
  maxConsecLostHits = cms.int32( 1 ),
  minimumNumberOfHits = cms.int32( 5 ),
  nSigmaMinPt = cms.double( 5.0 ),
  chargeSignificance = cms.double( -1.0 )
)
HLTPSetTrajectoryFilterL3 = cms.PSet( 
  minPt = cms.double( 0.5 ),
  minHitsMinPt = cms.int32( 3 ),
  ComponentType = cms.string( "CkfBaseTrajectoryFilter" ),
  maxLostHits = cms.int32( 1 ),
  maxNumberOfHits = cms.int32( 1000000000 ),
  maxConsecLostHits = cms.int32( 1 ),
  minimumNumberOfHits = cms.int32( 5 ),
  nSigmaMinPt = cms.double( 5.0 ),
  chargeSignificance = cms.double( -1.0 )
)
HLTPSetTrajectoryFilterIT = cms.PSet( 
  minPt = cms.double( 0.3 ),
  minHitsMinPt = cms.int32( 3 ),
  ComponentType = cms.string( "CkfBaseTrajectoryFilter" ),
  maxLostHits = cms.int32( 1 ),
  maxNumberOfHits = cms.int32( 100 ),
  maxConsecLostHits = cms.int32( 1 ),
  minimumNumberOfHits = cms.int32( 3 ),
  nSigmaMinPt = cms.double( 5.0 ),
  chargeSignificance = cms.double( -1.0 )
)
HLTPSetTrajectoryFilterForElectrons = cms.PSet( 
  ComponentType = cms.string( "CkfBaseTrajectoryFilter" ),
  minPt = cms.double( 2.0 ),
  minHitsMinPt = cms.int32( -1 ),
  maxLostHits = cms.int32( 1 ),
  maxNumberOfHits = cms.int32( -1 ),
  maxConsecLostHits = cms.int32( 1 ),
  nSigmaMinPt = cms.double( 5.0 ),
  minimumNumberOfHits = cms.int32( 5 ),
  chargeSignificance = cms.double( -1.0 )
)
HLTPSetMuonCkfTrajectoryFilter = cms.PSet( 
  minPt = cms.double( 0.9 ),
  minHitsMinPt = cms.int32( 3 ),
  ComponentType = cms.string( "CkfBaseTrajectoryFilter" ),
  maxLostHits = cms.int32( 1 ),
  maxNumberOfHits = cms.int32( -1 ),
  maxConsecLostHits = cms.int32( 1 ),
  chargeSignificance = cms.double( -1.0 ),
  nSigmaMinPt = cms.double( 5.0 ),
  minimumNumberOfHits = cms.int32( 5 )
)
HLTPSetMuTrackJpsiTrajectoryFilter = cms.PSet( 
  minPt = cms.double( 10.0 ),
  minHitsMinPt = cms.int32( 3 ),
  ComponentType = cms.string( "CkfBaseTrajectoryFilter" ),
  maxLostHits = cms.int32( 1 ),
  maxNumberOfHits = cms.int32( 8 ),
  maxConsecLostHits = cms.int32( 1 ),
  minimumNumberOfHits = cms.int32( 5 ),
  nSigmaMinPt = cms.double( 5.0 ),
  chargeSignificance = cms.double( -1.0 )
)
HLTPSetMuTrackJpsiEffTrajectoryFilter = cms.PSet( 
  minPt = cms.double( 1.0 ),
  minHitsMinPt = cms.int32( 3 ),
  ComponentType = cms.string( "CkfBaseTrajectoryFilter" ),
  maxLostHits = cms.int32( 1 ),
  maxNumberOfHits = cms.int32( 9 ),
  maxConsecLostHits = cms.int32( 1 ),
  minimumNumberOfHits = cms.int32( 5 ),
  nSigmaMinPt = cms.double( 5.0 ),
  chargeSignificance = cms.double( -1.0 )
)
HLTPSetCkfTrajectoryFilter = cms.PSet( 
  minPt = cms.double( 0.9 ),
  minHitsMinPt = cms.int32( 3 ),
  ComponentType = cms.string( "CkfBaseTrajectoryFilter" ),
  maxLostHits = cms.int32( 1 ),
  maxNumberOfHits = cms.int32( -1 ),
  maxConsecLostHits = cms.int32( 1 ),
  minimumNumberOfHits = cms.int32( 5 ),
  nSigmaMinPt = cms.double( 5.0 ),
  chargeSignificance = cms.double( -1.0 )
)
HLTPSetCkf3HitTrajectoryFilter = cms.PSet( 
  minPt = cms.double( 0.9 ),
  minHitsMinPt = cms.int32( 3 ),
  ComponentType = cms.string( "CkfBaseTrajectoryFilter" ),
  maxLostHits = cms.int32( 1 ),
  maxNumberOfHits = cms.int32( -1 ),
  maxConsecLostHits = cms.int32( 1 ),
  minimumNumberOfHits = cms.int32( 3 ),
  nSigmaMinPt = cms.double( 5.0 ),
  chargeSignificance = cms.double( -1.0 )
)
HLTIter4PSetTrajectoryBuilderIT = cms.PSet( 
  propagatorAlong = cms.string( "PropagatorWithMaterialParabolicMf" ),
  trajectoryFilter = cms.PSet(  refToPSet_ = cms.string( "HLTIter4PSetTrajectoryFilterIT" ) ),
  maxCand = cms.int32( 1 ),
  ComponentType = cms.string( "CkfTrajectoryBuilder" ),
  propagatorOpposite = cms.string( "PropagatorWithMaterialParabolicMfOpposite" ),
  MeasurementTrackerName = cms.string( "hltIter4ESPMeasurementTracker" ),
  estimator = cms.string( "hltESPChi2MeasurementEstimator16" ),
  TTRHBuilder = cms.string( "hltESPTTRHBWithTrackAngle" ),
  updator = cms.string( "hltESPKFUpdator" ),
  alwaysUseInvalidHits = cms.bool( False ),
  intermediateCleaning = cms.bool( True ),
  lostHitPenalty = cms.double( 30.0 ),
  minNrOfHitsForRebuild = cms.untracked.int32( 4 )
)
HLTIter3PSetTrajectoryBuilderIT = cms.PSet( 
  propagatorAlong = cms.string( "PropagatorWithMaterialParabolicMf" ),
  trajectoryFilter = cms.PSet(  refToPSet_ = cms.string( "HLTIter3PSetTrajectoryFilterIT" ) ),
  maxCand = cms.int32( 1 ),
  ComponentType = cms.string( "CkfTrajectoryBuilder" ),
  propagatorOpposite = cms.string( "PropagatorWithMaterialParabolicMfOpposite" ),
  MeasurementTrackerName = cms.string( "hltIter3ESPMeasurementTracker" ),
  estimator = cms.string( "hltESPChi2MeasurementEstimator16" ),
  TTRHBuilder = cms.string( "hltESPTTRHBWithTrackAngle" ),
  updator = cms.string( "hltESPKFUpdator" ),
  alwaysUseInvalidHits = cms.bool( False ),
  intermediateCleaning = cms.bool( True ),
  lostHitPenalty = cms.double( 30.0 )
)
HLTIter2PSetTrajectoryBuilderIT = cms.PSet( 
  propagatorAlong = cms.string( "PropagatorWithMaterialParabolicMf" ),
  trajectoryFilter = cms.PSet(  refToPSet_ = cms.string( "HLTIter2PSetTrajectoryFilterIT" ) ),
  maxCand = cms.int32( 2 ),
  ComponentType = cms.string( "CkfTrajectoryBuilder" ),
  propagatorOpposite = cms.string( "PropagatorWithMaterialParabolicMfOpposite" ),
  MeasurementTrackerName = cms.string( "hltIter2ESPMeasurementTracker" ),
  estimator = cms.string( "hltESPChi2MeasurementEstimator16" ),
  TTRHBuilder = cms.string( "hltESPTTRHBWithTrackAngle" ),
  updator = cms.string( "hltESPKFUpdator" ),
  alwaysUseInvalidHits = cms.bool( False ),
  intermediateCleaning = cms.bool( True ),
  lostHitPenalty = cms.double( 30.0 )
)
HLTIter1PSetTrajectoryBuilderIT = cms.PSet( 
  propagatorAlong = cms.string( "PropagatorWithMaterialParabolicMf" ),
  trajectoryFilter = cms.PSet(  refToPSet_ = cms.string( "HLTIter1PSetTrajectoryFilterIT" ) ),
  maxCand = cms.int32( 2 ),
  ComponentType = cms.string( "CkfTrajectoryBuilder" ),
  propagatorOpposite = cms.string( "PropagatorWithMaterialParabolicMfOpposite" ),
  MeasurementTrackerName = cms.string( "hltIter1ESPMeasurementTracker" ),
  estimator = cms.string( "hltESPChi2MeasurementEstimator16" ),
  TTRHBuilder = cms.string( "hltESPTTRHBWithTrackAngle" ),
  updator = cms.string( "hltESPKFUpdator" ),
  alwaysUseInvalidHits = cms.bool( False ),
  intermediateCleaning = cms.bool( True ),
  lostHitPenalty = cms.double( 30.0 )
)
HLTPSetbJetRegionalTrajectoryBuilder = cms.PSet( 
  propagatorAlong = cms.string( "PropagatorWithMaterial" ),
  trajectoryFilter = cms.PSet(  refToPSet_ = cms.string( "HLTPSetbJetRegionalTrajectoryFilter" ) ),
  maxCand = cms.int32( 1 ),
  ComponentType = cms.string( "CkfTrajectoryBuilder" ),
  propagatorOpposite = cms.string( "PropagatorWithMaterialOpposite" ),
  MeasurementTrackerName = cms.string( "hltESPMeasurementTracker" ),
  estimator = cms.string( "hltESPChi2MeasurementEstimator" ),
  TTRHBuilder = cms.string( "hltESPTTRHBWithTrackAngle" ),
  updator = cms.string( "hltESPKFUpdator" ),
  alwaysUseInvalidHits = cms.bool( False ),
  intermediateCleaning = cms.bool( True ),
  lostHitPenalty = cms.double( 30.0 )
)
HLTPSetTrajectoryBuilderL3 = cms.PSet( 
  propagatorAlong = cms.string( "PropagatorWithMaterial" ),
  trajectoryFilter = cms.PSet(  refToPSet_ = cms.string( "HLTPSetTrajectoryFilterL3" ) ),
  maxCand = cms.int32( 5 ),
  ComponentType = cms.string( "CkfTrajectoryBuilder" ),
  propagatorOpposite = cms.string( "PropagatorWithMaterialOpposite" ),
  MeasurementTrackerName = cms.string( "hltESPMeasurementTracker" ),
  estimator = cms.string( "hltESPChi2MeasurementEstimator" ),
  TTRHBuilder = cms.string( "hltESPTTRHBWithTrackAngle" ),
  updator = cms.string( "hltESPKFUpdator" ),
  alwaysUseInvalidHits = cms.bool( False ),
  intermediateCleaning = cms.bool( True ),
  lostHitPenalty = cms.double( 30.0 )
)
HLTPSetTrajectoryBuilderIT = cms.PSet( 
  propagatorAlong = cms.string( "PropagatorWithMaterialParabolicMf" ),
  trajectoryFilter = cms.PSet(  refToPSet_ = cms.string( "HLTPSetTrajectoryFilterIT" ) ),
  maxCand = cms.int32( 2 ),
  ComponentType = cms.string( "CkfTrajectoryBuilder" ),
  propagatorOpposite = cms.string( "PropagatorWithMaterialParabolicMfOpposite" ),
  MeasurementTrackerName = cms.string( "hltESPMeasurementTracker" ),
  estimator = cms.string( "hltESPChi2MeasurementEstimator9" ),
  TTRHBuilder = cms.string( "hltESPTTRHBWithTrackAngle" ),
  updator = cms.string( "hltESPKFUpdator" ),
  alwaysUseInvalidHits = cms.bool( False ),
  intermediateCleaning = cms.bool( True ),
  lostHitPenalty = cms.double( 30.0 )
)
HLTPSetTrajectoryBuilderForElectrons = cms.PSet( 
  propagatorAlong = cms.string( "hltESPFwdElectronPropagator" ),
  trajectoryFilter = cms.PSet(  refToPSet_ = cms.string( "HLTPSetTrajectoryFilterForElectrons" ) ),
  maxCand = cms.int32( 5 ),
  ComponentType = cms.string( "CkfTrajectoryBuilder" ),
  propagatorOpposite = cms.string( "hltESPBwdElectronPropagator" ),
  MeasurementTrackerName = cms.string( "hltESPMeasurementTracker" ),
  estimator = cms.string( "hltESPChi2MeasurementEstimator30" ),
  TTRHBuilder = cms.string( "hltESPTTRHBWithTrackAngle" ),
  updator = cms.string( "hltESPKFUpdator" ),
  alwaysUseInvalidHits = cms.bool( True ),
  intermediateCleaning = cms.bool( False ),
  lostHitPenalty = cms.double( 90.0 )
)
HLTPSetMuTrackJpsiTrajectoryBuilder = cms.PSet( 
  propagatorAlong = cms.string( "PropagatorWithMaterial" ),
  trajectoryFilter = cms.PSet(  refToPSet_ = cms.string( "HLTPSetMuTrackJpsiTrajectoryFilter" ) ),
  maxCand = cms.int32( 1 ),
  ComponentType = cms.string( "CkfTrajectoryBuilder" ),
  propagatorOpposite = cms.string( "PropagatorWithMaterialOpposite" ),
  MeasurementTrackerName = cms.string( "hltESPMeasurementTracker" ),
  estimator = cms.string( "hltESPChi2MeasurementEstimator30" ),
  TTRHBuilder = cms.string( "hltESPTTRHBWithTrackAngle" ),
  updator = cms.string( "hltESPKFUpdator" ),
  alwaysUseInvalidHits = cms.bool( False ),
  intermediateCleaning = cms.bool( True ),
  lostHitPenalty = cms.double( 30.0 )
)
HLTPSetMuTrackJpsiEffTrajectoryBuilder = cms.PSet( 
  propagatorAlong = cms.string( "PropagatorWithMaterial" ),
  trajectoryFilter = cms.PSet(  refToPSet_ = cms.string( "HLTPSetMuTrackJpsiEffTrajectoryFilter" ) ),
  maxCand = cms.int32( 1 ),
  ComponentType = cms.string( "CkfTrajectoryBuilder" ),
  propagatorOpposite = cms.string( "PropagatorWithMaterialOpposite" ),
  MeasurementTrackerName = cms.string( "hltESPMeasurementTracker" ),
  estimator = cms.string( "hltESPChi2MeasurementEstimator" ),
  TTRHBuilder = cms.string( "hltESPTTRHBWithTrackAngle" ),
  updator = cms.string( "hltESPKFUpdator" ),
  alwaysUseInvalidHits = cms.bool( False ),
  intermediateCleaning = cms.bool( True ),
  lostHitPenalty = cms.double( 30.0 )
)
HLTPSetCkfTrajectoryBuilder = cms.PSet( 
  propagatorAlong = cms.string( "PropagatorWithMaterial" ),
  trajectoryFilter = cms.PSet(  refToPSet_ = cms.string( "HLTPSetCkfTrajectoryFilter" ) ),
  maxCand = cms.int32( 5 ),
  ComponentType = cms.string( "CkfTrajectoryBuilder" ),
  propagatorOpposite = cms.string( "PropagatorWithMaterialOpposite" ),
  MeasurementTrackerName = cms.string( "hltESPMeasurementTracker" ),
  estimator = cms.string( "hltESPChi2MeasurementEstimator" ),
  TTRHBuilder = cms.string( "hltESPTTRHBWithTrackAngle" ),
  updator = cms.string( "hltESPKFUpdator" ),
  alwaysUseInvalidHits = cms.bool( True ),
  intermediateCleaning = cms.bool( True ),
  lostHitPenalty = cms.double( 30.0 )
)
HLTPSetCkf3HitTrajectoryBuilder = cms.PSet( 
  propagatorAlong = cms.string( "PropagatorWithMaterial" ),
  trajectoryFilter = cms.PSet(  refToPSet_ = cms.string( "HLTPSetCkf3HitTrajectoryFilter" ) ),
  maxCand = cms.int32( 5 ),
  ComponentType = cms.string( "CkfTrajectoryBuilder" ),
  propagatorOpposite = cms.string( "PropagatorWithMaterialOpposite" ),
  MeasurementTrackerName = cms.string( "hltESPMeasurementTracker" ),
  estimator = cms.string( "hltESPChi2MeasurementEstimator" ),
  TTRHBuilder = cms.string( "hltESPTTRHBWithTrackAngle" ),
  updator = cms.string( "hltESPKFUpdator" ),
  alwaysUseInvalidHits = cms.bool( True ),
  intermediateCleaning = cms.bool( True ),
  lostHitPenalty = cms.double( 30.0 )
)
HLTPSetMuonCkfTrajectoryBuilderSeedHit = cms.PSet( 
  propagatorAlong = cms.string( "PropagatorWithMaterial" ),
  trajectoryFilter = cms.PSet(  refToPSet_ = cms.string( "HLTPSetMuonCkfTrajectoryFilter" ) ),
  maxCand = cms.int32( 5 ),
  ComponentType = cms.string( "MuonCkfTrajectoryBuilder" ),
  propagatorOpposite = cms.string( "PropagatorWithMaterialOpposite" ),
  useSeedLayer = cms.bool( True ),
  deltaEta = cms.double( -1.0 ),
  deltaPhi = cms.double( -1.0 ),
  estimator = cms.string( "hltESPChi2MeasurementEstimator30" ),
  rescaleErrorIfFail = cms.double( 1.0 ),
  propagatorProximity = cms.string( "SteppingHelixPropagatorAny" ),
  updator = cms.string( "hltESPKFUpdator" ),
  alwaysUseInvalidHits = cms.bool( True ),
  TTRHBuilder = cms.string( "hltESPTTRHBWithTrackAngle" ),
  MeasurementTrackerName = cms.string( "hltESPMeasurementTracker" ),
  intermediateCleaning = cms.bool( False ),
  lostHitPenalty = cms.double( 30.0 )
)
HLTPSetMuonCkfTrajectoryBuilder = cms.PSet( 
  propagatorAlong = cms.string( "PropagatorWithMaterial" ),
  trajectoryFilter = cms.PSet(  refToPSet_ = cms.string( "HLTPSetMuonCkfTrajectoryFilter" ) ),
  maxCand = cms.int32( 5 ),
  ComponentType = cms.string( "MuonCkfTrajectoryBuilder" ),
  propagatorOpposite = cms.string( "PropagatorWithMaterialOpposite" ),
  useSeedLayer = cms.bool( False ),
  deltaEta = cms.double( -1.0 ),
  deltaPhi = cms.double( -1.0 ),
  estimator = cms.string( "hltESPChi2MeasurementEstimator30" ),
  rescaleErrorIfFail = cms.double( 1.0 ),
  propagatorProximity = cms.string( "SteppingHelixPropagatorAny" ),
  updator = cms.string( "hltESPKFUpdator" ),
  alwaysUseInvalidHits = cms.bool( True ),
  TTRHBuilder = cms.string( "hltESPTTRHBWithTrackAngle" ),
  MeasurementTrackerName = cms.string( "hltESPMeasurementTracker" ),
  intermediateCleaning = cms.bool( False ),
  lostHitPenalty = cms.double( 30.0 )
)
HLTPSetPvClusterComparer = cms.PSet( 
  track_pt_min = cms.double( 2.5 ),
  track_pt_max = cms.double( 10.0 ),
  track_chi2_max = cms.double( 9999999.0 ),
  track_prob_min = cms.double( -1.0 )
)
HLTIter0PSetTrajectoryBuilderIT = cms.PSet( 
  propagatorAlong = cms.string( "PropagatorWithMaterialParabolicMf" ),
  trajectoryFilter = cms.PSet(  refToPSet_ = cms.string( "HLTIter0PSetTrajectoryFilterIT" ) ),
  maxCand = cms.int32( 2 ),
  ComponentType = cms.string( "CkfTrajectoryBuilder" ),
  propagatorOpposite = cms.string( "PropagatorWithMaterialParabolicMfOpposite" ),
  estimator = cms.string( "hltESPChi2MeasurementEstimator9" ),
  TTRHBuilder = cms.string( "hltESPTTRHBWithTrackAngle" ),
  updator = cms.string( "hltESPKFUpdator" ),
  alwaysUseInvalidHits = cms.bool( False ),
  intermediateCleaning = cms.bool( True ),
  lostHitPenalty = cms.double( 30.0 )
)
HLTIter0PSetTrajectoryFilterIT = cms.PSet( 
  minPt = cms.double( 0.3 ),
  minHitsMinPt = cms.int32( 3 ),
  ComponentType = cms.string( "CkfBaseTrajectoryFilter" ),
  maxLostHits = cms.int32( 1 ),
  maxNumberOfHits = cms.int32( 100 ),
  maxConsecLostHits = cms.int32( 1 ),
  minimumNumberOfHits = cms.int32( 3 ),
  nSigmaMinPt = cms.double( 5.0 ),
  chargeSignificance = cms.double( -1.0 )
)
HLTPSetPvClusterComparerForBTag = cms.PSet( 
  track_pt_min = cms.double( 0.1 ),
  track_pt_max = cms.double( 20.0 ),
  track_chi2_max = cms.double( 20.0 ),
  track_prob_min = cms.double( -1.0 )
)
HLTSeedFromConsecutiveHitsTripletOnlyCreator = cms.PSet( 
  ComponentName = cms.string( "SeedFromConsecutiveHitsTripletOnlyCreator" ),
  propagator = cms.string( "PropagatorWithMaterialParabolicMf" )
)
HLTSeedFromConsecutiveHitsCreator = cms.PSet( 
  ComponentName = cms.string( "SeedFromConsecutiveHitsCreator" ),
  propagator = cms.string( "PropagatorWithMaterialParabolicMf" ),
  SeedMomentumForBOFF = cms.double( 5.0 ),
  OriginTransverseErrorMultiplier = cms.double( 1.0 ),
  MinOneOverPtError = cms.double( 1.0 ),
  SimpleMagneticField = cms.string( "ParabolicMf" ),
  TTRHBuilder = cms.string( "hltESPTTRHBWithTrackAngle" )
)
HLTIter0HighPtTkMuPSetTrajectoryBuilderIT = cms.PSet( 
  propagatorAlong = cms.string( "PropagatorWithMaterialParabolicMf" ),
  trajectoryFilter = cms.PSet(  refToPSet_ = cms.string( "HLTIter0PSetTrajectoryFilterIT" ) ),
  maxCand = cms.int32( 4 ),
  ComponentType = cms.string( "CkfTrajectoryBuilder" ),
  propagatorOpposite = cms.string( "PropagatorWithMaterialParabolicMfOpposite" ),
  estimator = cms.string( "hltESPChi2MeasurementEstimator" ),
  TTRHBuilder = cms.string( "hltESPTTRHBWithTrackAngle" ),
  updator = cms.string( "hltESPKFUpdator" ),
  alwaysUseInvalidHits = cms.bool( True ),
  intermediateCleaning = cms.bool( True ),
  lostHitPenalty = cms.double( 30.0 )
)
HLTIter2HighPtTkMuPSetTrajectoryBuilderIT = cms.PSet( 
  propagatorAlong = cms.string( "PropagatorWithMaterialParabolicMf" ),
  trajectoryFilter = cms.PSet(  refToPSet_ = cms.string( "HLTIter2HighPtTkMuPSetTrajectoryFilterIT" ) ),
  maxCand = cms.int32( 2 ),
  ComponentType = cms.string( "CkfTrajectoryBuilder" ),
  propagatorOpposite = cms.string( "PropagatorWithMaterialParabolicMfOpposite" ),
  estimator = cms.string( "hltESPChi2MeasurementEstimator" ),
  TTRHBuilder = cms.string( "hltESPTTRHBWithTrackAngle" ),
  updator = cms.string( "hltESPKFUpdator" ),
  alwaysUseInvalidHits = cms.bool( False ),
  intermediateCleaning = cms.bool( True ),
  lostHitPenalty = cms.double( 30.0 ),
  MeasurementTrackerName = cms.string( "hltIter2HighPtTkMuESPMeasurementTracker" )
)
HLTIter2HighPtTkMuPSetTrajectoryFilterIT = cms.PSet( 
  minPt = cms.double( 0.3 ),
  minHitsMinPt = cms.int32( 3 ),
  ComponentType = cms.string( "CkfBaseTrajectoryFilter" ),
  maxLostHits = cms.int32( 1 ),
  maxNumberOfHits = cms.int32( 100 ),
  maxConsecLostHits = cms.int32( 3 ),
  minimumNumberOfHits = cms.int32( 5 ),
  nSigmaMinPt = cms.double( 5.0 ),
  chargeSignificance = cms.double( -1.0 )
)
HLTPSetPvClusterComparerForIT = cms.PSet( 
  track_pt_min = cms.double( 1.0 ),
  track_pt_max = cms.double( 20.0 ),
  track_chi2_max = cms.double( 20.0 ),
  track_prob_min = cms.double( -1.0 )
)
streams = cms.PSet(  A = cms.vstring( 'InitialPD',
  'Templates' ) )
datasets = cms.PSet( 
  InitialPD = cms.vstring( 'HLT_Ele27_WP85_Gsf_v1',
    'HLT_Mu40_v1',
    'HLT_Physics_v1' ),
  Templates = cms.vstring( 'HLT_CaloJet260_v1',
    'HLT_PFJet260_v1',
    'HLT_Photon20_CaloIdVL_IsoL_v1' )
)

hltESSHcalSeverityLevel = cms.ESSource( "EmptyESSource",
  iovIsRunNotTime = cms.bool( True ),
  recordName = cms.string( "HcalSeverityLevelComputerRcd" ),
  firstValid = cms.vuint32( 1 )
)
hltESSEcalSeverityLevel = cms.ESSource( "EmptyESSource",
  iovIsRunNotTime = cms.bool( True ),
  recordName = cms.string( "EcalSeverityLevelAlgoRcd" ),
  firstValid = cms.vuint32( 1 )
)
hltESSBTagRecord = cms.ESSource( "EmptyESSource",
  iovIsRunNotTime = cms.bool( True ),
  recordName = cms.string( "JetTagComputerRecord" ),
  firstValid = cms.vuint32( 1 )
)
CSCINdexerESSource = cms.ESSource( "EmptyESSource",
  iovIsRunNotTime = cms.bool( True ),
  recordName = cms.string( "CSCIndexerRecord" ),
  firstValid = cms.vuint32( 1 )
)
CSCChannelMapperESSource = cms.ESSource( "EmptyESSource",
  iovIsRunNotTime = cms.bool( True ),
  recordName = cms.string( "CSCChannelMapperRecord" ),
  firstValid = cms.vuint32( 1 )
)

hltESPAK4CaloCorrection = cms.ESProducer( "JetCorrectionESChain",
  correctors = cms.vstring( 'hltESPAK4CaloFastJetCorrectionESProducer',
    'hltESPAK4CaloRelativeCorrectionESProducer',
    'hltESPAK4CaloAbsoluteCorrectionESProducer' ),
  appendToDataLabel = cms.string( "" )
)
hltESPAK4PFCorrection = cms.ESProducer( "JetCorrectionESChain",
  correctors = cms.vstring( 'hltESPAK4PFFastJetCorrectionESProducer',
    'hltESPAK4PFRelativeCorrectionESProducer',
    'hltESPAK4PFAbsoluteCorrectionESProducer' ),
  appendToDataLabel = cms.string( "" )
)
hltESPAK4CaloFastJetCorrectionESProducer = cms.ESProducer( "L1FastjetCorrectionESProducer",
  appendToDataLabel = cms.string( "" ),
  srcRho = cms.InputTag( "hltFixedGridRhoFastjetAllCalo" ),
  algorithm = cms.string( "AK4CaloHLT" ),
  level = cms.string( "L1FastJet" )
)
hltESPAK4PFFastJetCorrectionESProducer = cms.ESProducer( "L1FastjetCorrectionESProducer",
  appendToDataLabel = cms.string( "" ),
  srcRho = cms.InputTag( "hltFixedGridRhoFastjetAll" ),
  algorithm = cms.string( "AK4PFHLT" ),
  level = cms.string( "L1FastJet" )
)
hltESPAK4PFRelativeCorrectionESProducer = cms.ESProducer( "LXXXCorrectionESProducer",
  appendToDataLabel = cms.string( "" ),
  algorithm = cms.string( "AK4PFHLT" ),
  level = cms.string( "L2Relative" )
)
hltESPAK4CaloRelativeCorrectionESProducer = cms.ESProducer( "LXXXCorrectionESProducer",
  appendToDataLabel = cms.string( "" ),
  algorithm = cms.string( "AK4CaloHLT" ),
  level = cms.string( "L2Relative" )
)
hltESPAK4CaloAbsoluteCorrectionESProducer = cms.ESProducer( "LXXXCorrectionESProducer",
  appendToDataLabel = cms.string( "" ),
  algorithm = cms.string( "AK4CaloHLT" ),
  level = cms.string( "L3Absolute" )
)
hltESPAK4PFAbsoluteCorrectionESProducer = cms.ESProducer( "LXXXCorrectionESProducer",
  appendToDataLabel = cms.string( "" ),
  algorithm = cms.string( "AK4PFHLT" ),
  level = cms.string( "L3Absolute" )
)
MaterialPropagatorParabolicMF = cms.ESProducer( "PropagatorWithMaterialESProducer",
  SimpleMagneticField = cms.string( "ParabolicMf" ),
  PropagationDirection = cms.string( "alongMomentum" ),
  ComponentName = cms.string( "PropagatorWithMaterialParabolicMf" ),
  Mass = cms.double( 0.105 ),
  ptMin = cms.double( -1.0 ),
  MaxDPhi = cms.double( 1.6 ),
  useRungeKutta = cms.bool( False )
)
OppositeMaterialPropagatorParabolicMF = cms.ESProducer( "PropagatorWithMaterialESProducer",
  SimpleMagneticField = cms.string( "ParabolicMf" ),
  PropagationDirection = cms.string( "oppositeToMomentum" ),
  ComponentName = cms.string( "PropagatorWithMaterialParabolicMfOpposite" ),
  Mass = cms.double( 0.105 ),
  ptMin = cms.double( -1.0 ),
  MaxDPhi = cms.double( 1.6 ),
  useRungeKutta = cms.bool( False )
)
ParabolicParametrizedMagneticFieldProducer = cms.ESProducer( "ParametrizedMagneticFieldProducer",
  version = cms.string( "Parabolic" ),
  parameters = cms.PSet(  BValue = cms.string( "" ) ),
  label = cms.untracked.string( "ParabolicMf" )
)
hltESPChi2MeasurementEstimator30 = cms.ESProducer( "Chi2MeasurementEstimatorESProducer",
  MaxChi2 = cms.double( 30.0 ),
  nSigma = cms.double( 3.0 ),
  ComponentName = cms.string( "hltESPChi2MeasurementEstimator30" )
)
AnyDirectionAnalyticalPropagator = cms.ESProducer( "AnalyticalPropagatorESProducer",
  MaxDPhi = cms.double( 1.6 ),
  ComponentName = cms.string( "AnyDirectionAnalyticalPropagator" ),
  PropagationDirection = cms.string( "anyDirection" )
)
CSCChannelMapperESProducer = cms.ESProducer( "CSCChannelMapperESProducer",
  AlgoName = cms.string( "CSCChannelMapperStartup" )
)
CSCIndexerESProducer = cms.ESProducer( "CSCIndexerESProducer",
  AlgoName = cms.string( "CSCIndexerStartup" )
)
CaloTopologyBuilder = cms.ESProducer( "CaloTopologyBuilder" )
CaloTowerConstituentsMapBuilder = cms.ESProducer( "CaloTowerConstituentsMapBuilder",
  appendToDataLabel = cms.string( "" ),
  MapFile = cms.untracked.string( "Geometry/CaloTopology/data/CaloTowerEEGeometric.map.gz" )
)
CastorDbProducer = cms.ESProducer( "CastorDbProducer",
  appendToDataLabel = cms.string( "" )
)
ClusterShapeHitFilterESProducer = cms.ESProducer( "ClusterShapeHitFilterESProducer",
  ComponentName = cms.string( "ClusterShapeHitFilter" ),
  PixelShapeFile = cms.string( "RecoPixelVertexing/PixelLowPtUtilities/data/pixelShape.par" )
)
MaterialPropagator = cms.ESProducer( "PropagatorWithMaterialESProducer",
  SimpleMagneticField = cms.string( "" ),
  PropagationDirection = cms.string( "alongMomentum" ),
  ComponentName = cms.string( "PropagatorWithMaterial" ),
  Mass = cms.double( 0.105 ),
  ptMin = cms.double( -1.0 ),
  MaxDPhi = cms.double( 1.6 ),
  useRungeKutta = cms.bool( False )
)
OppositeMaterialPropagator = cms.ESProducer( "PropagatorWithMaterialESProducer",
  SimpleMagneticField = cms.string( "" ),
  PropagationDirection = cms.string( "oppositeToMomentum" ),
  ComponentName = cms.string( "PropagatorWithMaterialOpposite" ),
  Mass = cms.double( 0.105 ),
  ptMin = cms.double( -1.0 ),
  MaxDPhi = cms.double( 1.6 ),
  useRungeKutta = cms.bool( False )
)
SteppingHelixPropagatorAny = cms.ESProducer( "SteppingHelixPropagatorESProducer",
  NoErrorPropagation = cms.bool( False ),
  endcapShiftInZPos = cms.double( 0.0 ),
  PropagationDirection = cms.string( "anyDirection" ),
  useTuningForL2Speed = cms.bool( False ),
  useIsYokeFlag = cms.bool( True ),
  endcapShiftInZNeg = cms.double( 0.0 ),
  SetVBFPointer = cms.bool( False ),
  AssumeNoMaterial = cms.bool( False ),
  returnTangentPlane = cms.bool( True ),
  useInTeslaFromMagField = cms.bool( False ),
  VBFName = cms.string( "VolumeBasedMagneticField" ),
  useEndcapShiftsInZ = cms.bool( False ),
  sendLogWarning = cms.bool( False ),
  useMatVolumes = cms.bool( True ),
  debug = cms.bool( False ),
  ApplyRadX0Correction = cms.bool( True ),
  useMagVolumes = cms.bool( True ),
  ComponentName = cms.string( "SteppingHelixPropagatorAny" )
)
TransientTrackBuilderESProducer = cms.ESProducer( "TransientTrackBuilderESProducer",
  ComponentName = cms.string( "TransientTrackBuilder" )
)
caloDetIdAssociator = cms.ESProducer( "DetIdAssociatorESProducer",
  ComponentName = cms.string( "CaloDetIdAssociator" ),
  etaBinSize = cms.double( 0.087 ),
  nEta = cms.int32( 70 ),
  nPhi = cms.int32( 72 ),
  includeBadChambers = cms.bool( False )
)
cosmicsNavigationSchoolESProducer = cms.ESProducer( "NavigationSchoolESProducer",
  ComponentName = cms.string( "CosmicNavigationSchool" ),
  SimpleMagneticField = cms.string( "" )
)
ecalDetIdAssociator = cms.ESProducer( "DetIdAssociatorESProducer",
  ComponentName = cms.string( "EcalDetIdAssociator" ),
  etaBinSize = cms.double( 0.02 ),
  nEta = cms.int32( 300 ),
  nPhi = cms.int32( 360 ),
  includeBadChambers = cms.bool( False )
)
ecalSeverityLevel = cms.ESProducer( "EcalSeverityLevelESProducer",
  dbstatusMask = cms.PSet( 
    kGood = cms.vstring( 'kOk' ),
    kProblematic = cms.vstring( 'kDAC',
      'kNoLaser',
      'kNoisy',
      'kNNoisy',
      'kNNNoisy',
      'kNNNNoisy',
      'kNNNNNoisy',
      'kFixedG6',
      'kFixedG1',
      'kFixedG0' ),
    kRecovered = cms.vstring(  ),
    kTime = cms.vstring(  ),
    kWeird = cms.vstring(  ),
    kBad = cms.vstring( 'kNonRespondingIsolated',
      'kDeadVFE',
      'kDeadFE',
      'kNoDataNoTP' )
  ),
  timeThresh = cms.double( 2.0 ),
  flagMask = cms.PSet( 
    kGood = cms.vstring( 'kGood' ),
    kProblematic = cms.vstring( 'kPoorReco',
      'kPoorCalib',
      'kNoisy',
      'kSaturated' ),
    kRecovered = cms.vstring( 'kLeadingEdgeRecovered',
      'kTowerRecovered' ),
    kTime = cms.vstring( 'kOutOfTime' ),
    kWeird = cms.vstring( 'kWeird',
      'kDiWeird' ),
    kBad = cms.vstring( 'kFaultyHardware',
      'kDead',
      'kKilled' )
  )
)
hcalDetIdAssociator = cms.ESProducer( "DetIdAssociatorESProducer",
  ComponentName = cms.string( "HcalDetIdAssociator" ),
  etaBinSize = cms.double( 0.087 ),
  nEta = cms.int32( 70 ),
  nPhi = cms.int32( 72 ),
  includeBadChambers = cms.bool( False )
)
hcalRecAlgos = cms.ESProducer( "HcalRecAlgoESProducer",
  RecoveredRecHitBits = cms.vstring( 'TimingAddedBit',
    'TimingSubtractedBit' ),
  SeverityLevels = cms.VPSet( 
    cms.PSet(  RecHitFlags = cms.vstring(  ),
      ChannelStatus = cms.vstring(  ),
      Level = cms.int32( 0 )
    ),
    cms.PSet(  RecHitFlags = cms.vstring(  ),
      ChannelStatus = cms.vstring( 'HcalCellCaloTowerProb' ),
      Level = cms.int32( 1 )
    ),
    cms.PSet(  RecHitFlags = cms.vstring( 'HSCP_R1R2',
  'HSCP_FracLeader',
  'HSCP_OuterEnergy',
  'HSCP_ExpFit',
  'ADCSaturationBit',
  'HBHEIsolatedNoise',
  'AddedSimHcalNoise' ),
      ChannelStatus = cms.vstring( 'HcalCellExcludeFromHBHENoiseSummary' ),
      Level = cms.int32( 5 )
    ),
    cms.PSet(  RecHitFlags = cms.vstring( 'HBHEHpdHitMultiplicity',
  'HBHEPulseShape',
  'HOBit',
  'HFInTimeWindow',
  'ZDCBit',
  'CalibrationBit',
  'TimingErrorBit',
  'HBHETriangleNoise',
  'HBHETS4TS5Noise' ),
      ChannelStatus = cms.vstring(  ),
      Level = cms.int32( 8 )
    ),
    cms.PSet(  RecHitFlags = cms.vstring( 'HFLongShort',
  'HFPET',
  'HFS8S1Ratio',
  'HFDigiTime' ),
      ChannelStatus = cms.vstring(  ),
      Level = cms.int32( 11 )
    ),
    cms.PSet(  RecHitFlags = cms.vstring( 'HBHEFlatNoise',
  'HBHESpikeNoise' ),
      ChannelStatus = cms.vstring( 'HcalCellCaloTowerMask' ),
      Level = cms.int32( 12 )
    ),
    cms.PSet(  RecHitFlags = cms.vstring(  ),
      ChannelStatus = cms.vstring( 'HcalCellHot' ),
      Level = cms.int32( 15 )
    ),
    cms.PSet(  RecHitFlags = cms.vstring(  ),
      ChannelStatus = cms.vstring( 'HcalCellOff',
        'HcalCellDead' ),
      Level = cms.int32( 20 )
    )
  ),
  DropChannelStatusBits = cms.vstring( 'HcalCellMask',
    'HcalCellOff',
    'HcalCellDead' )
)
hltCombinedSecondaryVertex = cms.ESProducer( "CombinedSecondaryVertexESProducer",
  categoryVariableName = cms.string( "vertexCategory" ),
  useTrackWeights = cms.bool( True ),
  useCategories = cms.bool( True ),
  pseudoMultiplicityMin = cms.uint32( 2 ),
  correctVertexMass = cms.bool( True ),
  trackSelection = cms.PSet( 
    totalHitsMin = cms.uint32( 0 ),
    jetDeltaRMax = cms.double( 0.3 ),
    qualityClass = cms.string( "any" ),
    pixelHitsMin = cms.uint32( 0 ),
    sip3dSigMin = cms.double( -99999.9 ),
    sip3dSigMax = cms.double( 99999.9 ),
    normChi2Max = cms.double( 99999.9 ),
    maxDistToAxis = cms.double( 0.07 ),
    sip2dValMax = cms.double( 99999.9 ),
    maxDecayLen = cms.double( 5.0 ),
    ptMin = cms.double( 0.0 ),
    sip2dSigMax = cms.double( 99999.9 ),
    sip2dSigMin = cms.double( -99999.9 ),
    sip3dValMax = cms.double( 99999.9 ),
    sip2dValMin = cms.double( -99999.9 ),
    sip3dValMin = cms.double( -99999.9 )
  ),
  calibrationRecords = cms.vstring( 'CombinedSVRecoVertex',
    'CombinedSVPseudoVertex',
    'CombinedSVNoVertex' ),
  trackPairV0Filter = cms.PSet(  k0sMassWindow = cms.double( 0.03 ) ),
  charmCut = cms.double( 1.5 ),
  vertexFlip = cms.bool( False ),
  minimumTrackWeight = cms.double( 0.5 ),
  pseudoVertexV0Filter = cms.PSet(  k0sMassWindow = cms.double( 0.05 ) ),
  trackMultiplicityMin = cms.uint32( 3 ),
  trackPseudoSelection = cms.PSet( 
    totalHitsMin = cms.uint32( 0 ),
    jetDeltaRMax = cms.double( 0.3 ),
    qualityClass = cms.string( "any" ),
    pixelHitsMin = cms.uint32( 0 ),
    sip3dSigMin = cms.double( -99999.9 ),
    sip3dSigMax = cms.double( 99999.9 ),
    normChi2Max = cms.double( 99999.9 ),
    maxDistToAxis = cms.double( 0.07 ),
    sip2dValMax = cms.double( 99999.9 ),
    maxDecayLen = cms.double( 5.0 ),
    ptMin = cms.double( 0.0 ),
    sip2dSigMax = cms.double( 99999.9 ),
    sip2dSigMin = cms.double( 2.0 ),
    sip3dValMax = cms.double( 99999.9 ),
    sip2dValMin = cms.double( -99999.9 ),
    sip3dValMin = cms.double( -99999.9 )
  ),
  trackSort = cms.string( "sip2dSig" ),
  trackFlip = cms.bool( False )
)
hltESPAnalyticalPropagator = cms.ESProducer( "AnalyticalPropagatorESProducer",
  MaxDPhi = cms.double( 1.6 ),
  ComponentName = cms.string( "hltESPAnalyticalPropagator" ),
  PropagationDirection = cms.string( "alongMomentum" )
)
hltESPBwdAnalyticalPropagator = cms.ESProducer( "AnalyticalPropagatorESProducer",
  MaxDPhi = cms.double( 1.6 ),
  ComponentName = cms.string( "hltESPBwdAnalyticalPropagator" ),
  PropagationDirection = cms.string( "oppositeToMomentum" )
)
hltESPBwdElectronPropagator = cms.ESProducer( "PropagatorWithMaterialESProducer",
  SimpleMagneticField = cms.string( "" ),
  PropagationDirection = cms.string( "oppositeToMomentum" ),
  ComponentName = cms.string( "hltESPBwdElectronPropagator" ),
  Mass = cms.double( 5.11E-4 ),
  ptMin = cms.double( -1.0 ),
  MaxDPhi = cms.double( 1.6 ),
  useRungeKutta = cms.bool( False )
)
hltESPChi2EstimatorForRefit = cms.ESProducer( "Chi2MeasurementEstimatorESProducer",
  MaxChi2 = cms.double( 100000.0 ),
  nSigma = cms.double( 3.0 ),
  ComponentName = cms.string( "hltESPChi2EstimatorForRefit" )
)
hltESPChi2MeasurementEstimator = cms.ESProducer( "Chi2MeasurementEstimatorESProducer",
  MaxChi2 = cms.double( 30.0 ),
  nSigma = cms.double( 3.0 ),
  ComponentName = cms.string( "hltESPChi2MeasurementEstimator" )
)
hltESPChi2MeasurementEstimator16 = cms.ESProducer( "Chi2MeasurementEstimatorESProducer",
  MaxChi2 = cms.double( 16.0 ),
  nSigma = cms.double( 3.0 ),
  ComponentName = cms.string( "hltESPChi2MeasurementEstimator16" )
)
hltESPChi2MeasurementEstimator9 = cms.ESProducer( "Chi2MeasurementEstimatorESProducer",
  MaxChi2 = cms.double( 9.0 ),
  nSigma = cms.double( 3.0 ),
  ComponentName = cms.string( "hltESPChi2MeasurementEstimator9" )
)
hltESPCloseComponentsMerger5D = cms.ESProducer( "CloseComponentsMergerESProducer5D",
  ComponentName = cms.string( "hltESPCloseComponentsMerger5D" ),
  MaxComponents = cms.int32( 12 ),
  DistanceMeasure = cms.string( "hltESPKullbackLeiblerDistance5D" )
)
hltESPDummyDetLayerGeometry = cms.ESProducer( "DetLayerGeometryESProducer",
  ComponentName = cms.string( "hltESPDummyDetLayerGeometry" )
)
hltESPEcalRegionCablingESProducer = cms.ESProducer( "EcalRegionCablingESProducer",
  esMapping = cms.PSet(  LookupTable = cms.FileInPath( "EventFilter/ESDigiToRaw/data/ES_lookup_table.dat" ) )
)
hltESPElectronChi2 = cms.ESProducer( "Chi2MeasurementEstimatorESProducer",
  MaxChi2 = cms.double( 2000.0 ),
  nSigma = cms.double( 3.0 ),
  ComponentName = cms.string( "hltESPElectronChi2" )
)
hltESPElectronMaterialEffects = cms.ESProducer( "GsfMaterialEffectsESProducer",
  BetheHeitlerParametrization = cms.string( "BetheHeitler_cdfmom_nC6_O5.par" ),
  EnergyLossUpdator = cms.string( "GsfBetheHeitlerUpdator" ),
  ComponentName = cms.string( "hltESPElectronMaterialEffects" ),
  MultipleScatteringUpdator = cms.string( "MultipleScatteringUpdator" ),
  Mass = cms.double( 5.11E-4 ),
  BetheHeitlerCorrection = cms.int32( 2 )
)
hltESPFastSteppingHelixPropagatorAny = cms.ESProducer( "SteppingHelixPropagatorESProducer",
  NoErrorPropagation = cms.bool( False ),
  endcapShiftInZPos = cms.double( 0.0 ),
  PropagationDirection = cms.string( "anyDirection" ),
  useTuningForL2Speed = cms.bool( True ),
  useIsYokeFlag = cms.bool( True ),
  endcapShiftInZNeg = cms.double( 0.0 ),
  SetVBFPointer = cms.bool( False ),
  AssumeNoMaterial = cms.bool( False ),
  returnTangentPlane = cms.bool( True ),
  useInTeslaFromMagField = cms.bool( False ),
  VBFName = cms.string( "VolumeBasedMagneticField" ),
  useEndcapShiftsInZ = cms.bool( False ),
  sendLogWarning = cms.bool( False ),
  useMatVolumes = cms.bool( True ),
  debug = cms.bool( False ),
  ApplyRadX0Correction = cms.bool( True ),
  useMagVolumes = cms.bool( True ),
  ComponentName = cms.string( "hltESPFastSteppingHelixPropagatorAny" )
)
hltESPFastSteppingHelixPropagatorOpposite = cms.ESProducer( "SteppingHelixPropagatorESProducer",
  NoErrorPropagation = cms.bool( False ),
  endcapShiftInZPos = cms.double( 0.0 ),
  PropagationDirection = cms.string( "oppositeToMomentum" ),
  useTuningForL2Speed = cms.bool( True ),
  useIsYokeFlag = cms.bool( True ),
  endcapShiftInZNeg = cms.double( 0.0 ),
  SetVBFPointer = cms.bool( False ),
  AssumeNoMaterial = cms.bool( False ),
  returnTangentPlane = cms.bool( True ),
  useInTeslaFromMagField = cms.bool( False ),
  VBFName = cms.string( "VolumeBasedMagneticField" ),
  useEndcapShiftsInZ = cms.bool( False ),
  sendLogWarning = cms.bool( False ),
  useMatVolumes = cms.bool( True ),
  debug = cms.bool( False ),
  ApplyRadX0Correction = cms.bool( True ),
  useMagVolumes = cms.bool( True ),
  ComponentName = cms.string( "hltESPFastSteppingHelixPropagatorOpposite" )
)
hltESPFittingSmootherIT = cms.ESProducer( "KFFittingSmootherESProducer",
  EstimateCut = cms.double( -1.0 ),
  LogPixelProbabilityCut = cms.double( -16.0 ),
  Fitter = cms.string( "hltESPTrajectoryFitterRK" ),
  MinNumberOfHits = cms.int32( 3 ),
  Smoother = cms.string( "hltESPTrajectorySmootherRK" ),
  BreakTrajWith2ConsecutiveMissing = cms.bool( True ),
  ComponentName = cms.string( "hltESPFittingSmootherIT" ),
  NoInvalidHitsBeginEnd = cms.bool( True ),
  RejectTracks = cms.bool( True )
)
hltESPFittingSmootherRK = cms.ESProducer( "KFFittingSmootherESProducer",
  EstimateCut = cms.double( -1.0 ),
  LogPixelProbabilityCut = cms.double( -16.0 ),
  Fitter = cms.string( "hltESPTrajectoryFitterRK" ),
  MinNumberOfHits = cms.int32( 5 ),
  Smoother = cms.string( "hltESPTrajectorySmootherRK" ),
  BreakTrajWith2ConsecutiveMissing = cms.bool( False ),
  ComponentName = cms.string( "hltESPFittingSmootherRK" ),
  NoInvalidHitsBeginEnd = cms.bool( False ),
  RejectTracks = cms.bool( True )
)
hltESPFwdElectronPropagator = cms.ESProducer( "PropagatorWithMaterialESProducer",
  SimpleMagneticField = cms.string( "" ),
  PropagationDirection = cms.string( "alongMomentum" ),
  ComponentName = cms.string( "hltESPFwdElectronPropagator" ),
  Mass = cms.double( 5.11E-4 ),
  ptMin = cms.double( -1.0 ),
  MaxDPhi = cms.double( 1.6 ),
  useRungeKutta = cms.bool( False )
)
hltESPGlobalDetLayerGeometry = cms.ESProducer( "GlobalDetLayerGeometryESProducer",
  ComponentName = cms.string( "hltESPGlobalDetLayerGeometry" )
)
hltESPGsfElectronFittingSmoother = cms.ESProducer( "KFFittingSmootherESProducer",
  EstimateCut = cms.double( -1.0 ),
  LogPixelProbabilityCut = cms.double( -16.0 ),
  Fitter = cms.string( "hltESPGsfTrajectoryFitter" ),
  MinNumberOfHits = cms.int32( 5 ),
  Smoother = cms.string( "hltESPGsfTrajectorySmoother" ),
  BreakTrajWith2ConsecutiveMissing = cms.bool( True ),
  ComponentName = cms.string( "hltESPGsfElectronFittingSmoother" ),
  NoInvalidHitsBeginEnd = cms.bool( True ),
  RejectTracks = cms.bool( True )
)
hltESPGsfTrajectoryFitter = cms.ESProducer( "GsfTrajectoryFitterESProducer",
  Merger = cms.string( "hltESPCloseComponentsMerger5D" ),
  ComponentName = cms.string( "hltESPGsfTrajectoryFitter" ),
  MaterialEffectsUpdator = cms.string( "hltESPElectronMaterialEffects" ),
  RecoGeometry = cms.string( "hltESPGlobalDetLayerGeometry" ),
  GeometricalPropagator = cms.string( "hltESPAnalyticalPropagator" )
)
hltESPGsfTrajectorySmoother = cms.ESProducer( "GsfTrajectorySmootherESProducer",
  ErrorRescaling = cms.double( 100.0 ),
  RecoGeometry = cms.string( "hltESPGlobalDetLayerGeometry" ),
  Merger = cms.string( "hltESPCloseComponentsMerger5D" ),
  ComponentName = cms.string( "hltESPGsfTrajectorySmoother" ),
  GeometricalPropagator = cms.string( "hltESPBwdAnalyticalPropagator" ),
  MaterialEffectsUpdator = cms.string( "hltESPElectronMaterialEffects" )
)
hltESPKFFittingSmoother = cms.ESProducer( "KFFittingSmootherESProducer",
  EstimateCut = cms.double( -1.0 ),
  LogPixelProbabilityCut = cms.double( -16.0 ),
  Fitter = cms.string( "hltESPKFTrajectoryFitter" ),
  MinNumberOfHits = cms.int32( 5 ),
  Smoother = cms.string( "hltESPKFTrajectorySmoother" ),
  BreakTrajWith2ConsecutiveMissing = cms.bool( False ),
  ComponentName = cms.string( "hltESPKFFittingSmoother" ),
  NoInvalidHitsBeginEnd = cms.bool( False ),
  RejectTracks = cms.bool( True )
)
hltESPKFFittingSmootherForL2Muon = cms.ESProducer( "KFFittingSmootherESProducer",
  EstimateCut = cms.double( -1.0 ),
  LogPixelProbabilityCut = cms.double( -16.0 ),
  Fitter = cms.string( "hltESPKFTrajectoryFitterForL2Muon" ),
  MinNumberOfHits = cms.int32( 5 ),
  Smoother = cms.string( "hltESPKFTrajectorySmootherForL2Muon" ),
  BreakTrajWith2ConsecutiveMissing = cms.bool( False ),
  ComponentName = cms.string( "hltESPKFFittingSmootherForL2Muon" ),
  NoInvalidHitsBeginEnd = cms.bool( False ),
  RejectTracks = cms.bool( True )
)
hltESPKFFittingSmootherWithOutliersRejectionAndRK = cms.ESProducer( "KFFittingSmootherESProducer",
  EstimateCut = cms.double( 20.0 ),
  LogPixelProbabilityCut = cms.double( -14.0 ),
  Fitter = cms.string( "hltESPRKFitter" ),
  MinNumberOfHits = cms.int32( 3 ),
  Smoother = cms.string( "hltESPRKSmoother" ),
  BreakTrajWith2ConsecutiveMissing = cms.bool( True ),
  ComponentName = cms.string( "hltESPKFFittingSmootherWithOutliersRejectionAndRK" ),
  NoInvalidHitsBeginEnd = cms.bool( True ),
  RejectTracks = cms.bool( True )
)
hltESPKFTrajectoryFitter = cms.ESProducer( "KFTrajectoryFitterESProducer",
  minHits = cms.int32( 3 ),
  ComponentName = cms.string( "hltESPKFTrajectoryFitter" ),
  Estimator = cms.string( "hltESPChi2MeasurementEstimator30" ),
  Updator = cms.string( "hltESPKFUpdator" ),
  Propagator = cms.string( "PropagatorWithMaterialParabolicMf" ),
  RecoGeometry = cms.string( "hltESPDummyDetLayerGeometry" )
)
hltESPKFTrajectoryFitterForL2Muon = cms.ESProducer( "KFTrajectoryFitterESProducer",
  minHits = cms.int32( 3 ),
  ComponentName = cms.string( "hltESPKFTrajectoryFitterForL2Muon" ),
  Estimator = cms.string( "hltESPChi2MeasurementEstimator30" ),
  Updator = cms.string( "hltESPKFUpdator" ),
  Propagator = cms.string( "hltESPFastSteppingHelixPropagatorAny" ),
  RecoGeometry = cms.string( "hltESPDummyDetLayerGeometry" )
)
hltESPKFTrajectorySmoother = cms.ESProducer( "KFTrajectorySmootherESProducer",
  errorRescaling = cms.double( 100.0 ),
  minHits = cms.int32( 3 ),
  ComponentName = cms.string( "hltESPKFTrajectorySmoother" ),
  Estimator = cms.string( "hltESPChi2MeasurementEstimator30" ),
  Updator = cms.string( "hltESPKFUpdator" ),
  Propagator = cms.string( "PropagatorWithMaterialParabolicMf" ),
  RecoGeometry = cms.string( "hltESPDummyDetLayerGeometry" )
)
hltESPKFTrajectorySmootherForL2Muon = cms.ESProducer( "KFTrajectorySmootherESProducer",
  errorRescaling = cms.double( 100.0 ),
  minHits = cms.int32( 3 ),
  ComponentName = cms.string( "hltESPKFTrajectorySmootherForL2Muon" ),
  Estimator = cms.string( "hltESPChi2MeasurementEstimator30" ),
  Updator = cms.string( "hltESPKFUpdator" ),
  Propagator = cms.string( "hltESPFastSteppingHelixPropagatorOpposite" ),
  RecoGeometry = cms.string( "hltESPDummyDetLayerGeometry" )
)
hltESPKFTrajectorySmootherForMuonTrackLoader = cms.ESProducer( "KFTrajectorySmootherESProducer",
  errorRescaling = cms.double( 10.0 ),
  minHits = cms.int32( 3 ),
  ComponentName = cms.string( "hltESPKFTrajectorySmootherForMuonTrackLoader" ),
  Estimator = cms.string( "hltESPChi2MeasurementEstimator30" ),
  Updator = cms.string( "hltESPKFUpdator" ),
  Propagator = cms.string( "hltESPSmartPropagatorAnyOpposite" ),
  RecoGeometry = cms.string( "hltESPDummyDetLayerGeometry" )
)
hltESPKFUpdator = cms.ESProducer( "KFUpdatorESProducer",
  ComponentName = cms.string( "hltESPKFUpdator" )
)
hltESPKullbackLeiblerDistance5D = cms.ESProducer( "DistanceBetweenComponentsESProducer5D",
  ComponentName = cms.string( "hltESPKullbackLeiblerDistance5D" ),
  DistanceMeasure = cms.string( "KullbackLeibler" )
)
hltESPL3MuKFTrajectoryFitter = cms.ESProducer( "KFTrajectoryFitterESProducer",
  minHits = cms.int32( 3 ),
  ComponentName = cms.string( "hltESPL3MuKFTrajectoryFitter" ),
  Estimator = cms.string( "hltESPChi2MeasurementEstimator30" ),
  Updator = cms.string( "hltESPKFUpdator" ),
  Propagator = cms.string( "hltESPSmartPropagatorAny" ),
  RecoGeometry = cms.string( "hltESPDummyDetLayerGeometry" )
)
hltESPMeasurementTracker = cms.ESProducer( "MeasurementTrackerESProducer",
  UseStripStripQualityDB = cms.bool( True ),
  StripCPE = cms.string( "hltESPStripCPEfromTrackAngle" ),
  UsePixelROCQualityDB = cms.bool( True ),
  DebugPixelROCQualityDB = cms.untracked.bool( False ),
  UseStripAPVFiberQualityDB = cms.bool( True ),
  badStripCuts = cms.PSet( 
    TOB = cms.PSet( 
      maxConsecutiveBad = cms.uint32( 9999 ),
      maxBad = cms.uint32( 9999 )
    ),
    TID = cms.PSet( 
      maxConsecutiveBad = cms.uint32( 9999 ),
      maxBad = cms.uint32( 9999 )
    ),
    TEC = cms.PSet( 
      maxConsecutiveBad = cms.uint32( 9999 ),
      maxBad = cms.uint32( 9999 )
    ),
    TIB = cms.PSet( 
      maxConsecutiveBad = cms.uint32( 9999 ),
      maxBad = cms.uint32( 9999 )
    )
  ),
  DebugStripModuleQualityDB = cms.untracked.bool( False ),
  ComponentName = cms.string( "hltESPMeasurementTracker" ),
  DebugPixelModuleQualityDB = cms.untracked.bool( False ),
  UsePixelModuleQualityDB = cms.bool( True ),
  DebugStripAPVFiberQualityDB = cms.untracked.bool( False ),
  HitMatcher = cms.string( "StandardMatcher" ),
  DebugStripStripQualityDB = cms.untracked.bool( False ),
  PixelCPE = cms.string( "hltESPPixelCPEGeneric" ),
  SiStripQualityLabel = cms.string( "" ),
  UseStripModuleQualityDB = cms.bool( True ),
  MaskBadAPVFibers = cms.bool( True )
)
hltESPMeasurementTrackerReg = cms.ESProducer( "MeasurementTrackerESProducer",
  UseStripStripQualityDB = cms.bool( True ),
  StripCPE = cms.string( "hltESPStripCPEfromTrackAngle" ),
  UsePixelROCQualityDB = cms.bool( True ),
  DebugPixelROCQualityDB = cms.untracked.bool( False ),
  UseStripAPVFiberQualityDB = cms.bool( True ),
  badStripCuts = cms.PSet( 
    TOB = cms.PSet( 
      maxConsecutiveBad = cms.uint32( 9999 ),
      maxBad = cms.uint32( 9999 )
    ),
    TID = cms.PSet( 
      maxConsecutiveBad = cms.uint32( 9999 ),
      maxBad = cms.uint32( 9999 )
    ),
    TEC = cms.PSet( 
      maxConsecutiveBad = cms.uint32( 9999 ),
      maxBad = cms.uint32( 9999 )
    ),
    TIB = cms.PSet( 
      maxConsecutiveBad = cms.uint32( 9999 ),
      maxBad = cms.uint32( 9999 )
    )
  ),
  DebugStripModuleQualityDB = cms.untracked.bool( False ),
  ComponentName = cms.string( "hltESPMeasurementTrackerReg" ),
  DebugPixelModuleQualityDB = cms.untracked.bool( False ),
  UsePixelModuleQualityDB = cms.bool( True ),
  DebugStripAPVFiberQualityDB = cms.untracked.bool( False ),
  HitMatcher = cms.string( "StandardMatcher" ),
  DebugStripStripQualityDB = cms.untracked.bool( False ),
  PixelCPE = cms.string( "hltESPPixelCPEGeneric" ),
  SiStripQualityLabel = cms.string( "" ),
  UseStripModuleQualityDB = cms.bool( True ),
  MaskBadAPVFibers = cms.bool( True )
)
hltESPMuonTransientTrackingRecHitBuilder = cms.ESProducer( "MuonTransientTrackingRecHitBuilderESProducer",
  ComponentName = cms.string( "hltESPMuonTransientTrackingRecHitBuilder" )
)
hltESPPixelCPEGeneric = cms.ESProducer( "PixelCPEGenericESProducer",
  useLAAlignmentOffsets = cms.bool( False ),
  DoCosmics = cms.bool( False ),
  eff_charge_cut_highX = cms.double( 1.0 ),
  eff_charge_cut_highY = cms.double( 1.0 ),
  inflate_all_errors_no_trk_angle = cms.bool( False ),
  eff_charge_cut_lowY = cms.double( 0.0 ),
  eff_charge_cut_lowX = cms.double( 0.0 ),
  UseErrorsFromTemplates = cms.bool( True ),
  TruncatePixelCharge = cms.bool( True ),
  size_cutY = cms.double( 3.0 ),
  size_cutX = cms.double( 3.0 ),
  useLAWidthFromDB = cms.bool( False ),
  inflate_errors = cms.bool( False ),
  Alpha2Order = cms.bool( True ),
  ClusterProbComputationFlag = cms.int32( 0 ),
  PixelErrorParametrization = cms.string( "NOTcmsim" ),
  EdgeClusterErrorX = cms.double( 50.0 ),
  EdgeClusterErrorY = cms.double( 85.0 ),
  LoadTemplatesFromDB = cms.bool( True ),
  ComponentName = cms.string( "hltESPPixelCPEGeneric" ),
  IrradiationBiasCorrection = cms.bool( False )
)
hltESPPixelCPETemplateReco = cms.ESProducer( "PixelCPETemplateRecoESProducer",
  DoLorentz = cms.bool( False ),
  DoCosmics = cms.bool( False ),
  LoadTemplatesFromDB = cms.bool( True ),
  ComponentName = cms.string( "hltESPPixelCPETemplateReco" ),
  Alpha2Order = cms.bool( True ),
  ClusterProbComputationFlag = cms.int32( 0 ),
  speed = cms.int32( -2 ),
  UseClusterSplitter = cms.bool( False )
)
hltESPPromptTrackCountingESProducer = cms.ESProducer( "PromptTrackCountingESProducer",
  maxImpactParameterSig = cms.double( 999999.0 ),
  deltaR = cms.double( -1.0 ),
  maximumDecayLength = cms.double( 999999.0 ),
  impactParameterType = cms.int32( 0 ),
  trackQualityClass = cms.string( "any" ),
  deltaRmin = cms.double( 0.0 ),
  maxImpactParameter = cms.double( 0.03 ),
  maximumDistanceToJetAxis = cms.double( 999999.0 ),
  nthTrack = cms.int32( -1 )
)
hltESPRKTrajectoryFitter = cms.ESProducer( "KFTrajectoryFitterESProducer",
  minHits = cms.int32( 3 ),
  ComponentName = cms.string( "hltESPRKFitter" ),
  Estimator = cms.string( "hltESPChi2MeasurementEstimator" ),
  Updator = cms.string( "hltESPKFUpdator" ),
  Propagator = cms.string( "hltESPRungeKuttaTrackerPropagator" ),
  RecoGeometry = cms.string( "hltESPGlobalDetLayerGeometry" )
)
hltESPRKTrajectorySmoother = cms.ESProducer( "KFTrajectorySmootherESProducer",
  errorRescaling = cms.double( 100.0 ),
  minHits = cms.int32( 3 ),
  ComponentName = cms.string( "hltESPRKSmoother" ),
  Estimator = cms.string( "hltESPChi2MeasurementEstimator" ),
  Updator = cms.string( "hltESPKFUpdator" ),
  Propagator = cms.string( "hltESPRungeKuttaTrackerPropagator" ),
  RecoGeometry = cms.string( "hltESPGlobalDetLayerGeometry" )
)
hltESPRungeKuttaTrackerPropagator = cms.ESProducer( "PropagatorWithMaterialESProducer",
  SimpleMagneticField = cms.string( "" ),
  PropagationDirection = cms.string( "alongMomentum" ),
  ComponentName = cms.string( "hltESPRungeKuttaTrackerPropagator" ),
  Mass = cms.double( 0.105 ),
  ptMin = cms.double( -1.0 ),
  MaxDPhi = cms.double( 1.6 ),
  useRungeKutta = cms.bool( True )
)
hltESPSiStripRegionConnectivity = cms.ESProducer( "SiStripRegionConnectivity",
  EtaDivisions = cms.untracked.uint32( 20 ),
  PhiDivisions = cms.untracked.uint32( 20 ),
  EtaMax = cms.untracked.double( 2.5 )
)
hltESPSmartPropagator = cms.ESProducer( "SmartPropagatorESProducer",
  Epsilon = cms.double( 5.0 ),
  TrackerPropagator = cms.string( "PropagatorWithMaterial" ),
  MuonPropagator = cms.string( "hltESPSteppingHelixPropagatorAlong" ),
  PropagationDirection = cms.string( "alongMomentum" ),
  ComponentName = cms.string( "hltESPSmartPropagator" )
)
hltESPSmartPropagatorAny = cms.ESProducer( "SmartPropagatorESProducer",
  Epsilon = cms.double( 5.0 ),
  TrackerPropagator = cms.string( "PropagatorWithMaterial" ),
  MuonPropagator = cms.string( "SteppingHelixPropagatorAny" ),
  PropagationDirection = cms.string( "alongMomentum" ),
  ComponentName = cms.string( "hltESPSmartPropagatorAny" )
)
hltESPSmartPropagatorAnyOpposite = cms.ESProducer( "SmartPropagatorESProducer",
  Epsilon = cms.double( 5.0 ),
  TrackerPropagator = cms.string( "PropagatorWithMaterialOpposite" ),
  MuonPropagator = cms.string( "SteppingHelixPropagatorAny" ),
  PropagationDirection = cms.string( "oppositeToMomentum" ),
  ComponentName = cms.string( "hltESPSmartPropagatorAnyOpposite" )
)
hltESPSmartPropagatorOpposite = cms.ESProducer( "SmartPropagatorESProducer",
  Epsilon = cms.double( 5.0 ),
  TrackerPropagator = cms.string( "PropagatorWithMaterialOpposite" ),
  MuonPropagator = cms.string( "hltESPSteppingHelixPropagatorOpposite" ),
  PropagationDirection = cms.string( "oppositeToMomentum" ),
  ComponentName = cms.string( "hltESPSmartPropagatorOpposite" )
)
hltESPSoftLeptonByDistance = cms.ESProducer( "LeptonTaggerByDistanceESProducer",
  distance = cms.double( 0.5 )
)
hltESPSoftLeptonByPt = cms.ESProducer( "LeptonTaggerByPtESProducer",
  ipSign = cms.string( "any" )
)
hltESPSteppingHelixPropagatorAlong = cms.ESProducer( "SteppingHelixPropagatorESProducer",
  NoErrorPropagation = cms.bool( False ),
  endcapShiftInZPos = cms.double( 0.0 ),
  PropagationDirection = cms.string( "alongMomentum" ),
  useTuningForL2Speed = cms.bool( False ),
  useIsYokeFlag = cms.bool( True ),
  endcapShiftInZNeg = cms.double( 0.0 ),
  SetVBFPointer = cms.bool( False ),
  AssumeNoMaterial = cms.bool( False ),
  returnTangentPlane = cms.bool( True ),
  useInTeslaFromMagField = cms.bool( False ),
  VBFName = cms.string( "VolumeBasedMagneticField" ),
  useEndcapShiftsInZ = cms.bool( False ),
  sendLogWarning = cms.bool( False ),
  useMatVolumes = cms.bool( True ),
  debug = cms.bool( False ),
  ApplyRadX0Correction = cms.bool( True ),
  useMagVolumes = cms.bool( True ),
  ComponentName = cms.string( "hltESPSteppingHelixPropagatorAlong" )
)
hltESPSteppingHelixPropagatorOpposite = cms.ESProducer( "SteppingHelixPropagatorESProducer",
  NoErrorPropagation = cms.bool( False ),
  endcapShiftInZPos = cms.double( 0.0 ),
  PropagationDirection = cms.string( "oppositeToMomentum" ),
  useTuningForL2Speed = cms.bool( False ),
  useIsYokeFlag = cms.bool( True ),
  endcapShiftInZNeg = cms.double( 0.0 ),
  SetVBFPointer = cms.bool( False ),
  AssumeNoMaterial = cms.bool( False ),
  returnTangentPlane = cms.bool( True ),
  useInTeslaFromMagField = cms.bool( False ),
  VBFName = cms.string( "VolumeBasedMagneticField" ),
  useEndcapShiftsInZ = cms.bool( False ),
  sendLogWarning = cms.bool( False ),
  useMatVolumes = cms.bool( True ),
  debug = cms.bool( False ),
  ApplyRadX0Correction = cms.bool( True ),
  useMagVolumes = cms.bool( True ),
  ComponentName = cms.string( "hltESPSteppingHelixPropagatorOpposite" )
)
hltESPStraightLinePropagator = cms.ESProducer( "StraightLinePropagatorESProducer",
  ComponentName = cms.string( "hltESPStraightLinePropagator" ),
  PropagationDirection = cms.string( "alongMomentum" )
)
hltESPStripCPEfromTrackAngle = cms.ESProducer( "StripCPEESProducer",
  TanDiffusionAngle = cms.double( 0.01 ),
  UncertaintyScaling = cms.double( 1.42 ),
  ThicknessRelativeUncertainty = cms.double( 0.02 ),
  MaybeNoiseThreshold = cms.double( 3.5 ),
  ComponentName = cms.string( "hltESPStripCPEfromTrackAngle" ),
  MinimumUncertainty = cms.double( 0.01 ),
  ComponentType = cms.string( "StripCPEfromTrackAngle" ),
  NoiseThreshold = cms.double( 2.3 )
)
hltESPTTRHBWithTrackAngle = cms.ESProducer( "TkTransientTrackingRecHitBuilderESProducer",
  StripCPE = cms.string( "hltESPStripCPEfromTrackAngle" ),
  Matcher = cms.string( "StandardMatcher" ),
  ComputeCoarseLocalPositionFromDisk = cms.bool( False ),
  PixelCPE = cms.string( "hltESPPixelCPEGeneric" ),
  ComponentName = cms.string( "hltESPTTRHBWithTrackAngle" )
)
hltESPTTRHBuilderAngleAndTemplate = cms.ESProducer( "TkTransientTrackingRecHitBuilderESProducer",
  StripCPE = cms.string( "hltESPStripCPEfromTrackAngle" ),
  Matcher = cms.string( "StandardMatcher" ),
  ComputeCoarseLocalPositionFromDisk = cms.bool( False ),
  PixelCPE = cms.string( "hltESPPixelCPETemplateReco" ),
  ComponentName = cms.string( "hltESPTTRHBuilderAngleAndTemplate" )
)
hltESPTTRHBuilderPixelOnly = cms.ESProducer( "TkTransientTrackingRecHitBuilderESProducer",
  StripCPE = cms.string( "Fake" ),
  Matcher = cms.string( "StandardMatcher" ),
  ComputeCoarseLocalPositionFromDisk = cms.bool( False ),
  PixelCPE = cms.string( "hltESPPixelCPEGeneric" ),
  ComponentName = cms.string( "hltESPTTRHBuilderPixelOnly" )
)
hltESPTTRHBuilderWithoutAngle4PixelTriplets = cms.ESProducer( "TkTransientTrackingRecHitBuilderESProducer",
  StripCPE = cms.string( "Fake" ),
  Matcher = cms.string( "StandardMatcher" ),
  ComputeCoarseLocalPositionFromDisk = cms.bool( False ),
  PixelCPE = cms.string( "hltESPPixelCPEGeneric" ),
  ComponentName = cms.string( "hltESPTTRHBuilderWithoutAngle4PixelTriplets" )
)
hltESPTrackCounting3D1st = cms.ESProducer( "TrackCountingESProducer",
  b_pT = cms.double( 0.3684 ),
  deltaR = cms.double( -1.0 ),
  a_dR = cms.double( -0.001053 ),
  min_pT = cms.double( 120.0 ),
  maximumDecayLength = cms.double( 5.0 ),
  max_pT = cms.double( 500.0 ),
  impactParameterType = cms.int32( 0 ),
  trackQualityClass = cms.string( "any" ),
  useVariableJTA = cms.bool( False ),
  min_pT_dRcut = cms.double( 0.5 ),
  max_pT_trackPTcut = cms.double( 3.0 ),
  max_pT_dRcut = cms.double( 0.1 ),
  b_dR = cms.double( 0.6263 ),
  a_pT = cms.double( 0.005263 ),
  maximumDistanceToJetAxis = cms.double( 0.07 ),
  nthTrack = cms.int32( 1 )
)
hltESPTrackCounting3D2nd = cms.ESProducer( "TrackCountingESProducer",
  b_pT = cms.double( 0.3684 ),
  deltaR = cms.double( -1.0 ),
  a_dR = cms.double( -0.001053 ),
  min_pT = cms.double( 120.0 ),
  maximumDecayLength = cms.double( 5.0 ),
  max_pT = cms.double( 500.0 ),
  impactParameterType = cms.int32( 0 ),
  trackQualityClass = cms.string( "any" ),
  useVariableJTA = cms.bool( False ),
  min_pT_dRcut = cms.double( 0.5 ),
  max_pT_trackPTcut = cms.double( 3.0 ),
  max_pT_dRcut = cms.double( 0.1 ),
  b_dR = cms.double( 0.6263 ),
  a_pT = cms.double( 0.005263 ),
  maximumDistanceToJetAxis = cms.double( 0.07 ),
  nthTrack = cms.int32( 2 )
)
hltESPTrajectoryCleanerBySharedHits = cms.ESProducer( "TrajectoryCleanerESProducer",
  ComponentName = cms.string( "hltESPTrajectoryCleanerBySharedHits" ),
  fractionShared = cms.double( 0.5 ),
  ValidHitBonus = cms.double( 100.0 ),
  ComponentType = cms.string( "TrajectoryCleanerBySharedHits" ),
  MissingHitPenalty = cms.double( 0.0 ),
  allowSharedFirstHit = cms.bool( False )
)
hltESPTrajectoryCleanerBySharedSeeds = cms.ESProducer( "TrajectoryCleanerESProducer",
  ComponentName = cms.string( "hltESPTrajectoryCleanerBySharedSeeds" ),
  fractionShared = cms.double( 0.5 ),
  ValidHitBonus = cms.double( 100.0 ),
  ComponentType = cms.string( "TrajectoryCleanerBySharedSeeds" ),
  MissingHitPenalty = cms.double( 0.0 ),
  allowSharedFirstHit = cms.bool( True )
)
hltESPTrajectoryFitterRK = cms.ESProducer( "KFTrajectoryFitterESProducer",
  minHits = cms.int32( 3 ),
  ComponentName = cms.string( "hltESPTrajectoryFitterRK" ),
  Estimator = cms.string( "hltESPChi2MeasurementEstimator30" ),
  Updator = cms.string( "hltESPKFUpdator" ),
  Propagator = cms.string( "hltESPRungeKuttaTrackerPropagator" ),
  RecoGeometry = cms.string( "hltESPDummyDetLayerGeometry" )
)
hltESPTrajectorySmootherRK = cms.ESProducer( "KFTrajectorySmootherESProducer",
  errorRescaling = cms.double( 100.0 ),
  minHits = cms.int32( 3 ),
  ComponentName = cms.string( "hltESPTrajectorySmootherRK" ),
  Estimator = cms.string( "hltESPChi2MeasurementEstimator30" ),
  Updator = cms.string( "hltESPKFUpdator" ),
  Propagator = cms.string( "hltESPRungeKuttaTrackerPropagator" ),
  RecoGeometry = cms.string( "hltESPDummyDetLayerGeometry" )
)
hoDetIdAssociator = cms.ESProducer( "DetIdAssociatorESProducer",
  ComponentName = cms.string( "HODetIdAssociator" ),
  etaBinSize = cms.double( 0.087 ),
  nEta = cms.int32( 30 ),
  nPhi = cms.int32( 72 ),
  includeBadChambers = cms.bool( False )
)
muonDetIdAssociator = cms.ESProducer( "DetIdAssociatorESProducer",
  ComponentName = cms.string( "MuonDetIdAssociator" ),
  etaBinSize = cms.double( 0.125 ),
  nEta = cms.int32( 48 ),
  nPhi = cms.int32( 48 ),
  includeBadChambers = cms.bool( False )
)
navigationSchoolESProducer = cms.ESProducer( "NavigationSchoolESProducer",
  ComponentName = cms.string( "SimpleNavigationSchool" ),
  SimpleMagneticField = cms.string( "ParabolicMf" )
)
preshowerDetIdAssociator = cms.ESProducer( "DetIdAssociatorESProducer",
  ComponentName = cms.string( "PreshowerDetIdAssociator" ),
  etaBinSize = cms.double( 0.1 ),
  nEta = cms.int32( 60 ),
  nPhi = cms.int32( 30 ),
  includeBadChambers = cms.bool( False )
)
siPixelQualityESProducer = cms.ESProducer( "SiPixelQualityESProducer",
  ListOfRecordToMerge = cms.VPSet( 
    cms.PSet(  record = cms.string( "SiPixelQualityFromDbRcd" ),
      tag = cms.string( "" )
    ),
    cms.PSet(  record = cms.string( "SiPixelDetVOffRcd" ),
      tag = cms.string( "" )
    )
  )
)
siPixelTemplateDBObjectESProducer = cms.ESProducer( "SiPixelTemplateDBObjectESProducer" )
siStripBackPlaneCorrectionDepESProducer = cms.ESProducer( "SiStripBackPlaneCorrectionDepESProducer",
  LatencyRecord = cms.PSet( 
    record = cms.string( "SiStripLatencyRcd" ),
    label = cms.untracked.string( "" )
  ),
  BackPlaneCorrectionDeconvMode = cms.PSet( 
    record = cms.string( "SiStripBackPlaneCorrectionRcd" ),
    label = cms.untracked.string( "deconvolution" )
  ),
  BackPlaneCorrectionPeakMode = cms.PSet( 
    record = cms.string( "SiStripBackPlaneCorrectionRcd" ),
    label = cms.untracked.string( "peak" )
  )
)
siStripLorentzAngleDepESProducer = cms.ESProducer( "SiStripLorentzAngleDepESProducer",
  LatencyRecord = cms.PSet( 
    record = cms.string( "SiStripLatencyRcd" ),
    label = cms.untracked.string( "" )
  ),
  LorentzAngleDeconvMode = cms.PSet( 
    record = cms.string( "SiStripLorentzAngleRcd" ),
    label = cms.untracked.string( "deconvolution" )
  ),
  LorentzAnglePeakMode = cms.PSet( 
    record = cms.string( "SiStripLorentzAngleRcd" ),
    label = cms.untracked.string( "peak" )
  )
)
trackerTopologyConstants = cms.ESProducer( "TrackerTopologyEP",
  pxb_layerMask = cms.uint32( 15 ),
  tib_str_int_extStartBit = cms.uint32( 10 ),
  tib_layerMask = cms.uint32( 7 ),
  tib_str_fw_bwStartBit = cms.uint32( 12 ),
  pxf_bladeMask = cms.uint32( 63 ),
  pxb_moduleStartBit = cms.uint32( 2 ),
  pxb_ladderStartBit = cms.uint32( 8 ),
  pxb_layerStartBit = cms.uint32( 16 ),
  tec_wheelStartBit = cms.uint32( 14 ),
  tib_str_fw_bwMask = cms.uint32( 3 ),
  tec_ringStartBit = cms.uint32( 5 ),
  tib_moduleStartBit = cms.uint32( 2 ),
  tib_sterMask = cms.uint32( 3 ),
  tid_sideStartBit = cms.uint32( 13 ),
  tid_wheelStartBit = cms.uint32( 11 ),
  tid_ringMask = cms.uint32( 3 ),
  tid_sterMask = cms.uint32( 3 ),
  tec_petal_fw_bwStartBit = cms.uint32( 12 ),
  tec_ringMask = cms.uint32( 7 ),
  tib_strMask = cms.uint32( 63 ),
  tec_sterMask = cms.uint32( 3 ),
  tec_sideStartBit = cms.uint32( 18 ),
  pxb_moduleMask = cms.uint32( 63 ),
  pxf_panelStartBit = cms.uint32( 8 ),
  tid_sideMask = cms.uint32( 3 ),
  tob_moduleMask = cms.uint32( 7 ),
  tid_ringStartBit = cms.uint32( 9 ),
  pxf_sideMask = cms.uint32( 3 ),
  appendToDataLabel = cms.string( "" ),
  pxf_diskStartBit = cms.uint32( 16 ),
  tib_str_int_extMask = cms.uint32( 3 ),
  tec_moduleMask = cms.uint32( 7 ),
  tob_sterMask = cms.uint32( 3 ),
  tob_rod_fw_bwMask = cms.uint32( 3 ),
  tob_layerStartBit = cms.uint32( 14 ),
  tec_petal_fw_bwMask = cms.uint32( 3 ),
  tib_layerStartBit = cms.uint32( 14 ),
  tec_sterStartBit = cms.uint32( 0 ),
  tid_moduleMask = cms.uint32( 31 ),
  tib_sterStartBit = cms.uint32( 0 ),
  tid_sterStartBit = cms.uint32( 0 ),
  pxf_moduleStartBit = cms.uint32( 2 ),
  pxf_diskMask = cms.uint32( 15 ),
  pxf_sideStartBit = cms.uint32( 23 ),
  tid_module_fw_bwStartBit = cms.uint32( 7 ),
  tob_layerMask = cms.uint32( 7 ),
  tid_module_fw_bwMask = cms.uint32( 3 ),
  tob_rod_fw_bwStartBit = cms.uint32( 12 ),
  tec_petalMask = cms.uint32( 15 ),
  pxb_ladderMask = cms.uint32( 255 ),
  tec_moduleStartBit = cms.uint32( 2 ),
  tec_sideMask = cms.uint32( 3 ),
  tob_rodMask = cms.uint32( 127 ),
  tib_strStartBit = cms.uint32( 4 ),
  tec_wheelMask = cms.uint32( 15 ),
  tob_rodStartBit = cms.uint32( 5 ),
  pxf_panelMask = cms.uint32( 3 ),
  tib_moduleMask = cms.uint32( 3 ),
  pxf_bladeStartBit = cms.uint32( 10 ),
  tid_wheelMask = cms.uint32( 3 ),
  tob_sterStartBit = cms.uint32( 0 ),
  tid_moduleStartBit = cms.uint32( 2 ),
  tec_petalStartBit = cms.uint32( 8 ),
  tob_moduleStartBit = cms.uint32( 2 ),
  pxf_moduleMask = cms.uint32( 63 )
)

hltGetConditions = cms.EDAnalyzer( "EventSetupRecordDataGetter",
    toGet = cms.VPSet( 
    ),
    verbose = cms.untracked.bool( False )
)
hltGetRaw = cms.EDAnalyzer( "HLTGetRaw",
    RawDataCollection = cms.InputTag( "rawDataCollector" )
)
hltBoolFalse = cms.EDFilter( "HLTBool",
    result = cms.bool( False )
)
hltTriggerType = cms.EDFilter( "HLTTriggerTypeFilter",
    SelectedTriggerType = cms.int32( 1 )
)
hltGtDigis = cms.EDProducer( "L1GlobalTriggerRawToDigi",
    DaqGtFedId = cms.untracked.int32( 813 ),
    DaqGtInputTag = cms.InputTag( "rawDataCollector" ),
    UnpackBxInEvent = cms.int32( 5 ),
    ActiveBoardsMask = cms.uint32( 0xffff )
)
hltGctDigis = cms.EDProducer( "GctRawToDigi",
    unpackSharedRegions = cms.bool( False ),
    numberOfGctSamplesToUnpack = cms.uint32( 1 ),
    verbose = cms.untracked.bool( False ),
    numberOfRctSamplesToUnpack = cms.uint32( 1 ),
    inputLabel = cms.InputTag( "rawDataCollector" ),
    unpackerVersion = cms.uint32( 0 ),
    gctFedId = cms.untracked.int32( 745 ),
    hltMode = cms.bool( True )
)
hltL1GtObjectMap = cms.EDProducer( "L1GlobalTrigger",
    TechnicalTriggersUnprescaled = cms.bool( True ),
    ProduceL1GtObjectMapRecord = cms.bool( True ),
    AlgorithmTriggersUnmasked = cms.bool( False ),
    EmulateBxInEvent = cms.int32( 1 ),
    AlgorithmTriggersUnprescaled = cms.bool( True ),
    ProduceL1GtDaqRecord = cms.bool( False ),
    ReadTechnicalTriggerRecords = cms.bool( True ),
    RecordLength = cms.vint32( 3, 0 ),
    TechnicalTriggersUnmasked = cms.bool( False ),
    ProduceL1GtEvmRecord = cms.bool( False ),
    GmtInputTag = cms.InputTag( "hltGtDigis" ),
    TechnicalTriggersVetoUnmasked = cms.bool( True ),
    AlternativeNrBxBoardEvm = cms.uint32( 0 ),
    TechnicalTriggersInputTags = cms.VInputTag( 'simBscDigis' ),
    CastorInputTag = cms.InputTag( "castorL1Digis" ),
    GctInputTag = cms.InputTag( "hltGctDigis" ),
    AlternativeNrBxBoardDaq = cms.uint32( 0 ),
    WritePsbL1GtDaqRecord = cms.bool( False ),
    BstLengthBytes = cms.int32( -1 )
)
hltL1extraParticles = cms.EDProducer( "L1ExtraParticlesProd",
    tauJetSource = cms.InputTag( 'hltGctDigis','tauJets' ),
    etHadSource = cms.InputTag( "hltGctDigis" ),
    etTotalSource = cms.InputTag( "hltGctDigis" ),
    centralBxOnly = cms.bool( True ),
    centralJetSource = cms.InputTag( 'hltGctDigis','cenJets' ),
    etMissSource = cms.InputTag( "hltGctDigis" ),
    hfRingEtSumsSource = cms.InputTag( "hltGctDigis" ),
    produceMuonParticles = cms.bool( True ),
    forwardJetSource = cms.InputTag( 'hltGctDigis','forJets' ),
    ignoreHtMiss = cms.bool( False ),
    htMissSource = cms.InputTag( "hltGctDigis" ),
    produceCaloParticles = cms.bool( True ),
    muonSource = cms.InputTag( "hltGtDigis" ),
    isolatedEmSource = cms.InputTag( 'hltGctDigis','isoEm' ),
    nonIsolatedEmSource = cms.InputTag( 'hltGctDigis','nonIsoEm' ),
    hfRingBitCountsSource = cms.InputTag( "hltGctDigis" )
)
hltScalersRawToDigi = cms.EDProducer( "ScalersRawToDigi",
    scalersInputTag = cms.InputTag( "rawDataCollector" )
)
hltOnlineBeamSpot = cms.EDProducer( "BeamSpotOnlineProducer",
    maxZ = cms.double( 40.0 ),
    src = cms.InputTag( "hltScalersRawToDigi" ),
    gtEvmLabel = cms.InputTag( "" ),
    changeToCMSCoordinates = cms.bool( False ),
    setSigmaZ = cms.double( 0.0 ),
    maxRadius = cms.double( 2.0 )
)
hltL1sMu16 = cms.EDFilter( "HLTLevel1GTSeed",
    L1SeedsLogicalExpression = cms.string( "L1_SingleMu16" ),
    saveTags = cms.bool( True ),
    L1MuonCollectionTag = cms.InputTag( "hltL1extraParticles" ),
    L1UseL1TriggerObjectMaps = cms.bool( True ),
    L1UseAliasesForSeeding = cms.bool( True ),
    L1GtReadoutRecordTag = cms.InputTag( "hltGtDigis" ),
    L1CollectionsTag = cms.InputTag( "hltL1extraParticles" ),
    L1NrBxInEvent = cms.int32( 3 ),
    L1GtObjectMapTag = cms.InputTag( "hltL1GtObjectMap" ),
    L1TechTriggerSeeding = cms.bool( False )
)
hltPreMu40 = cms.EDFilter( "HLTPrescaler",
    L1GtReadoutRecordTag = cms.InputTag( "hltGtDigis" ),
    offset = cms.uint32( 0 )
)
hltL1fL1sMu16L1Filtered0 = cms.EDFilter( "HLTMuonL1Filter",
    saveTags = cms.bool( False ),
    CSCTFtag = cms.InputTag( "unused" ),
    PreviousCandTag = cms.InputTag( "hltL1sMu16" ),
    MinPt = cms.double( 0.0 ),
    MinN = cms.int32( 1 ),
    MaxEta = cms.double( 2.5 ),
    SelectQualities = cms.vint32(  ),
    CandTag = cms.InputTag( "hltL1extraParticles" ),
    ExcludeSingleSegmentCSC = cms.bool( False )
)
hltMuonDTDigis = cms.EDProducer( "DTUnpackingModule",
    useStandardFEDid = cms.bool( True ),
    inputLabel = cms.InputTag( "rawDataCollector" ),
    dataType = cms.string( "DDU" ),
    fedbyType = cms.bool( False ),
    readOutParameters = cms.PSet( 
      debug = cms.untracked.bool( False ),
      rosParameters = cms.PSet( 
        writeSC = cms.untracked.bool( True ),
        readingDDU = cms.untracked.bool( True ),
        performDataIntegrityMonitor = cms.untracked.bool( False ),
        readDDUIDfromDDU = cms.untracked.bool( True ),
        debug = cms.untracked.bool( False ),
        localDAQ = cms.untracked.bool( False )
      ),
      localDAQ = cms.untracked.bool( False ),
      performDataIntegrityMonitor = cms.untracked.bool( False )
    ),
    dqmOnly = cms.bool( False )
)
hltDt1DRecHits = cms.EDProducer( "DTRecHitProducer",
    debug = cms.untracked.bool( False ),
    recAlgoConfig = cms.PSet( 
      tTrigMode = cms.string( "DTTTrigSyncFromDB" ),
      minTime = cms.double( -3.0 ),
      stepTwoFromDigi = cms.bool( False ),
      doVdriftCorr = cms.bool( False ),
      debug = cms.untracked.bool( False ),
      maxTime = cms.double( 420.0 ),
      tTrigModeConfig = cms.PSet( 
        vPropWire = cms.double( 24.4 ),
        doTOFCorrection = cms.bool( True ),
        tofCorrType = cms.int32( 0 ),
        wirePropCorrType = cms.int32( 0 ),
        tTrigLabel = cms.string( "" ),
        doWirePropCorrection = cms.bool( True ),
        doT0Correction = cms.bool( True ),
        debug = cms.untracked.bool( False )
      ),
      useUncertDB = cms.bool( True )
    ),
    dtDigiLabel = cms.InputTag( "hltMuonDTDigis" ),
    recAlgo = cms.string( "DTLinearDriftFromDBAlgo" )
)
hltDt4DSegments = cms.EDProducer( "DTRecSegment4DProducer",
    debug = cms.untracked.bool( False ),
    Reco4DAlgoName = cms.string( "DTCombinatorialPatternReco4D" ),
    recHits2DLabel = cms.InputTag( "dt2DSegments" ),
    recHits1DLabel = cms.InputTag( "hltDt1DRecHits" ),
    Reco4DAlgoConfig = cms.PSet( 
      segmCleanerMode = cms.int32( 2 ),
      Reco2DAlgoName = cms.string( "DTCombinatorialPatternReco" ),
      recAlgoConfig = cms.PSet( 
        tTrigMode = cms.string( "DTTTrigSyncFromDB" ),
        minTime = cms.double( -3.0 ),
        stepTwoFromDigi = cms.bool( False ),
        doVdriftCorr = cms.bool( False ),
        debug = cms.untracked.bool( False ),
        maxTime = cms.double( 420.0 ),
        tTrigModeConfig = cms.PSet( 
          vPropWire = cms.double( 24.4 ),
          doTOFCorrection = cms.bool( True ),
          tofCorrType = cms.int32( 0 ),
          wirePropCorrType = cms.int32( 0 ),
          tTrigLabel = cms.string( "" ),
          doWirePropCorrection = cms.bool( True ),
          doT0Correction = cms.bool( True ),
          debug = cms.untracked.bool( False )
        ),
        useUncertDB = cms.bool( True )
      ),
      nSharedHitsMax = cms.int32( 2 ),
      hit_afterT0_resolution = cms.double( 0.03 ),
      Reco2DAlgoConfig = cms.PSet( 
        segmCleanerMode = cms.int32( 2 ),
        recAlgoConfig = cms.PSet( 
          tTrigMode = cms.string( "DTTTrigSyncFromDB" ),
          minTime = cms.double( -3.0 ),
          stepTwoFromDigi = cms.bool( False ),
          doVdriftCorr = cms.bool( False ),
          debug = cms.untracked.bool( False ),
          maxTime = cms.double( 420.0 ),
          tTrigModeConfig = cms.PSet( 
            vPropWire = cms.double( 24.4 ),
            doTOFCorrection = cms.bool( True ),
            tofCorrType = cms.int32( 0 ),
            wirePropCorrType = cms.int32( 0 ),
            tTrigLabel = cms.string( "" ),
            doWirePropCorrection = cms.bool( True ),
            doT0Correction = cms.bool( True ),
            debug = cms.untracked.bool( False )
          ),
          useUncertDB = cms.bool( True )
        ),
        nSharedHitsMax = cms.int32( 2 ),
        AlphaMaxPhi = cms.double( 1.0 ),
        hit_afterT0_resolution = cms.double( 0.03 ),
        MaxAllowedHits = cms.uint32( 50 ),
        performT0_vdriftSegCorrection = cms.bool( False ),
        AlphaMaxTheta = cms.double( 0.9 ),
        debug = cms.untracked.bool( False ),
        recAlgo = cms.string( "DTLinearDriftFromDBAlgo" ),
        nUnSharedHitsMin = cms.int32( 2 ),
        performT0SegCorrection = cms.bool( False ),
        perform_delta_rejecting = cms.bool( False )
      ),
      performT0_vdriftSegCorrection = cms.bool( False ),
      debug = cms.untracked.bool( False ),
      recAlgo = cms.string( "DTLinearDriftFromDBAlgo" ),
      nUnSharedHitsMin = cms.int32( 2 ),
      AllDTRecHits = cms.bool( True ),
      performT0SegCorrection = cms.bool( False ),
      perform_delta_rejecting = cms.bool( False )
    )
)
hltMuonCSCDigis = cms.EDProducer( "CSCDCCUnpacker",
    PrintEventNumber = cms.untracked.bool( False ),
    UseSelectiveUnpacking = cms.bool( True ),
    UseExaminer = cms.bool( True ),
    ErrorMask = cms.uint32( 0x0 ),
    InputObjects = cms.InputTag( "rawDataCollector" ),
    UseFormatStatus = cms.bool( True ),
    ExaminerMask = cms.uint32( 0x1febf3f6 ),
    UnpackStatusDigis = cms.bool( False ),
    VisualFEDInspect = cms.untracked.bool( False ),
    FormatedEventDump = cms.untracked.bool( False ),
    Debug = cms.untracked.bool( False ),
    VisualFEDShort = cms.untracked.bool( False )
)
hltCsc2DRecHits = cms.EDProducer( "CSCRecHitDProducer",
    XTasymmetry_ME1b = cms.double( 0.0 ),
    XTasymmetry_ME1a = cms.double( 0.0 ),
    ConstSyst_ME1a = cms.double( 0.022 ),
    ConstSyst_ME1b = cms.double( 0.007 ),
    XTasymmetry_ME41 = cms.double( 0.0 ),
    CSCStripxtalksOffset = cms.double( 0.03 ),
    CSCUseCalibrations = cms.bool( True ),
    CSCUseTimingCorrections = cms.bool( True ),
    CSCNoOfTimeBinsForDynamicPedestal = cms.int32( 2 ),
    XTasymmetry_ME22 = cms.double( 0.0 ),
    UseFivePoleFit = cms.bool( True ),
    XTasymmetry_ME21 = cms.double( 0.0 ),
    ConstSyst_ME21 = cms.double( 0.0 ),
    CSCDebug = cms.untracked.bool( False ),
    ConstSyst_ME22 = cms.double( 0.0 ),
    CSCUseGasGainCorrections = cms.bool( False ),
    XTasymmetry_ME31 = cms.double( 0.0 ),
    readBadChambers = cms.bool( True ),
    NoiseLevel_ME13 = cms.double( 8.0 ),
    NoiseLevel_ME12 = cms.double( 9.0 ),
    NoiseLevel_ME32 = cms.double( 9.0 ),
    NoiseLevel_ME31 = cms.double( 9.0 ),
    XTasymmetry_ME32 = cms.double( 0.0 ),
    ConstSyst_ME41 = cms.double( 0.0 ),
    CSCStripClusterSize = cms.untracked.int32( 3 ),
    CSCStripClusterChargeCut = cms.double( 25.0 ),
    CSCStripPeakThreshold = cms.double( 10.0 ),
    readBadChannels = cms.bool( True ),
    UseParabolaFit = cms.bool( False ),
    XTasymmetry_ME13 = cms.double( 0.0 ),
    XTasymmetry_ME12 = cms.double( 0.0 ),
    wireDigiTag = cms.InputTag( 'hltMuonCSCDigis','MuonCSCWireDigi' ),
    ConstSyst_ME12 = cms.double( 0.0 ),
    ConstSyst_ME13 = cms.double( 0.0 ),
    ConstSyst_ME32 = cms.double( 0.0 ),
    ConstSyst_ME31 = cms.double( 0.0 ),
    UseAverageTime = cms.bool( False ),
    NoiseLevel_ME1a = cms.double( 7.0 ),
    NoiseLevel_ME1b = cms.double( 8.0 ),
    CSCWireClusterDeltaT = cms.int32( 1 ),
    CSCUseStaticPedestals = cms.bool( False ),
    stripDigiTag = cms.InputTag( 'hltMuonCSCDigis','MuonCSCStripDigi' ),
    CSCstripWireDeltaTime = cms.int32( 8 ),
    NoiseLevel_ME21 = cms.double( 9.0 ),
    NoiseLevel_ME22 = cms.double( 9.0 ),
    NoiseLevel_ME41 = cms.double( 9.0 )
)
hltCscSegments = cms.EDProducer( "CSCSegmentProducer",
    inputObjects = cms.InputTag( "hltCsc2DRecHits" ),
    algo_psets = cms.VPSet( 
      cms.PSet(  chamber_types = cms.vstring( 'ME1/a',
  'ME1/b',
  'ME1/2',
  'ME1/3',
  'ME2/1',
  'ME2/2',
  'ME3/1',
  'ME3/2',
  'ME4/1',
  'ME4/2' ),
        algo_name = cms.string( "CSCSegAlgoST" ),
        parameters_per_chamber_type = cms.vint32( 2, 1, 1, 1, 1, 1, 1, 1, 1, 1 ),
        algo_psets = cms.VPSet( 
          cms.PSet(  maxRatioResidualPrune = cms.double( 3.0 ),
            yweightPenalty = cms.double( 1.5 ),
            maxRecHitsInCluster = cms.int32( 20 ),
            dPhiFineMax = cms.double( 0.025 ),
            preClusteringUseChaining = cms.bool( True ),
            ForceCovariance = cms.bool( False ),
            hitDropLimit6Hits = cms.double( 0.3333 ),
            NormChi2Cut2D = cms.double( 20.0 ),
            BPMinImprovement = cms.double( 10000.0 ),
            Covariance = cms.double( 0.0 ),
            tanPhiMax = cms.double( 0.5 ),
            SeedBig = cms.double( 0.0015 ),
            onlyBestSegment = cms.bool( False ),
            dRPhiFineMax = cms.double( 8.0 ),
            SeedSmall = cms.double( 2.0E-4 ),
            curvePenalty = cms.double( 2.0 ),
            dXclusBoxMax = cms.double( 4.0 ),
            BrutePruning = cms.bool( True ),
            curvePenaltyThreshold = cms.double( 0.85 ),
            CorrectTheErrors = cms.bool( True ),
            hitDropLimit4Hits = cms.double( 0.6 ),
            useShowering = cms.bool( False ),
            CSCDebug = cms.untracked.bool( False ),
            tanThetaMax = cms.double( 1.2 ),
            NormChi2Cut3D = cms.double( 10.0 ),
            minHitsPerSegment = cms.int32( 3 ),
            ForceCovarianceAll = cms.bool( False ),
            yweightPenaltyThreshold = cms.double( 1.0 ),
            prePrunLimit = cms.double( 3.17 ),
            hitDropLimit5Hits = cms.double( 0.8 ),
            preClustering = cms.bool( True ),
            prePrun = cms.bool( True ),
            maxDPhi = cms.double( 999.0 ),
            maxDTheta = cms.double( 999.0 ),
            Pruning = cms.bool( True ),
            dYclusBoxMax = cms.double( 8.0 )
          ),
          cms.PSet(  maxRatioResidualPrune = cms.double( 3.0 ),
            yweightPenalty = cms.double( 1.5 ),
            maxRecHitsInCluster = cms.int32( 24 ),
            dPhiFineMax = cms.double( 0.025 ),
            preClusteringUseChaining = cms.bool( True ),
            ForceCovariance = cms.bool( False ),
            hitDropLimit6Hits = cms.double( 0.3333 ),
            NormChi2Cut2D = cms.double( 20.0 ),
            BPMinImprovement = cms.double( 10000.0 ),
            Covariance = cms.double( 0.0 ),
            tanPhiMax = cms.double( 0.5 ),
            SeedBig = cms.double( 0.0015 ),
            onlyBestSegment = cms.bool( False ),
            dRPhiFineMax = cms.double( 8.0 ),
            SeedSmall = cms.double( 2.0E-4 ),
            curvePenalty = cms.double( 2.0 ),
            dXclusBoxMax = cms.double( 4.0 ),
            BrutePruning = cms.bool( True ),
            curvePenaltyThreshold = cms.double( 0.85 ),
            CorrectTheErrors = cms.bool( True ),
            hitDropLimit4Hits = cms.double( 0.6 ),
            useShowering = cms.bool( False ),
            CSCDebug = cms.untracked.bool( False ),
            tanThetaMax = cms.double( 1.2 ),
            NormChi2Cut3D = cms.double( 10.0 ),
            minHitsPerSegment = cms.int32( 3 ),
            ForceCovarianceAll = cms.bool( False ),
            yweightPenaltyThreshold = cms.double( 1.0 ),
            prePrunLimit = cms.double( 3.17 ),
            hitDropLimit5Hits = cms.double( 0.8 ),
            preClustering = cms.bool( True ),
            prePrun = cms.bool( True ),
            maxDPhi = cms.double( 999.0 ),
            maxDTheta = cms.double( 999.0 ),
            Pruning = cms.bool( True ),
            dYclusBoxMax = cms.double( 8.0 )
          )
        )
      )
    ),
    algo_type = cms.int32( 1 )
)
hltMuonRPCDigis = cms.EDProducer( "RPCUnpackingModule",
    InputLabel = cms.InputTag( "rawDataCollector" ),
    doSynchro = cms.bool( False )
)
hltRpcRecHits = cms.EDProducer( "RPCRecHitProducer",
    recAlgoConfig = cms.PSet(  ),
    deadvecfile = cms.FileInPath( "RecoLocalMuon/RPCRecHit/data/RPCDeadVec.dat" ),
    rpcDigiLabel = cms.InputTag( "hltMuonRPCDigis" ),
    maskvecfile = cms.FileInPath( "RecoLocalMuon/RPCRecHit/data/RPCMaskVec.dat" ),
    recAlgo = cms.string( "RPCRecHitStandardAlgo" ),
    deadSource = cms.string( "File" ),
    maskSource = cms.string( "File" )
)
hltL2OfflineMuonSeeds = cms.EDProducer( "MuonSeedGenerator",
    SMB_21 = cms.vdouble( 1.043, -0.124, 0.0, 0.183, 0.0, 0.0 ),
    SMB_20 = cms.vdouble( 1.011, -0.052, 0.0, 0.188, 0.0, 0.0 ),
    SMB_22 = cms.vdouble( 1.474, -0.758, 0.0, 0.185, 0.0, 0.0 ),
    OL_2213 = cms.vdouble( 0.117, 0.0, 0.0, 0.044, 0.0, 0.0 ),
    SME_11 = cms.vdouble( 3.295, -1.527, 0.112, 0.378, 0.02, 0.0 ),
    SME_13 = cms.vdouble( -1.286, 1.711, 0.0, 0.356, 0.0, 0.0 ),
    SME_12 = cms.vdouble( 0.102, 0.599, 0.0, 0.38, 0.0, 0.0 ),
    DT_34_2_scale = cms.vdouble( -11.901897, 0.0 ),
    OL_1213_0_scale = cms.vdouble( -4.488158, 0.0 ),
    OL_1222_0_scale = cms.vdouble( -5.810449, 0.0 ),
    DT_13 = cms.vdouble( 0.315, 0.068, -0.127, 0.051, -0.002, 0.0 ),
    DT_12 = cms.vdouble( 0.183, 0.054, -0.087, 0.028, 0.002, 0.0 ),
    DT_14 = cms.vdouble( 0.359, 0.052, -0.107, 0.072, -0.004, 0.0 ),
    CSC_13_3_scale = cms.vdouble( -1.701268, 0.0 ),
    DT_24_2_scale = cms.vdouble( -6.63094, 0.0 ),
    CSC_23 = cms.vdouble( -0.081, 0.113, -0.029, 0.015, 0.008, 0.0 ),
    CSC_24 = cms.vdouble( 0.004, 0.021, -0.002, 0.053, 0.0, 0.0 ),
    OL_2222 = cms.vdouble( 0.107, 0.0, 0.0, 0.04, 0.0, 0.0 ),
    DT_14_2_scale = cms.vdouble( -4.808546, 0.0 ),
    SMB_10 = cms.vdouble( 1.387, -0.038, 0.0, 0.19, 0.0, 0.0 ),
    SMB_11 = cms.vdouble( 1.247, 0.72, -0.802, 0.229, -0.075, 0.0 ),
    SMB_12 = cms.vdouble( 2.128, -0.956, 0.0, 0.199, 0.0, 0.0 ),
    SME_21 = cms.vdouble( -0.529, 1.194, -0.358, 0.472, 0.086, 0.0 ),
    SME_22 = cms.vdouble( -1.207, 1.491, -0.251, 0.189, 0.243, 0.0 ),
    DT_13_2_scale = cms.vdouble( -4.257687, 0.0 ),
    CSC_34 = cms.vdouble( 0.062, -0.067, 0.019, 0.021, 0.003, 0.0 ),
    SME_22_0_scale = cms.vdouble( -3.457901, 0.0 ),
    DT_24_1_scale = cms.vdouble( -7.490909, 0.0 ),
    OL_1232_0_scale = cms.vdouble( -5.964634, 0.0 ),
    DT_23_1_scale = cms.vdouble( -5.320346, 0.0 ),
    SME_13_0_scale = cms.vdouble( 0.104905, 0.0 ),
    SMB_22_0_scale = cms.vdouble( 1.346681, 0.0 ),
    CSC_12_1_scale = cms.vdouble( -6.434242, 0.0 ),
    DT_34 = cms.vdouble( 0.044, 0.004, -0.013, 0.029, 0.003, 0.0 ),
    SME_32 = cms.vdouble( -0.901, 1.333, -0.47, 0.41, 0.073, 0.0 ),
    SME_31 = cms.vdouble( -1.594, 1.482, -0.317, 0.487, 0.097, 0.0 ),
    CSC_13_2_scale = cms.vdouble( -6.077936, 0.0 ),
    crackEtas = cms.vdouble( 0.2, 1.6, 1.7 ),
    SME_11_0_scale = cms.vdouble( 1.325085, 0.0 ),
    SMB_20_0_scale = cms.vdouble( 1.486168, 0.0 ),
    DT_13_1_scale = cms.vdouble( -4.520923, 0.0 ),
    CSC_24_1_scale = cms.vdouble( -6.055701, 0.0 ),
    CSC_01_1_scale = cms.vdouble( -1.915329, 0.0 ),
    DT_23 = cms.vdouble( 0.13, 0.023, -0.057, 0.028, 0.004, 0.0 ),
    DT_24 = cms.vdouble( 0.176, 0.014, -0.051, 0.051, 0.003, 0.0 ),
    SMB_12_0_scale = cms.vdouble( 2.283221, 0.0 ),
    SMB_30_0_scale = cms.vdouble( -3.629838, 0.0 ),
    SME_42 = cms.vdouble( -0.003, 0.005, 0.005, 0.608, 0.076, 0.0 ),
    SME_41 = cms.vdouble( -0.003, 0.005, 0.005, 0.608, 0.076, 0.0 ),
    CSC_12_2_scale = cms.vdouble( -1.63622, 0.0 ),
    DT_34_1_scale = cms.vdouble( -13.783765, 0.0 ),
    CSC_34_1_scale = cms.vdouble( -11.520507, 0.0 ),
    OL_2213_0_scale = cms.vdouble( -7.239789, 0.0 ),
    SMB_32_0_scale = cms.vdouble( -3.054156, 0.0 ),
    CSC_12_3_scale = cms.vdouble( -1.63622, 0.0 ),
    SME_21_0_scale = cms.vdouble( -0.040862, 0.0 ),
    OL_1232 = cms.vdouble( 0.184, 0.0, 0.0, 0.066, 0.0, 0.0 ),
    DTRecSegmentLabel = cms.InputTag( "hltDt4DSegments" ),
    SMB_10_0_scale = cms.vdouble( 2.448566, 0.0 ),
    EnableDTMeasurement = cms.bool( True ),
    CSCRecSegmentLabel = cms.InputTag( "hltCscSegments" ),
    CSC_23_2_scale = cms.vdouble( -6.079917, 0.0 ),
    scaleDT = cms.bool( True ),
    DT_12_2_scale = cms.vdouble( -3.518165, 0.0 ),
    OL_1222 = cms.vdouble( 0.848, -0.591, 0.0, 0.062, 0.0, 0.0 ),
    CSC_23_1_scale = cms.vdouble( -19.084285, 0.0 ),
    OL_1213 = cms.vdouble( 0.96, -0.737, 0.0, 0.052, 0.0, 0.0 ),
    CSC_02 = cms.vdouble( 0.612, -0.207, 0.0, 0.067, -0.001, 0.0 ),
    CSC_03 = cms.vdouble( 0.787, -0.338, 0.029, 0.101, -0.008, 0.0 ),
    CSC_01 = cms.vdouble( 0.166, 0.0, 0.0, 0.031, 0.0, 0.0 ),
    SMB_32 = cms.vdouble( 0.67, -0.327, 0.0, 0.22, 0.0, 0.0 ),
    SMB_30 = cms.vdouble( 0.505, -0.022, 0.0, 0.215, 0.0, 0.0 ),
    SMB_31 = cms.vdouble( 0.549, -0.145, 0.0, 0.207, 0.0, 0.0 ),
    crackWindow = cms.double( 0.04 ),
    CSC_14_3_scale = cms.vdouble( -1.969563, 0.0 ),
    SMB_31_0_scale = cms.vdouble( -3.323768, 0.0 ),
    DT_12_1_scale = cms.vdouble( -3.692398, 0.0 ),
    SMB_21_0_scale = cms.vdouble( 1.58384, 0.0 ),
    DT_23_2_scale = cms.vdouble( -5.117625, 0.0 ),
    SME_12_0_scale = cms.vdouble( 2.279181, 0.0 ),
    DT_14_1_scale = cms.vdouble( -5.644816, 0.0 ),
    beamSpotTag = cms.InputTag( "hltOnlineBeamSpot" ),
    SMB_11_0_scale = cms.vdouble( 2.56363, 0.0 ),
    EnableCSCMeasurement = cms.bool( True ),
    CSC_14 = cms.vdouble( 0.606, -0.181, -0.002, 0.111, -0.003, 0.0 ),
    OL_2222_0_scale = cms.vdouble( -7.667231, 0.0 ),
    CSC_13 = cms.vdouble( 0.901, -1.302, 0.533, 0.045, 0.005, 0.0 ),
    CSC_12 = cms.vdouble( -0.161, 0.254, -0.047, 0.042, -0.007, 0.0 )
)
hltL2MuonSeeds = cms.EDProducer( "L2MuonSeedGenerator",
    ServiceParameters = cms.PSet( 
      Propagators = cms.untracked.vstring( 'SteppingHelixPropagatorAny' ),
      RPCLayers = cms.bool( True ),
      UseMuonNavigation = cms.untracked.bool( True )
    ),
    InputObjects = cms.InputTag( "hltL1extraParticles" ),
    L1MaxEta = cms.double( 2.5 ),
    OfflineSeedLabel = cms.untracked.InputTag( "hltL2OfflineMuonSeeds" ),
    L1MinPt = cms.double( 0.0 ),
    L1MinQuality = cms.uint32( 1 ),
    GMTReadoutCollection = cms.InputTag( "hltGtDigis" ),
    UseUnassociatedL1 = cms.bool( False ),
    UseOfflineSeed = cms.untracked.bool( True ),
    Propagator = cms.string( "SteppingHelixPropagatorAny" )
)
hltL2Muons = cms.EDProducer( "L2MuonProducer",
    ServiceParameters = cms.PSet( 
      Propagators = cms.untracked.vstring( 'hltESPFastSteppingHelixPropagatorAny',
        'hltESPFastSteppingHelixPropagatorOpposite' ),
      RPCLayers = cms.bool( True ),
      UseMuonNavigation = cms.untracked.bool( True )
    ),
    InputObjects = cms.InputTag( "hltL2MuonSeeds" ),
    SeedTransformerParameters = cms.PSet( 
      Fitter = cms.string( "hltESPKFFittingSmootherForL2Muon" ),
      MuonRecHitBuilder = cms.string( "hltESPMuonTransientTrackingRecHitBuilder" ),
      NMinRecHits = cms.uint32( 2 ),
      UseSubRecHits = cms.bool( False ),
      Propagator = cms.string( "hltESPFastSteppingHelixPropagatorAny" ),
      RescaleError = cms.double( 100.0 )
    ),
    L2TrajBuilderParameters = cms.PSet( 
      DoRefit = cms.bool( False ),
      SeedPropagator = cms.string( "hltESPFastSteppingHelixPropagatorAny" ),
      FilterParameters = cms.PSet( 
        NumberOfSigma = cms.double( 3.0 ),
        FitDirection = cms.string( "insideOut" ),
        DTRecSegmentLabel = cms.InputTag( "hltDt4DSegments" ),
        MaxChi2 = cms.double( 1000.0 ),
        MuonTrajectoryUpdatorParameters = cms.PSet( 
          MaxChi2 = cms.double( 25.0 ),
          RescaleErrorFactor = cms.double( 100.0 ),
          Granularity = cms.int32( 0 ),
          ExcludeRPCFromFit = cms.bool( False ),
          UseInvalidHits = cms.bool( True ),
          RescaleError = cms.bool( False )
        ),
        EnableRPCMeasurement = cms.bool( True ),
        CSCRecSegmentLabel = cms.InputTag( "hltCscSegments" ),
        EnableDTMeasurement = cms.bool( True ),
        RPCRecSegmentLabel = cms.InputTag( "hltRpcRecHits" ),
        Propagator = cms.string( "hltESPFastSteppingHelixPropagatorAny" ),
        EnableCSCMeasurement = cms.bool( True )
      ),
      NavigationType = cms.string( "Standard" ),
      SeedTransformerParameters = cms.PSet( 
        Fitter = cms.string( "hltESPKFFittingSmootherForL2Muon" ),
        MuonRecHitBuilder = cms.string( "hltESPMuonTransientTrackingRecHitBuilder" ),
        NMinRecHits = cms.uint32( 2 ),
        UseSubRecHits = cms.bool( False ),
        Propagator = cms.string( "hltESPFastSteppingHelixPropagatorAny" ),
        RescaleError = cms.double( 100.0 )
      ),
      DoBackwardFilter = cms.bool( True ),
      SeedPosition = cms.string( "in" ),
      BWFilterParameters = cms.PSet( 
        NumberOfSigma = cms.double( 3.0 ),
        CSCRecSegmentLabel = cms.InputTag( "hltCscSegments" ),
        FitDirection = cms.string( "outsideIn" ),
        DTRecSegmentLabel = cms.InputTag( "hltDt4DSegments" ),
        MaxChi2 = cms.double( 100.0 ),
        MuonTrajectoryUpdatorParameters = cms.PSet( 
          MaxChi2 = cms.double( 25.0 ),
          RescaleErrorFactor = cms.double( 100.0 ),
          Granularity = cms.int32( 0 ),
          ExcludeRPCFromFit = cms.bool( False ),
          UseInvalidHits = cms.bool( True ),
          RescaleError = cms.bool( False )
        ),
        EnableRPCMeasurement = cms.bool( True ),
        BWSeedType = cms.string( "fromGenerator" ),
        EnableDTMeasurement = cms.bool( True ),
        RPCRecSegmentLabel = cms.InputTag( "hltRpcRecHits" ),
        Propagator = cms.string( "hltESPFastSteppingHelixPropagatorAny" ),
        EnableCSCMeasurement = cms.bool( True )
      ),
      DoSeedRefit = cms.bool( False )
    ),
    DoSeedRefit = cms.bool( False ),
    TrackLoaderParameters = cms.PSet( 
      Smoother = cms.string( "hltESPKFTrajectorySmootherForMuonTrackLoader" ),
      DoSmoothing = cms.bool( False ),
      beamSpot = cms.InputTag( "hltOnlineBeamSpot" ),
      MuonUpdatorAtVertexParameters = cms.PSet( 
        MaxChi2 = cms.double( 1000000.0 ),
        BeamSpotPosition = cms.vdouble( 0.0, 0.0, 0.0 ),
        Propagator = cms.string( "hltESPFastSteppingHelixPropagatorOpposite" ),
        BeamSpotPositionErrors = cms.vdouble( 0.1, 0.1, 5.3 )
      ),
      VertexConstraint = cms.bool( True )
    ),
    MuonTrajectoryBuilder = cms.string( "Exhaustive" )
)
hltL2MuonCandidates = cms.EDProducer( "L2MuonCandidateProducer",
    InputObjects = cms.InputTag( 'hltL2Muons','UpdatedAtVtx' )
)
hltL2fL1sMu16L1f0L2Filtered16Q = cms.EDFilter( "HLTMuonL2PreFilter",
    saveTags = cms.bool( True ),
    MaxDr = cms.double( 9999.0 ),
    CutOnChambers = cms.bool( False ),
    PreviousCandTag = cms.InputTag( "hltL1fL1sMu16L1Filtered0" ),
    MinPt = cms.double( 16.0 ),
    MinN = cms.int32( 1 ),
    SeedMapTag = cms.InputTag( "hltL2Muons" ),
    MaxEta = cms.double( 2.5 ),
    MinNhits = cms.vint32( 0, 1, 0, 1 ),
    MinDxySig = cms.double( -1.0 ),
    MinNchambers = cms.vint32( 0 ),
    AbsEtaBins = cms.vdouble( 0.9, 1.5, 2.1, 5.0 ),
    MaxDz = cms.double( 9999.0 ),
    CandTag = cms.InputTag( "hltL2MuonCandidates" ),
    BeamSpotTag = cms.InputTag( "hltOnlineBeamSpot" ),
    MinDr = cms.double( -1.0 ),
    NSigmaPt = cms.double( 0.0 ),
    MinNstations = cms.vint32( 0, 2, 0, 2 )
)
hltSiPixelDigis = cms.EDProducer( "SiPixelRawToDigi",
    UseQualityInfo = cms.bool( False ),
    CheckPixelOrder = cms.bool( False ),
    IncludeErrors = cms.bool( False ),
    InputLabel = cms.InputTag( "rawDataCollector" ),
    ErrorList = cms.vint32(  ),
    Regions = cms.PSet(  ),
    Timing = cms.untracked.bool( False ),
    UserErrorList = cms.vint32(  )
)
hltSiPixelClusters = cms.EDProducer( "SiPixelClusterProducer",
    src = cms.InputTag( "hltSiPixelDigis" ),
    ChannelThreshold = cms.int32( 1000 ),
    maxNumberOfClusters = cms.int32( 20000 ),
    VCaltoElectronGain = cms.int32( 65 ),
    MissCalibrate = cms.untracked.bool( True ),
    SplitClusters = cms.bool( False ),
    VCaltoElectronOffset = cms.int32( -414 ),
    payloadType = cms.string( "HLT" ),
    SeedThreshold = cms.int32( 1000 ),
    ClusterThreshold = cms.double( 4000.0 )
)
hltSiPixelClustersCache = cms.EDProducer( "SiPixelClusterShapeCacheProducer",
    src = cms.InputTag( "hltSiPixelClusters" ),
    onDemand = cms.bool( False )
)
hltSiPixelRecHits = cms.EDProducer( "SiPixelRecHitConverter",
    VerboseLevel = cms.untracked.int32( 0 ),
    src = cms.InputTag( "hltSiPixelClusters" ),
    CPE = cms.string( "hltESPPixelCPEGeneric" )
)
hltSiStripExcludedFEDListProducer = cms.EDProducer( "SiStripExcludedFEDListProducer",
    ProductLabel = cms.InputTag( "rawDataCollector" )
)
hltSiStripRawToClustersFacility = cms.EDProducer( "SiStripClusterizerFromRaw",
    ProductLabel = cms.InputTag( "rawDataCollector" ),
    DoAPVEmulatorCheck = cms.bool( False ),
    Algorithms = cms.PSet( 
      SiStripFedZeroSuppressionMode = cms.uint32( 4 ),
      CommonModeNoiseSubtractionMode = cms.string( "Median" ),
      PedestalSubtractionFedMode = cms.bool( True ),
      TruncateInSuppressor = cms.bool( True ),
      doAPVRestore = cms.bool( False ),
      useCMMeanMap = cms.bool( False )
    ),
    Clusterizer = cms.PSet( 
      ChannelThreshold = cms.double( 2.0 ),
      MaxSequentialBad = cms.uint32( 1 ),
      MaxSequentialHoles = cms.uint32( 0 ),
      Algorithm = cms.string( "ThreeThresholdAlgorithm" ),
      MaxAdjacentBad = cms.uint32( 0 ),
      QualityLabel = cms.string( "" ),
      SeedThreshold = cms.double( 3.0 ),
      ClusterThreshold = cms.double( 5.0 ),
      setDetId = cms.bool( True ),
      RemoveApvShots = cms.bool( True )
    ),
    onDemand = cms.bool( True )
)
hltSiStripClusters = cms.EDProducer( "MeasurementTrackerEventProducer",
    inactivePixelDetectorLabels = cms.VInputTag(  ),
    stripClusterProducer = cms.string( "hltSiStripRawToClustersFacility" ),
    pixelClusterProducer = cms.string( "hltSiPixelClusters" ),
    switchOffPixelsIfEmpty = cms.bool( True ),
    inactiveStripDetectorLabels = cms.VInputTag( 'hltSiStripExcludedFEDListProducer' ),
    skipClusters = cms.InputTag( "" ),
    measurementTracker = cms.string( "hltESPMeasurementTracker" )
)
hltL3TrajSeedOIState = cms.EDProducer( "TSGFromL2Muon",
    TkSeedGenerator = cms.PSet( 
      propagatorCompatibleName = cms.string( "hltESPSteppingHelixPropagatorOpposite" ),
      option = cms.uint32( 3 ),
      maxChi2 = cms.double( 40.0 ),
      errorMatrixPset = cms.PSet( 
        atIP = cms.bool( True ),
        action = cms.string( "use" ),
        errorMatrixValuesPSet = cms.PSet( 
          pf3_V12 = cms.PSet( 
            action = cms.string( "scale" ),
            values = cms.vdouble( 1.0, 1.0, 1.0, 1.0, 1.0, 1.0, 1.0, 1.0, 1.0, 1.0, 1.0, 1.0 )
          ),
          pf3_V13 = cms.PSet( 
            action = cms.string( "scale" ),
            values = cms.vdouble( 1.0, 1.0, 1.0, 1.0, 1.0, 1.0, 1.0, 1.0, 1.0, 1.0, 1.0, 1.0 )
          ),
          pf3_V11 = cms.PSet( 
            action = cms.string( "scale" ),
            values = cms.vdouble( 3.0, 3.0, 3.0, 5.0, 4.0, 5.0, 10.0, 7.0, 10.0, 10.0, 10.0, 10.0 )
          ),
          pf3_V14 = cms.PSet( 
            action = cms.string( "scale" ),
            values = cms.vdouble( 1.0, 1.0, 1.0, 1.0, 1.0, 1.0, 1.0, 1.0, 1.0, 1.0, 1.0, 1.0 )
          ),
          pf3_V15 = cms.PSet( 
            action = cms.string( "scale" ),
            values = cms.vdouble( 1.0, 1.0, 1.0, 1.0, 1.0, 1.0, 1.0, 1.0, 1.0, 1.0, 1.0, 1.0 )
          ),
          yAxis = cms.vdouble( 0.0, 1.0, 1.4, 10.0 ),
          pf3_V33 = cms.PSet( 
            action = cms.string( "scale" ),
            values = cms.vdouble( 3.0, 3.0, 3.0, 5.0, 4.0, 5.0, 10.0, 7.0, 10.0, 10.0, 10.0, 10.0 )
          ),
          zAxis = cms.vdouble( -3.14159, 3.14159 ),
          pf3_V44 = cms.PSet( 
            action = cms.string( "scale" ),
            values = cms.vdouble( 3.0, 3.0, 3.0, 5.0, 4.0, 5.0, 10.0, 7.0, 10.0, 10.0, 10.0, 10.0 )
          ),
          xAxis = cms.vdouble( 0.0, 13.0, 30.0, 70.0, 1000.0 ),
          pf3_V22 = cms.PSet( 
            action = cms.string( "scale" ),
            values = cms.vdouble( 3.0, 3.0, 3.0, 5.0, 4.0, 5.0, 10.0, 7.0, 10.0, 10.0, 10.0, 10.0 )
          ),
          pf3_V23 = cms.PSet( 
            action = cms.string( "scale" ),
            values = cms.vdouble( 1.0, 1.0, 1.0, 1.0, 1.0, 1.0, 1.0, 1.0, 1.0, 1.0, 1.0, 1.0 )
          ),
          pf3_V45 = cms.PSet( 
            action = cms.string( "scale" ),
            values = cms.vdouble( 1.0, 1.0, 1.0, 1.0, 1.0, 1.0, 1.0, 1.0, 1.0, 1.0, 1.0, 1.0 )
          ),
          pf3_V55 = cms.PSet( 
            action = cms.string( "scale" ),
            values = cms.vdouble( 3.0, 3.0, 3.0, 5.0, 4.0, 5.0, 10.0, 7.0, 10.0, 10.0, 10.0, 10.0 )
          ),
          pf3_V34 = cms.PSet( 
            action = cms.string( "scale" ),
            values = cms.vdouble( 1.0, 1.0, 1.0, 1.0, 1.0, 1.0, 1.0, 1.0, 1.0, 1.0, 1.0, 1.0 )
          ),
          pf3_V35 = cms.PSet( 
            action = cms.string( "scale" ),
            values = cms.vdouble( 1.0, 1.0, 1.0, 1.0, 1.0, 1.0, 1.0, 1.0, 1.0, 1.0, 1.0, 1.0 )
          ),
          pf3_V25 = cms.PSet( 
            action = cms.string( "scale" ),
            values = cms.vdouble( 1.0, 1.0, 1.0, 1.0, 1.0, 1.0, 1.0, 1.0, 1.0, 1.0, 1.0, 1.0 )
          ),
          pf3_V24 = cms.PSet( 
            action = cms.string( "scale" ),
            values = cms.vdouble( 1.0, 1.0, 1.0, 1.0, 1.0, 1.0, 1.0, 1.0, 1.0, 1.0, 1.0, 1.0 )
          )
        )
      ),
      propagatorName = cms.string( "hltESPSteppingHelixPropagatorAlong" ),
      manySeeds = cms.bool( False ),
      copyMuonRecHit = cms.bool( False ),
      ComponentName = cms.string( "TSGForRoadSearch" ),
      MeasurementTrackerEvent = cms.InputTag( "hltSiStripClusters" )
    ),
    ServiceParameters = cms.PSet( 
      Propagators = cms.untracked.vstring( 'hltESPSteppingHelixPropagatorOpposite',
        'hltESPSteppingHelixPropagatorAlong' ),
      RPCLayers = cms.bool( True ),
      UseMuonNavigation = cms.untracked.bool( True )
    ),
    MuonCollectionLabel = cms.InputTag( 'hltL2Muons','UpdatedAtVtx' ),
    MuonTrackingRegionBuilder = cms.PSet(  ),
    PCut = cms.double( 2.5 ),
    TrackerSeedCleaner = cms.PSet(  ),
    PtCut = cms.double( 1.0 )
)
hltL3TrackCandidateFromL2OIState = cms.EDProducer( "CkfTrajectoryMaker",
    src = cms.InputTag( "hltL3TrajSeedOIState" ),
    reverseTrajectories = cms.bool( True ),
    TransientInitialStateEstimatorParameters = cms.PSet( 
      propagatorAlongTISE = cms.string( "PropagatorWithMaterial" ),
      numberMeasurementsForFit = cms.int32( 4 ),
      propagatorOppositeTISE = cms.string( "PropagatorWithMaterialOpposite" )
    ),
    TrajectoryCleaner = cms.string( "hltESPTrajectoryCleanerBySharedHits" ),
    MeasurementTrackerEvent = cms.InputTag( "hltSiStripClusters" ),
    cleanTrajectoryAfterInOut = cms.bool( False ),
    useHitsSplitting = cms.bool( False ),
    RedundantSeedCleaner = cms.string( "CachingSeedCleanerBySharedInput" ),
    doSeedingRegionRebuilding = cms.bool( False ),
    trackCandidateAlso = cms.bool( True ),
    TrajectoryBuilderPSet = cms.PSet(  refToPSet_ = cms.string( "HLTPSetMuonCkfTrajectoryBuilderSeedHit" ) ),
    NavigationSchool = cms.string( "SimpleNavigationSchool" ),
    TrajectoryBuilder = cms.string( "hltESPMuonCkfTrajectoryBuilderSeedHit" ),
    maxNSeeds = cms.uint32( 100000 )
)
hltL3TkTracksFromL2OIState = cms.EDProducer( "TrackProducer",
    src = cms.InputTag( "hltL3TrackCandidateFromL2OIState" ),
    SimpleMagneticField = cms.string( "" ),
    clusterRemovalInfo = cms.InputTag( "" ),
    beamSpot = cms.InputTag( "hltOnlineBeamSpot" ),
    MeasurementTrackerEvent = cms.InputTag( "hltSiStripClusters" ),
    Fitter = cms.string( "hltESPKFFittingSmoother" ),
    useHitsSplitting = cms.bool( False ),
    MeasurementTracker = cms.string( "" ),
    AlgorithmName = cms.string( "undefAlgorithm" ),
    alias = cms.untracked.string( "" ),
    NavigationSchool = cms.string( "" ),
    TrajectoryInEvent = cms.bool( True ),
    TTRHBuilder = cms.string( "hltESPTTRHBWithTrackAngle" ),
    GeometricInnerState = cms.bool( True ),
    useSimpleMF = cms.bool( False ),
    Propagator = cms.string( "PropagatorWithMaterial" )
)
hltL3MuonsOIState = cms.EDProducer( "L3MuonProducer",
    ServiceParameters = cms.PSet( 
      Propagators = cms.untracked.vstring( 'hltESPSmartPropagatorAny',
        'SteppingHelixPropagatorAny',
        'hltESPSmartPropagator',
        'hltESPSteppingHelixPropagatorOpposite' ),
      RPCLayers = cms.bool( True ),
      UseMuonNavigation = cms.untracked.bool( True )
    ),
    L3TrajBuilderParameters = cms.PSet( 
      ScaleTECyFactor = cms.double( -1.0 ),
      GlbRefitterParameters = cms.PSet( 
        TrackerSkipSection = cms.int32( -1 ),
        DoPredictionsOnly = cms.bool( False ),
        PropDirForCosmics = cms.bool( False ),
        HitThreshold = cms.int32( 1 ),
        MuonHitsOption = cms.int32( 1 ),
        Chi2CutRPC = cms.double( 1.0 ),
        Fitter = cms.string( "hltESPL3MuKFTrajectoryFitter" ),
        DTRecSegmentLabel = cms.InputTag( "hltDt4DSegments" ),
        TrackerRecHitBuilder = cms.string( "hltESPTTRHBWithTrackAngle" ),
        MuonRecHitBuilder = cms.string( "hltESPMuonTransientTrackingRecHitBuilder" ),
        RefitDirection = cms.string( "insideOut" ),
        CSCRecSegmentLabel = cms.InputTag( "hltCscSegments" ),
        Chi2CutCSC = cms.double( 150.0 ),
        Chi2CutDT = cms.double( 10.0 ),
        RefitRPCHits = cms.bool( True ),
        SkipStation = cms.int32( -1 ),
        Propagator = cms.string( "hltESPSmartPropagatorAny" ),
        TrackerSkipSystem = cms.int32( -1 ),
        DYTthrs = cms.vint32( 30, 15 )
      ),
      ScaleTECxFactor = cms.double( -1.0 ),
      TrackerRecHitBuilder = cms.string( "hltESPTTRHBWithTrackAngle" ),
      MuonRecHitBuilder = cms.string( "hltESPMuonTransientTrackingRecHitBuilder" ),
      MuonTrackingRegionBuilder = cms.PSet( 
        EtaR_UpperLimit_Par1 = cms.double( 0.25 ),
        EtaR_UpperLimit_Par2 = cms.double( 0.15 ),
        OnDemand = cms.double( -1.0 ),
        Rescale_Dz = cms.double( 3.0 ),
        vertexCollection = cms.InputTag( "pixelVertices" ),
        Rescale_phi = cms.double( 3.0 ),
        Eta_fixed = cms.double( 0.2 ),
        DeltaZ_Region = cms.double( 15.9 ),
        MeasurementTrackerName = cms.string( "hltESPMeasurementTracker" ),
        PhiR_UpperLimit_Par2 = cms.double( 0.2 ),
        Eta_min = cms.double( 0.05 ),
        Phi_fixed = cms.double( 0.2 ),
        DeltaR = cms.double( 0.2 ),
        EscapePt = cms.double( 1.5 ),
        UseFixedRegion = cms.bool( False ),
        PhiR_UpperLimit_Par1 = cms.double( 0.6 ),
        Rescale_eta = cms.double( 3.0 ),
        Phi_min = cms.double( 0.05 ),
        UseVertex = cms.bool( False ),
        beamSpot = cms.InputTag( "hltOnlineBeamSpot" )
      ),
      RefitRPCHits = cms.bool( True ),
      PCut = cms.double( 2.5 ),
      TrackTransformer = cms.PSet( 
        DoPredictionsOnly = cms.bool( False ),
        Fitter = cms.string( "hltESPL3MuKFTrajectoryFitter" ),
        TrackerRecHitBuilder = cms.string( "hltESPTTRHBWithTrackAngle" ),
        Smoother = cms.string( "hltESPKFTrajectorySmootherForMuonTrackLoader" ),
        MuonRecHitBuilder = cms.string( "hltESPMuonTransientTrackingRecHitBuilder" ),
        RefitDirection = cms.string( "insideOut" ),
        RefitRPCHits = cms.bool( True ),
        Propagator = cms.string( "hltESPSmartPropagatorAny" )
      ),
      GlobalMuonTrackMatcher = cms.PSet( 
        Pt_threshold1 = cms.double( 0.0 ),
        DeltaDCut_3 = cms.double( 15.0 ),
        MinP = cms.double( 2.5 ),
        MinPt = cms.double( 1.0 ),
        Chi2Cut_1 = cms.double( 50.0 ),
        Pt_threshold2 = cms.double( 9.99999999E8 ),
        LocChi2Cut = cms.double( 0.001 ),
        Eta_threshold = cms.double( 1.2 ),
        Quality_3 = cms.double( 7.0 ),
        Quality_2 = cms.double( 15.0 ),
        Chi2Cut_2 = cms.double( 50.0 ),
        Chi2Cut_3 = cms.double( 200.0 ),
        DeltaDCut_1 = cms.double( 40.0 ),
        DeltaRCut_2 = cms.double( 0.2 ),
        DeltaRCut_3 = cms.double( 1.0 ),
        DeltaDCut_2 = cms.double( 10.0 ),
        DeltaRCut_1 = cms.double( 0.1 ),
        Propagator = cms.string( "hltESPSmartPropagator" ),
        Quality_1 = cms.double( 20.0 )
      ),
      PtCut = cms.double( 1.0 ),
      TrackerPropagator = cms.string( "SteppingHelixPropagatorAny" ),
      tkTrajLabel = cms.InputTag( "hltL3TkTracksFromL2OIState" ),
      tkTrajBeamSpot = cms.InputTag( "hltOnlineBeamSpot" ),
      tkTrajMaxChi2 = cms.double( 9999.0 ),
      tkTrajMaxDXYBeamSpot = cms.double( 0.2 ),
      tkTrajVertex = cms.InputTag( "pixelVertices" ),
      tkTrajUseVertex = cms.bool( False )
    ),
    TrackLoaderParameters = cms.PSet( 
      PutTkTrackIntoEvent = cms.untracked.bool( False ),
      beamSpot = cms.InputTag( "hltOnlineBeamSpot" ),
      SmoothTkTrack = cms.untracked.bool( False ),
      MuonSeededTracksInstance = cms.untracked.string( "L2Seeded" ),
      Smoother = cms.string( "hltESPKFTrajectorySmootherForMuonTrackLoader" ),
      MuonUpdatorAtVertexParameters = cms.PSet( 
        MaxChi2 = cms.double( 1000000.0 ),
        Propagator = cms.string( "hltESPSteppingHelixPropagatorOpposite" ),
        BeamSpotPositionErrors = cms.vdouble( 0.1, 0.1, 5.3 )
      ),
      VertexConstraint = cms.bool( False ),
      DoSmoothing = cms.bool( True )
    ),
    MuonCollectionLabel = cms.InputTag( 'hltL2Muons','UpdatedAtVtx' )
)
hltL3TrajSeedOIHit = cms.EDProducer( "TSGFromL2Muon",
    TkSeedGenerator = cms.PSet( 
      PSetNames = cms.vstring( 'skipTSG',
        'iterativeTSG' ),
      L3TkCollectionA = cms.InputTag( "hltL3MuonsOIState" ),
      iterativeTSG = cms.PSet( 
        ErrorRescaling = cms.double( 3.0 ),
        beamSpot = cms.InputTag( "unused" ),
        MaxChi2 = cms.double( 40.0 ),
        errorMatrixPset = cms.PSet( 
          atIP = cms.bool( True ),
          action = cms.string( "use" ),
          errorMatrixValuesPSet = cms.PSet( 
            pf3_V12 = cms.PSet( 
              action = cms.string( "scale" ),
              values = cms.vdouble( 1.0, 1.0, 1.0, 1.0, 1.0, 1.0, 1.0, 1.0, 1.0, 1.0, 1.0, 1.0 )
            ),
            pf3_V13 = cms.PSet( 
              action = cms.string( "scale" ),
              values = cms.vdouble( 1.0, 1.0, 1.0, 1.0, 1.0, 1.0, 1.0, 1.0, 1.0, 1.0, 1.0, 1.0 )
            ),
            pf3_V11 = cms.PSet( 
              action = cms.string( "scale" ),
              values = cms.vdouble( 3.0, 3.0, 3.0, 5.0, 4.0, 5.0, 10.0, 7.0, 10.0, 10.0, 10.0, 10.0 )
            ),
            pf3_V14 = cms.PSet( 
              action = cms.string( "scale" ),
              values = cms.vdouble( 1.0, 1.0, 1.0, 1.0, 1.0, 1.0, 1.0, 1.0, 1.0, 1.0, 1.0, 1.0 )
            ),
            pf3_V15 = cms.PSet( 
              action = cms.string( "scale" ),
              values = cms.vdouble( 1.0, 1.0, 1.0, 1.0, 1.0, 1.0, 1.0, 1.0, 1.0, 1.0, 1.0, 1.0 )
            ),
            yAxis = cms.vdouble( 0.0, 1.0, 1.4, 10.0 ),
            pf3_V33 = cms.PSet( 
              action = cms.string( "scale" ),
              values = cms.vdouble( 3.0, 3.0, 3.0, 5.0, 4.0, 5.0, 10.0, 7.0, 10.0, 10.0, 10.0, 10.0 )
            ),
            zAxis = cms.vdouble( -3.14159, 3.14159 ),
            pf3_V44 = cms.PSet( 
              action = cms.string( "scale" ),
              values = cms.vdouble( 3.0, 3.0, 3.0, 5.0, 4.0, 5.0, 10.0, 7.0, 10.0, 10.0, 10.0, 10.0 )
            ),
            xAxis = cms.vdouble( 0.0, 13.0, 30.0, 70.0, 1000.0 ),
            pf3_V22 = cms.PSet( 
              action = cms.string( "scale" ),
              values = cms.vdouble( 3.0, 3.0, 3.0, 5.0, 4.0, 5.0, 10.0, 7.0, 10.0, 10.0, 10.0, 10.0 )
            ),
            pf3_V23 = cms.PSet( 
              action = cms.string( "scale" ),
              values = cms.vdouble( 1.0, 1.0, 1.0, 1.0, 1.0, 1.0, 1.0, 1.0, 1.0, 1.0, 1.0, 1.0 )
            ),
            pf3_V45 = cms.PSet( 
              action = cms.string( "scale" ),
              values = cms.vdouble( 1.0, 1.0, 1.0, 1.0, 1.0, 1.0, 1.0, 1.0, 1.0, 1.0, 1.0, 1.0 )
            ),
            pf3_V55 = cms.PSet( 
              action = cms.string( "scale" ),
              values = cms.vdouble( 3.0, 3.0, 3.0, 5.0, 4.0, 5.0, 10.0, 7.0, 10.0, 10.0, 10.0, 10.0 )
            ),
            pf3_V34 = cms.PSet( 
              action = cms.string( "scale" ),
              values = cms.vdouble( 1.0, 1.0, 1.0, 1.0, 1.0, 1.0, 1.0, 1.0, 1.0, 1.0, 1.0, 1.0 )
            ),
            pf3_V35 = cms.PSet( 
              action = cms.string( "scale" ),
              values = cms.vdouble( 1.0, 1.0, 1.0, 1.0, 1.0, 1.0, 1.0, 1.0, 1.0, 1.0, 1.0, 1.0 )
            ),
            pf3_V25 = cms.PSet( 
              action = cms.string( "scale" ),
              values = cms.vdouble( 1.0, 1.0, 1.0, 1.0, 1.0, 1.0, 1.0, 1.0, 1.0, 1.0, 1.0, 1.0 )
            ),
            pf3_V24 = cms.PSet( 
              action = cms.string( "scale" ),
              values = cms.vdouble( 1.0, 1.0, 1.0, 1.0, 1.0, 1.0, 1.0, 1.0, 1.0, 1.0, 1.0, 1.0 )
            )
          )
        ),
        UpdateState = cms.bool( True ),
        MeasurementTrackerName = cms.string( "hltESPMeasurementTracker" ),
        SelectState = cms.bool( False ),
        SigmaZ = cms.double( 25.0 ),
        ResetMethod = cms.string( "matrix" ),
        ComponentName = cms.string( "TSGFromPropagation" ),
        UseVertexState = cms.bool( True ),
        Propagator = cms.string( "hltESPSmartPropagatorAnyOpposite" ),
        MeasurementTrackerEvent = cms.InputTag( "hltSiStripClusters" )
      ),
      skipTSG = cms.PSet(  ),
      ComponentName = cms.string( "DualByL2TSG" )
    ),
    ServiceParameters = cms.PSet( 
      Propagators = cms.untracked.vstring( 'PropagatorWithMaterial',
        'hltESPSmartPropagatorAnyOpposite' ),
      RPCLayers = cms.bool( True ),
      UseMuonNavigation = cms.untracked.bool( True )
    ),
    MuonCollectionLabel = cms.InputTag( 'hltL2Muons','UpdatedAtVtx' ),
    MuonTrackingRegionBuilder = cms.PSet(  ),
    PCut = cms.double( 2.5 ),
    TrackerSeedCleaner = cms.PSet( 
      cleanerFromSharedHits = cms.bool( True ),
      ptCleaner = cms.bool( True ),
      TTRHBuilder = cms.string( "hltESPTTRHBWithTrackAngle" ),
      beamSpot = cms.InputTag( "hltOnlineBeamSpot" ),
      directionCleaner = cms.bool( True )
    ),
    PtCut = cms.double( 1.0 )
)
hltL3TrackCandidateFromL2OIHit = cms.EDProducer( "CkfTrajectoryMaker",
    src = cms.InputTag( "hltL3TrajSeedOIHit" ),
    reverseTrajectories = cms.bool( True ),
    TransientInitialStateEstimatorParameters = cms.PSet( 
      propagatorAlongTISE = cms.string( "PropagatorWithMaterial" ),
      numberMeasurementsForFit = cms.int32( 4 ),
      propagatorOppositeTISE = cms.string( "PropagatorWithMaterialOpposite" )
    ),
    TrajectoryCleaner = cms.string( "hltESPTrajectoryCleanerBySharedHits" ),
    MeasurementTrackerEvent = cms.InputTag( "hltSiStripClusters" ),
    cleanTrajectoryAfterInOut = cms.bool( False ),
    useHitsSplitting = cms.bool( False ),
    RedundantSeedCleaner = cms.string( "CachingSeedCleanerBySharedInput" ),
    doSeedingRegionRebuilding = cms.bool( False ),
    trackCandidateAlso = cms.bool( True ),
    TrajectoryBuilderPSet = cms.PSet(  refToPSet_ = cms.string( "HLTPSetMuonCkfTrajectoryBuilder" ) ),
    NavigationSchool = cms.string( "SimpleNavigationSchool" ),
    TrajectoryBuilder = cms.string( "hltESPMuonCkfTrajectoryBuilder" ),
    maxNSeeds = cms.uint32( 100000 )
)
hltL3TkTracksFromL2OIHit = cms.EDProducer( "TrackProducer",
    src = cms.InputTag( "hltL3TrackCandidateFromL2OIHit" ),
    SimpleMagneticField = cms.string( "" ),
    clusterRemovalInfo = cms.InputTag( "" ),
    beamSpot = cms.InputTag( "hltOnlineBeamSpot" ),
    MeasurementTrackerEvent = cms.InputTag( "hltSiStripClusters" ),
    Fitter = cms.string( "hltESPKFFittingSmoother" ),
    useHitsSplitting = cms.bool( False ),
    MeasurementTracker = cms.string( "" ),
    AlgorithmName = cms.string( "undefAlgorithm" ),
    alias = cms.untracked.string( "" ),
    NavigationSchool = cms.string( "" ),
    TrajectoryInEvent = cms.bool( True ),
    TTRHBuilder = cms.string( "hltESPTTRHBWithTrackAngle" ),
    GeometricInnerState = cms.bool( True ),
    useSimpleMF = cms.bool( False ),
    Propagator = cms.string( "PropagatorWithMaterial" )
)
hltL3MuonsOIHit = cms.EDProducer( "L3MuonProducer",
    ServiceParameters = cms.PSet( 
      Propagators = cms.untracked.vstring( 'hltESPSmartPropagatorAny',
        'SteppingHelixPropagatorAny',
        'hltESPSmartPropagator',
        'hltESPSteppingHelixPropagatorOpposite' ),
      RPCLayers = cms.bool( True ),
      UseMuonNavigation = cms.untracked.bool( True )
    ),
    L3TrajBuilderParameters = cms.PSet( 
      ScaleTECyFactor = cms.double( -1.0 ),
      GlbRefitterParameters = cms.PSet( 
        TrackerSkipSection = cms.int32( -1 ),
        DoPredictionsOnly = cms.bool( False ),
        PropDirForCosmics = cms.bool( False ),
        HitThreshold = cms.int32( 1 ),
        MuonHitsOption = cms.int32( 1 ),
        Chi2CutRPC = cms.double( 1.0 ),
        Fitter = cms.string( "hltESPL3MuKFTrajectoryFitter" ),
        DTRecSegmentLabel = cms.InputTag( "hltDt4DSegments" ),
        TrackerRecHitBuilder = cms.string( "hltESPTTRHBWithTrackAngle" ),
        MuonRecHitBuilder = cms.string( "hltESPMuonTransientTrackingRecHitBuilder" ),
        RefitDirection = cms.string( "insideOut" ),
        CSCRecSegmentLabel = cms.InputTag( "hltCscSegments" ),
        Chi2CutCSC = cms.double( 150.0 ),
        Chi2CutDT = cms.double( 10.0 ),
        RefitRPCHits = cms.bool( True ),
        SkipStation = cms.int32( -1 ),
        Propagator = cms.string( "hltESPSmartPropagatorAny" ),
        TrackerSkipSystem = cms.int32( -1 ),
        DYTthrs = cms.vint32( 30, 15 )
      ),
      ScaleTECxFactor = cms.double( -1.0 ),
      TrackerRecHitBuilder = cms.string( "hltESPTTRHBWithTrackAngle" ),
      MuonRecHitBuilder = cms.string( "hltESPMuonTransientTrackingRecHitBuilder" ),
      MuonTrackingRegionBuilder = cms.PSet( 
        EtaR_UpperLimit_Par1 = cms.double( 0.25 ),
        EtaR_UpperLimit_Par2 = cms.double( 0.15 ),
        OnDemand = cms.double( -1.0 ),
        Rescale_Dz = cms.double( 3.0 ),
        vertexCollection = cms.InputTag( "pixelVertices" ),
        Rescale_phi = cms.double( 3.0 ),
        Eta_fixed = cms.double( 0.2 ),
        DeltaZ_Region = cms.double( 15.9 ),
        MeasurementTrackerName = cms.string( "hltESPMeasurementTracker" ),
        PhiR_UpperLimit_Par2 = cms.double( 0.2 ),
        Eta_min = cms.double( 0.05 ),
        Phi_fixed = cms.double( 0.2 ),
        DeltaR = cms.double( 0.2 ),
        EscapePt = cms.double( 1.5 ),
        UseFixedRegion = cms.bool( False ),
        PhiR_UpperLimit_Par1 = cms.double( 0.6 ),
        Rescale_eta = cms.double( 3.0 ),
        Phi_min = cms.double( 0.05 ),
        UseVertex = cms.bool( False ),
        beamSpot = cms.InputTag( "hltOnlineBeamSpot" )
      ),
      RefitRPCHits = cms.bool( True ),
      PCut = cms.double( 2.5 ),
      TrackTransformer = cms.PSet( 
        DoPredictionsOnly = cms.bool( False ),
        Fitter = cms.string( "hltESPL3MuKFTrajectoryFitter" ),
        TrackerRecHitBuilder = cms.string( "hltESPTTRHBWithTrackAngle" ),
        Smoother = cms.string( "hltESPKFTrajectorySmootherForMuonTrackLoader" ),
        MuonRecHitBuilder = cms.string( "hltESPMuonTransientTrackingRecHitBuilder" ),
        RefitDirection = cms.string( "insideOut" ),
        RefitRPCHits = cms.bool( True ),
        Propagator = cms.string( "hltESPSmartPropagatorAny" )
      ),
      GlobalMuonTrackMatcher = cms.PSet( 
        Pt_threshold1 = cms.double( 0.0 ),
        DeltaDCut_3 = cms.double( 15.0 ),
        MinP = cms.double( 2.5 ),
        MinPt = cms.double( 1.0 ),
        Chi2Cut_1 = cms.double( 50.0 ),
        Pt_threshold2 = cms.double( 9.99999999E8 ),
        LocChi2Cut = cms.double( 0.001 ),
        Eta_threshold = cms.double( 1.2 ),
        Quality_3 = cms.double( 7.0 ),
        Quality_2 = cms.double( 15.0 ),
        Chi2Cut_2 = cms.double( 50.0 ),
        Chi2Cut_3 = cms.double( 200.0 ),
        DeltaDCut_1 = cms.double( 40.0 ),
        DeltaRCut_2 = cms.double( 0.2 ),
        DeltaRCut_3 = cms.double( 1.0 ),
        DeltaDCut_2 = cms.double( 10.0 ),
        DeltaRCut_1 = cms.double( 0.1 ),
        Propagator = cms.string( "hltESPSmartPropagator" ),
        Quality_1 = cms.double( 20.0 )
      ),
      PtCut = cms.double( 1.0 ),
      TrackerPropagator = cms.string( "SteppingHelixPropagatorAny" ),
      tkTrajLabel = cms.InputTag( "hltL3TkTracksFromL2OIHit" ),
      tkTrajBeamSpot = cms.InputTag( "hltOnlineBeamSpot" ),
      tkTrajMaxChi2 = cms.double( 9999.0 ),
      tkTrajMaxDXYBeamSpot = cms.double( 0.2 ),
      tkTrajVertex = cms.InputTag( "pixelVertices" ),
      tkTrajUseVertex = cms.bool( False )
    ),
    TrackLoaderParameters = cms.PSet( 
      PutTkTrackIntoEvent = cms.untracked.bool( False ),
      beamSpot = cms.InputTag( "hltOnlineBeamSpot" ),
      SmoothTkTrack = cms.untracked.bool( False ),
      MuonSeededTracksInstance = cms.untracked.string( "L2Seeded" ),
      Smoother = cms.string( "hltESPKFTrajectorySmootherForMuonTrackLoader" ),
      MuonUpdatorAtVertexParameters = cms.PSet( 
        MaxChi2 = cms.double( 1000000.0 ),
        Propagator = cms.string( "hltESPSteppingHelixPropagatorOpposite" ),
        BeamSpotPositionErrors = cms.vdouble( 0.1, 0.1, 5.3 )
      ),
      VertexConstraint = cms.bool( False ),
      DoSmoothing = cms.bool( True )
    ),
    MuonCollectionLabel = cms.InputTag( 'hltL2Muons','UpdatedAtVtx' )
)
hltL3TkFromL2OICombination = cms.EDProducer( "L3TrackCombiner",
    labels = cms.VInputTag( 'hltL3MuonsOIState','hltL3MuonsOIHit' )
)
hltPixelLayerTriplets = cms.EDProducer( "SeedingLayersEDProducer",
    layerList = cms.vstring( 'BPix1+BPix2+BPix3',
      'BPix1+BPix2+FPix1_pos',
      'BPix1+BPix2+FPix1_neg',
      'BPix1+FPix1_pos+FPix2_pos',
      'BPix1+FPix1_neg+FPix2_neg' ),
    MTOB = cms.PSet(  ),
    TEC = cms.PSet(  ),
    MTID = cms.PSet(  ),
    FPix = cms.PSet( 
      useErrorsFromParam = cms.bool( True ),
      hitErrorRPhi = cms.double( 0.0051 ),
      TTRHBuilder = cms.string( "hltESPTTRHBuilderPixelOnly" ),
      HitProducer = cms.string( "hltSiPixelRecHits" ),
      hitErrorRZ = cms.double( 0.0036 )
    ),
    MTEC = cms.PSet(  ),
    MTIB = cms.PSet(  ),
    TID = cms.PSet(  ),
    TOB = cms.PSet(  ),
    BPix = cms.PSet( 
      useErrorsFromParam = cms.bool( True ),
      hitErrorRPhi = cms.double( 0.0027 ),
      TTRHBuilder = cms.string( "hltESPTTRHBuilderPixelOnly" ),
      HitProducer = cms.string( "hltSiPixelRecHits" ),
      hitErrorRZ = cms.double( 0.006 )
    ),
    TIB = cms.PSet(  )
)
hltPixelLayerPairs = cms.EDProducer( "SeedingLayersEDProducer",
    layerList = cms.vstring( 'BPix1+BPix2',
      'BPix1+BPix3',
      'BPix2+BPix3',
      'BPix1+FPix1_pos',
      'BPix1+FPix1_neg',
      'BPix1+FPix2_pos',
      'BPix1+FPix2_neg',
      'BPix2+FPix1_pos',
      'BPix2+FPix1_neg',
      'BPix2+FPix2_pos',
      'BPix2+FPix2_neg',
      'FPix1_pos+FPix2_pos',
      'FPix1_neg+FPix2_neg' ),
    MTOB = cms.PSet(  ),
    TEC = cms.PSet(  ),
    MTID = cms.PSet(  ),
    FPix = cms.PSet( 
      useErrorsFromParam = cms.bool( True ),
      hitErrorRPhi = cms.double( 0.0051 ),
      TTRHBuilder = cms.string( "hltESPTTRHBuilderPixelOnly" ),
      HitProducer = cms.string( "hltSiPixelRecHits" ),
      hitErrorRZ = cms.double( 0.0036 )
    ),
    MTEC = cms.PSet(  ),
    MTIB = cms.PSet(  ),
    TID = cms.PSet(  ),
    TOB = cms.PSet(  ),
    BPix = cms.PSet( 
      useErrorsFromParam = cms.bool( True ),
      hitErrorRPhi = cms.double( 0.0027 ),
      TTRHBuilder = cms.string( "hltESPTTRHBuilderPixelOnly" ),
      HitProducer = cms.string( "hltSiPixelRecHits" ),
      hitErrorRZ = cms.double( 0.006 )
    ),
    TIB = cms.PSet(  )
)
hltMixedLayerPairs = cms.EDProducer( "SeedingLayersEDProducer",
    layerList = cms.vstring( 'BPix1+BPix2',
      'BPix1+BPix3',
      'BPix2+BPix3',
      'BPix1+FPix1_pos',
      'BPix1+FPix1_neg',
      'BPix1+FPix2_pos',
      'BPix1+FPix2_neg',
      'BPix2+FPix1_pos',
      'BPix2+FPix1_neg',
      'BPix2+FPix2_pos',
      'BPix2+FPix2_neg',
      'FPix1_pos+FPix2_pos',
      'FPix1_neg+FPix2_neg',
      'FPix2_pos+TEC1_pos',
      'FPix2_pos+TEC2_pos',
      'TEC1_pos+TEC2_pos',
      'TEC2_pos+TEC3_pos',
      'FPix2_neg+TEC1_neg',
      'FPix2_neg+TEC2_neg',
      'TEC1_neg+TEC2_neg',
      'TEC2_neg+TEC3_neg' ),
    MTOB = cms.PSet(  ),
    TEC = cms.PSet( 
      useRingSlector = cms.bool( True ),
      TTRHBuilder = cms.string( "hltESPTTRHBWithTrackAngle" ),
      minRing = cms.int32( 1 ),
      maxRing = cms.int32( 1 )
    ),
    MTID = cms.PSet(  ),
    FPix = cms.PSet( 
      useErrorsFromParam = cms.bool( True ),
      hitErrorRPhi = cms.double( 0.0051 ),
      TTRHBuilder = cms.string( "hltESPTTRHBuilderPixelOnly" ),
      HitProducer = cms.string( "hltSiPixelRecHits" ),
      hitErrorRZ = cms.double( 0.0036 )
    ),
    MTEC = cms.PSet(  ),
    MTIB = cms.PSet(  ),
    TID = cms.PSet(  ),
    TOB = cms.PSet(  ),
    BPix = cms.PSet( 
      useErrorsFromParam = cms.bool( True ),
      hitErrorRPhi = cms.double( 0.0027 ),
      TTRHBuilder = cms.string( "hltESPTTRHBuilderPixelOnly" ),
      HitProducer = cms.string( "hltSiPixelRecHits" ),
      hitErrorRZ = cms.double( 0.006 )
    ),
    TIB = cms.PSet(  )
)
hltL3TrajSeedIOHit = cms.EDProducer( "TSGFromL2Muon",
    TkSeedGenerator = cms.PSet( 
      PSetNames = cms.vstring( 'skipTSG',
        'iterativeTSG' ),
      L3TkCollectionA = cms.InputTag( "hltL3TkFromL2OICombination" ),
      iterativeTSG = cms.PSet( 
        firstTSG = cms.PSet( 
          ComponentName = cms.string( "TSGFromOrderedHits" ),
          OrderedHitsFactoryPSet = cms.PSet( 
            ComponentName = cms.string( "StandardHitTripletGenerator" ),
            GeneratorPSet = cms.PSet( 
              useBending = cms.bool( True ),
              useFixedPreFiltering = cms.bool( False ),
              maxElement = cms.uint32( 0 ),
              phiPreFiltering = cms.double( 0.3 ),
              extraHitRPhitolerance = cms.double( 0.06 ),
              useMultScattering = cms.bool( True ),
              ComponentName = cms.string( "PixelTripletHLTGenerator" ),
              extraHitRZtolerance = cms.double( 0.06 ),
              SeedComparitorPSet = cms.PSet(  ComponentName = cms.string( "none" ) )
            ),
            SeedingLayers = cms.InputTag( "hltPixelLayerTriplets" )
          ),
          TTRHBuilder = cms.string( "hltESPTTRHBWithTrackAngle" )
        ),
        PSetNames = cms.vstring( 'firstTSG',
          'secondTSG' ),
        ComponentName = cms.string( "CombinedTSG" ),
        thirdTSG = cms.PSet( 
          PSetNames = cms.vstring( 'endcapTSG',
            'barrelTSG' ),
          barrelTSG = cms.PSet(  ),
          endcapTSG = cms.PSet( 
            ComponentName = cms.string( "TSGFromOrderedHits" ),
            OrderedHitsFactoryPSet = cms.PSet( 
              maxElement = cms.uint32( 0 ),
              ComponentName = cms.string( "StandardHitPairGenerator" ),
              useOnDemandTracker = cms.untracked.int32( 0 ),
              SeedingLayers = cms.InputTag( "hltMixedLayerPairs" )
            ),
            TTRHBuilder = cms.string( "hltESPTTRHBWithTrackAngle" )
          ),
          etaSeparation = cms.double( 2.0 ),
          ComponentName = cms.string( "DualByEtaTSG" )
        ),
        secondTSG = cms.PSet( 
          ComponentName = cms.string( "TSGFromOrderedHits" ),
          OrderedHitsFactoryPSet = cms.PSet( 
            maxElement = cms.uint32( 0 ),
            ComponentName = cms.string( "StandardHitPairGenerator" ),
            useOnDemandTracker = cms.untracked.int32( 0 ),
            SeedingLayers = cms.InputTag( "hltPixelLayerPairs" )
          ),
          TTRHBuilder = cms.string( "hltESPTTRHBWithTrackAngle" )
        )
      ),
      skipTSG = cms.PSet(  ),
      ComponentName = cms.string( "DualByL2TSG" )
    ),
    ServiceParameters = cms.PSet( 
      Propagators = cms.untracked.vstring( 'PropagatorWithMaterial' ),
      RPCLayers = cms.bool( True ),
      UseMuonNavigation = cms.untracked.bool( True )
    ),
    MuonCollectionLabel = cms.InputTag( 'hltL2Muons','UpdatedAtVtx' ),
    MuonTrackingRegionBuilder = cms.PSet( 
      EtaR_UpperLimit_Par1 = cms.double( 0.25 ),
      EtaR_UpperLimit_Par2 = cms.double( 0.15 ),
      OnDemand = cms.double( -1.0 ),
      Rescale_Dz = cms.double( 3.0 ),
      vertexCollection = cms.InputTag( "pixelVertices" ),
      Rescale_phi = cms.double( 3.0 ),
      Eta_fixed = cms.double( 0.2 ),
      DeltaZ_Region = cms.double( 15.9 ),
      MeasurementTrackerName = cms.string( "hltESPMeasurementTracker" ),
      PhiR_UpperLimit_Par2 = cms.double( 0.2 ),
      Eta_min = cms.double( 0.1 ),
      Phi_fixed = cms.double( 0.2 ),
      DeltaR = cms.double( 0.2 ),
      EscapePt = cms.double( 1.5 ),
      UseFixedRegion = cms.bool( False ),
      PhiR_UpperLimit_Par1 = cms.double( 0.6 ),
      Rescale_eta = cms.double( 3.0 ),
      Phi_min = cms.double( 0.1 ),
      UseVertex = cms.bool( False ),
      beamSpot = cms.InputTag( "hltOnlineBeamSpot" )
    ),
    PCut = cms.double( 2.5 ),
    TrackerSeedCleaner = cms.PSet( 
      cleanerFromSharedHits = cms.bool( True ),
      ptCleaner = cms.bool( True ),
      TTRHBuilder = cms.string( "hltESPTTRHBWithTrackAngle" ),
      beamSpot = cms.InputTag( "hltOnlineBeamSpot" ),
      directionCleaner = cms.bool( True )
    ),
    PtCut = cms.double( 1.0 )
)
hltL3TrackCandidateFromL2IOHit = cms.EDProducer( "CkfTrajectoryMaker",
    src = cms.InputTag( "hltL3TrajSeedIOHit" ),
    reverseTrajectories = cms.bool( False ),
    TransientInitialStateEstimatorParameters = cms.PSet( 
      propagatorAlongTISE = cms.string( "PropagatorWithMaterial" ),
      numberMeasurementsForFit = cms.int32( 4 ),
      propagatorOppositeTISE = cms.string( "PropagatorWithMaterialOpposite" )
    ),
    TrajectoryCleaner = cms.string( "hltESPTrajectoryCleanerBySharedHits" ),
    MeasurementTrackerEvent = cms.InputTag( "hltSiStripClusters" ),
    cleanTrajectoryAfterInOut = cms.bool( False ),
    useHitsSplitting = cms.bool( False ),
    RedundantSeedCleaner = cms.string( "CachingSeedCleanerBySharedInput" ),
    doSeedingRegionRebuilding = cms.bool( False ),
    trackCandidateAlso = cms.bool( True ),
    TrajectoryBuilderPSet = cms.PSet(  refToPSet_ = cms.string( "HLTPSetMuonCkfTrajectoryBuilder" ) ),
    NavigationSchool = cms.string( "SimpleNavigationSchool" ),
    TrajectoryBuilder = cms.string( "hltESPMuonCkfTrajectoryBuilder" ),
    maxNSeeds = cms.uint32( 100000 )
)
hltL3TkTracksFromL2IOHit = cms.EDProducer( "TrackProducer",
    src = cms.InputTag( "hltL3TrackCandidateFromL2IOHit" ),
    SimpleMagneticField = cms.string( "" ),
    clusterRemovalInfo = cms.InputTag( "" ),
    beamSpot = cms.InputTag( "hltOnlineBeamSpot" ),
    MeasurementTrackerEvent = cms.InputTag( "hltSiStripClusters" ),
    Fitter = cms.string( "hltESPKFFittingSmoother" ),
    useHitsSplitting = cms.bool( False ),
    MeasurementTracker = cms.string( "" ),
    AlgorithmName = cms.string( "undefAlgorithm" ),
    alias = cms.untracked.string( "" ),
    NavigationSchool = cms.string( "" ),
    TrajectoryInEvent = cms.bool( True ),
    TTRHBuilder = cms.string( "hltESPTTRHBWithTrackAngle" ),
    GeometricInnerState = cms.bool( True ),
    useSimpleMF = cms.bool( False ),
    Propagator = cms.string( "PropagatorWithMaterial" )
)
hltL3MuonsIOHit = cms.EDProducer( "L3MuonProducer",
    ServiceParameters = cms.PSet( 
      Propagators = cms.untracked.vstring( 'hltESPSmartPropagatorAny',
        'SteppingHelixPropagatorAny',
        'hltESPSmartPropagator',
        'hltESPSteppingHelixPropagatorOpposite' ),
      RPCLayers = cms.bool( True ),
      UseMuonNavigation = cms.untracked.bool( True )
    ),
    L3TrajBuilderParameters = cms.PSet( 
      ScaleTECyFactor = cms.double( -1.0 ),
      GlbRefitterParameters = cms.PSet( 
        TrackerSkipSection = cms.int32( -1 ),
        DoPredictionsOnly = cms.bool( False ),
        PropDirForCosmics = cms.bool( False ),
        HitThreshold = cms.int32( 1 ),
        MuonHitsOption = cms.int32( 1 ),
        Chi2CutRPC = cms.double( 1.0 ),
        Fitter = cms.string( "hltESPL3MuKFTrajectoryFitter" ),
        DTRecSegmentLabel = cms.InputTag( "hltDt4DSegments" ),
        TrackerRecHitBuilder = cms.string( "hltESPTTRHBWithTrackAngle" ),
        MuonRecHitBuilder = cms.string( "hltESPMuonTransientTrackingRecHitBuilder" ),
        RefitDirection = cms.string( "insideOut" ),
        CSCRecSegmentLabel = cms.InputTag( "hltCscSegments" ),
        Chi2CutCSC = cms.double( 150.0 ),
        Chi2CutDT = cms.double( 10.0 ),
        RefitRPCHits = cms.bool( True ),
        SkipStation = cms.int32( -1 ),
        Propagator = cms.string( "hltESPSmartPropagatorAny" ),
        TrackerSkipSystem = cms.int32( -1 ),
        DYTthrs = cms.vint32( 30, 15 )
      ),
      ScaleTECxFactor = cms.double( -1.0 ),
      TrackerRecHitBuilder = cms.string( "hltESPTTRHBWithTrackAngle" ),
      MuonRecHitBuilder = cms.string( "hltESPMuonTransientTrackingRecHitBuilder" ),
      MuonTrackingRegionBuilder = cms.PSet( 
        EtaR_UpperLimit_Par1 = cms.double( 0.25 ),
        EtaR_UpperLimit_Par2 = cms.double( 0.15 ),
        OnDemand = cms.double( -1.0 ),
        Rescale_Dz = cms.double( 3.0 ),
        vertexCollection = cms.InputTag( "pixelVertices" ),
        Rescale_phi = cms.double( 3.0 ),
        Eta_fixed = cms.double( 0.2 ),
        DeltaZ_Region = cms.double( 15.9 ),
        MeasurementTrackerName = cms.string( "hltESPMeasurementTracker" ),
        PhiR_UpperLimit_Par2 = cms.double( 0.2 ),
        Eta_min = cms.double( 0.05 ),
        Phi_fixed = cms.double( 0.2 ),
        DeltaR = cms.double( 0.2 ),
        EscapePt = cms.double( 1.5 ),
        UseFixedRegion = cms.bool( False ),
        PhiR_UpperLimit_Par1 = cms.double( 0.6 ),
        Rescale_eta = cms.double( 3.0 ),
        Phi_min = cms.double( 0.05 ),
        UseVertex = cms.bool( False ),
        beamSpot = cms.InputTag( "hltOnlineBeamSpot" )
      ),
      RefitRPCHits = cms.bool( True ),
      PCut = cms.double( 2.5 ),
      TrackTransformer = cms.PSet( 
        DoPredictionsOnly = cms.bool( False ),
        Fitter = cms.string( "hltESPL3MuKFTrajectoryFitter" ),
        TrackerRecHitBuilder = cms.string( "hltESPTTRHBWithTrackAngle" ),
        Smoother = cms.string( "hltESPKFTrajectorySmootherForMuonTrackLoader" ),
        MuonRecHitBuilder = cms.string( "hltESPMuonTransientTrackingRecHitBuilder" ),
        RefitDirection = cms.string( "insideOut" ),
        RefitRPCHits = cms.bool( True ),
        Propagator = cms.string( "hltESPSmartPropagatorAny" )
      ),
      GlobalMuonTrackMatcher = cms.PSet( 
        Pt_threshold1 = cms.double( 0.0 ),
        DeltaDCut_3 = cms.double( 15.0 ),
        MinP = cms.double( 2.5 ),
        MinPt = cms.double( 1.0 ),
        Chi2Cut_1 = cms.double( 50.0 ),
        Pt_threshold2 = cms.double( 9.99999999E8 ),
        LocChi2Cut = cms.double( 0.001 ),
        Eta_threshold = cms.double( 1.2 ),
        Quality_3 = cms.double( 7.0 ),
        Quality_2 = cms.double( 15.0 ),
        Chi2Cut_2 = cms.double( 50.0 ),
        Chi2Cut_3 = cms.double( 200.0 ),
        DeltaDCut_1 = cms.double( 40.0 ),
        DeltaRCut_2 = cms.double( 0.2 ),
        DeltaRCut_3 = cms.double( 1.0 ),
        DeltaDCut_2 = cms.double( 10.0 ),
        DeltaRCut_1 = cms.double( 0.1 ),
        Propagator = cms.string( "hltESPSmartPropagator" ),
        Quality_1 = cms.double( 20.0 )
      ),
      PtCut = cms.double( 1.0 ),
      TrackerPropagator = cms.string( "SteppingHelixPropagatorAny" ),
      tkTrajLabel = cms.InputTag( "hltL3TkTracksFromL2IOHit" ),
      tkTrajBeamSpot = cms.InputTag( "hltOnlineBeamSpot" ),
      tkTrajMaxChi2 = cms.double( 9999.0 ),
      tkTrajMaxDXYBeamSpot = cms.double( 0.2 ),
      tkTrajVertex = cms.InputTag( "pixelVertices" ),
      tkTrajUseVertex = cms.bool( False )
    ),
    TrackLoaderParameters = cms.PSet( 
      PutTkTrackIntoEvent = cms.untracked.bool( False ),
      beamSpot = cms.InputTag( "hltOnlineBeamSpot" ),
      SmoothTkTrack = cms.untracked.bool( False ),
      MuonSeededTracksInstance = cms.untracked.string( "L2Seeded" ),
      Smoother = cms.string( "hltESPKFTrajectorySmootherForMuonTrackLoader" ),
      MuonUpdatorAtVertexParameters = cms.PSet( 
        MaxChi2 = cms.double( 1000000.0 ),
        Propagator = cms.string( "hltESPSteppingHelixPropagatorOpposite" ),
        BeamSpotPositionErrors = cms.vdouble( 0.1, 0.1, 5.3 )
      ),
      VertexConstraint = cms.bool( False ),
      DoSmoothing = cms.bool( True )
    ),
    MuonCollectionLabel = cms.InputTag( 'hltL2Muons','UpdatedAtVtx' )
)
hltL3TrajectorySeed = cms.EDProducer( "L3MuonTrajectorySeedCombiner",
    labels = cms.VInputTag( 'hltL3TrajSeedIOHit','hltL3TrajSeedOIState','hltL3TrajSeedOIHit' )
)
hltL3TrackCandidateFromL2 = cms.EDProducer( "L3TrackCandCombiner",
    labels = cms.VInputTag( 'hltL3TrackCandidateFromL2IOHit','hltL3TrackCandidateFromL2OIHit','hltL3TrackCandidateFromL2OIState' )
)
hltL3TkTracksMergeStep1 = cms.EDProducer( "SimpleTrackListMerger",
    ShareFrac = cms.double( 0.19 ),
    promoteTrackQuality = cms.bool( True ),
    MinPT = cms.double( 0.05 ),
    copyExtras = cms.untracked.bool( True ),
    Epsilon = cms.double( -0.001 ),
    allowFirstHitShare = cms.bool( True ),
    newQuality = cms.string( "confirmed" ),
    MaxNormalizedChisq = cms.double( 1000.0 ),
    TrackProducer1 = cms.string( "hltL3TkTracksFromL2OIState" ),
    MinFound = cms.int32( 3 ),
    TrackProducer2 = cms.string( "hltL3TkTracksFromL2OIHit" ),
    LostHitPenalty = cms.double( 0.0 ),
    FoundHitBonus = cms.double( 100.0 )
)
hltL3TkTracksFromL2 = cms.EDProducer( "SimpleTrackListMerger",
    ShareFrac = cms.double( 0.19 ),
    promoteTrackQuality = cms.bool( True ),
    MinPT = cms.double( 0.05 ),
    copyExtras = cms.untracked.bool( True ),
    Epsilon = cms.double( -0.001 ),
    allowFirstHitShare = cms.bool( True ),
    newQuality = cms.string( "confirmed" ),
    MaxNormalizedChisq = cms.double( 1000.0 ),
    TrackProducer1 = cms.string( "hltL3TkTracksMergeStep1" ),
    MinFound = cms.int32( 3 ),
    TrackProducer2 = cms.string( "hltL3TkTracksFromL2IOHit" ),
    LostHitPenalty = cms.double( 0.0 ),
    FoundHitBonus = cms.double( 100.0 )
)
hltL3MuonsLinksCombination = cms.EDProducer( "L3TrackLinksCombiner",
    labels = cms.VInputTag( 'hltL3MuonsOIState','hltL3MuonsOIHit','hltL3MuonsIOHit' )
)
hltL3Muons = cms.EDProducer( "L3TrackCombiner",
    labels = cms.VInputTag( 'hltL3MuonsOIState','hltL3MuonsOIHit','hltL3MuonsIOHit' )
)
hltL3MuonCandidates = cms.EDProducer( "L3MuonCandidateProducer",
    InputLinksObjects = cms.InputTag( "hltL3MuonsLinksCombination" ),
    InputObjects = cms.InputTag( "hltL3Muons" ),
    MuonPtOption = cms.string( "Tracker" )
)
hltL3fL1sMu16L1f0L2f16QL3Filtered40Q = cms.EDFilter( "HLTMuonL3PreFilter",
    MaxNormalizedChi2 = cms.double( 20.0 ),
    saveTags = cms.bool( True ),
    PreviousCandTag = cms.InputTag( "hltL2fL1sMu16L1f0L2Filtered16Q" ),
    MinNmuonHits = cms.int32( 0 ),
    MinN = cms.int32( 1 ),
    MinTrackPt = cms.double( 0.0 ),
    MaxEta = cms.double( 2.5 ),
    MaxDXYBeamSpot = cms.double( 0.1 ),
    MinNhits = cms.int32( 0 ),
    MinDxySig = cms.double( -1.0 ),
    NSigmaPt = cms.double( 0.0 ),
    MaxDz = cms.double( 9999.0 ),
    MaxPtDifference = cms.double( 9999.0 ),
    MaxDr = cms.double( 2.0 ),
    CandTag = cms.InputTag( "hltL3MuonCandidates" ),
    MinDr = cms.double( -1.0 ),
    BeamSpotTag = cms.InputTag( "hltOnlineBeamSpot" ),
    MinPt = cms.double( 40.0 )
)
hltBoolEnd = cms.EDFilter( "HLTBool",
    result = cms.bool( True )
)
hltL1sL1SingleEG20ORL1SingleEG22 = cms.EDFilter( "HLTLevel1GTSeed",
    L1SeedsLogicalExpression = cms.string( "L1_SingleEG20 OR L1_SingleEG22" ),
    saveTags = cms.bool( True ),
    L1MuonCollectionTag = cms.InputTag( "hltL1extraParticles" ),
    L1UseL1TriggerObjectMaps = cms.bool( True ),
    L1UseAliasesForSeeding = cms.bool( True ),
    L1GtReadoutRecordTag = cms.InputTag( "hltGtDigis" ),
    L1CollectionsTag = cms.InputTag( "hltL1extraParticles" ),
    L1NrBxInEvent = cms.int32( 3 ),
    L1GtObjectMapTag = cms.InputTag( "hltL1GtObjectMap" ),
    L1TechTriggerSeeding = cms.bool( False )
)
hltPreEle27WP85Gsf = cms.EDFilter( "HLTPrescaler",
    L1GtReadoutRecordTag = cms.InputTag( "hltGtDigis" ),
    offset = cms.uint32( 0 )
)
hltEcalDigis = cms.EDProducer( "EcalRawToDigi",
    tccUnpacking = cms.bool( True ),
    FedLabel = cms.InputTag( "listfeds" ),
    srpUnpacking = cms.bool( True ),
    syncCheck = cms.bool( True ),
    feIdCheck = cms.bool( True ),
    silentMode = cms.untracked.bool( True ),
    InputLabel = cms.InputTag( "rawDataCollector" ),
    orderedFedList = cms.vint32( 601, 602, 603, 604, 605, 606, 607, 608, 609, 610, 611, 612, 613, 614, 615, 616, 617, 618, 619, 620, 621, 622, 623, 624, 625, 626, 627, 628, 629, 630, 631, 632, 633, 634, 635, 636, 637, 638, 639, 640, 641, 642, 643, 644, 645, 646, 647, 648, 649, 650, 651, 652, 653, 654 ),
    eventPut = cms.bool( True ),
    numbTriggerTSamples = cms.int32( 1 ),
    numbXtalTSamples = cms.int32( 10 ),
    orderedDCCIdList = cms.vint32( 1, 2, 3, 4, 5, 6, 7, 8, 9, 10, 11, 12, 13, 14, 15, 16, 17, 18, 19, 20, 21, 22, 23, 24, 25, 26, 27, 28, 29, 30, 31, 32, 33, 34, 35, 36, 37, 38, 39, 40, 41, 42, 43, 44, 45, 46, 47, 48, 49, 50, 51, 52, 53, 54 ),
    FEDs = cms.vint32( 601, 602, 603, 604, 605, 606, 607, 608, 609, 610, 611, 612, 613, 614, 615, 616, 617, 618, 619, 620, 621, 622, 623, 624, 625, 626, 627, 628, 629, 630, 631, 632, 633, 634, 635, 636, 637, 638, 639, 640, 641, 642, 643, 644, 645, 646, 647, 648, 649, 650, 651, 652, 653, 654 ),
    DoRegional = cms.bool( False ),
    feUnpacking = cms.bool( True ),
    forceToKeepFRData = cms.bool( False ),
    headerUnpacking = cms.bool( True ),
    memUnpacking = cms.bool( True )
)
hltEcalPreshowerDigis = cms.EDProducer( "ESRawToDigi",
    sourceTag = cms.InputTag( "rawDataCollector" ),
    debugMode = cms.untracked.bool( False ),
    InstanceES = cms.string( "" ),
    LookupTable = cms.FileInPath( "EventFilter/ESDigiToRaw/data/ES_lookup_table.dat" ),
    ESdigiCollection = cms.string( "" )
)
hltEcalUncalibRecHit = cms.EDProducer( "EcalUncalibRecHitProducer",
    EEdigiCollection = cms.InputTag( 'hltEcalDigis','eeDigis' ),
    alphaEB = cms.double( 1.138 ),
    alphaEE = cms.double( 1.89 ),
    EBdigiCollection = cms.InputTag( 'hltEcalDigis','ebDigis' ),
    EEhitCollection = cms.string( "EcalUncalibRecHitsEE" ),
    AlphaBetaFilename = cms.untracked.string( "NOFILE" ),
    betaEB = cms.double( 1.655 ),
    MinAmplEndcap = cms.double( 14.0 ),
    MinAmplBarrel = cms.double( 8.0 ),
    algo = cms.string( "EcalUncalibRecHitWorkerWeights" ),
    betaEE = cms.double( 1.4 ),
    UseDynamicPedestal = cms.bool( True ),
    EBhitCollection = cms.string( "EcalUncalibRecHitsEB" )
)
hltEcalDetIdToBeRecovered = cms.EDProducer( "EcalDetIdToBeRecoveredProducer",
    ebIntegrityChIdErrors = cms.InputTag( 'hltEcalDigis','EcalIntegrityChIdErrors' ),
    ebDetIdToBeRecovered = cms.string( "ebDetId" ),
    integrityTTIdErrors = cms.InputTag( 'hltEcalDigis','EcalIntegrityTTIdErrors' ),
    eeIntegrityGainErrors = cms.InputTag( 'hltEcalDigis','EcalIntegrityGainErrors' ),
    ebFEToBeRecovered = cms.string( "ebFE" ),
    ebIntegrityGainErrors = cms.InputTag( 'hltEcalDigis','EcalIntegrityGainErrors' ),
    eeDetIdToBeRecovered = cms.string( "eeDetId" ),
    eeIntegrityGainSwitchErrors = cms.InputTag( 'hltEcalDigis','EcalIntegrityGainSwitchErrors' ),
    eeIntegrityChIdErrors = cms.InputTag( 'hltEcalDigis','EcalIntegrityChIdErrors' ),
    ebIntegrityGainSwitchErrors = cms.InputTag( 'hltEcalDigis','EcalIntegrityGainSwitchErrors' ),
    ebSrFlagCollection = cms.InputTag( "hltEcalDigis" ),
    eeFEToBeRecovered = cms.string( "eeFE" ),
    integrityBlockSizeErrors = cms.InputTag( 'hltEcalDigis','EcalIntegrityBlockSizeErrors' ),
    eeSrFlagCollection = cms.InputTag( "hltEcalDigis" )
)
hltEcalRecHit = cms.EDProducer( "EcalRecHitProducer",
    recoverEEVFE = cms.bool( False ),
    EErechitCollection = cms.string( "EcalRecHitsEE" ),
    recoverEBIsolatedChannels = cms.bool( False ),
    recoverEBVFE = cms.bool( False ),
    laserCorrection = cms.bool( True ),
    EBLaserMIN = cms.double( 0.5 ),
    killDeadChannels = cms.bool( True ),
    dbStatusToBeExcludedEB = cms.vint32( 14, 78, 142 ),
    EEuncalibRecHitCollection = cms.InputTag( 'hltEcalUncalibRecHit','EcalUncalibRecHitsEE' ),
    dbStatusToBeExcludedEE = cms.vint32( 14, 78, 142 ),
    EELaserMIN = cms.double( 0.5 ),
    ebFEToBeRecovered = cms.InputTag( 'hltEcalDetIdToBeRecovered','ebFE' ),
    cleaningConfig = cms.PSet( 
      e6e2thresh = cms.double( 0.04 ),
      tightenCrack_e6e2_double = cms.double( 3.0 ),
      e4e1Threshold_endcap = cms.double( 0.3 ),
      tightenCrack_e4e1_single = cms.double( 3.0 ),
      tightenCrack_e1_double = cms.double( 2.0 ),
      cThreshold_barrel = cms.double( 4.0 ),
      e4e1Threshold_barrel = cms.double( 0.08 ),
      tightenCrack_e1_single = cms.double( 2.0 ),
      e4e1_b_barrel = cms.double( -0.024 ),
      e4e1_a_barrel = cms.double( 0.04 ),
      ignoreOutOfTimeThresh = cms.double( 1.0E9 ),
      cThreshold_endcap = cms.double( 15.0 ),
      e4e1_b_endcap = cms.double( -0.0125 ),
      e4e1_a_endcap = cms.double( 0.02 ),
      cThreshold_double = cms.double( 10.0 )
    ),
    logWarningEtThreshold_EE_FE = cms.double( 50.0 ),
    eeDetIdToBeRecovered = cms.InputTag( 'hltEcalDetIdToBeRecovered','eeDetId' ),
    recoverEBFE = cms.bool( True ),
    eeFEToBeRecovered = cms.InputTag( 'hltEcalDetIdToBeRecovered','eeFE' ),
    ebDetIdToBeRecovered = cms.InputTag( 'hltEcalDetIdToBeRecovered','ebDetId' ),
    singleChannelRecoveryThreshold = cms.double( 8.0 ),
    ChannelStatusToBeExcluded = cms.vstring(  ),
    EBrechitCollection = cms.string( "EcalRecHitsEB" ),
    triggerPrimitiveDigiCollection = cms.InputTag( 'hltEcalDigis','EcalTriggerPrimitives' ),
    recoverEEFE = cms.bool( True ),
    singleChannelRecoveryMethod = cms.string( "NeuralNetworks" ),
    EBLaserMAX = cms.double( 3.0 ),
    flagsMapDBReco = cms.PSet( 
      kGood = cms.vstring( 'kOk',
        'kDAC',
        'kNoLaser',
        'kNoisy' ),
      kNeighboursRecovered = cms.vstring( 'kFixedG0',
        'kNonRespondingIsolated',
        'kDeadVFE' ),
      kDead = cms.vstring( 'kNoDataNoTP' ),
      kNoisy = cms.vstring( 'kNNoisy',
        'kFixedG6',
        'kFixedG1' ),
      kTowerRecovered = cms.vstring( 'kDeadFE' )
    ),
    EBuncalibRecHitCollection = cms.InputTag( 'hltEcalUncalibRecHit','EcalUncalibRecHitsEB' ),
    algoRecover = cms.string( "EcalRecHitWorkerRecover" ),
    algo = cms.string( "EcalRecHitWorkerSimple" ),
    EELaserMAX = cms.double( 8.0 ),
    logWarningEtThreshold_EB_FE = cms.double( 50.0 ),
    recoverEEIsolatedChannels = cms.bool( False )
)
hltEcalPreshowerRecHit = cms.EDProducer( "ESRecHitProducer",
    ESRecoAlgo = cms.int32( 0 ),
    ESrechitCollection = cms.string( "EcalRecHitsES" ),
    algo = cms.string( "ESRecHitWorker" ),
    ESdigiCollection = cms.InputTag( "hltEcalPreshowerDigis" )
)
hltRechitInRegionsECAL = cms.EDProducer( "EgammaHLTRechitInRegionsProducer",
    l1LowerThr = cms.double( 5.0 ),
    doIsolated = cms.bool( True ),
    useUncalib = cms.bool( False ),
    regionEtaMargin = cms.double( 0.14 ),
    ecalhitLabels = cms.VInputTag( 'hltEcalRecHit:EcalRecHitsEB','hltEcalRecHit:EcalRecHitsEE' ),
    regionPhiMargin = cms.double( 0.4 ),
    l1TagNonIsolated = cms.InputTag( 'hltL1extraParticles','NonIsolated' ),
    l1UpperThr = cms.double( 999.0 ),
    l1LowerThrIgnoreIsolation = cms.double( 0.0 ),
    productLabels = cms.vstring( 'EcalRecHitsEB',
      'EcalRecHitsEE' ),
    l1TagIsolated = cms.InputTag( 'hltL1extraParticles','Isolated' )
)
hltRechitInRegionsES = cms.EDProducer( "EgammaHLTRechitInRegionsProducer",
    l1LowerThr = cms.double( 5.0 ),
    doIsolated = cms.bool( True ),
    useUncalib = cms.bool( False ),
    regionEtaMargin = cms.double( 0.14 ),
    ecalhitLabels = cms.VInputTag( 'hltEcalPreshowerRecHit:EcalRecHitsES' ),
    regionPhiMargin = cms.double( 0.4 ),
    l1TagNonIsolated = cms.InputTag( 'hltL1extraParticles','NonIsolated' ),
    l1UpperThr = cms.double( 999.0 ),
    l1LowerThrIgnoreIsolation = cms.double( 0.0 ),
    productLabels = cms.vstring( 'EcalRecHitsES' ),
    l1TagIsolated = cms.InputTag( 'hltL1extraParticles','Isolated' )
)
hltParticleFlowRecHitECALL1Seeded = cms.EDProducer( "PFRecHitProducer",
    producers = cms.VPSet( 
      cms.PSet(  src = cms.InputTag( 'hltRechitInRegionsECAL','EcalRecHitsEB' ),
        qualityTests = cms.VPSet( 
          cms.PSet(  threshold = cms.double( 0.08 ),
            name = cms.string( "PFRecHitQTestThreshold" )
          ),
          cms.PSet(  timingCleaning = cms.bool( True ),
            topologicalCleaning = cms.bool( True ),
            cleaningThreshold = cms.double( 2.0 ),
            skipTTRecoveredHits = cms.bool( True ),
            name = cms.string( "PFRecHitQTestECAL" )
          )
        ),
        name = cms.string( "PFEBRecHitCreator" )
      ),
      cms.PSet(  src = cms.InputTag( 'hltRechitInRegionsECAL','EcalRecHitsEE' ),
        qualityTests = cms.VPSet( 
          cms.PSet(  threshold = cms.double( 0.3 ),
            name = cms.string( "PFRecHitQTestThreshold" )
          ),
          cms.PSet(  timingCleaning = cms.bool( True ),
            topologicalCleaning = cms.bool( True ),
            cleaningThreshold = cms.double( 2.0 ),
            skipTTRecoveredHits = cms.bool( True ),
            name = cms.string( "PFRecHitQTestECAL" )
          )
        ),
        name = cms.string( "PFEERecHitCreator" )
      )
    ),
    navigator = cms.PSet( 
      barrel = cms.PSet(  ),
      endcap = cms.PSet(  ),
      name = cms.string( "PFRecHitECALNavigator" )
    )
)
hltParticleFlowRecHitPSL1Seeded = cms.EDProducer( "PFRecHitProducer",
    producers = cms.VPSet( 
      cms.PSet(  src = cms.InputTag( 'hltRechitInRegionsES','EcalRecHitsES' ),
        qualityTests = cms.VPSet( 
          cms.PSet(  threshold = cms.double( 7.0E-6 ),
            name = cms.string( "PFRecHitQTestThreshold" )
          )
        ),
        name = cms.string( "PFPSRecHitCreator" )
      )
    ),
    navigator = cms.PSet(  name = cms.string( "PFRecHitPreshowerNavigator" ) )
)
hltParticleFlowClusterPSL1Seeded = cms.EDProducer( "PFClusterProducer",
    pfClusterBuilder = cms.PSet( 
      minFracTot = cms.double( 1.0E-20 ),
      positionCalc = cms.PSet( 
        minFractionInCalc = cms.double( 1.0E-9 ),
        logWeightDenominator = cms.double( 6.0E-5 ),
        minAllowedNormalization = cms.double( 1.0E-9 ),
        posCalcNCrystals = cms.int32( -1 ),
        algoName = cms.string( "Basic2DGenericPFlowPositionCalc" )
      ),
      maxIterations = cms.uint32( 50 ),
      stoppingTolerance = cms.double( 1.0E-8 ),
      minFractionToKeep = cms.double( 1.0E-7 ),
      excludeOtherSeeds = cms.bool( True ),
      showerSigma = cms.double( 0.3 ),
      recHitEnergyNorms = cms.VPSet( 
        cms.PSet(  detector = cms.string( "PS1" ),
          recHitEnergyNorm = cms.double( 6.0E-5 )
        ),
        cms.PSet(  detector = cms.string( "PS2" ),
          recHitEnergyNorm = cms.double( 6.0E-5 )
        )
      ),
      algoName = cms.string( "Basic2DGenericPFlowClusterizer" )
    ),
    positionReCalc = cms.PSet(  ),
    initialClusteringStep = cms.PSet( 
      thresholdsByDetector = cms.VPSet( 
        cms.PSet(  gatheringThreshold = cms.double( 6.0E-5 ),
          detector = cms.string( "PS1" ),
          gatheringThresholdPt = cms.double( 0.0 )
        ),
        cms.PSet(  gatheringThreshold = cms.double( 6.0E-5 ),
          detector = cms.string( "PS2" ),
          gatheringThresholdPt = cms.double( 0.0 )
        )
      ),
      useCornerCells = cms.bool( False ),
      algoName = cms.string( "Basic2DGenericTopoClusterizer" )
    ),
    energyCorrector = cms.PSet(  ),
    recHitCleaners = cms.VPSet( 
    ),
    seedFinder = cms.PSet( 
      nNeighbours = cms.int32( 4 ),
      thresholdsByDetector = cms.VPSet( 
        cms.PSet(  seedingThreshold = cms.double( 1.2E-4 ),
          seedingThresholdPt = cms.double( 0.0 ),
          detector = cms.string( "PS1" )
        ),
        cms.PSet(  seedingThreshold = cms.double( 1.2E-4 ),
          seedingThresholdPt = cms.double( 0.0 ),
          detector = cms.string( "PS2" )
        )
      ),
      algoName = cms.string( "LocalMaximumSeedFinder" )
    ),
    recHitsSource = cms.InputTag( "hltParticleFlowRecHitPSL1Seeded" )
)
hltParticleFlowClusterECALUncorrectedL1Seeded = cms.EDProducer( "PFClusterProducer",
    pfClusterBuilder = cms.PSet( 
      positionCalc = cms.PSet( 
        minFractionInCalc = cms.double( 1.0E-9 ),
        logWeightDenominator = cms.double( 0.08 ),
        minAllowedNormalization = cms.double( 1.0E-9 ),
        posCalcNCrystals = cms.int32( 9 ),
        algoName = cms.string( "Basic2DGenericPFlowPositionCalc" )
      ),
      minFracTot = cms.double( 1.0E-20 ),
      positionCalcForConvergence = cms.PSet( 
        minFractionInCalc = cms.double( 0.0 ),
        W0 = cms.double( 4.2 ),
        minAllowedNormalization = cms.double( 0.0 ),
        T0_EB = cms.double( 7.4 ),
        X0 = cms.double( 0.89 ),
        T0_ES = cms.double( 1.2 ),
        T0_EE = cms.double( 3.1 ),
        algoName = cms.string( "ECAL2DPositionCalcWithDepthCorr" )
      ),
      maxIterations = cms.uint32( 50 ),
      stoppingTolerance = cms.double( 1.0E-8 ),
      minFractionToKeep = cms.double( 1.0E-7 ),
      excludeOtherSeeds = cms.bool( True ),
      showerSigma = cms.double( 1.5 ),
      recHitEnergyNorms = cms.VPSet( 
        cms.PSet(  detector = cms.string( "ECAL_BARREL" ),
          recHitEnergyNorm = cms.double( 0.08 )
        ),
        cms.PSet(  detector = cms.string( "ECAL_ENDCAP" ),
          recHitEnergyNorm = cms.double( 0.3 )
        )
      ),
      algoName = cms.string( "Basic2DGenericPFlowClusterizer" ),
      allCellsPositionCalc = cms.PSet( 
        minFractionInCalc = cms.double( 1.0E-9 ),
        logWeightDenominator = cms.double( 0.08 ),
        minAllowedNormalization = cms.double( 1.0E-9 ),
        posCalcNCrystals = cms.int32( -1 ),
        algoName = cms.string( "Basic2DGenericPFlowPositionCalc" )
      )
    ),
    positionReCalc = cms.PSet( 
      minFractionInCalc = cms.double( 0.0 ),
      W0 = cms.double( 4.2 ),
      minAllowedNormalization = cms.double( 0.0 ),
      T0_EB = cms.double( 7.4 ),
      X0 = cms.double( 0.89 ),
      T0_ES = cms.double( 1.2 ),
      T0_EE = cms.double( 3.1 ),
      algoName = cms.string( "ECAL2DPositionCalcWithDepthCorr" )
    ),
    initialClusteringStep = cms.PSet( 
      thresholdsByDetector = cms.VPSet( 
        cms.PSet(  gatheringThreshold = cms.double( 0.08 ),
          detector = cms.string( "ECAL_BARREL" ),
          gatheringThresholdPt = cms.double( 0.0 )
        ),
        cms.PSet(  gatheringThreshold = cms.double( 0.3 ),
          detector = cms.string( "ECAL_ENDCAP" ),
          gatheringThresholdPt = cms.double( 0.0 )
        )
      ),
      useCornerCells = cms.bool( True ),
      algoName = cms.string( "Basic2DGenericTopoClusterizer" )
    ),
    energyCorrector = cms.PSet(  ),
    recHitCleaners = cms.VPSet( 
      cms.PSet(  cleaningByDetector = cms.VPSet( 
  cms.PSet(  doubleSpikeS6S2 = cms.double( 0.04 ),
    fractionThresholdModifier = cms.double( 3.0 ),
    doubleSpikeThresh = cms.double( 10.0 ),
    minS4S1_b = cms.double( -0.024 ),
    singleSpikeThresh = cms.double( 4.0 ),
    detector = cms.string( "ECAL_BARREL" ),
    minS4S1_a = cms.double( 0.04 ),
    energyThresholdModifier = cms.double( 2.0 )
  ),
  cms.PSet(  doubleSpikeS6S2 = cms.double( -1.0 ),
    fractionThresholdModifier = cms.double( 3.0 ),
    doubleSpikeThresh = cms.double( 1.0E9 ),
    minS4S1_b = cms.double( -0.0125 ),
    singleSpikeThresh = cms.double( 15.0 ),
    detector = cms.string( "ECAL_ENDCAP" ),
    minS4S1_a = cms.double( 0.02 ),
    energyThresholdModifier = cms.double( 2.0 )
  )
),
        algoName = cms.string( "SpikeAndDoubleSpikeCleaner" )
      )
    ),
    seedFinder = cms.PSet( 
      nNeighbours = cms.int32( 8 ),
      thresholdsByDetector = cms.VPSet( 
        cms.PSet(  seedingThreshold = cms.double( 0.6 ),
          seedingThresholdPt = cms.double( 0.15 ),
          detector = cms.string( "ECAL_ENDCAP" )
        ),
        cms.PSet(  seedingThreshold = cms.double( 0.23 ),
          seedingThresholdPt = cms.double( 0.0 ),
          detector = cms.string( "ECAL_BARREL" )
        )
      ),
      algoName = cms.string( "LocalMaximumSeedFinder" )
    ),
    recHitsSource = cms.InputTag( "hltParticleFlowRecHitECALL1Seeded" )
)
hltParticleFlowClusterECALL1Seeded = cms.EDProducer( "CorrectedECALPFClusterProducer",
    minimumPSEnergy = cms.double( 0.0 ),
    inputPS = cms.InputTag( "hltParticleFlowClusterPSL1Seeded" ),
    energyCorrector = cms.PSet( 
      applyCrackCorrections = cms.bool( False ),
      algoName = cms.string( "PFClusterEMEnergyCorrector" )
    ),
    inputECAL = cms.InputTag( "hltParticleFlowClusterECALUncorrectedL1Seeded" )
)
hltParticleFlowSuperClusterECALL1Seeded = cms.EDProducer( "PFECALSuperClusterProducer",
    PFSuperClusterCollectionEndcap = cms.string( "hltParticleFlowSuperClusterECALEndcap" ),
    doSatelliteClusterMerge = cms.bool( False ),
    thresh_PFClusterBarrel = cms.double( 4.0 ),
    PFBasicClusterCollectionBarrel = cms.string( "hltParticleFlowBasicClusterECALBarrel" ),
    useRegression = cms.bool( False ),
    satelliteMajorityFraction = cms.double( 0.5 ),
    thresh_PFClusterEndcap = cms.double( 4.0 ),
    ESAssociation = cms.InputTag( "hltParticleFlowClusterECALL1Seeded" ),
    PFBasicClusterCollectionPreshower = cms.string( "hltParticleFlowBasicClusterECALPreshower" ),
    use_preshower = cms.bool( True ),
    verbose = cms.untracked.bool( False ),
    thresh_SCEt = cms.double( 4.0 ),
    etawidth_SuperClusterEndcap = cms.double( 0.04 ),
    phiwidth_SuperClusterEndcap = cms.double( 0.6 ),
    useDynamicDPhiWindow = cms.bool( True ),
    PFSuperClusterCollectionBarrel = cms.string( "hltParticleFlowSuperClusterECALBarrel" ),
    regressionConfig = cms.PSet( 
      regressionKeyEE = cms.string( "pfscecal_EECorrection_offline" ),
      ecalRecHitsEE = cms.InputTag( 'hltRechitInRegionsECAL','EcalRecHitsEE' ),
      ecalRecHitsEB = cms.InputTag( 'hltRechitInRegionsECAL','EcalRecHitsEB' ),
      regressionKeyEB = cms.string( "pfscecal_EBCorrection_offline" ),
      vertexCollection = cms.InputTag( "offlinePrimaryVertices" )
    ),
    applyCrackCorrections = cms.bool( False ),
    satelliteClusterSeedThreshold = cms.double( 50.0 ),
    etawidth_SuperClusterBarrel = cms.double( 0.04 ),
    PFBasicClusterCollectionEndcap = cms.string( "hltParticleFlowBasicClusterECALEndcap" ),
    PFClusters = cms.InputTag( "hltParticleFlowClusterECALL1Seeded" ),
    thresh_PFClusterSeedBarrel = cms.double( 4.0 ),
    ClusteringType = cms.string( "Mustache" ),
    EnergyWeight = cms.string( "Raw" ),
    BeamSpot = cms.InputTag( "hltOnlineBeamSpot" ),
    thresh_PFClusterSeedEndcap = cms.double( 4.0 ),
    phiwidth_SuperClusterBarrel = cms.double( 0.6 ),
    thresh_PFClusterES = cms.double( 5.0 ),
    seedThresholdIsET = cms.bool( True ),
    PFSuperClusterCollectionEndcapWithPreshower = cms.string( "hltParticleFlowSuperClusterECALEndcapWithPreshower" )
)
hltEgammaCandidates = cms.EDProducer( "EgammaHLTRecoEcalCandidateProducers",
    scIslandEndcapProducer = cms.InputTag( 'hltParticleFlowSuperClusterECALL1Seeded','hltParticleFlowSuperClusterECALEndcapWithPreshower' ),
    scHybridBarrelProducer = cms.InputTag( 'hltParticleFlowSuperClusterECALL1Seeded','hltParticleFlowSuperClusterECALBarrel' ),
    recoEcalCandidateCollection = cms.string( "" )
)
hltEGL1SingleEG20ORL1SingleEG22Filter = cms.EDFilter( "HLTEgammaL1MatchFilterRegional",
    doIsolated = cms.bool( False ),
    endcap_end = cms.double( 2.65 ),
    saveTags = cms.bool( False ),
    region_eta_size_ecap = cms.double( 1.0 ),
    barrel_end = cms.double( 1.4791 ),
    l1IsolatedTag = cms.InputTag( 'hltL1extraParticles','Isolated' ),
    candIsolatedTag = cms.InputTag( "hltEgammaCandidates" ),
    region_phi_size = cms.double( 1.044 ),
    region_eta_size = cms.double( 0.522 ),
    L1SeedFilterTag = cms.InputTag( "hltL1sL1SingleEG20ORL1SingleEG22" ),
    candNonIsolatedTag = cms.InputTag( "" ),
    l1NonIsolatedTag = cms.InputTag( 'hltL1extraParticles','NonIsolated' ),
    ncandcut = cms.int32( 1 )
)
hltEG27EtFilter = cms.EDFilter( "HLTEgammaEtFilter",
    saveTags = cms.bool( False ),
    L1NonIsoCand = cms.InputTag( "" ),
    relaxed = cms.untracked.bool( False ),
    L1IsoCand = cms.InputTag( "hltEgammaCandidates" ),
    inputTag = cms.InputTag( "hltEGL1SingleEG20ORL1SingleEG22Filter" ),
    etcutEB = cms.double( 27.0 ),
    etcutEE = cms.double( 27.0 ),
    ncandcut = cms.int32( 1 )
)
hltEgammaClusterShape = cms.EDProducer( "EgammaHLTClusterShapeProducer",
    recoEcalCandidateProducer = cms.InputTag( "hltEgammaCandidates" ),
    ecalRechitEB = cms.InputTag( 'hltRechitInRegionsECAL','EcalRecHitsEB' ),
    ecalRechitEE = cms.InputTag( 'hltRechitInRegionsECAL','EcalRecHitsEE' ),
    isIeta = cms.bool( True )
)
hltEle27WP85ClusterShapeFilter = cms.EDFilter( "HLTEgammaGenericFilter",
    doIsolated = cms.bool( True ),
    thrOverE2EE = cms.double( -1.0 ),
    L1NonIsoCand = cms.InputTag( "" ),
    saveTags = cms.bool( False ),
    thrOverE2EB = cms.double( -1.0 ),
    thrRegularEE = cms.double( 0.033 ),
    thrOverEEE = cms.double( -1.0 ),
    L1IsoCand = cms.InputTag( "hltEgammaCandidates" ),
    thrOverEEB = cms.double( -1.0 ),
    thrRegularEB = cms.double( 0.011 ),
    lessThan = cms.bool( True ),
    useEt = cms.bool( False ),
    ncandcut = cms.int32( 1 ),
    isoTag = cms.InputTag( "hltEgammaClusterShape" ),
    candTag = cms.InputTag( "hltEG27EtFilter" ),
    nonIsoTag = cms.InputTag( "" )
)
hltHcalDigis = cms.EDProducer( "HcalRawToDigi",
    UnpackZDC = cms.untracked.bool( True ),
    FilterDataQuality = cms.bool( True ),
    InputLabel = cms.InputTag( "rawDataCollector" ),
    ComplainEmptyData = cms.untracked.bool( False ),
    UnpackCalib = cms.untracked.bool( True ),
    UnpackTTP = cms.untracked.bool( False ),
    lastSample = cms.int32( 9 ),
    firstSample = cms.int32( 0 )
)
hltHbhereco = cms.EDProducer( "HcalHitReconstructor",
    digiTimeFromDB = cms.bool( True ),
    mcOOTCorrectionName = cms.string( "" ),
    S9S1stat = cms.PSet(  ),
    saturationParameters = cms.PSet(  maxADCvalue = cms.int32( 127 ) ),
    tsFromDB = cms.bool( True ),
    samplesToAdd = cms.int32( 4 ),
    mcOOTCorrectionCategory = cms.string( "MC" ),
    dataOOTCorrectionName = cms.string( "" ),
    correctionPhaseNS = cms.double( 13.0 ),
    HFInWindowStat = cms.PSet(  ),
    digiLabel = cms.InputTag( "hltHcalDigis" ),
    setHSCPFlags = cms.bool( False ),
    firstAuxTS = cms.int32( 4 ),
    setSaturationFlags = cms.bool( False ),
    hfTimingTrustParameters = cms.PSet(  ),
    PETstat = cms.PSet(  ),
    digistat = cms.PSet(  ),
    useLeakCorrection = cms.bool( False ),
    setTimingTrustFlags = cms.bool( False ),
    S8S1stat = cms.PSet(  ),
    correctForPhaseContainment = cms.bool( True ),
    correctForTimeslew = cms.bool( True ),
    setNoiseFlags = cms.bool( False ),
    correctTiming = cms.bool( False ),
    recoParamsFromDB = cms.bool( True ),
    Subdetector = cms.string( "HBHE" ),
    dataOOTCorrectionCategory = cms.string( "Data" ),
    dropZSmarkedPassed = cms.bool( True ),
    setPulseShapeFlags = cms.bool( False ),
    firstSample = cms.int32( 4 ),
    setTimingShapedCutsFlags = cms.bool( False ),
    timingshapedcutsParameters = cms.PSet( 
      ignorelowest = cms.bool( True ),
      win_offset = cms.double( 0.0 ),
      ignorehighest = cms.bool( False ),
      win_gain = cms.double( 1.0 ),
      tfilterEnvelope = cms.vdouble( 4.0, 12.04, 13.0, 10.56, 23.5, 8.82, 37.0, 7.38, 56.0, 6.3, 81.0, 5.64, 114.5, 5.44, 175.5, 5.38, 350.5, 5.14 )
    ),
    pulseShapeParameters = cms.PSet(  ),
    flagParameters = cms.PSet( 
      nominalPedestal = cms.double( 3.0 ),
      hitMultiplicityThreshold = cms.int32( 17 ),
      hitEnergyMinimum = cms.double( 1.0 ),
      pulseShapeParameterSets = cms.VPSet( 
        cms.PSet(  pulseShapeParameters = cms.vdouble( 0.0, 100.0, -50.0, 0.0, -15.0, 0.15 )        ),
        cms.PSet(  pulseShapeParameters = cms.vdouble( 100.0, 2000.0, -50.0, 0.0, -5.0, 0.05 )        ),
        cms.PSet(  pulseShapeParameters = cms.vdouble( 2000.0, 1000000.0, -50.0, 0.0, 95.0, 0.0 )        ),
        cms.PSet(  pulseShapeParameters = cms.vdouble( -1000000.0, 1000000.0, 45.0, 0.1, 1000000.0, 0.0 )        )
      )
    ),
    hscpParameters = cms.PSet( 
      slopeMax = cms.double( -0.6 ),
      r1Max = cms.double( 1.0 ),
      r1Min = cms.double( 0.15 ),
      TimingEnergyThreshold = cms.double( 30.0 ),
      slopeMin = cms.double( -1.5 ),
      outerMin = cms.double( 0.0 ),
      outerMax = cms.double( 0.1 ),
      fracLeaderMin = cms.double( 0.4 ),
      r2Min = cms.double( 0.1 ),
      r2Max = cms.double( 0.5 ),
      fracLeaderMax = cms.double( 0.7 )
    )
)
hltHfreco = cms.EDProducer( "HcalHitReconstructor",
    digiTimeFromDB = cms.bool( True ),
    mcOOTCorrectionName = cms.string( "" ),
    S9S1stat = cms.PSet( 
      longETParams = cms.vdouble( 0.0, 0.0, 0.0, 0.0, 0.0, 0.0, 0.0, 0.0, 0.0, 0.0, 0.0, 0.0, 0.0 ),
      shortEnergyParams = cms.vdouble( 35.1773, 35.37, 35.7933, 36.4472, 37.3317, 38.4468, 39.7925, 41.3688, 43.1757, 45.2132, 47.4813, 49.98, 52.7093 ),
      flagsToSkip = cms.int32( 24 ),
      shortETParams = cms.vdouble( 0.0, 0.0, 0.0, 0.0, 0.0, 0.0, 0.0, 0.0, 0.0, 0.0, 0.0, 0.0, 0.0 ),
      short_optimumSlope = cms.vdouble( -99999.0, 0.0164905, 0.0238698, 0.0321383, 0.041296, 0.0513428, 0.0622789, 0.0741041, 0.0868186, 0.100422, 0.135313, 0.136289, 0.0589927 ),
      longEnergyParams = cms.vdouble( 43.5, 45.7, 48.32, 51.36, 54.82, 58.7, 63.0, 67.72, 72.86, 78.42, 84.4, 90.8, 97.62 ),
      long_optimumSlope = cms.vdouble( -99999.0, 0.0164905, 0.0238698, 0.0321383, 0.041296, 0.0513428, 0.0622789, 0.0741041, 0.0868186, 0.100422, 0.135313, 0.136289, 0.0589927 ),
      isS8S1 = cms.bool( False ),
      HcalAcceptSeverityLevel = cms.int32( 9 )
    ),
    saturationParameters = cms.PSet(  maxADCvalue = cms.int32( 127 ) ),
    tsFromDB = cms.bool( True ),
    samplesToAdd = cms.int32( 2 ),
    mcOOTCorrectionCategory = cms.string( "MC" ),
    dataOOTCorrectionName = cms.string( "" ),
    correctionPhaseNS = cms.double( 13.0 ),
    HFInWindowStat = cms.PSet( 
      hflongEthresh = cms.double( 40.0 ),
      hflongMinWindowTime = cms.vdouble( -10.0 ),
      hfshortEthresh = cms.double( 40.0 ),
      hflongMaxWindowTime = cms.vdouble( 10.0 ),
      hfshortMaxWindowTime = cms.vdouble( 10.0 ),
      hfshortMinWindowTime = cms.vdouble( -12.0 )
    ),
    digiLabel = cms.InputTag( "hltHcalDigis" ),
    setHSCPFlags = cms.bool( False ),
    firstAuxTS = cms.int32( 1 ),
    setSaturationFlags = cms.bool( False ),
    hfTimingTrustParameters = cms.PSet( 
      hfTimingTrustLevel2 = cms.int32( 4 ),
      hfTimingTrustLevel1 = cms.int32( 1 )
    ),
    PETstat = cms.PSet( 
      longETParams = cms.vdouble( 0.0, 0.0, 0.0, 0.0, 0.0, 0.0, 0.0, 0.0, 0.0, 0.0, 0.0, 0.0, 0.0 ),
      short_R_29 = cms.vdouble( 0.8 ),
      shortEnergyParams = cms.vdouble( 35.1773, 35.37, 35.7933, 36.4472, 37.3317, 38.4468, 39.7925, 41.3688, 43.1757, 45.2132, 47.4813, 49.98, 52.7093 ),
      flagsToSkip = cms.int32( 0 ),
      short_R = cms.vdouble( 0.8 ),
      shortETParams = cms.vdouble( 0.0, 0.0, 0.0, 0.0, 0.0, 0.0, 0.0, 0.0, 0.0, 0.0, 0.0, 0.0, 0.0 ),
      long_R_29 = cms.vdouble( 0.8 ),
      longEnergyParams = cms.vdouble( 43.5, 45.7, 48.32, 51.36, 54.82, 58.7, 63.0, 67.72, 72.86, 78.42, 84.4, 90.8, 97.62 ),
      long_R = cms.vdouble( 0.98 ),
      HcalAcceptSeverityLevel = cms.int32( 9 )
    ),
    digistat = cms.PSet( 
      HFdigiflagFirstSample = cms.int32( 1 ),
      HFdigiflagMinEthreshold = cms.double( 40.0 ),
      HFdigiflagSamplesToAdd = cms.int32( 3 ),
      HFdigiflagExpectedPeak = cms.int32( 2 ),
      HFdigiflagCoef = cms.vdouble( 0.93, -0.012667, -0.38275 )
    ),
    useLeakCorrection = cms.bool( False ),
    setTimingTrustFlags = cms.bool( False ),
    S8S1stat = cms.PSet( 
      longETParams = cms.vdouble( 0.0, 0.0, 0.0, 0.0, 0.0, 0.0, 0.0, 0.0, 0.0, 0.0, 0.0, 0.0, 0.0 ),
      shortEnergyParams = cms.vdouble( 40.0, 100.0, 100.0, 100.0, 100.0, 100.0, 100.0, 100.0, 100.0, 100.0, 100.0, 100.0, 100.0 ),
      flagsToSkip = cms.int32( 16 ),
      shortETParams = cms.vdouble( 0.0, 0.0, 0.0, 0.0, 0.0, 0.0, 0.0, 0.0, 0.0, 0.0, 0.0, 0.0, 0.0 ),
      short_optimumSlope = cms.vdouble( 0.3, 0.1, 0.1, 0.1, 0.1, 0.1, 0.1, 0.1, 0.1, 0.1, 0.1, 0.1, 0.1 ),
      longEnergyParams = cms.vdouble( 40.0, 100.0, 100.0, 100.0, 100.0, 100.0, 100.0, 100.0, 100.0, 100.0, 100.0, 100.0, 100.0 ),
      long_optimumSlope = cms.vdouble( 0.3, 0.1, 0.1, 0.1, 0.1, 0.1, 0.1, 0.1, 0.1, 0.1, 0.1, 0.1, 0.1 ),
      isS8S1 = cms.bool( True ),
      HcalAcceptSeverityLevel = cms.int32( 9 )
    ),
    correctForPhaseContainment = cms.bool( False ),
    correctForTimeslew = cms.bool( False ),
    setNoiseFlags = cms.bool( True ),
    correctTiming = cms.bool( False ),
    recoParamsFromDB = cms.bool( True ),
    Subdetector = cms.string( "HF" ),
    dataOOTCorrectionCategory = cms.string( "Data" ),
    dropZSmarkedPassed = cms.bool( True ),
    setPulseShapeFlags = cms.bool( False ),
    firstSample = cms.int32( 2 ),
    setTimingShapedCutsFlags = cms.bool( False ),
    timingshapedcutsParameters = cms.PSet(  ),
    pulseShapeParameters = cms.PSet(  ),
    flagParameters = cms.PSet(  ),
    hscpParameters = cms.PSet(  )
)
hltHoreco = cms.EDProducer( "HcalHitReconstructor",
    digiTimeFromDB = cms.bool( True ),
    mcOOTCorrectionName = cms.string( "" ),
    S9S1stat = cms.PSet(  ),
    saturationParameters = cms.PSet(  maxADCvalue = cms.int32( 127 ) ),
    tsFromDB = cms.bool( True ),
    samplesToAdd = cms.int32( 4 ),
    mcOOTCorrectionCategory = cms.string( "MC" ),
    dataOOTCorrectionName = cms.string( "" ),
    correctionPhaseNS = cms.double( 13.0 ),
    HFInWindowStat = cms.PSet(  ),
    digiLabel = cms.InputTag( "hltHcalDigis" ),
    setHSCPFlags = cms.bool( False ),
    firstAuxTS = cms.int32( 4 ),
    setSaturationFlags = cms.bool( False ),
    hfTimingTrustParameters = cms.PSet(  ),
    PETstat = cms.PSet(  ),
    digistat = cms.PSet(  ),
    useLeakCorrection = cms.bool( False ),
    setTimingTrustFlags = cms.bool( False ),
    S8S1stat = cms.PSet(  ),
    correctForPhaseContainment = cms.bool( True ),
    correctForTimeslew = cms.bool( True ),
    setNoiseFlags = cms.bool( False ),
    correctTiming = cms.bool( False ),
    recoParamsFromDB = cms.bool( True ),
    Subdetector = cms.string( "HO" ),
    dataOOTCorrectionCategory = cms.string( "Data" ),
    dropZSmarkedPassed = cms.bool( True ),
    setPulseShapeFlags = cms.bool( False ),
    firstSample = cms.int32( 4 ),
    setTimingShapedCutsFlags = cms.bool( False ),
    timingshapedcutsParameters = cms.PSet(  ),
    pulseShapeParameters = cms.PSet(  ),
    flagParameters = cms.PSet(  ),
    hscpParameters = cms.PSet(  )
)
hltTowerMakerForAll = cms.EDProducer( "CaloTowersCreator",
    EBSumThreshold = cms.double( 0.2 ),
    MomHBDepth = cms.double( 0.2 ),
    UseEtEBTreshold = cms.bool( False ),
    hfInput = cms.InputTag( "hltHfreco" ),
    AllowMissingInputs = cms.bool( False ),
    MomEEDepth = cms.double( 0.0 ),
    EESumThreshold = cms.double( 0.45 ),
    HBGrid = cms.vdouble(  ),
    HcalAcceptSeverityLevelForRejectedHit = cms.uint32( 9999 ),
    HBThreshold = cms.double( 0.7 ),
    EcalSeveritiesToBeUsedInBadTowers = cms.vstring(  ),
    UseEcalRecoveredHits = cms.bool( False ),
    MomConstrMethod = cms.int32( 1 ),
    MomHEDepth = cms.double( 0.4 ),
    HcalThreshold = cms.double( -1000.0 ),
    HF2Weights = cms.vdouble(  ),
    HOWeights = cms.vdouble(  ),
    EEGrid = cms.vdouble(  ),
    UseSymEBTreshold = cms.bool( False ),
    EEWeights = cms.vdouble(  ),
    EEWeight = cms.double( 1.0 ),
    UseHO = cms.bool( False ),
    HBWeights = cms.vdouble(  ),
    HF1Weight = cms.double( 1.0 ),
    HF2Grid = cms.vdouble(  ),
    HEDWeights = cms.vdouble(  ),
    HEDGrid = cms.vdouble(  ),
    EBWeight = cms.double( 1.0 ),
    HF1Grid = cms.vdouble(  ),
    EBWeights = cms.vdouble(  ),
    HOWeight = cms.double( 1.0E-99 ),
    HESWeight = cms.double( 1.0 ),
    HESThreshold = cms.double( 0.8 ),
    hbheInput = cms.InputTag( "hltHbhereco" ),
    HF2Weight = cms.double( 1.0 ),
    HF2Threshold = cms.double( 0.85 ),
    HcalAcceptSeverityLevel = cms.uint32( 9 ),
    EEThreshold = cms.double( 0.3 ),
    HOThresholdPlus1 = cms.double( 3.5 ),
    HOThresholdPlus2 = cms.double( 3.5 ),
    HF1Weights = cms.vdouble(  ),
    hoInput = cms.InputTag( "hltHoreco" ),
    HF1Threshold = cms.double( 0.5 ),
    HOThresholdMinus1 = cms.double( 3.5 ),
    HESGrid = cms.vdouble(  ),
    EcutTower = cms.double( -1000.0 ),
    UseRejectedRecoveredEcalHits = cms.bool( False ),
    UseEtEETreshold = cms.bool( False ),
    HESWeights = cms.vdouble(  ),
    EcalRecHitSeveritiesToBeExcluded = cms.vstring( 'kTime',
      'kWeird',
      'kBad' ),
    HEDWeight = cms.double( 1.0 ),
    UseSymEETreshold = cms.bool( False ),
    HEDThreshold = cms.double( 0.8 ),
    EBThreshold = cms.double( 0.07 ),
    UseRejectedHitsOnly = cms.bool( False ),
    UseHcalRecoveredHits = cms.bool( False ),
    HOThresholdMinus2 = cms.double( 3.5 ),
    HOThreshold0 = cms.double( 3.5 ),
    ecalInputs = cms.VInputTag( 'hltEcalRecHit:EcalRecHitsEB','hltEcalRecHit:EcalRecHitsEE' ),
    UseRejectedRecoveredHcalHits = cms.bool( False ),
    MomEBDepth = cms.double( 0.3 ),
    HBWeight = cms.double( 1.0 ),
    HOGrid = cms.vdouble(  ),
    EBGrid = cms.vdouble(  )
)
hltFixedGridRhoFastjetAllCaloForMuons = cms.EDProducer( "FixedGridRhoProducerFastjet",
    gridSpacing = cms.double( 0.55 ),
    maxRapidity = cms.double( 2.5 ),
    pfCandidatesTag = cms.InputTag( "hltTowerMakerForAll" )
)
hltEgammaHoverE = cms.EDProducer( "EgammaHLTBcHcalIsolationProducersRegional",
    caloTowerProducer = cms.InputTag( "hltTowerMakerForAll" ),
    effectiveAreaBarrel = cms.double( 0.105 ),
    outerCone = cms.double( 0.14 ),
    innerCone = cms.double( 0.0 ),
    useSingleTower = cms.bool( False ),
    rhoProducer = cms.InputTag( "hltFixedGridRhoFastjetAllCaloForMuons" ),
    depth = cms.int32( -1 ),
    doRhoCorrection = cms.bool( False ),
    effectiveAreaEndcap = cms.double( 0.17 ),
    recoEcalCandidateProducer = cms.InputTag( "hltEgammaCandidates" ),
    rhoMax = cms.double( 9.9999999E7 ),
    etMin = cms.double( 0.0 ),
    rhoScale = cms.double( 1.0 ),
    doEtSum = cms.bool( False )
)
hltEle27WP85HEFilter = cms.EDFilter( "HLTEgammaGenericFilter",
    doIsolated = cms.bool( True ),
    thrOverE2EE = cms.double( -1.0 ),
    L1NonIsoCand = cms.InputTag( "" ),
    saveTags = cms.bool( False ),
    thrOverE2EB = cms.double( -1.0 ),
    thrRegularEE = cms.double( -1.0 ),
    thrOverEEE = cms.double( 0.2 ),
    L1IsoCand = cms.InputTag( "hltEgammaCandidates" ),
    thrOverEEB = cms.double( 0.15 ),
    thrRegularEB = cms.double( -1.0 ),
    lessThan = cms.bool( True ),
    useEt = cms.bool( False ),
    ncandcut = cms.int32( 1 ),
    isoTag = cms.InputTag( "hltEgammaHoverE" ),
    candTag = cms.InputTag( "hltEle27WP85ClusterShapeFilter" ),
    nonIsoTag = cms.InputTag( "" )
)
hltEgammaEcalPFClusterIso = cms.EDProducer( "EgammaHLTEcalPFClusterIsolationProducer",
    energyEndcap = cms.double( 0.0 ),
    effectiveAreaBarrel = cms.double( 0.149 ),
    etaStripBarrel = cms.double( 0.0 ),
    rhoProducer = cms.InputTag( "hltFixedGridRhoFastjetAllCaloForMuons" ),
    pfClusterProducer = cms.InputTag( "hltParticleFlowClusterECALL1Seeded" ),
    etaStripEndcap = cms.double( 0.0 ),
    drVetoBarrel = cms.double( 0.0 ),
    drMax = cms.double( 0.3 ),
    doRhoCorrection = cms.bool( True ),
    energyBarrel = cms.double( 0.0 ),
    effectiveAreaEndcap = cms.double( 0.097 ),
    drVetoEndcap = cms.double( 0.0 ),
    recoEcalCandidateProducer = cms.InputTag( "hltEgammaCandidates" ),
    rhoMax = cms.double( 9.9999999E7 ),
    rhoScale = cms.double( 1.0 )
)
hltEle27WP85EcalIsoFilter = cms.EDFilter( "HLTEgammaGenericFilter",
    doIsolated = cms.bool( True ),
    thrOverE2EE = cms.double( -1.0 ),
    L1NonIsoCand = cms.InputTag( "" ),
    saveTags = cms.bool( False ),
    thrOverE2EB = cms.double( -1.0 ),
    thrRegularEE = cms.double( -1.0 ),
    thrOverEEE = cms.double( 0.12 ),
    L1IsoCand = cms.InputTag( "hltEgammaCandidates" ),
    thrOverEEB = cms.double( 0.16 ),
    thrRegularEB = cms.double( -1.0 ),
    lessThan = cms.bool( True ),
    useEt = cms.bool( True ),
    ncandcut = cms.int32( 1 ),
    isoTag = cms.InputTag( "hltEgammaEcalPFClusterIso" ),
    candTag = cms.InputTag( "hltEle27WP85HEFilter" ),
    nonIsoTag = cms.InputTag( "" )
)
hltRegionalTowerForEgamma = cms.EDProducer( "EgammaHLTCaloTowerProducer",
    L1NonIsoCand = cms.InputTag( 'hltL1extraParticles','NonIsolated' ),
    EMin = cms.double( 0.8 ),
    EtMin = cms.double( 0.5 ),
    L1IsoCand = cms.InputTag( 'hltL1extraParticles','Isolated' ),
    useTowersInCone = cms.double( 0.8 ),
    towerCollection = cms.InputTag( "hltTowerMakerForAll" )
)
hltParticleFlowRecHitHCALForEgamma = cms.EDProducer( "PFCTRecHitProducer",
    ECAL_Compensate = cms.bool( False ),
    ECAL_Dead_Code = cms.uint32( 10 ),
    MinLongTiming_Cut = cms.double( -5.0 ),
    ECAL_Compensation = cms.double( 0.5 ),
    MaxLongTiming_Cut = cms.double( 5.0 ),
    weight_HFhad = cms.double( 1.0 ),
    ApplyPulseDPG = cms.bool( False ),
    navigator = cms.PSet(  name = cms.string( "PFRecHitCaloTowerNavigator" ) ),
    ECAL_Threshold = cms.double( 10.0 ),
    ApplyTimeDPG = cms.bool( False ),
    caloTowers = cms.InputTag( "hltRegionalTowerForEgamma" ),
    hcalRecHitsHBHE = cms.InputTag( "hltHbhereco" ),
    LongFibre_Fraction = cms.double( 0.1 ),
    MaxShortTiming_Cut = cms.double( 5.0 ),
    HcalMaxAllowedHFLongShortSev = cms.int32( 9 ),
    thresh_Barrel = cms.double( 0.4 ),
    navigation_HF = cms.bool( True ),
    HcalMaxAllowedHFInTimeWindowSev = cms.int32( 9 ),
    HF_Calib_29 = cms.double( 1.07 ),
    LongFibre_Cut = cms.double( 120.0 ),
    EM_Depth = cms.double( 22.0 ),
    weight_HFem = cms.double( 1.0 ),
    LongShortFibre_Cut = cms.double( 1.0E9 ),
    MinShortTiming_Cut = cms.double( -5.0 ),
    HCAL_Calib = cms.bool( True ),
    thresh_HF = cms.double( 0.4 ),
    HcalMaxAllowedHFDigiTimeSev = cms.int32( 9 ),
    thresh_Endcap = cms.double( 0.4 ),
    HcalMaxAllowedChannelStatusSev = cms.int32( 9 ),
    hcalRecHitsHF = cms.InputTag( "hltHfreco" ),
    ShortFibre_Cut = cms.double( 60.0 ),
    ApplyLongShortDPG = cms.bool( True ),
    HF_Calib = cms.bool( True ),
    HAD_Depth = cms.double( 47.0 ),
    ShortFibre_Fraction = cms.double( 0.01 ),
    HCAL_Calib_29 = cms.double( 1.35 )
)
hltParticleFlowClusterHCALForEgamma = cms.EDProducer( "PFClusterProducer",
    pfClusterBuilder = cms.PSet( 
      positionCalc = cms.PSet( 
        minFractionInCalc = cms.double( 1.0E-9 ),
        logWeightDenominator = cms.double( 0.8 ),
        minAllowedNormalization = cms.double( 1.0E-9 ),
        posCalcNCrystals = cms.int32( 5 ),
        algoName = cms.string( "Basic2DGenericPFlowPositionCalc" )
      ),
      minFracTot = cms.double( 1.0E-20 ),
      maxIterations = cms.uint32( 50 ),
      stoppingTolerance = cms.double( 1.0E-8 ),
      minFractionToKeep = cms.double( 1.0E-7 ),
      excludeOtherSeeds = cms.bool( True ),
      showerSigma = cms.double( 10.0 ),
      recHitEnergyNorms = cms.VPSet( 
        cms.PSet(  detector = cms.string( "HCAL_BARREL1" ),
          recHitEnergyNorm = cms.double( 0.8 )
        ),
        cms.PSet(  detector = cms.string( "HCAL_ENDCAP" ),
          recHitEnergyNorm = cms.double( 0.8 )
        )
      ),
      algoName = cms.string( "Basic2DGenericPFlowClusterizer" ),
      allCellsPositionCalc = cms.PSet( 
        minFractionInCalc = cms.double( 1.0E-9 ),
        logWeightDenominator = cms.double( 0.8 ),
        minAllowedNormalization = cms.double( 1.0E-9 ),
        posCalcNCrystals = cms.int32( -1 ),
        algoName = cms.string( "Basic2DGenericPFlowPositionCalc" )
      )
    ),
    positionReCalc = cms.PSet(  ),
    initialClusteringStep = cms.PSet( 
      thresholdsByDetector = cms.VPSet( 
        cms.PSet(  gatheringThreshold = cms.double( 0.8 ),
          detector = cms.string( "HCAL_BARREL1" ),
          gatheringThresholdPt = cms.double( 0.0 )
        ),
        cms.PSet(  gatheringThreshold = cms.double( 0.8 ),
          detector = cms.string( "HCAL_ENDCAP" ),
          gatheringThresholdPt = cms.double( 0.0 )
        )
      ),
      useCornerCells = cms.bool( True ),
      algoName = cms.string( "Basic2DGenericTopoClusterizer" )
    ),
    energyCorrector = cms.PSet(  ),
    recHitCleaners = cms.VPSet( 
      cms.PSet(  algoName = cms.string( "RBXAndHPDCleaner" )      )
    ),
    seedFinder = cms.PSet( 
      nNeighbours = cms.int32( 4 ),
      thresholdsByDetector = cms.VPSet( 
        cms.PSet(  seedingThreshold = cms.double( 0.8 ),
          seedingThresholdPt = cms.double( 0.0 ),
          detector = cms.string( "HCAL_BARREL1" )
        ),
        cms.PSet(  seedingThreshold = cms.double( 1.1 ),
          seedingThresholdPt = cms.double( 0.0 ),
          detector = cms.string( "HCAL_ENDCAP" )
        )
      ),
      algoName = cms.string( "LocalMaximumSeedFinder" )
    ),
    recHitsSource = cms.InputTag( "hltParticleFlowRecHitHCALForEgamma" )
)
hltEgammaHcalPFClusterIso = cms.EDProducer( "EgammaHLTHcalPFClusterIsolationProducer",
    energyEndcap = cms.double( 0.0 ),
    useHF = cms.bool( False ),
    effectiveAreaBarrel = cms.double( 0.06 ),
    etaStripBarrel = cms.double( 0.0 ),
    pfClusterProducerHFHAD = cms.InputTag( "hltParticleFlowClusterHFHADForEgamma" ),
    rhoProducer = cms.InputTag( "hltFixedGridRhoFastjetAllCaloForMuons" ),
    etaStripEndcap = cms.double( 0.0 ),
    drVetoBarrel = cms.double( 0.0 ),
    pfClusterProducerHCAL = cms.InputTag( "hltParticleFlowClusterHCALForEgamma" ),
    drMax = cms.double( 0.3 ),
    doRhoCorrection = cms.bool( True ),
    energyBarrel = cms.double( 0.0 ),
    effectiveAreaEndcap = cms.double( 0.089 ),
    drVetoEndcap = cms.double( 0.0 ),
    recoEcalCandidateProducer = cms.InputTag( "hltEgammaCandidates" ),
    rhoMax = cms.double( 9.9999999E7 ),
    pfClusterProducerHFEM = cms.InputTag( "hltParticleFlowClusterHFEMForEgamma" ),
    rhoScale = cms.double( 1.0 )
)
hltEle27WP85HcalIsoFilter = cms.EDFilter( "HLTEgammaGenericFilter",
    doIsolated = cms.bool( True ),
    thrOverE2EE = cms.double( -1.0 ),
    L1NonIsoCand = cms.InputTag( "" ),
    saveTags = cms.bool( False ),
    thrOverE2EB = cms.double( -1.0 ),
    thrRegularEE = cms.double( -1.0 ),
    thrOverEEE = cms.double( 0.3 ),
    L1IsoCand = cms.InputTag( "hltEgammaCandidates" ),
    thrOverEEB = cms.double( 0.2 ),
    thrRegularEB = cms.double( -1.0 ),
    lessThan = cms.bool( True ),
    useEt = cms.bool( True ),
    ncandcut = cms.int32( 1 ),
    isoTag = cms.InputTag( "hltEgammaHcalPFClusterIso" ),
    candTag = cms.InputTag( "hltEle27WP85EcalIsoFilter" ),
    nonIsoTag = cms.InputTag( "" )
)
hltEgammaElectronPixelSeeds = cms.EDProducer( "ElectronSeedProducer",
    endcapSuperClusters = cms.InputTag( 'hltParticleFlowSuperClusterECALL1Seeded','hltParticleFlowSuperClusterECALEndcapWithPreshower' ),
    SeedConfiguration = cms.PSet( 
      searchInTIDTEC = cms.bool( True ),
      HighPtThreshold = cms.double( 35.0 ),
      r2MinF = cms.double( -0.15 ),
      OrderedHitsFactoryPSet = cms.PSet( 
        maxElement = cms.uint32( 0 ),
        ComponentName = cms.string( "StandardHitPairGenerator" ),
        useOnDemandTracker = cms.untracked.int32( 0 ),
        SeedingLayers = cms.InputTag( "hltMixedLayerPairs" )
      ),
      DeltaPhi1Low = cms.double( 0.23 ),
      DeltaPhi1High = cms.double( 0.08 ),
      ePhiMin1 = cms.double( -0.08 ),
      PhiMin2 = cms.double( -0.004 ),
      LowPtThreshold = cms.double( 3.0 ),
      RegionPSet = cms.PSet( 
        deltaPhiRegion = cms.double( 0.4 ),
        originHalfLength = cms.double( 15.0 ),
        useZInVertex = cms.bool( True ),
        deltaEtaRegion = cms.double( 0.1 ),
        ptMin = cms.double( 1.5 ),
        originRadius = cms.double( 0.2 ),
        VertexProducer = cms.InputTag( "dummyVertices" )
      ),
      maxHOverE = cms.double( 999999.0 ),
      dynamicPhiRoad = cms.bool( False ),
      ePhiMax1 = cms.double( 0.04 ),
      DeltaPhi2 = cms.double( 0.004 ),
      measurementTrackerName = cms.string( "hltESPMeasurementTracker" ),
      SizeWindowENeg = cms.double( 0.675 ),
      nSigmasDeltaZ1 = cms.double( 5.0 ),
      rMaxI = cms.double( 0.2 ),
      PhiMax2 = cms.double( 0.004 ),
      preFilteredSeeds = cms.bool( True ),
      r2MaxF = cms.double( 0.15 ),
      pPhiMin1 = cms.double( -0.04 ),
      initialSeeds = cms.InputTag( "noSeedsHere" ),
      pPhiMax1 = cms.double( 0.08 ),
      hbheModule = cms.string( "hbhereco" ),
      SCEtCut = cms.double( 3.0 ),
      z2MaxB = cms.double( 0.09 ),
      fromTrackerSeeds = cms.bool( True ),
      hcalRecHits = cms.InputTag( "hltHbhereco" ),
      z2MinB = cms.double( -0.09 ),
      hbheInstance = cms.string( "" ),
      rMinI = cms.double( -0.2 ),
      hOverEConeSize = cms.double( 0.0 ),
      hOverEHBMinE = cms.double( 999999.0 ),
      beamSpot = cms.InputTag( "hltOnlineBeamSpot" ),
      applyHOverECut = cms.bool( False ),
      hOverEHFMinE = cms.double( 999999.0 ),
      measurementTrackerEvent = cms.InputTag( "hltSiStripClusters" )
    ),
    barrelSuperClusters = cms.InputTag( 'hltParticleFlowSuperClusterECALL1Seeded','hltParticleFlowSuperClusterECALBarrel' )
)
hltEle27WP85PixelMatchFilter = cms.EDFilter( "HLTElectronPixelMatchFilter",
    saveTags = cms.bool( False ),
    s2_threshold = cms.double( 0.4 ),
    npixelmatchcut = cms.double( 1.0 ),
    tanhSO10InterThres = cms.double( 1.0 ),
    doIsolated = cms.bool( True ),
    s_a_phi1B = cms.double( 0.0069 ),
    s_a_phi1F = cms.double( 0.0076 ),
    s_a_phi1I = cms.double( 0.0088 ),
    L1IsoCand = cms.InputTag( "hltEgammaCandidates" ),
    candTag = cms.InputTag( "hltEle27WP85HcalIsoFilter" ),
    tanhSO10ForwardThres = cms.double( 1.0 ),
    L1IsoPixelSeedsTag = cms.InputTag( "hltEgammaElectronPixelSeeds" ),
    L1NonIsoCand = cms.InputTag( "" ),
    ncandcut = cms.int32( 1 ),
    tanhSO10BarrelThres = cms.double( 0.35 ),
    s_a_rF = cms.double( 0.04 ),
    L1NonIsoPixelSeedsTag = cms.InputTag( "" ),
    s_a_rI = cms.double( 0.027 ),
    s_a_phi2I = cms.double( 7.0E-4 ),
    useS = cms.bool( False ),
    s_a_phi2B = cms.double( 3.7E-4 ),
    s_a_zB = cms.double( 0.012 ),
    s_a_phi2F = cms.double( 0.00906 )
)
hltEgammaCkfTrackCandidatesForGSF = cms.EDProducer( "CkfTrackCandidateMaker",
    src = cms.InputTag( "hltEgammaElectronPixelSeeds" ),
    maxSeedsBeforeCleaning = cms.uint32( 1000 ),
    SimpleMagneticField = cms.string( "" ),
    TransientInitialStateEstimatorParameters = cms.PSet( 
      propagatorAlongTISE = cms.string( "PropagatorWithMaterial" ),
      numberMeasurementsForFit = cms.int32( 4 ),
      propagatorOppositeTISE = cms.string( "PropagatorWithMaterialOpposite" )
    ),
    TrajectoryCleaner = cms.string( "hltESPTrajectoryCleanerBySharedHits" ),
    MeasurementTrackerEvent = cms.InputTag( "hltSiStripClusters" ),
    cleanTrajectoryAfterInOut = cms.bool( True ),
    useHitsSplitting = cms.bool( True ),
    RedundantSeedCleaner = cms.string( "CachingSeedCleanerBySharedInput" ),
    doSeedingRegionRebuilding = cms.bool( True ),
    maxNSeeds = cms.uint32( 1000000 ),
    TrajectoryBuilderPSet = cms.PSet(  refToPSet_ = cms.string( "HLTPSetTrajectoryBuilderForElectrons" ) ),
    NavigationSchool = cms.string( "SimpleNavigationSchool" ),
    TrajectoryBuilder = cms.string( "" )
)
hltEgammaGsfTracks = cms.EDProducer( "GsfTrackProducer",
    src = cms.InputTag( "hltEgammaCkfTrackCandidatesForGSF" ),
    beamSpot = cms.InputTag( "hltOnlineBeamSpot" ),
    producer = cms.string( "" ),
    MeasurementTrackerEvent = cms.InputTag( "hltSiStripClusters" ),
    Fitter = cms.string( "hltESPGsfElectronFittingSmoother" ),
    useHitsSplitting = cms.bool( False ),
    MeasurementTracker = cms.string( "hltESPMeasurementTracker" ),
    AlgorithmName = cms.string( "gsf" ),
    NavigationSchool = cms.string( "SimpleNavigationSchool" ),
    TrajectoryInEvent = cms.bool( True ),
    TTRHBuilder = cms.string( "hltESPTTRHBWithTrackAngle" ),
    GeometricInnerState = cms.bool( True ),
    Propagator = cms.string( "hltESPFwdElectronPropagator" )
)
hltEgammaGsfElectrons = cms.EDProducer( "EgammaHLTPixelMatchElectronProducers",
    BSProducer = cms.InputTag( "hltOnlineBeamSpot" ),
    UseGsfTracks = cms.bool( True ),
    TrackProducer = cms.InputTag( "" ),
    GsfTrackProducer = cms.InputTag( "hltEgammaGsfTracks" )
)
hltEgammaGsfTrackVars = cms.EDProducer( "EgammaHLTGsfTrackVarProducer",
    recoEcalCandidateProducer = cms.InputTag( "hltEgammaCandidates" ),
    beamSpotProducer = cms.InputTag( "hltOnlineBeamSpot" ),
    upperTrackNrToRemoveCut = cms.int32( 9999 ),
    lowerTrackNrToRemoveCut = cms.int32( -1 ),
    inputCollection = cms.InputTag( "hltEgammaGsfTracks" )
)
hltEle27WP85GsfOneOEMinusOneOPFilter = cms.EDFilter( "HLTEgammaGenericFilter",
    doIsolated = cms.bool( True ),
    thrOverE2EE = cms.double( -1.0 ),
    L1NonIsoCand = cms.InputTag( "" ),
    saveTags = cms.bool( False ),
    thrOverE2EB = cms.double( -1.0 ),
    thrRegularEE = cms.double( 0.009 ),
    thrOverEEE = cms.double( -1.0 ),
    L1IsoCand = cms.InputTag( "hltEgammaCandidates" ),
    thrOverEEB = cms.double( -1.0 ),
    thrRegularEB = cms.double( 0.012 ),
    lessThan = cms.bool( True ),
    useEt = cms.bool( True ),
    ncandcut = cms.int32( 1 ),
    isoTag = cms.InputTag( 'hltEgammaGsfTrackVars','OneOESuperMinusOneOP' ),
    candTag = cms.InputTag( "hltEle27WP85PixelMatchFilter" ),
    nonIsoTag = cms.InputTag( "" )
)
hltEle27WP85GsfMissingHitsFilter = cms.EDFilter( "HLTEgammaGenericFilter",
    doIsolated = cms.bool( True ),
    thrOverE2EE = cms.double( -1.0 ),
    L1NonIsoCand = cms.InputTag( "" ),
    saveTags = cms.bool( False ),
    thrOverE2EB = cms.double( -1.0 ),
    thrRegularEE = cms.double( 1.0 ),
    thrOverEEE = cms.double( -1.0 ),
    L1IsoCand = cms.InputTag( "hltEgammaCandidates" ),
    thrOverEEB = cms.double( -1.0 ),
    thrRegularEB = cms.double( 999.0 ),
    lessThan = cms.bool( True ),
    useEt = cms.bool( True ),
    ncandcut = cms.int32( 1 ),
    isoTag = cms.InputTag( 'hltEgammaGsfTrackVars','MissingHits' ),
    candTag = cms.InputTag( "hltEle27WP85GsfOneOEMinusOneOPFilter" ),
    nonIsoTag = cms.InputTag( "" )
)
hltEle27WP85GsfDetaFilter = cms.EDFilter( "HLTEgammaGenericFilter",
    doIsolated = cms.bool( True ),
    thrOverE2EE = cms.double( -1.0 ),
    L1NonIsoCand = cms.InputTag( "" ),
    saveTags = cms.bool( False ),
    thrOverE2EB = cms.double( -1.0 ),
    thrRegularEE = cms.double( 0.01 ),
    thrOverEEE = cms.double( -1.0 ),
    L1IsoCand = cms.InputTag( "hltEgammaCandidates" ),
    thrOverEEB = cms.double( -1.0 ),
    thrRegularEB = cms.double( 0.005 ),
    lessThan = cms.bool( True ),
    useEt = cms.bool( True ),
    ncandcut = cms.int32( 1 ),
    isoTag = cms.InputTag( 'hltEgammaGsfTrackVars','Deta' ),
    candTag = cms.InputTag( "hltEle27WP85GsfMissingHitsFilter" ),
    nonIsoTag = cms.InputTag( "" )
)
hltEle27WP85GsfDphiFilter = cms.EDFilter( "HLTEgammaGenericFilter",
    doIsolated = cms.bool( True ),
    thrOverE2EE = cms.double( -1.0 ),
    L1NonIsoCand = cms.InputTag( "" ),
    saveTags = cms.bool( False ),
    thrOverE2EB = cms.double( -1.0 ),
    thrRegularEE = cms.double( 0.03 ),
    thrOverEEE = cms.double( -1.0 ),
    L1IsoCand = cms.InputTag( "hltEgammaCandidates" ),
    thrOverEEB = cms.double( -1.0 ),
    thrRegularEB = cms.double( 0.03 ),
    lessThan = cms.bool( True ),
    useEt = cms.bool( True ),
    ncandcut = cms.int32( 1 ),
    isoTag = cms.InputTag( 'hltEgammaGsfTrackVars','Dphi' ),
    candTag = cms.InputTag( "hltEle27WP85GsfDetaFilter" ),
    nonIsoTag = cms.InputTag( "" )
)
hltElectronsVertex = cms.EDProducer( "VertexFromTrackProducer",
    verbose = cms.untracked.bool( False ),
    useTriggerFilterElectrons = cms.bool( False ),
    beamSpotLabel = cms.InputTag( "hltOnlineBeamSpot" ),
    isRecoCandidate = cms.bool( True ),
    trackLabel = cms.InputTag( "hltEgammaGsfElectrons" ),
    useTriggerFilterMuons = cms.bool( False ),
    useBeamSpot = cms.bool( True ),
    vertexLabel = cms.InputTag( "None" ),
    triggerFilterElectronsSrc = cms.InputTag( "None" ),
    triggerFilterMuonsSrc = cms.InputTag( "None" ),
    useVertex = cms.bool( False )
)
hltPixelTracksElectrons = cms.EDProducer( "PixelTrackProducer",
    FilterPSet = cms.PSet( 
      chi2 = cms.double( 1000.0 ),
      nSigmaTipMaxTolerance = cms.double( 0.0 ),
      ComponentName = cms.string( "PixelTrackFilterByKinematics" ),
      nSigmaInvPtTolerance = cms.double( 0.0 ),
      ptMin = cms.double( 0.1 ),
      tipMax = cms.double( 1.0 )
    ),
    useFilterWithES = cms.bool( False ),
    passLabel = cms.string( "Pixel triplet primary tracks with vertex constraint" ),
    FitterPSet = cms.PSet( 
      ComponentName = cms.string( "PixelFitterByHelixProjections" ),
      TTRHBuilder = cms.string( "hltESPTTRHBuilderPixelOnly" ),
      fixImpactParameter = cms.double( 0.0 )
    ),
    RegionFactoryPSet = cms.PSet( 
      ComponentName = cms.string( "GlobalTrackingRegionWithVerticesProducer" ),
      RegionPSet = cms.PSet( 
        precise = cms.bool( True ),
        originRadius = cms.double( 0.2 ),
        ptMin = cms.double( 0.9 ),
        originHalfLength = cms.double( 0.3 ),
        beamSpot = cms.InputTag( "hltOnlineBeamSpot" ),
        useFixedError = cms.bool( True ),
        sigmaZVertex = cms.double( 3.0 ),
        fixedError = cms.double( 0.2 ),
        VertexCollection = cms.InputTag( "hltElectronsVertex" ),
        useFoundVertices = cms.bool( True ),
        nSigmaZ = cms.double( 4.0 ),
        useFakeVertices = cms.bool( True )
      )
    ),
    CleanerPSet = cms.PSet(  ComponentName = cms.string( "PixelTrackCleanerBySharedHits" ) ),
    OrderedHitsFactoryPSet = cms.PSet( 
      ComponentName = cms.string( "StandardHitTripletGenerator" ),
      GeneratorPSet = cms.PSet( 
        useBending = cms.bool( True ),
        useFixedPreFiltering = cms.bool( False ),
        maxElement = cms.uint32( 100000 ),
        phiPreFiltering = cms.double( 0.3 ),
        extraHitRPhitolerance = cms.double( 0.06 ),
        useMultScattering = cms.bool( True ),
        SeedComparitorPSet = cms.PSet( 
          ComponentName = cms.string( "LowPtClusterShapeSeedComparitor" ),
          clusterShapeCacheSrc = cms.InputTag( "hltSiPixelClustersCache" )
        ),
        extraHitRZtolerance = cms.double( 0.06 ),
        ComponentName = cms.string( "PixelTripletHLTGenerator" )
      ),
      SeedingLayers = cms.InputTag( "hltPixelLayerTriplets" )
    )
)
hltPixelVerticesElectrons = cms.EDProducer( "PixelVertexProducer",
    WtAverage = cms.bool( True ),
    Method2 = cms.bool( True ),
    beamSpot = cms.InputTag( "hltOnlineBeamSpot" ),
    PVcomparer = cms.PSet(  refToPSet_ = cms.string( "HLTPSetPvClusterComparer" ) ),
    Verbosity = cms.int32( 0 ),
    UseError = cms.bool( True ),
    TrackCollection = cms.InputTag( "hltPixelTracksElectrons" ),
    PtMin = cms.double( 1.0 ),
    NTrkMin = cms.int32( 2 ),
    ZOffset = cms.double( 5.0 ),
    Finder = cms.string( "DivisiveVertexFinder" ),
    ZSeparation = cms.double( 0.05 )
)
hltIter0ElectronsPixelSeedsFromPixelTracks = cms.EDProducer( "SeedGeneratorFromProtoTracksEDProducer",
    useEventsWithNoVertex = cms.bool( True ),
    originHalfLength = cms.double( 0.3 ),
    useProtoTrackKinematics = cms.bool( False ),
    usePV = cms.bool( True ),
    InputVertexCollection = cms.InputTag( "hltPixelVerticesElectrons" ),
    TTRHBuilder = cms.string( "hltESPTTRHBuilderPixelOnly" ),
    InputCollection = cms.InputTag( "hltPixelTracksElectrons" ),
    originRadius = cms.double( 0.1 )
)
hltIter0ElectronsCkfTrackCandidates = cms.EDProducer( "CkfTrackCandidateMaker",
    src = cms.InputTag( "hltIter0ElectronsPixelSeedsFromPixelTracks" ),
    maxSeedsBeforeCleaning = cms.uint32( 1000 ),
    SimpleMagneticField = cms.string( "ParabolicMf" ),
    TransientInitialStateEstimatorParameters = cms.PSet( 
      propagatorAlongTISE = cms.string( "PropagatorWithMaterialParabolicMf" ),
      numberMeasurementsForFit = cms.int32( 4 ),
      propagatorOppositeTISE = cms.string( "PropagatorWithMaterialParabolicMfOpposite" )
    ),
    TrajectoryCleaner = cms.string( "hltESPTrajectoryCleanerBySharedHits" ),
    MeasurementTrackerEvent = cms.InputTag( "hltSiStripClusters" ),
    cleanTrajectoryAfterInOut = cms.bool( False ),
    useHitsSplitting = cms.bool( False ),
    RedundantSeedCleaner = cms.string( "CachingSeedCleanerBySharedInput" ),
    doSeedingRegionRebuilding = cms.bool( False ),
    maxNSeeds = cms.uint32( 100000 ),
    TrajectoryBuilderPSet = cms.PSet(  refToPSet_ = cms.string( "HLTIter0PSetTrajectoryBuilderIT" ) ),
    NavigationSchool = cms.string( "SimpleNavigationSchool" ),
    TrajectoryBuilder = cms.string( "" )
)
hltIter0ElectronsCtfWithMaterialTracks = cms.EDProducer( "TrackProducer",
    src = cms.InputTag( "hltIter0ElectronsCkfTrackCandidates" ),
    SimpleMagneticField = cms.string( "ParabolicMf" ),
    clusterRemovalInfo = cms.InputTag( "" ),
    beamSpot = cms.InputTag( "hltOnlineBeamSpot" ),
    MeasurementTrackerEvent = cms.InputTag( "hltSiStripClusters" ),
    Fitter = cms.string( "hltESPFittingSmootherIT" ),
    useHitsSplitting = cms.bool( False ),
    MeasurementTracker = cms.string( "" ),
    AlgorithmName = cms.string( "iter0IsoElectron" ),
    alias = cms.untracked.string( "ctfWithMaterialTracks" ),
    NavigationSchool = cms.string( "" ),
    TrajectoryInEvent = cms.bool( True ),
    TTRHBuilder = cms.string( "hltESPTTRHBWithTrackAngle" ),
    GeometricInnerState = cms.bool( True ),
    useSimpleMF = cms.bool( True ),
    Propagator = cms.string( "hltESPRungeKuttaTrackerPropagator" )
)
hltIter0ElectronsTrackSelectionHighPurity = cms.EDProducer( "AnalyticalTrackSelector",
    max_d0 = cms.double( 100.0 ),
    minNumber3DLayers = cms.uint32( 0 ),
    max_lostHitFraction = cms.double( 1.0 ),
    applyAbsCutsIfNoPV = cms.bool( False ),
    qualityBit = cms.string( "highPurity" ),
    minNumberLayers = cms.uint32( 3 ),
    chi2n_par = cms.double( 0.7 ),
    useVtxError = cms.bool( False ),
    nSigmaZ = cms.double( 3.0 ),
    dz_par2 = cms.vdouble( 0.4, 4.0 ),
    applyAdaptedPVCuts = cms.bool( True ),
    min_eta = cms.double( -9999.0 ),
    dz_par1 = cms.vdouble( 0.35, 4.0 ),
    copyTrajectories = cms.untracked.bool( True ),
    vtxNumber = cms.int32( -1 ),
    max_d0NoPV = cms.double( 100.0 ),
    keepAllTracks = cms.bool( False ),
    maxNumberLostLayers = cms.uint32( 1 ),
    beamspot = cms.InputTag( "hltOnlineBeamSpot" ),
    max_relpterr = cms.double( 9999.0 ),
    copyExtras = cms.untracked.bool( True ),
    max_z0NoPV = cms.double( 100.0 ),
    vertexCut = cms.string( "tracksSize>=3" ),
    max_z0 = cms.double( 100.0 ),
    useVertices = cms.bool( True ),
    min_nhits = cms.uint32( 0 ),
    src = cms.InputTag( "hltIter0ElectronsCtfWithMaterialTracks" ),
    max_minMissHitOutOrIn = cms.int32( 99 ),
    chi2n_no1Dmod_par = cms.double( 9999.0 ),
    vertices = cms.InputTag( "hltPixelVerticesElectrons" ),
    max_eta = cms.double( 9999.0 ),
    d0_par2 = cms.vdouble( 0.4, 4.0 ),
    d0_par1 = cms.vdouble( 0.3, 4.0 ),
    res_par = cms.vdouble( 0.003, 0.001 ),
    minHitsToBypassChecks = cms.uint32( 20 )
)
hltIter1ElectronsClustersRefRemoval = cms.EDProducer( "HLTTrackClusterRemoverNew",
    doStrip = cms.bool( True ),
    doStripChargeCheck = cms.bool( True ),
    trajectories = cms.InputTag( "hltIter0ElectronsTrackSelectionHighPurity" ),
    oldClusterRemovalInfo = cms.InputTag( "" ),
    stripClusters = cms.InputTag( "hltSiStripRawToClustersFacility" ),
    pixelClusters = cms.InputTag( "hltSiPixelClusters" ),
    Common = cms.PSet( 
      maxChi2 = cms.double( 9.0 ),
      minGoodStripCharge = cms.double( 50.0 )
    ),
    doPixel = cms.bool( True )
)
hltIter1ElectronsMaskedMeasurementTrackerEvent = cms.EDProducer( "MaskedMeasurementTrackerEventProducer",
    clustersToSkip = cms.InputTag( "hltIter1ElectronsClustersRefRemoval" ),
    OnDemand = cms.bool( False ),
    src = cms.InputTag( "hltSiStripClusters" )
)
hltIter1ElectronsPixelLayerTriplets = cms.EDProducer( "SeedingLayersEDProducer",
    layerList = cms.vstring( 'BPix1+BPix2+BPix3',
      'BPix1+BPix2+FPix1_pos',
      'BPix1+BPix2+FPix1_neg',
      'BPix1+FPix1_pos+FPix2_pos',
      'BPix1+FPix1_neg+FPix2_neg' ),
    MTOB = cms.PSet(  ),
    TEC = cms.PSet(  ),
    MTID = cms.PSet(  ),
    FPix = cms.PSet( 
      HitProducer = cms.string( "hltSiPixelRecHits" ),
      hitErrorRZ = cms.double( 0.0036 ),
      useErrorsFromParam = cms.bool( True ),
      TTRHBuilder = cms.string( "hltESPTTRHBuilderPixelOnly" ),
      skipClusters = cms.InputTag( "hltIter1ElectronsClustersRefRemoval" ),
      hitErrorRPhi = cms.double( 0.0051 )
    ),
    MTEC = cms.PSet(  ),
    MTIB = cms.PSet(  ),
    TID = cms.PSet(  ),
    TOB = cms.PSet(  ),
    BPix = cms.PSet( 
      HitProducer = cms.string( "hltSiPixelRecHits" ),
      hitErrorRZ = cms.double( 0.006 ),
      useErrorsFromParam = cms.bool( True ),
      TTRHBuilder = cms.string( "hltESPTTRHBuilderPixelOnly" ),
      skipClusters = cms.InputTag( "hltIter1ElectronsClustersRefRemoval" ),
      hitErrorRPhi = cms.double( 0.0027 )
    ),
    TIB = cms.PSet(  )
)
hltIter1ElectronsPixelSeeds = cms.EDProducer( "SeedGeneratorFromRegionHitsEDProducer",
    RegionFactoryPSet = cms.PSet( 
      ComponentName = cms.string( "CandidateSeededTrackingRegionsProducer" ),
      RegionPSet = cms.PSet( 
        precise = cms.bool( True ),
        originRadius = cms.double( 0.05 ),
        ptMin = cms.double( 0.5 ),
        input = cms.InputTag( "hltEgammaCandidates" ),
        maxNRegions = cms.int32( 10 ),
        beamSpot = cms.InputTag( "hltOnlineBeamSpot" ),
        vertexCollection = cms.InputTag( "hltPixelVerticesElectrons" ),
        zErrorBeamSpot = cms.double( 24.2 ),
        deltaEta = cms.double( 0.5 ),
        deltaPhi = cms.double( 0.5 ),
        nSigmaZVertex = cms.double( 3.0 ),
        nSigmaZBeamSpot = cms.double( 4.0 ),
        mode = cms.string( "VerticesFixed" ),
        maxNVertices = cms.int32( 3 ),
        zErrorVetex = cms.double( 0.2 )
      )
    ),
    SeedComparitorPSet = cms.PSet(  ComponentName = cms.string( "none" ) ),
    ClusterCheckPSet = cms.PSet( 
      PixelClusterCollectionLabel = cms.InputTag( "hltSiPixelClusters" ),
      MaxNumberOfCosmicClusters = cms.uint32( 50000 ),
      doClusterCheck = cms.bool( False ),
      ClusterCollectionLabel = cms.InputTag( "hltSiStripClusters" ),
      MaxNumberOfPixelClusters = cms.uint32( 10000 )
    ),
    OrderedHitsFactoryPSet = cms.PSet( 
      maxElement = cms.uint32( 0 ),
      ComponentName = cms.string( "StandardHitTripletGenerator" ),
      GeneratorPSet = cms.PSet( 
        useBending = cms.bool( True ),
        useFixedPreFiltering = cms.bool( False ),
        maxElement = cms.uint32( 100000 ),
        phiPreFiltering = cms.double( 0.3 ),
        extraHitRPhitolerance = cms.double( 0.032 ),
        useMultScattering = cms.bool( True ),
        ComponentName = cms.string( "PixelTripletHLTGenerator" ),
        extraHitRZtolerance = cms.double( 0.037 ),
        SeedComparitorPSet = cms.PSet(  ComponentName = cms.string( "none" ) )
      ),
      SeedingLayers = cms.InputTag( "hltIter1ElectronsPixelLayerTriplets" )
    ),
    SeedCreatorPSet = cms.PSet( 
      ComponentName = cms.string( "SeedFromConsecutiveHitsTripletOnlyCreator" ),
      propagator = cms.string( "PropagatorWithMaterialParabolicMf" )
    ),
    TTRHBuilder = cms.string( "hltESPTTRHBWithTrackAngle" )
)
hltIter1ElectronsCkfTrackCandidates = cms.EDProducer( "CkfTrackCandidateMaker",
    src = cms.InputTag( "hltIter1ElectronsPixelSeeds" ),
    maxSeedsBeforeCleaning = cms.uint32( 1000 ),
    SimpleMagneticField = cms.string( "ParabolicMf" ),
    TransientInitialStateEstimatorParameters = cms.PSet( 
      propagatorAlongTISE = cms.string( "PropagatorWithMaterialParabolicMf" ),
      numberMeasurementsForFit = cms.int32( 4 ),
      propagatorOppositeTISE = cms.string( "PropagatorWithMaterialParabolicMfOpposite" )
    ),
    TrajectoryCleaner = cms.string( "hltESPTrajectoryCleanerBySharedHits" ),
    MeasurementTrackerEvent = cms.InputTag( "hltIter1ElectronsMaskedMeasurementTrackerEvent" ),
    cleanTrajectoryAfterInOut = cms.bool( False ),
    useHitsSplitting = cms.bool( False ),
    RedundantSeedCleaner = cms.string( "CachingSeedCleanerBySharedInput" ),
    doSeedingRegionRebuilding = cms.bool( False ),
    maxNSeeds = cms.uint32( 100000 ),
    TrajectoryBuilderPSet = cms.PSet(  refToPSet_ = cms.string( "HLTIter1PSetTrajectoryBuilderIT" ) ),
    NavigationSchool = cms.string( "SimpleNavigationSchool" ),
    TrajectoryBuilder = cms.string( "" )
)
hltIter1ElectronsCtfWithMaterialTracks = cms.EDProducer( "TrackProducer",
    src = cms.InputTag( "hltIter1ElectronsCkfTrackCandidates" ),
    SimpleMagneticField = cms.string( "ParabolicMf" ),
    clusterRemovalInfo = cms.InputTag( "" ),
    beamSpot = cms.InputTag( "hltOnlineBeamSpot" ),
    MeasurementTrackerEvent = cms.InputTag( "hltIter1ElectronsMaskedMeasurementTrackerEvent" ),
    Fitter = cms.string( "hltESPFittingSmootherIT" ),
    useHitsSplitting = cms.bool( False ),
    MeasurementTracker = cms.string( "" ),
    AlgorithmName = cms.string( "iter1IsoElectron" ),
    alias = cms.untracked.string( "ctfWithMaterialTracks" ),
    NavigationSchool = cms.string( "" ),
    TrajectoryInEvent = cms.bool( True ),
    TTRHBuilder = cms.string( "hltESPTTRHBWithTrackAngle" ),
    GeometricInnerState = cms.bool( True ),
    useSimpleMF = cms.bool( True ),
    Propagator = cms.string( "hltESPRungeKuttaTrackerPropagator" )
)
hltIter1ElectronsTrackSelectionHighPurityLoose = cms.EDProducer( "AnalyticalTrackSelector",
    max_d0 = cms.double( 100.0 ),
    minNumber3DLayers = cms.uint32( 0 ),
    max_lostHitFraction = cms.double( 1.0 ),
    applyAbsCutsIfNoPV = cms.bool( False ),
    qualityBit = cms.string( "highPurity" ),
    minNumberLayers = cms.uint32( 3 ),
    chi2n_par = cms.double( 0.7 ),
    useVtxError = cms.bool( False ),
    nSigmaZ = cms.double( 3.0 ),
    dz_par2 = cms.vdouble( 0.9, 3.0 ),
    applyAdaptedPVCuts = cms.bool( True ),
    min_eta = cms.double( -9999.0 ),
    dz_par1 = cms.vdouble( 0.8, 3.0 ),
    copyTrajectories = cms.untracked.bool( True ),
    vtxNumber = cms.int32( -1 ),
    max_d0NoPV = cms.double( 100.0 ),
    keepAllTracks = cms.bool( False ),
    maxNumberLostLayers = cms.uint32( 1 ),
    beamspot = cms.InputTag( "hltOnlineBeamSpot" ),
    max_relpterr = cms.double( 9999.0 ),
    copyExtras = cms.untracked.bool( True ),
    max_z0NoPV = cms.double( 100.0 ),
    vertexCut = cms.string( "tracksSize>=3" ),
    max_z0 = cms.double( 100.0 ),
    useVertices = cms.bool( True ),
    min_nhits = cms.uint32( 0 ),
    src = cms.InputTag( "hltIter1ElectronsCtfWithMaterialTracks" ),
    max_minMissHitOutOrIn = cms.int32( 99 ),
    chi2n_no1Dmod_par = cms.double( 9999.0 ),
    vertices = cms.InputTag( "hltPixelVerticesElectrons" ),
    max_eta = cms.double( 9999.0 ),
    d0_par2 = cms.vdouble( 0.9, 3.0 ),
    d0_par1 = cms.vdouble( 0.85, 3.0 ),
    res_par = cms.vdouble( 0.003, 0.001 ),
    minHitsToBypassChecks = cms.uint32( 20 )
)
hltIter1ElectronsTrackSelectionHighPurityTight = cms.EDProducer( "AnalyticalTrackSelector",
    max_d0 = cms.double( 100.0 ),
    minNumber3DLayers = cms.uint32( 0 ),
    max_lostHitFraction = cms.double( 1.0 ),
    applyAbsCutsIfNoPV = cms.bool( False ),
    qualityBit = cms.string( "highPurity" ),
    minNumberLayers = cms.uint32( 5 ),
    chi2n_par = cms.double( 0.4 ),
    useVtxError = cms.bool( False ),
    nSigmaZ = cms.double( 3.0 ),
    dz_par2 = cms.vdouble( 1.0, 4.0 ),
    applyAdaptedPVCuts = cms.bool( True ),
    min_eta = cms.double( -9999.0 ),
    dz_par1 = cms.vdouble( 1.0, 4.0 ),
    copyTrajectories = cms.untracked.bool( True ),
    vtxNumber = cms.int32( -1 ),
    max_d0NoPV = cms.double( 100.0 ),
    keepAllTracks = cms.bool( False ),
    maxNumberLostLayers = cms.uint32( 1 ),
    beamspot = cms.InputTag( "hltOnlineBeamSpot" ),
    max_relpterr = cms.double( 9999.0 ),
    copyExtras = cms.untracked.bool( True ),
    max_z0NoPV = cms.double( 100.0 ),
    vertexCut = cms.string( "tracksSize>=3" ),
    max_z0 = cms.double( 100.0 ),
    useVertices = cms.bool( True ),
    min_nhits = cms.uint32( 0 ),
    src = cms.InputTag( "hltIter1ElectronsCtfWithMaterialTracks" ),
    max_minMissHitOutOrIn = cms.int32( 99 ),
    chi2n_no1Dmod_par = cms.double( 9999.0 ),
    vertices = cms.InputTag( "hltPixelVerticesElectrons" ),
    max_eta = cms.double( 9999.0 ),
    d0_par2 = cms.vdouble( 1.0, 4.0 ),
    d0_par1 = cms.vdouble( 1.0, 4.0 ),
    res_par = cms.vdouble( 0.003, 0.001 ),
    minHitsToBypassChecks = cms.uint32( 20 )
)
hltIter1ElectronsTrackSelectionHighPurity = cms.EDProducer( "SimpleTrackListMerger",
    ShareFrac = cms.double( 0.19 ),
    promoteTrackQuality = cms.bool( True ),
    MinPT = cms.double( 0.05 ),
    copyExtras = cms.untracked.bool( True ),
    Epsilon = cms.double( -0.001 ),
    allowFirstHitShare = cms.bool( True ),
    newQuality = cms.string( "confirmed" ),
    MaxNormalizedChisq = cms.double( 1000.0 ),
    TrackProducer1 = cms.string( "hltIter1ElectronsTrackSelectionHighPurityLoose" ),
    MinFound = cms.int32( 3 ),
    TrackProducer2 = cms.string( "hltIter1ElectronsTrackSelectionHighPurityTight" ),
    LostHitPenalty = cms.double( 20.0 ),
    FoundHitBonus = cms.double( 5.0 )
)
hltIter1MergedForElectrons = cms.EDProducer( "SimpleTrackListMerger",
    ShareFrac = cms.double( 0.19 ),
    promoteTrackQuality = cms.bool( True ),
    MinPT = cms.double( 0.05 ),
    copyExtras = cms.untracked.bool( True ),
    Epsilon = cms.double( -0.001 ),
    allowFirstHitShare = cms.bool( True ),
    newQuality = cms.string( "confirmed" ),
    MaxNormalizedChisq = cms.double( 1000.0 ),
    TrackProducer1 = cms.string( "hltIter0ElectronsTrackSelectionHighPurity" ),
    MinFound = cms.int32( 3 ),
    TrackProducer2 = cms.string( "hltIter1ElectronsTrackSelectionHighPurity" ),
    LostHitPenalty = cms.double( 20.0 ),
    FoundHitBonus = cms.double( 5.0 )
)
hltIter2ElectronsClustersRefRemoval = cms.EDProducer( "HLTTrackClusterRemoverNew",
    doStrip = cms.bool( True ),
    doStripChargeCheck = cms.bool( True ),
    trajectories = cms.InputTag( "hltIter1ElectronsTrackSelectionHighPurity" ),
    oldClusterRemovalInfo = cms.InputTag( "hltIter1ElectronsClustersRefRemoval" ),
    stripClusters = cms.InputTag( "hltSiStripRawToClustersFacility" ),
    pixelClusters = cms.InputTag( "hltSiPixelClusters" ),
    Common = cms.PSet( 
      maxChi2 = cms.double( 16.0 ),
      minGoodStripCharge = cms.double( 60.0 )
    ),
    doPixel = cms.bool( True )
)
hltIter2ElectronsMaskedMeasurementTrackerEvent = cms.EDProducer( "MaskedMeasurementTrackerEventProducer",
    clustersToSkip = cms.InputTag( "hltIter2ElectronsClustersRefRemoval" ),
    OnDemand = cms.bool( False ),
    src = cms.InputTag( "hltSiStripClusters" )
)
hltIter2ElectronsPixelLayerPairs = cms.EDProducer( "SeedingLayersEDProducer",
    layerList = cms.vstring( 'BPix1+BPix2',
      'BPix1+BPix3',
      'BPix2+BPix3',
      'BPix1+FPix1_pos',
      'BPix1+FPix1_neg',
      'BPix1+FPix2_pos',
      'BPix1+FPix2_neg',
      'BPix2+FPix1_pos',
      'BPix2+FPix1_neg',
      'BPix2+FPix2_pos',
      'BPix2+FPix2_neg',
      'FPix1_pos+FPix2_pos',
      'FPix1_neg+FPix2_neg' ),
    MTOB = cms.PSet(  ),
    TEC = cms.PSet(  ),
    MTID = cms.PSet(  ),
    FPix = cms.PSet( 
      HitProducer = cms.string( "hltSiPixelRecHits" ),
      hitErrorRZ = cms.double( 0.0036 ),
      useErrorsFromParam = cms.bool( True ),
      TTRHBuilder = cms.string( "hltESPTTRHBuilderPixelOnly" ),
      skipClusters = cms.InputTag( "hltIter2ElectronsClustersRefRemoval" ),
      hitErrorRPhi = cms.double( 0.0051 )
    ),
    MTEC = cms.PSet(  ),
    MTIB = cms.PSet(  ),
    TID = cms.PSet(  ),
    TOB = cms.PSet(  ),
    BPix = cms.PSet( 
      HitProducer = cms.string( "hltSiPixelRecHits" ),
      hitErrorRZ = cms.double( 0.006 ),
      useErrorsFromParam = cms.bool( True ),
      TTRHBuilder = cms.string( "hltESPTTRHBuilderPixelOnly" ),
      skipClusters = cms.InputTag( "hltIter2ElectronsClustersRefRemoval" ),
      hitErrorRPhi = cms.double( 0.0027 )
    ),
    TIB = cms.PSet(  )
)
hltIter2ElectronsPixelSeeds = cms.EDProducer( "SeedGeneratorFromRegionHitsEDProducer",
    RegionFactoryPSet = cms.PSet( 
      ComponentName = cms.string( "CandidateSeededTrackingRegionsProducer" ),
      RegionPSet = cms.PSet( 
        precise = cms.bool( True ),
        originRadius = cms.double( 0.05 ),
        ptMin = cms.double( 1.2 ),
        deltaEta = cms.double( 0.5 ),
        deltaPhi = cms.double( 0.5 ),
        vertexCollection = cms.InputTag( "hltPixelVerticesElectrons" ),
        input = cms.InputTag( "hltEgammaCandidates" ),
        mode = cms.string( "VerticesFixed" ),
        maxNRegions = cms.int32( 10 ),
        beamSpot = cms.InputTag( "hltOnlineBeamSpot" ),
        maxNVertices = cms.int32( 3 ),
        zErrorBeamSpot = cms.double( 24.2 ),
        nSigmaZVertex = cms.double( 3.0 ),
        nSigmaZBeamSpot = cms.double( 4.0 ),
        zErrorVetex = cms.double( 0.2 )
      )
    ),
    SeedComparitorPSet = cms.PSet(  ComponentName = cms.string( "none" ) ),
    ClusterCheckPSet = cms.PSet( 
      PixelClusterCollectionLabel = cms.InputTag( "hltSiPixelClusters" ),
      MaxNumberOfCosmicClusters = cms.uint32( 50000 ),
      doClusterCheck = cms.bool( False ),
      ClusterCollectionLabel = cms.InputTag( "hltSiStripClusters" ),
      MaxNumberOfPixelClusters = cms.uint32( 10000 )
    ),
    OrderedHitsFactoryPSet = cms.PSet( 
      maxElement = cms.uint32( 0 ),
      ComponentName = cms.string( "StandardHitPairGenerator" ),
      GeneratorPSet = cms.PSet( 
        maxElement = cms.uint32( 100000 ),
        SeedComparitorPSet = cms.PSet(  ComponentName = cms.string( "none" ) )
      ),
      SeedingLayers = cms.InputTag( "hltIter2ElectronsPixelLayerPairs" )
    ),
    SeedCreatorPSet = cms.PSet( 
      ComponentName = cms.string( "SeedFromConsecutiveHitsCreator" ),
      propagator = cms.string( "PropagatorWithMaterialParabolicMf" )
    ),
    TTRHBuilder = cms.string( "hltESPTTRHBWithTrackAngle" )
)
hltIter2ElectronsCkfTrackCandidates = cms.EDProducer( "CkfTrackCandidateMaker",
    src = cms.InputTag( "hltIter2ElectronsPixelSeeds" ),
    maxSeedsBeforeCleaning = cms.uint32( 1000 ),
    SimpleMagneticField = cms.string( "ParabolicMf" ),
    TransientInitialStateEstimatorParameters = cms.PSet( 
      propagatorAlongTISE = cms.string( "PropagatorWithMaterialParabolicMf" ),
      numberMeasurementsForFit = cms.int32( 4 ),
      propagatorOppositeTISE = cms.string( "PropagatorWithMaterialParabolicMfOpposite" )
    ),
    TrajectoryCleaner = cms.string( "hltESPTrajectoryCleanerBySharedHits" ),
    MeasurementTrackerEvent = cms.InputTag( "hltIter2ElectronsMaskedMeasurementTrackerEvent" ),
    cleanTrajectoryAfterInOut = cms.bool( False ),
    useHitsSplitting = cms.bool( False ),
    RedundantSeedCleaner = cms.string( "CachingSeedCleanerBySharedInput" ),
    doSeedingRegionRebuilding = cms.bool( False ),
    maxNSeeds = cms.uint32( 100000 ),
    TrajectoryBuilderPSet = cms.PSet(  refToPSet_ = cms.string( "HLTIter2PSetTrajectoryBuilderIT" ) ),
    NavigationSchool = cms.string( "SimpleNavigationSchool" ),
    TrajectoryBuilder = cms.string( "" )
)
hltIter2ElectronsCtfWithMaterialTracks = cms.EDProducer( "TrackProducer",
    src = cms.InputTag( "hltIter2ElectronsCkfTrackCandidates" ),
    SimpleMagneticField = cms.string( "ParabolicMf" ),
    clusterRemovalInfo = cms.InputTag( "" ),
    beamSpot = cms.InputTag( "hltOnlineBeamSpot" ),
    MeasurementTrackerEvent = cms.InputTag( "hltIter2ElectronsMaskedMeasurementTrackerEvent" ),
    Fitter = cms.string( "hltESPFittingSmootherIT" ),
    useHitsSplitting = cms.bool( False ),
    MeasurementTracker = cms.string( "" ),
    AlgorithmName = cms.string( "iter2IsoElectron" ),
    alias = cms.untracked.string( "ctfWithMaterialTracks" ),
    NavigationSchool = cms.string( "" ),
    TrajectoryInEvent = cms.bool( True ),
    TTRHBuilder = cms.string( "hltESPTTRHBWithTrackAngle" ),
    GeometricInnerState = cms.bool( True ),
    useSimpleMF = cms.bool( True ),
    Propagator = cms.string( "hltESPRungeKuttaTrackerPropagator" )
)
hltIter2ElectronsTrackSelectionHighPurity = cms.EDProducer( "AnalyticalTrackSelector",
    max_d0 = cms.double( 100.0 ),
    minNumber3DLayers = cms.uint32( 0 ),
    max_lostHitFraction = cms.double( 1.0 ),
    applyAbsCutsIfNoPV = cms.bool( False ),
    qualityBit = cms.string( "highPurity" ),
    minNumberLayers = cms.uint32( 3 ),
    chi2n_par = cms.double( 0.7 ),
    useVtxError = cms.bool( False ),
    nSigmaZ = cms.double( 3.0 ),
    dz_par2 = cms.vdouble( 0.4, 4.0 ),
    applyAdaptedPVCuts = cms.bool( True ),
    min_eta = cms.double( -9999.0 ),
    dz_par1 = cms.vdouble( 0.35, 4.0 ),
    copyTrajectories = cms.untracked.bool( True ),
    vtxNumber = cms.int32( -1 ),
    max_d0NoPV = cms.double( 100.0 ),
    keepAllTracks = cms.bool( False ),
    maxNumberLostLayers = cms.uint32( 1 ),
    beamspot = cms.InputTag( "hltOnlineBeamSpot" ),
    max_relpterr = cms.double( 9999.0 ),
    copyExtras = cms.untracked.bool( True ),
    max_z0NoPV = cms.double( 100.0 ),
    vertexCut = cms.string( "tracksSize>=3" ),
    max_z0 = cms.double( 100.0 ),
    useVertices = cms.bool( True ),
    min_nhits = cms.uint32( 0 ),
    src = cms.InputTag( "hltIter2ElectronsCtfWithMaterialTracks" ),
    max_minMissHitOutOrIn = cms.int32( 99 ),
    chi2n_no1Dmod_par = cms.double( 9999.0 ),
    vertices = cms.InputTag( "hltPixelVerticesElectrons" ),
    max_eta = cms.double( 9999.0 ),
    d0_par2 = cms.vdouble( 0.4, 4.0 ),
    d0_par1 = cms.vdouble( 0.3, 4.0 ),
    res_par = cms.vdouble( 0.003, 0.001 ),
    minHitsToBypassChecks = cms.uint32( 20 )
)
hltIter2MergedForElectrons = cms.EDProducer( "SimpleTrackListMerger",
    ShareFrac = cms.double( 0.19 ),
    promoteTrackQuality = cms.bool( True ),
    MinPT = cms.double( 0.05 ),
    copyExtras = cms.untracked.bool( True ),
    Epsilon = cms.double( -0.001 ),
    allowFirstHitShare = cms.bool( True ),
    newQuality = cms.string( "confirmed" ),
    MaxNormalizedChisq = cms.double( 1000.0 ),
    TrackProducer1 = cms.string( "hltIter1MergedForElectrons" ),
    MinFound = cms.int32( 3 ),
    TrackProducer2 = cms.string( "hltIter2ElectronsTrackSelectionHighPurity" ),
    LostHitPenalty = cms.double( 20.0 ),
    FoundHitBonus = cms.double( 5.0 )
)
hltEgammaEleGsfTrackIso = cms.EDProducer( "EgammaHLTElectronTrackIsolationProducers",
    egTrkIsoStripEndcap = cms.double( 0.03 ),
    egTrkIsoVetoConeSizeBarrel = cms.double( 0.03 ),
    useGsfTrack = cms.bool( True ),
    useSCRefs = cms.bool( True ),
    trackProducer = cms.InputTag( "hltIter2MergedForElectrons" ),
    egTrkIsoStripBarrel = cms.double( 0.03 ),
    electronProducer = cms.InputTag( "hltEgammaGsfElectrons" ),
    egTrkIsoConeSize = cms.double( 0.3 ),
    egTrkIsoRSpan = cms.double( 999999.0 ),
    egTrkIsoVetoConeSizeEndcap = cms.double( 0.03 ),
    recoEcalCandidateProducer = cms.InputTag( "hltEgammaCandidates" ),
    beamSpotProducer = cms.InputTag( "hltOnlineBeamSpot" ),
    egTrkIsoPtMin = cms.double( 1.0 ),
    egTrkIsoZSpan = cms.double( 0.15 )
)
hltEle27WP85GsfTrackIsoFilter = cms.EDFilter( "HLTEgammaGenericFilter",
    doIsolated = cms.bool( True ),
    thrOverE2EE = cms.double( -1.0 ),
    L1NonIsoCand = cms.InputTag( "" ),
    saveTags = cms.bool( True ),
    thrOverE2EB = cms.double( -1.0 ),
    thrRegularEE = cms.double( -1.0 ),
    thrOverEEE = cms.double( 0.05 ),
    L1IsoCand = cms.InputTag( "hltEgammaCandidates" ),
    thrOverEEB = cms.double( 0.05 ),
    thrRegularEB = cms.double( -1.0 ),
    lessThan = cms.bool( True ),
    useEt = cms.bool( True ),
    ncandcut = cms.int32( 1 ),
    isoTag = cms.InputTag( "hltEgammaEleGsfTrackIso" ),
    candTag = cms.InputTag( "hltEle27WP85GsfDphiFilter" ),
    nonIsoTag = cms.InputTag( "" )
)
hltL1sL1SingleEG12 = cms.EDFilter( "HLTLevel1GTSeed",
    L1SeedsLogicalExpression = cms.string( "L1_SingleEG12" ),
    saveTags = cms.bool( True ),
    L1MuonCollectionTag = cms.InputTag( "hltL1extraParticles" ),
    L1UseL1TriggerObjectMaps = cms.bool( True ),
    L1UseAliasesForSeeding = cms.bool( True ),
    L1GtReadoutRecordTag = cms.InputTag( "hltGtDigis" ),
    L1CollectionsTag = cms.InputTag( "hltL1extraParticles" ),
    L1NrBxInEvent = cms.int32( 3 ),
    L1GtObjectMapTag = cms.InputTag( "hltL1GtObjectMap" ),
    L1TechTriggerSeeding = cms.bool( False )
)
hltPrePhoton20CaloIdVLIsoL = cms.EDFilter( "HLTPrescaler",
    L1GtReadoutRecordTag = cms.InputTag( "hltGtDigis" ),
    offset = cms.uint32( 0 )
)
hltEGL1SingleEG12Filter = cms.EDFilter( "HLTEgammaL1MatchFilterRegional",
    doIsolated = cms.bool( False ),
    endcap_end = cms.double( 2.65 ),
    saveTags = cms.bool( False ),
    region_eta_size_ecap = cms.double( 1.0 ),
    barrel_end = cms.double( 1.4791 ),
    l1IsolatedTag = cms.InputTag( 'hltL1extraParticles','Isolated' ),
    candIsolatedTag = cms.InputTag( "hltEgammaCandidates" ),
    region_phi_size = cms.double( 1.044 ),
    region_eta_size = cms.double( 0.522 ),
    L1SeedFilterTag = cms.InputTag( "hltL1sL1SingleEG12" ),
    candNonIsolatedTag = cms.InputTag( "" ),
    l1NonIsolatedTag = cms.InputTag( 'hltL1extraParticles','NonIsolated' ),
    ncandcut = cms.int32( 1 )
)
hltEG20EtFilter = cms.EDFilter( "HLTEgammaEtFilter",
    saveTags = cms.bool( False ),
    L1NonIsoCand = cms.InputTag( "" ),
    relaxed = cms.untracked.bool( False ),
    L1IsoCand = cms.InputTag( "hltEgammaCandidates" ),
    inputTag = cms.InputTag( "hltEGL1SingleEG12Filter" ),
    etcutEB = cms.double( 20.0 ),
    etcutEE = cms.double( 20.0 ),
    ncandcut = cms.int32( 1 )
)
hltEG20CaloIdVLClusterShapeFilter = cms.EDFilter( "HLTEgammaGenericFilter",
    doIsolated = cms.bool( True ),
    thrOverE2EE = cms.double( -1.0 ),
    L1NonIsoCand = cms.InputTag( "" ),
    saveTags = cms.bool( False ),
    thrOverE2EB = cms.double( -1.0 ),
    thrRegularEE = cms.double( 0.04 ),
    thrOverEEE = cms.double( -1.0 ),
    L1IsoCand = cms.InputTag( "hltEgammaCandidates" ),
    thrOverEEB = cms.double( -1.0 ),
    thrRegularEB = cms.double( 0.024 ),
    lessThan = cms.bool( True ),
    useEt = cms.bool( False ),
    ncandcut = cms.int32( 1 ),
    isoTag = cms.InputTag( "hltEgammaClusterShape" ),
    candTag = cms.InputTag( "hltEG20EtFilter" ),
    nonIsoTag = cms.InputTag( "" )
)
hltEG20CaloIdVLHEFilter = cms.EDFilter( "HLTEgammaGenericFilter",
    doIsolated = cms.bool( True ),
    thrOverE2EE = cms.double( -1.0 ),
    L1NonIsoCand = cms.InputTag( "" ),
    saveTags = cms.bool( False ),
    thrOverE2EB = cms.double( -1.0 ),
    thrRegularEE = cms.double( -1.0 ),
    thrOverEEE = cms.double( 0.1 ),
    L1IsoCand = cms.InputTag( "hltEgammaCandidates" ),
    thrOverEEB = cms.double( 0.15 ),
    thrRegularEB = cms.double( -1.0 ),
    lessThan = cms.bool( True ),
    useEt = cms.bool( False ),
    ncandcut = cms.int32( 1 ),
    isoTag = cms.InputTag( "hltEgammaHoverE" ),
    candTag = cms.InputTag( "hltEG20CaloIdVLClusterShapeFilter" ),
    nonIsoTag = cms.InputTag( "" )
)
hltEG20CaloIdVLIsoLEcalIsoFilter = cms.EDFilter( "HLTEgammaGenericQuadraticFilter",
    doIsolated = cms.bool( True ),
    thrOverE2EE = cms.double( 0.0 ),
    L1NonIsoCand = cms.InputTag( "" ),
    saveTags = cms.bool( False ),
    thrOverE2EB = cms.double( 0.0 ),
    thrRegularEE = cms.double( 5.5 ),
    thrOverEEE = cms.double( 0.012 ),
    L1IsoCand = cms.InputTag( "hltEgammaCandidates" ),
    thrOverEEB = cms.double( 0.012 ),
    thrRegularEB = cms.double( 5.5 ),
    lessThan = cms.bool( True ),
    useEt = cms.bool( True ),
    ncandcut = cms.int32( 1 ),
    isoTag = cms.InputTag( "hltEgammaEcalPFClusterIso" ),
    candTag = cms.InputTag( "hltEG20CaloIdVLHEFilter" ),
    nonIsoTag = cms.InputTag( "" )
)
hltEG20CaloIdVLIsoLHcalIsoFilter = cms.EDFilter( "HLTEgammaGenericQuadraticFilter",
    doIsolated = cms.bool( True ),
    thrOverE2EE = cms.double( 0.0 ),
    L1NonIsoCand = cms.InputTag( "" ),
    saveTags = cms.bool( False ),
    thrOverE2EB = cms.double( 0.0 ),
    thrRegularEE = cms.double( 3.5 ),
    thrOverEEE = cms.double( 0.005 ),
    L1IsoCand = cms.InputTag( "hltEgammaCandidates" ),
    thrOverEEB = cms.double( 0.005 ),
    thrRegularEB = cms.double( 3.5 ),
    lessThan = cms.bool( True ),
    useEt = cms.bool( True ),
    ncandcut = cms.int32( 1 ),
    isoTag = cms.InputTag( "hltEgammaHcalPFClusterIso" ),
    candTag = cms.InputTag( "hltEG20CaloIdVLHEFilter" ),
    nonIsoTag = cms.InputTag( "" )
)
hltPixelTracks = cms.EDProducer( "PixelTrackProducer",
    FilterPSet = cms.PSet( 
      chi2 = cms.double( 1000.0 ),
      nSigmaTipMaxTolerance = cms.double( 0.0 ),
      ComponentName = cms.string( "PixelTrackFilterByKinematics" ),
      nSigmaInvPtTolerance = cms.double( 0.0 ),
      ptMin = cms.double( 0.1 ),
      tipMax = cms.double( 1.0 )
    ),
    useFilterWithES = cms.bool( False ),
    passLabel = cms.string( "Pixel triplet primary tracks with vertex constraint" ),
    FitterPSet = cms.PSet( 
      ComponentName = cms.string( "PixelFitterByHelixProjections" ),
      TTRHBuilder = cms.string( "hltESPTTRHBuilderPixelOnly" ),
      fixImpactParameter = cms.double( 0.0 )
    ),
    RegionFactoryPSet = cms.PSet( 
      ComponentName = cms.string( "GlobalRegionProducerFromBeamSpot" ),
      RegionPSet = cms.PSet( 
        precise = cms.bool( True ),
        originRadius = cms.double( 0.2 ),
        ptMin = cms.double( 0.9 ),
        originHalfLength = cms.double( 24.0 ),
        beamSpot = cms.InputTag( "hltOnlineBeamSpot" )
      )
    ),
    CleanerPSet = cms.PSet(  ComponentName = cms.string( "PixelTrackCleanerBySharedHits" ) ),
    OrderedHitsFactoryPSet = cms.PSet( 
      ComponentName = cms.string( "StandardHitTripletGenerator" ),
      GeneratorPSet = cms.PSet( 
        useBending = cms.bool( True ),
        useFixedPreFiltering = cms.bool( False ),
        maxElement = cms.uint32( 100000 ),
        phiPreFiltering = cms.double( 0.3 ),
        extraHitRPhitolerance = cms.double( 0.06 ),
        useMultScattering = cms.bool( True ),
        SeedComparitorPSet = cms.PSet( 
          ComponentName = cms.string( "LowPtClusterShapeSeedComparitor" ),
          clusterShapeCacheSrc = cms.InputTag( "hltSiPixelClustersCache" )
        ),
        extraHitRZtolerance = cms.double( 0.06 ),
        ComponentName = cms.string( "PixelTripletHLTGenerator" )
      ),
      SeedingLayers = cms.InputTag( "hltPixelLayerTriplets" )
    )
)
hltPixelVerticesForPhotons = cms.EDProducer( "PixelVertexProducer",
    WtAverage = cms.bool( True ),
    Method2 = cms.bool( True ),
    beamSpot = cms.InputTag( "hltOnlineBeamSpot" ),
    PVcomparer = cms.PSet(  refToPSet_ = cms.string( "HLTPSetPvClusterComparer" ) ),
    Verbosity = cms.int32( 0 ),
    UseError = cms.bool( True ),
    TrackCollection = cms.InputTag( "hltPixelTracks" ),
    PtMin = cms.double( 1.0 ),
    NTrkMin = cms.int32( 2 ),
    ZOffset = cms.double( 5.0 ),
    Finder = cms.string( "DivisiveVertexFinder" ),
    ZSeparation = cms.double( 0.05 )
)
hltIter0PFlowPixelSeedsFromPixelTracksForPhotons = cms.EDProducer( "SeedGeneratorFromProtoTracksEDProducer",
    useEventsWithNoVertex = cms.bool( True ),
    originHalfLength = cms.double( 0.3 ),
    useProtoTrackKinematics = cms.bool( False ),
    usePV = cms.bool( True ),
    InputVertexCollection = cms.InputTag( "hltPixelVerticesForPhotons" ),
    TTRHBuilder = cms.string( "hltESPTTRHBuilderPixelOnly" ),
    InputCollection = cms.InputTag( "hltPixelTracks" ),
    originRadius = cms.double( 0.1 )
)
hltIter0PFlowCkfTrackCandidatesForPhotons = cms.EDProducer( "CkfTrackCandidateMaker",
    src = cms.InputTag( "hltIter0PFlowPixelSeedsFromPixelTracksForPhotons" ),
    maxSeedsBeforeCleaning = cms.uint32( 1000 ),
    SimpleMagneticField = cms.string( "ParabolicMf" ),
    TransientInitialStateEstimatorParameters = cms.PSet( 
      propagatorAlongTISE = cms.string( "PropagatorWithMaterialParabolicMf" ),
      numberMeasurementsForFit = cms.int32( 4 ),
      propagatorOppositeTISE = cms.string( "PropagatorWithMaterialParabolicMfOpposite" )
    ),
    TrajectoryCleaner = cms.string( "hltESPTrajectoryCleanerBySharedHits" ),
    MeasurementTrackerEvent = cms.InputTag( "hltSiStripClusters" ),
    cleanTrajectoryAfterInOut = cms.bool( False ),
    useHitsSplitting = cms.bool( False ),
    RedundantSeedCleaner = cms.string( "CachingSeedCleanerBySharedInput" ),
    doSeedingRegionRebuilding = cms.bool( False ),
    maxNSeeds = cms.uint32( 100000 ),
    TrajectoryBuilderPSet = cms.PSet(  refToPSet_ = cms.string( "HLTIter0PSetTrajectoryBuilderIT" ) ),
    NavigationSchool = cms.string( "SimpleNavigationSchool" ),
    TrajectoryBuilder = cms.string( "" )
)
hltIter0PFlowCtfWithMaterialTracksForPhotons = cms.EDProducer( "TrackProducer",
    src = cms.InputTag( "hltIter0PFlowCkfTrackCandidatesForPhotons" ),
    SimpleMagneticField = cms.string( "ParabolicMf" ),
    clusterRemovalInfo = cms.InputTag( "" ),
    beamSpot = cms.InputTag( "hltOnlineBeamSpot" ),
    MeasurementTrackerEvent = cms.InputTag( "hltSiStripClusters" ),
    Fitter = cms.string( "hltESPFittingSmootherIT" ),
    useHitsSplitting = cms.bool( False ),
    MeasurementTracker = cms.string( "" ),
    AlgorithmName = cms.string( "iter0ForPhotons" ),
    alias = cms.untracked.string( "ctfWithMaterialTracks" ),
    NavigationSchool = cms.string( "" ),
    TrajectoryInEvent = cms.bool( True ),
    TTRHBuilder = cms.string( "hltESPTTRHBWithTrackAngle" ),
    GeometricInnerState = cms.bool( True ),
    useSimpleMF = cms.bool( True ),
    Propagator = cms.string( "hltESPRungeKuttaTrackerPropagator" )
)
hltIter0PFlowTrackSelectionHighPurityForPhotons = cms.EDProducer( "AnalyticalTrackSelector",
    max_d0 = cms.double( 100.0 ),
    minNumber3DLayers = cms.uint32( 0 ),
    max_lostHitFraction = cms.double( 1.0 ),
    applyAbsCutsIfNoPV = cms.bool( False ),
    qualityBit = cms.string( "highPurity" ),
    minNumberLayers = cms.uint32( 3 ),
    chi2n_par = cms.double( 0.7 ),
    useVtxError = cms.bool( False ),
    nSigmaZ = cms.double( 3.0 ),
    dz_par2 = cms.vdouble( 0.4, 4.0 ),
    applyAdaptedPVCuts = cms.bool( True ),
    min_eta = cms.double( -9999.0 ),
    dz_par1 = cms.vdouble( 0.35, 4.0 ),
    copyTrajectories = cms.untracked.bool( True ),
    vtxNumber = cms.int32( -1 ),
    max_d0NoPV = cms.double( 100.0 ),
    keepAllTracks = cms.bool( False ),
    maxNumberLostLayers = cms.uint32( 1 ),
    beamspot = cms.InputTag( "hltOnlineBeamSpot" ),
    max_relpterr = cms.double( 9999.0 ),
    copyExtras = cms.untracked.bool( True ),
    max_z0NoPV = cms.double( 100.0 ),
    vertexCut = cms.string( "tracksSize>=3" ),
    max_z0 = cms.double( 100.0 ),
    useVertices = cms.bool( True ),
    min_nhits = cms.uint32( 0 ),
    src = cms.InputTag( "hltIter0PFlowCtfWithMaterialTracksForPhotons" ),
    max_minMissHitOutOrIn = cms.int32( 99 ),
    chi2n_no1Dmod_par = cms.double( 9999.0 ),
    vertices = cms.InputTag( "hltPixelVerticesForPhotons" ),
    max_eta = cms.double( 9999.0 ),
    d0_par2 = cms.vdouble( 0.4, 4.0 ),
    d0_par1 = cms.vdouble( 0.3, 4.0 ),
    res_par = cms.vdouble( 0.003, 0.001 ),
    minHitsToBypassChecks = cms.uint32( 20 )
)
hltIter1ClustersRefRemovalForPhotons = cms.EDProducer( "HLTTrackClusterRemoverNew",
    doStrip = cms.bool( True ),
    doStripChargeCheck = cms.bool( True ),
    trajectories = cms.InputTag( "hltIter0PFlowTrackSelectionHighPurityForPhotons" ),
    oldClusterRemovalInfo = cms.InputTag( "" ),
    stripClusters = cms.InputTag( "hltSiStripRawToClustersFacility" ),
    pixelClusters = cms.InputTag( "hltSiPixelClusters" ),
    Common = cms.PSet( 
      maxChi2 = cms.double( 9.0 ),
      minGoodStripCharge = cms.double( 50.0 )
    ),
    doPixel = cms.bool( True )
)
hltIter1MaskedMeasurementTrackerEventForPhotons = cms.EDProducer( "MaskedMeasurementTrackerEventProducer",
    clustersToSkip = cms.InputTag( "hltIter1ClustersRefRemovalForPhotons" ),
    OnDemand = cms.bool( False ),
    src = cms.InputTag( "hltSiStripClusters" )
)
hltIter1PixelLayerTripletsForPhotons = cms.EDProducer( "SeedingLayersEDProducer",
    layerList = cms.vstring( 'BPix1+BPix2+BPix3',
      'BPix1+BPix2+FPix1_pos',
      'BPix1+BPix2+FPix1_neg',
      'BPix1+FPix1_pos+FPix2_pos',
      'BPix1+FPix1_neg+FPix2_neg' ),
    MTOB = cms.PSet(  ),
    TEC = cms.PSet(  ),
    MTID = cms.PSet(  ),
    FPix = cms.PSet( 
      HitProducer = cms.string( "hltSiPixelRecHits" ),
      hitErrorRZ = cms.double( 0.0036 ),
      useErrorsFromParam = cms.bool( True ),
      TTRHBuilder = cms.string( "hltESPTTRHBuilderPixelOnly" ),
      skipClusters = cms.InputTag( "hltIter1ClustersRefRemovalForPhotons" ),
      hitErrorRPhi = cms.double( 0.0051 )
    ),
    MTEC = cms.PSet(  ),
    MTIB = cms.PSet(  ),
    TID = cms.PSet(  ),
    TOB = cms.PSet(  ),
    BPix = cms.PSet( 
      HitProducer = cms.string( "hltSiPixelRecHits" ),
      hitErrorRZ = cms.double( 0.006 ),
      useErrorsFromParam = cms.bool( True ),
      TTRHBuilder = cms.string( "hltESPTTRHBuilderPixelOnly" ),
      skipClusters = cms.InputTag( "hltIter1ClustersRefRemovalForPhotons" ),
      hitErrorRPhi = cms.double( 0.0027 )
    ),
    TIB = cms.PSet(  )
)
hltIter1PFlowPixelSeedsForPhotons = cms.EDProducer( "SeedGeneratorFromRegionHitsEDProducer",
    RegionFactoryPSet = cms.PSet( 
      ComponentName = cms.string( "CandidateSeededTrackingRegionsProducer" ),
      RegionPSet = cms.PSet( 
        precise = cms.bool( True ),
        originRadius = cms.double( 0.05 ),
        ptMin = cms.double( 0.5 ),
        input = cms.InputTag( "hltEgammaCandidates" ),
        maxNRegions = cms.int32( 10 ),
        beamSpot = cms.InputTag( "hltOnlineBeamSpot" ),
        vertexCollection = cms.InputTag( "hltPixelVerticesForPhotons" ),
        zErrorBeamSpot = cms.double( 24.2 ),
        deltaEta = cms.double( 0.5 ),
        deltaPhi = cms.double( 0.5 ),
        nSigmaZVertex = cms.double( 3.0 ),
        nSigmaZBeamSpot = cms.double( 4.0 ),
        mode = cms.string( "VerticesFixed" ),
        maxNVertices = cms.int32( 3 ),
        zErrorVetex = cms.double( 0.2 )
      )
    ),
    SeedComparitorPSet = cms.PSet(  ComponentName = cms.string( "none" ) ),
    ClusterCheckPSet = cms.PSet( 
      PixelClusterCollectionLabel = cms.InputTag( "hltSiPixelClusters" ),
      MaxNumberOfCosmicClusters = cms.uint32( 50000 ),
      doClusterCheck = cms.bool( False ),
      ClusterCollectionLabel = cms.InputTag( "hltSiStripClusters" ),
      MaxNumberOfPixelClusters = cms.uint32( 10000 )
    ),
    OrderedHitsFactoryPSet = cms.PSet( 
      maxElement = cms.uint32( 0 ),
      ComponentName = cms.string( "StandardHitTripletGenerator" ),
      GeneratorPSet = cms.PSet( 
        useBending = cms.bool( True ),
        useFixedPreFiltering = cms.bool( False ),
        maxElement = cms.uint32( 100000 ),
        phiPreFiltering = cms.double( 0.3 ),
        extraHitRPhitolerance = cms.double( 0.032 ),
        useMultScattering = cms.bool( True ),
        ComponentName = cms.string( "PixelTripletHLTGenerator" ),
        extraHitRZtolerance = cms.double( 0.037 ),
        SeedComparitorPSet = cms.PSet(  ComponentName = cms.string( "none" ) )
      ),
      SeedingLayers = cms.InputTag( "hltIter1PixelLayerTripletsForPhotons" )
    ),
    SeedCreatorPSet = cms.PSet( 
      ComponentName = cms.string( "SeedFromConsecutiveHitsTripletOnlyCreator" ),
      propagator = cms.string( "PropagatorWithMaterialParabolicMf" )
    ),
    TTRHBuilder = cms.string( "hltESPTTRHBWithTrackAngle" )
)
hltIter1PFlowCkfTrackCandidatesForPhotons = cms.EDProducer( "CkfTrackCandidateMaker",
    src = cms.InputTag( "hltIter1PFlowPixelSeedsForPhotons" ),
    maxSeedsBeforeCleaning = cms.uint32( 1000 ),
    SimpleMagneticField = cms.string( "ParabolicMf" ),
    TransientInitialStateEstimatorParameters = cms.PSet( 
      propagatorAlongTISE = cms.string( "PropagatorWithMaterialParabolicMf" ),
      numberMeasurementsForFit = cms.int32( 4 ),
      propagatorOppositeTISE = cms.string( "PropagatorWithMaterialParabolicMfOpposite" )
    ),
    TrajectoryCleaner = cms.string( "hltESPTrajectoryCleanerBySharedHits" ),
    MeasurementTrackerEvent = cms.InputTag( "hltIter1MaskedMeasurementTrackerEventForPhotons" ),
    cleanTrajectoryAfterInOut = cms.bool( False ),
    useHitsSplitting = cms.bool( False ),
    RedundantSeedCleaner = cms.string( "CachingSeedCleanerBySharedInput" ),
    doSeedingRegionRebuilding = cms.bool( False ),
    maxNSeeds = cms.uint32( 100000 ),
    TrajectoryBuilderPSet = cms.PSet(  refToPSet_ = cms.string( "HLTIter1PSetTrajectoryBuilderIT" ) ),
    NavigationSchool = cms.string( "SimpleNavigationSchool" ),
    TrajectoryBuilder = cms.string( "" )
)
hltIter1PFlowCtfWithMaterialTracksForPhotons = cms.EDProducer( "TrackProducer",
    src = cms.InputTag( "hltIter1PFlowCkfTrackCandidatesForPhotons" ),
    SimpleMagneticField = cms.string( "ParabolicMf" ),
    clusterRemovalInfo = cms.InputTag( "" ),
    beamSpot = cms.InputTag( "hltOnlineBeamSpot" ),
    MeasurementTrackerEvent = cms.InputTag( "hltIter1MaskedMeasurementTrackerEventForPhotons" ),
    Fitter = cms.string( "hltESPFittingSmootherIT" ),
    useHitsSplitting = cms.bool( False ),
    MeasurementTracker = cms.string( "" ),
    AlgorithmName = cms.string( "iter1ForPhotons" ),
    alias = cms.untracked.string( "ctfWithMaterialTracks" ),
    NavigationSchool = cms.string( "" ),
    TrajectoryInEvent = cms.bool( True ),
    TTRHBuilder = cms.string( "hltESPTTRHBWithTrackAngle" ),
    GeometricInnerState = cms.bool( True ),
    useSimpleMF = cms.bool( True ),
    Propagator = cms.string( "hltESPRungeKuttaTrackerPropagator" )
)
hltIter1PFlowTrackSelectionHighPurityLooseForPhotons = cms.EDProducer( "AnalyticalTrackSelector",
    max_d0 = cms.double( 100.0 ),
    minNumber3DLayers = cms.uint32( 0 ),
    max_lostHitFraction = cms.double( 1.0 ),
    applyAbsCutsIfNoPV = cms.bool( False ),
    qualityBit = cms.string( "highPurity" ),
    minNumberLayers = cms.uint32( 3 ),
    chi2n_par = cms.double( 0.7 ),
    useVtxError = cms.bool( False ),
    nSigmaZ = cms.double( 3.0 ),
    dz_par2 = cms.vdouble( 0.9, 3.0 ),
    applyAdaptedPVCuts = cms.bool( True ),
    min_eta = cms.double( -9999.0 ),
    dz_par1 = cms.vdouble( 0.8, 3.0 ),
    copyTrajectories = cms.untracked.bool( True ),
    vtxNumber = cms.int32( -1 ),
    max_d0NoPV = cms.double( 100.0 ),
    keepAllTracks = cms.bool( False ),
    maxNumberLostLayers = cms.uint32( 1 ),
    beamspot = cms.InputTag( "hltOnlineBeamSpot" ),
    max_relpterr = cms.double( 9999.0 ),
    copyExtras = cms.untracked.bool( True ),
    max_z0NoPV = cms.double( 100.0 ),
    vertexCut = cms.string( "tracksSize>=3" ),
    max_z0 = cms.double( 100.0 ),
    useVertices = cms.bool( True ),
    min_nhits = cms.uint32( 0 ),
    src = cms.InputTag( "hltIter1PFlowCtfWithMaterialTracksForPhotons" ),
    max_minMissHitOutOrIn = cms.int32( 99 ),
    chi2n_no1Dmod_par = cms.double( 9999.0 ),
    vertices = cms.InputTag( "hltPixelVerticesForPhotons" ),
    max_eta = cms.double( 9999.0 ),
    d0_par2 = cms.vdouble( 0.9, 3.0 ),
    d0_par1 = cms.vdouble( 0.85, 3.0 ),
    res_par = cms.vdouble( 0.003, 0.001 ),
    minHitsToBypassChecks = cms.uint32( 20 )
)
hltIter1PFlowTrackSelectionHighPurityTightForPhotons = cms.EDProducer( "AnalyticalTrackSelector",
    max_d0 = cms.double( 100.0 ),
    minNumber3DLayers = cms.uint32( 0 ),
    max_lostHitFraction = cms.double( 1.0 ),
    applyAbsCutsIfNoPV = cms.bool( False ),
    qualityBit = cms.string( "highPurity" ),
    minNumberLayers = cms.uint32( 5 ),
    chi2n_par = cms.double( 0.4 ),
    useVtxError = cms.bool( False ),
    nSigmaZ = cms.double( 3.0 ),
    dz_par2 = cms.vdouble( 1.0, 4.0 ),
    applyAdaptedPVCuts = cms.bool( True ),
    min_eta = cms.double( -9999.0 ),
    dz_par1 = cms.vdouble( 1.0, 4.0 ),
    copyTrajectories = cms.untracked.bool( True ),
    vtxNumber = cms.int32( -1 ),
    max_d0NoPV = cms.double( 100.0 ),
    keepAllTracks = cms.bool( False ),
    maxNumberLostLayers = cms.uint32( 1 ),
    beamspot = cms.InputTag( "hltOnlineBeamSpot" ),
    max_relpterr = cms.double( 9999.0 ),
    copyExtras = cms.untracked.bool( True ),
    max_z0NoPV = cms.double( 100.0 ),
    vertexCut = cms.string( "tracksSize>=3" ),
    max_z0 = cms.double( 100.0 ),
    useVertices = cms.bool( True ),
    min_nhits = cms.uint32( 0 ),
    src = cms.InputTag( "hltIter1PFlowCtfWithMaterialTracksForPhotons" ),
    max_minMissHitOutOrIn = cms.int32( 99 ),
    chi2n_no1Dmod_par = cms.double( 9999.0 ),
    vertices = cms.InputTag( "hltPixelVerticesForPhotons" ),
    max_eta = cms.double( 9999.0 ),
    d0_par2 = cms.vdouble( 1.0, 4.0 ),
    d0_par1 = cms.vdouble( 1.0, 4.0 ),
    res_par = cms.vdouble( 0.003, 0.001 ),
    minHitsToBypassChecks = cms.uint32( 20 )
)
hltIter1PFlowTrackSelectionHighPurityForPhotons = cms.EDProducer( "SimpleTrackListMerger",
    ShareFrac = cms.double( 0.19 ),
    promoteTrackQuality = cms.bool( True ),
    MinPT = cms.double( 0.05 ),
    copyExtras = cms.untracked.bool( True ),
    Epsilon = cms.double( -0.001 ),
    allowFirstHitShare = cms.bool( True ),
    newQuality = cms.string( "confirmed" ),
    MaxNormalizedChisq = cms.double( 1000.0 ),
    TrackProducer1 = cms.string( "hltIter1PFlowTrackSelectionHighPurityLooseForPhotons" ),
    MinFound = cms.int32( 3 ),
    TrackProducer2 = cms.string( "hltIter1PFlowTrackSelectionHighPurityTightForPhotons" ),
    LostHitPenalty = cms.double( 20.0 ),
    FoundHitBonus = cms.double( 5.0 )
)
hltIter1MergedForPhotons = cms.EDProducer( "SimpleTrackListMerger",
    ShareFrac = cms.double( 0.19 ),
    promoteTrackQuality = cms.bool( True ),
    MinPT = cms.double( 0.05 ),
    copyExtras = cms.untracked.bool( True ),
    Epsilon = cms.double( -0.001 ),
    allowFirstHitShare = cms.bool( True ),
    newQuality = cms.string( "confirmed" ),
    MaxNormalizedChisq = cms.double( 1000.0 ),
    TrackProducer1 = cms.string( "hltIter0PFlowTrackSelectionHighPurityForPhotons" ),
    MinFound = cms.int32( 3 ),
    TrackProducer2 = cms.string( "hltIter1PFlowTrackSelectionHighPurityForPhotons" ),
    LostHitPenalty = cms.double( 20.0 ),
    FoundHitBonus = cms.double( 5.0 )
)
hltIter2ClustersRefRemovalForPhotons = cms.EDProducer( "HLTTrackClusterRemoverNew",
    doStrip = cms.bool( True ),
    doStripChargeCheck = cms.bool( True ),
    trajectories = cms.InputTag( "hltIter1PFlowTrackSelectionHighPurityForPhotons" ),
    oldClusterRemovalInfo = cms.InputTag( "hltIter1ClustersRefRemovalForPhotons" ),
    stripClusters = cms.InputTag( "hltSiStripRawToClustersFacility" ),
    pixelClusters = cms.InputTag( "hltSiPixelClusters" ),
    Common = cms.PSet( 
      maxChi2 = cms.double( 16.0 ),
      minGoodStripCharge = cms.double( 60.0 )
    ),
    doPixel = cms.bool( True )
)
hltIter2MaskedMeasurementTrackerEventForPhotons = cms.EDProducer( "MaskedMeasurementTrackerEventProducer",
    clustersToSkip = cms.InputTag( "hltIter2ClustersRefRemovalForPhotons" ),
    OnDemand = cms.bool( False ),
    src = cms.InputTag( "hltSiStripClusters" )
)
hltIter2PixelLayerPairsForPhotons = cms.EDProducer( "SeedingLayersEDProducer",
    layerList = cms.vstring( 'BPix1+BPix2',
      'BPix1+BPix3',
      'BPix2+BPix3',
      'BPix1+FPix1_pos',
      'BPix1+FPix1_neg',
      'BPix1+FPix2_pos',
      'BPix1+FPix2_neg',
      'BPix2+FPix1_pos',
      'BPix2+FPix1_neg',
      'BPix2+FPix2_pos',
      'BPix2+FPix2_neg',
      'FPix1_pos+FPix2_pos',
      'FPix1_neg+FPix2_neg' ),
    MTOB = cms.PSet(  ),
    TEC = cms.PSet(  ),
    MTID = cms.PSet(  ),
    FPix = cms.PSet( 
      HitProducer = cms.string( "hltSiPixelRecHits" ),
      hitErrorRZ = cms.double( 0.0036 ),
      useErrorsFromParam = cms.bool( True ),
      TTRHBuilder = cms.string( "hltESPTTRHBuilderPixelOnly" ),
      skipClusters = cms.InputTag( "hltIter2ClustersRefRemovalForPhotons" ),
      hitErrorRPhi = cms.double( 0.0051 )
    ),
    MTEC = cms.PSet(  ),
    MTIB = cms.PSet(  ),
    TID = cms.PSet(  ),
    TOB = cms.PSet(  ),
    BPix = cms.PSet( 
      HitProducer = cms.string( "hltSiPixelRecHits" ),
      hitErrorRZ = cms.double( 0.006 ),
      useErrorsFromParam = cms.bool( True ),
      TTRHBuilder = cms.string( "hltESPTTRHBuilderPixelOnly" ),
      skipClusters = cms.InputTag( "hltIter2ClustersRefRemovalForPhotons" ),
      hitErrorRPhi = cms.double( 0.0027 )
    ),
    TIB = cms.PSet(  )
)
hltIter2PFlowPixelSeedsForPhotons = cms.EDProducer( "SeedGeneratorFromRegionHitsEDProducer",
    RegionFactoryPSet = cms.PSet( 
      ComponentName = cms.string( "CandidateSeededTrackingRegionsProducer" ),
      RegionPSet = cms.PSet( 
        precise = cms.bool( True ),
        originRadius = cms.double( 0.05 ),
        ptMin = cms.double( 1.2 ),
        deltaEta = cms.double( 0.5 ),
        deltaPhi = cms.double( 0.5 ),
        vertexCollection = cms.InputTag( "hltPixelVerticesForPhotons" ),
        input = cms.InputTag( "hltEgammaCandidates" ),
        mode = cms.string( "VerticesFixed" ),
        maxNRegions = cms.int32( 10 ),
        beamSpot = cms.InputTag( "hltOnlineBeamSpot" ),
        maxNVertices = cms.int32( 3 ),
        zErrorBeamSpot = cms.double( 24.2 ),
        nSigmaZVertex = cms.double( 3.0 ),
        nSigmaZBeamSpot = cms.double( 4.0 ),
        zErrorVetex = cms.double( 0.2 )
      )
    ),
    SeedComparitorPSet = cms.PSet(  ComponentName = cms.string( "none" ) ),
    ClusterCheckPSet = cms.PSet( 
      PixelClusterCollectionLabel = cms.InputTag( "hltSiPixelClusters" ),
      MaxNumberOfCosmicClusters = cms.uint32( 50000 ),
      doClusterCheck = cms.bool( False ),
      ClusterCollectionLabel = cms.InputTag( "hltSiStripClusters" ),
      MaxNumberOfPixelClusters = cms.uint32( 10000 )
    ),
    OrderedHitsFactoryPSet = cms.PSet( 
      maxElement = cms.uint32( 0 ),
      ComponentName = cms.string( "StandardHitPairGenerator" ),
      GeneratorPSet = cms.PSet( 
        maxElement = cms.uint32( 100000 ),
        SeedComparitorPSet = cms.PSet(  ComponentName = cms.string( "none" ) )
      ),
      SeedingLayers = cms.InputTag( "hltIter2PixelLayerPairsForPhotons" )
    ),
    SeedCreatorPSet = cms.PSet( 
      ComponentName = cms.string( "SeedFromConsecutiveHitsCreator" ),
      propagator = cms.string( "PropagatorWithMaterialParabolicMf" )
    ),
    TTRHBuilder = cms.string( "hltESPTTRHBWithTrackAngle" )
)
hltIter2PFlowCkfTrackCandidatesForPhotons = cms.EDProducer( "CkfTrackCandidateMaker",
    src = cms.InputTag( "hltIter2PFlowPixelSeedsForPhotons" ),
    maxSeedsBeforeCleaning = cms.uint32( 1000 ),
    SimpleMagneticField = cms.string( "ParabolicMf" ),
    TransientInitialStateEstimatorParameters = cms.PSet( 
      propagatorAlongTISE = cms.string( "PropagatorWithMaterialParabolicMf" ),
      numberMeasurementsForFit = cms.int32( 4 ),
      propagatorOppositeTISE = cms.string( "PropagatorWithMaterialParabolicMfOpposite" )
    ),
    TrajectoryCleaner = cms.string( "hltESPTrajectoryCleanerBySharedHits" ),
    MeasurementTrackerEvent = cms.InputTag( "hltIter2MaskedMeasurementTrackerEventForPhotons" ),
    cleanTrajectoryAfterInOut = cms.bool( False ),
    useHitsSplitting = cms.bool( False ),
    RedundantSeedCleaner = cms.string( "CachingSeedCleanerBySharedInput" ),
    doSeedingRegionRebuilding = cms.bool( False ),
    maxNSeeds = cms.uint32( 100000 ),
    TrajectoryBuilderPSet = cms.PSet(  refToPSet_ = cms.string( "HLTIter2PSetTrajectoryBuilderIT" ) ),
    NavigationSchool = cms.string( "SimpleNavigationSchool" ),
    TrajectoryBuilder = cms.string( "" )
)
hltIter2PFlowCtfWithMaterialTracksForPhotons = cms.EDProducer( "TrackProducer",
    src = cms.InputTag( "hltIter2PFlowCkfTrackCandidatesForPhotons" ),
    SimpleMagneticField = cms.string( "ParabolicMf" ),
    clusterRemovalInfo = cms.InputTag( "" ),
    beamSpot = cms.InputTag( "hltOnlineBeamSpot" ),
    MeasurementTrackerEvent = cms.InputTag( "hltIter2MaskedMeasurementTrackerEventForPhotons" ),
    Fitter = cms.string( "hltESPFittingSmootherIT" ),
    useHitsSplitting = cms.bool( False ),
    MeasurementTracker = cms.string( "" ),
    AlgorithmName = cms.string( "iter2" ),
    alias = cms.untracked.string( "ctfWithMaterialTracks" ),
    NavigationSchool = cms.string( "" ),
    TrajectoryInEvent = cms.bool( True ),
    TTRHBuilder = cms.string( "hltESPTTRHBWithTrackAngle" ),
    GeometricInnerState = cms.bool( True ),
    useSimpleMF = cms.bool( True ),
    Propagator = cms.string( "hltESPRungeKuttaTrackerPropagator" )
)
hltIter2PFlowTrackSelectionHighPurityForPhotons = cms.EDProducer( "AnalyticalTrackSelector",
    max_d0 = cms.double( 100.0 ),
    minNumber3DLayers = cms.uint32( 0 ),
    max_lostHitFraction = cms.double( 1.0 ),
    applyAbsCutsIfNoPV = cms.bool( False ),
    qualityBit = cms.string( "highPurity" ),
    minNumberLayers = cms.uint32( 3 ),
    chi2n_par = cms.double( 0.7 ),
    useVtxError = cms.bool( False ),
    nSigmaZ = cms.double( 3.0 ),
    dz_par2 = cms.vdouble( 0.4, 4.0 ),
    applyAdaptedPVCuts = cms.bool( True ),
    min_eta = cms.double( -9999.0 ),
    dz_par1 = cms.vdouble( 0.35, 4.0 ),
    copyTrajectories = cms.untracked.bool( True ),
    vtxNumber = cms.int32( -1 ),
    max_d0NoPV = cms.double( 100.0 ),
    keepAllTracks = cms.bool( False ),
    maxNumberLostLayers = cms.uint32( 1 ),
    beamspot = cms.InputTag( "hltOnlineBeamSpot" ),
    max_relpterr = cms.double( 9999.0 ),
    copyExtras = cms.untracked.bool( True ),
    max_z0NoPV = cms.double( 100.0 ),
    vertexCut = cms.string( "tracksSize>=3" ),
    max_z0 = cms.double( 100.0 ),
    useVertices = cms.bool( True ),
    min_nhits = cms.uint32( 0 ),
    src = cms.InputTag( "hltIter2PFlowCtfWithMaterialTracksForPhotons" ),
    max_minMissHitOutOrIn = cms.int32( 99 ),
    chi2n_no1Dmod_par = cms.double( 9999.0 ),
    vertices = cms.InputTag( "hltPixelVerticesForPhotons" ),
    max_eta = cms.double( 9999.0 ),
    d0_par2 = cms.vdouble( 0.4, 4.0 ),
    d0_par1 = cms.vdouble( 0.3, 4.0 ),
    res_par = cms.vdouble( 0.003, 0.001 ),
    minHitsToBypassChecks = cms.uint32( 20 )
)
hltIter2MergedForPhotons = cms.EDProducer( "SimpleTrackListMerger",
    ShareFrac = cms.double( 0.19 ),
    promoteTrackQuality = cms.bool( True ),
    MinPT = cms.double( 0.05 ),
    copyExtras = cms.untracked.bool( True ),
    Epsilon = cms.double( -0.001 ),
    allowFirstHitShare = cms.bool( True ),
    newQuality = cms.string( "confirmed" ),
    MaxNormalizedChisq = cms.double( 1000.0 ),
    TrackProducer1 = cms.string( "hltIter1MergedForPhotons" ),
    MinFound = cms.int32( 3 ),
    TrackProducer2 = cms.string( "hltIter2PFlowTrackSelectionHighPurityForPhotons" ),
    LostHitPenalty = cms.double( 20.0 ),
    FoundHitBonus = cms.double( 5.0 )
)
hltEgammaHollowTrackIso = cms.EDProducer( "EgammaHLTPhotonTrackIsolationProducersRegional",
    egTrkIsoStripEndcap = cms.double( 0.03 ),
    egTrkIsoConeSize = cms.double( 0.29 ),
    trackProducer = cms.InputTag( "hltIter2MergedForPhotons" ),
    egTrkIsoStripBarrel = cms.double( 0.03 ),
    countTracks = cms.bool( False ),
    egTrkIsoRSpan = cms.double( 999999.0 ),
    egTrkIsoVetoConeSize = cms.double( 0.06 ),
    recoEcalCandidateProducer = cms.InputTag( "hltEgammaCandidates" ),
    egTrkIsoPtMin = cms.double( 1.0 ),
    egTrkIsoZSpan = cms.double( 999999.0 )
)
hltEG20CaloIdVLIsoLTrackIsoFilter = cms.EDFilter( "HLTEgammaGenericQuadraticFilter",
    doIsolated = cms.bool( True ),
    thrOverE2EE = cms.double( 0.0 ),
    L1NonIsoCand = cms.InputTag( "" ),
    saveTags = cms.bool( True ),
    thrOverE2EB = cms.double( 0.0 ),
    thrRegularEE = cms.double( 3.5 ),
    thrOverEEE = cms.double( 0.002 ),
    L1IsoCand = cms.InputTag( "hltEgammaCandidates" ),
    thrOverEEB = cms.double( 0.002 ),
    thrRegularEB = cms.double( 3.5 ),
    lessThan = cms.bool( True ),
    useEt = cms.bool( True ),
    ncandcut = cms.int32( 1 ),
    isoTag = cms.InputTag( "hltEgammaHollowTrackIso" ),
    candTag = cms.InputTag( "hltEG20CaloIdVLIsoLHcalIsoFilter" ),
    nonIsoTag = cms.InputTag( "" )
)
hltL1sL1SingleJet128 = cms.EDFilter( "HLTLevel1GTSeed",
    L1SeedsLogicalExpression = cms.string( "L1_SingleJet128" ),
    saveTags = cms.bool( True ),
    L1MuonCollectionTag = cms.InputTag( "hltL1extraParticles" ),
    L1UseL1TriggerObjectMaps = cms.bool( True ),
    L1UseAliasesForSeeding = cms.bool( True ),
    L1GtReadoutRecordTag = cms.InputTag( "hltGtDigis" ),
    L1CollectionsTag = cms.InputTag( "hltL1extraParticles" ),
    L1NrBxInEvent = cms.int32( 3 ),
    L1GtObjectMapTag = cms.InputTag( "hltL1GtObjectMap" ),
    L1TechTriggerSeeding = cms.bool( False )
)
hltPrePFJet260 = cms.EDFilter( "HLTPrescaler",
    L1GtReadoutRecordTag = cms.InputTag( "hltGtDigis" ),
    offset = cms.uint32( 0 )
)
hltAK4CaloJets = cms.EDProducer( "FastjetJetProducer",
    Active_Area_Repeats = cms.int32( 5 ),
    doAreaFastjet = cms.bool( False ),
    voronoiRfact = cms.double( 0.9 ),
    maxBadHcalCells = cms.uint32( 9999999 ),
    doAreaDiskApprox = cms.bool( True ),
    maxRecoveredEcalCells = cms.uint32( 9999999 ),
    jetType = cms.string( "CaloJet" ),
    minSeed = cms.uint32( 14327 ),
    Ghost_EtaMax = cms.double( 6.0 ),
    doRhoFastjet = cms.bool( False ),
    jetAlgorithm = cms.string( "AntiKt" ),
    nSigmaPU = cms.double( 1.0 ),
    GhostArea = cms.double( 0.01 ),
    Rho_EtaMax = cms.double( 4.4 ),
    maxBadEcalCells = cms.uint32( 9999999 ),
    useDeterministicSeed = cms.bool( True ),
    doPVCorrection = cms.bool( False ),
    maxRecoveredHcalCells = cms.uint32( 9999999 ),
    rParam = cms.double( 0.4 ),
    maxProblematicHcalCells = cms.uint32( 9999999 ),
    doOutputJets = cms.bool( True ),
    src = cms.InputTag( "hltTowerMakerForAll" ),
    inputEtMin = cms.double( 0.3 ),
    puPtMin = cms.double( 10.0 ),
    srcPVs = cms.InputTag( "NotUsed" ),
    jetPtMin = cms.double( 1.0 ),
    radiusPU = cms.double( 0.4 ),
    maxProblematicEcalCells = cms.uint32( 9999999 ),
    doPUOffsetCorr = cms.bool( False ),
    inputEMin = cms.double( 0.0 ),
    useMassDropTagger = cms.bool( False ),
    muMin = cms.double( -1.0 ),
    subtractorName = cms.string( "" ),
    muCut = cms.double( -1.0 ),
    subjetPtMin = cms.double( -1.0 ),
    useTrimming = cms.bool( False ),
    muMax = cms.double( -1.0 ),
    yMin = cms.double( -1.0 ),
    useFiltering = cms.bool( False ),
    rFilt = cms.double( -1.0 ),
    yMax = cms.double( -1.0 ),
    zcut = cms.double( -1.0 ),
    MinVtxNdof = cms.int32( 5 ),
    MaxVtxZ = cms.double( 15.0 ),
    UseOnlyVertexTracks = cms.bool( False ),
    dRMin = cms.double( -1.0 ),
    nFilt = cms.int32( -1 ),
    usePruning = cms.bool( False ),
    maxDepth = cms.int32( -1 ),
    yCut = cms.double( -1.0 ),
    DzTrVtxMax = cms.double( 0.0 ),
    UseOnlyOnePV = cms.bool( False ),
    rcut_factor = cms.double( -1.0 ),
    sumRecHits = cms.bool( False ),
    trimPtFracMin = cms.double( -1.0 ),
    dRMax = cms.double( -1.0 ),
    DxyTrVtxMax = cms.double( 0.0 ),
    useCMSBoostedTauSeedingAlgorithm = cms.bool( False )
)
hltAK4CaloJetsIDPassed = cms.EDProducer( "HLTCaloJetIDProducer",
    min_N90 = cms.int32( -2 ),
    min_N90hits = cms.int32( 2 ),
    min_EMF = cms.double( 1.0E-6 ),
    jetsInput = cms.InputTag( "hltAK4CaloJets" ),
    JetIDParams = cms.PSet( 
      useRecHits = cms.bool( True ),
      hbheRecHitsColl = cms.InputTag( "hltHbhereco" ),
      hoRecHitsColl = cms.InputTag( "hltHoreco" ),
      hfRecHitsColl = cms.InputTag( "hltHfreco" ),
      ebRecHitsColl = cms.InputTag( 'hltEcalRecHit','EcalRecHitsEB' ),
      eeRecHitsColl = cms.InputTag( 'hltEcalRecHit','EcalRecHitsEE' )
    ),
    max_EMF = cms.double( 999.0 )
)
hltFixedGridRhoFastjetAllCalo = cms.EDProducer( "FixedGridRhoProducerFastjet",
    gridSpacing = cms.double( 0.55 ),
    maxRapidity = cms.double( 5.0 ),
    pfCandidatesTag = cms.InputTag( "hltTowerMakerForAll" )
)
hltAK4CaloJetsCorrected = cms.EDProducer( "CaloJetCorrectionProducer",
    src = cms.InputTag( "hltAK4CaloJets" ),
    correctors = cms.vstring( 'hltESPAK4CaloCorrection' )
)
hltAK4CaloJetsCorrectedIDPassed = cms.EDProducer( "CaloJetCorrectionProducer",
    src = cms.InputTag( "hltAK4CaloJetsIDPassed" ),
    correctors = cms.vstring( 'hltESPAK4CaloCorrection' )
)
hltSingleCaloJet200 = cms.EDFilter( "HLT1CaloJet",
    saveTags = cms.bool( True ),
    MinPt = cms.double( 200.0 ),
    MinN = cms.int32( 1 ),
    MaxEta = cms.double( 5.0 ),
    MinMass = cms.double( -1.0 ),
    inputTag = cms.InputTag( "hltAK4CaloJetsCorrectedIDPassed" ),
    MinE = cms.double( -1.0 ),
    triggerType = cms.int32( 85 )
)
hltTowerMakerForPF = cms.EDProducer( "CaloTowersCreator",
    EBSumThreshold = cms.double( 0.2 ),
    MomHBDepth = cms.double( 0.2 ),
    UseEtEBTreshold = cms.bool( False ),
    hfInput = cms.InputTag( "hltHfreco" ),
    AllowMissingInputs = cms.bool( False ),
    MomEEDepth = cms.double( 0.0 ),
    EESumThreshold = cms.double( 0.45 ),
    HBGrid = cms.vdouble(  ),
    HcalAcceptSeverityLevelForRejectedHit = cms.uint32( 9999 ),
    HBThreshold = cms.double( 0.4 ),
    EcalSeveritiesToBeUsedInBadTowers = cms.vstring(  ),
    UseEcalRecoveredHits = cms.bool( False ),
    MomConstrMethod = cms.int32( 1 ),
    MomHEDepth = cms.double( 0.4 ),
    HcalThreshold = cms.double( -1000.0 ),
    HF2Weights = cms.vdouble(  ),
    HOWeights = cms.vdouble(  ),
    EEGrid = cms.vdouble(  ),
    UseSymEBTreshold = cms.bool( False ),
    EEWeights = cms.vdouble(  ),
    EEWeight = cms.double( 1.0 ),
    UseHO = cms.bool( False ),
    HBWeights = cms.vdouble(  ),
    HF1Weight = cms.double( 1.0 ),
    HF2Grid = cms.vdouble(  ),
    HEDWeights = cms.vdouble(  ),
    HEDGrid = cms.vdouble(  ),
    EBWeight = cms.double( 1.0 ),
    HF1Grid = cms.vdouble(  ),
    EBWeights = cms.vdouble(  ),
    HOWeight = cms.double( 1.0 ),
    HESWeight = cms.double( 1.0 ),
    HESThreshold = cms.double( 0.4 ),
    hbheInput = cms.InputTag( "hltHbhereco" ),
    HF2Weight = cms.double( 1.0 ),
    HF2Threshold = cms.double( 1.8 ),
    HcalAcceptSeverityLevel = cms.uint32( 11 ),
    EEThreshold = cms.double( 0.3 ),
    HOThresholdPlus1 = cms.double( 1.1 ),
    HOThresholdPlus2 = cms.double( 1.1 ),
    HF1Weights = cms.vdouble(  ),
    hoInput = cms.InputTag( "hltHoreco" ),
    HF1Threshold = cms.double( 1.2 ),
    HOThresholdMinus1 = cms.double( 1.1 ),
    HESGrid = cms.vdouble(  ),
    EcutTower = cms.double( -1000.0 ),
    UseRejectedRecoveredEcalHits = cms.bool( False ),
    UseEtEETreshold = cms.bool( False ),
    HESWeights = cms.vdouble(  ),
    EcalRecHitSeveritiesToBeExcluded = cms.vstring( 'kTime',
      'kWeird',
      'kBad' ),
    HEDWeight = cms.double( 1.0 ),
    UseSymEETreshold = cms.bool( False ),
    HEDThreshold = cms.double( 0.4 ),
    EBThreshold = cms.double( 0.07 ),
    UseRejectedHitsOnly = cms.bool( False ),
    UseHcalRecoveredHits = cms.bool( True ),
    HOThresholdMinus2 = cms.double( 1.1 ),
    HOThreshold0 = cms.double( 1.1 ),
    ecalInputs = cms.VInputTag( 'hltEcalRecHit:EcalRecHitsEB','hltEcalRecHit:EcalRecHitsEE' ),
    UseRejectedRecoveredHcalHits = cms.bool( False ),
    MomEBDepth = cms.double( 0.3 ),
    HBWeight = cms.double( 1.0 ),
    HOGrid = cms.vdouble(  ),
    EBGrid = cms.vdouble(  )
)
hltAK4CaloJetsPF = cms.EDProducer( "FastjetJetProducer",
    Active_Area_Repeats = cms.int32( 5 ),
    doAreaFastjet = cms.bool( False ),
    voronoiRfact = cms.double( -9.0 ),
    maxBadHcalCells = cms.uint32( 9999999 ),
    doAreaDiskApprox = cms.bool( False ),
    maxRecoveredEcalCells = cms.uint32( 9999999 ),
    jetType = cms.string( "CaloJet" ),
    minSeed = cms.uint32( 0 ),
    Ghost_EtaMax = cms.double( 6.0 ),
    doRhoFastjet = cms.bool( False ),
    jetAlgorithm = cms.string( "AntiKt" ),
    nSigmaPU = cms.double( 1.0 ),
    GhostArea = cms.double( 0.01 ),
    Rho_EtaMax = cms.double( 4.4 ),
    maxBadEcalCells = cms.uint32( 9999999 ),
    useDeterministicSeed = cms.bool( True ),
    doPVCorrection = cms.bool( False ),
    maxRecoveredHcalCells = cms.uint32( 9999999 ),
    rParam = cms.double( 0.4 ),
    maxProblematicHcalCells = cms.uint32( 9999999 ),
    doOutputJets = cms.bool( True ),
    src = cms.InputTag( "hltTowerMakerForPF" ),
    inputEtMin = cms.double( 0.3 ),
    puPtMin = cms.double( 10.0 ),
    srcPVs = cms.InputTag( "NotUsed" ),
    jetPtMin = cms.double( 1.0 ),
    radiusPU = cms.double( 0.4 ),
    maxProblematicEcalCells = cms.uint32( 9999999 ),
    doPUOffsetCorr = cms.bool( False ),
    inputEMin = cms.double( 0.0 ),
    useMassDropTagger = cms.bool( False ),
    muMin = cms.double( -1.0 ),
    subtractorName = cms.string( "" ),
    muCut = cms.double( -1.0 ),
    subjetPtMin = cms.double( -1.0 ),
    useTrimming = cms.bool( False ),
    muMax = cms.double( -1.0 ),
    yMin = cms.double( -1.0 ),
    useFiltering = cms.bool( False ),
    rFilt = cms.double( -1.0 ),
    yMax = cms.double( -1.0 ),
    zcut = cms.double( -1.0 ),
    MinVtxNdof = cms.int32( 5 ),
    MaxVtxZ = cms.double( 15.0 ),
    UseOnlyVertexTracks = cms.bool( False ),
    dRMin = cms.double( -1.0 ),
    nFilt = cms.int32( -1 ),
    usePruning = cms.bool( False ),
    maxDepth = cms.int32( -1 ),
    yCut = cms.double( -1.0 ),
    DzTrVtxMax = cms.double( 0.0 ),
    UseOnlyOnePV = cms.bool( False ),
    rcut_factor = cms.double( -1.0 ),
    sumRecHits = cms.bool( False ),
    trimPtFracMin = cms.double( -1.0 ),
    dRMax = cms.double( -1.0 ),
    DxyTrVtxMax = cms.double( 0.0 ),
    useCMSBoostedTauSeedingAlgorithm = cms.bool( False )
)
hltAK4CaloJetsPFEt5 = cms.EDFilter( "EtMinCaloJetSelector",
    filter = cms.bool( False ),
    src = cms.InputTag( "hltAK4CaloJetsPF" ),
    etMin = cms.double( 5.0 )
)
hltPixelVertices = cms.EDProducer( "PixelVertexProducer",
    WtAverage = cms.bool( True ),
    Method2 = cms.bool( True ),
    beamSpot = cms.InputTag( "hltOnlineBeamSpot" ),
    PVcomparer = cms.PSet(  refToPSet_ = cms.string( "HLTPSetPvClusterComparerForIT" ) ),
    Verbosity = cms.int32( 0 ),
    UseError = cms.bool( True ),
    TrackCollection = cms.InputTag( "hltPixelTracks" ),
    PtMin = cms.double( 1.0 ),
    NTrkMin = cms.int32( 2 ),
    ZOffset = cms.double( 5.0 ),
    Finder = cms.string( "DivisiveVertexFinder" ),
    ZSeparation = cms.double( 0.05 )
)
hltTrimmedPixelVertices = cms.EDProducer( "PixelVertexCollectionTrimmer",
    minSumPt2 = cms.double( 0.0 ),
    PVcomparer = cms.PSet(  refToPSet_ = cms.string( "HLTPSetPvClusterComparerForIT" ) ),
    maxVtx = cms.uint32( 100 ),
    fractionSumPt2 = cms.double( 0.3 ),
    src = cms.InputTag( "hltPixelVertices" )
)
hltIter0PFLowPixelSeedsFromPixelTracks = cms.EDProducer( "SeedGeneratorFromProtoTracksEDProducer",
    useEventsWithNoVertex = cms.bool( True ),
    originHalfLength = cms.double( 0.3 ),
    useProtoTrackKinematics = cms.bool( False ),
    usePV = cms.bool( False ),
    InputVertexCollection = cms.InputTag( "hltTrimmedPixelVertices" ),
    TTRHBuilder = cms.string( "hltESPTTRHBuilderPixelOnly" ),
    InputCollection = cms.InputTag( "hltPixelTracks" ),
    originRadius = cms.double( 0.1 )
)
hltIter0PFlowCkfTrackCandidates = cms.EDProducer( "CkfTrackCandidateMaker",
    src = cms.InputTag( "hltIter0PFLowPixelSeedsFromPixelTracks" ),
    maxSeedsBeforeCleaning = cms.uint32( 1000 ),
    SimpleMagneticField = cms.string( "ParabolicMf" ),
    TransientInitialStateEstimatorParameters = cms.PSet( 
      propagatorAlongTISE = cms.string( "PropagatorWithMaterialParabolicMf" ),
      numberMeasurementsForFit = cms.int32( 4 ),
      propagatorOppositeTISE = cms.string( "PropagatorWithMaterialParabolicMfOpposite" )
    ),
    TrajectoryCleaner = cms.string( "hltESPTrajectoryCleanerBySharedHits" ),
    MeasurementTrackerEvent = cms.InputTag( "hltSiStripClusters" ),
    cleanTrajectoryAfterInOut = cms.bool( False ),
    useHitsSplitting = cms.bool( False ),
    RedundantSeedCleaner = cms.string( "CachingSeedCleanerBySharedInput" ),
    doSeedingRegionRebuilding = cms.bool( False ),
    maxNSeeds = cms.uint32( 100000 ),
    TrajectoryBuilderPSet = cms.PSet(  refToPSet_ = cms.string( "HLTIter0PSetTrajectoryBuilderIT" ) ),
    NavigationSchool = cms.string( "SimpleNavigationSchool" ),
    TrajectoryBuilder = cms.string( "" )
)
hltIter0PFlowCtfWithMaterialTracks = cms.EDProducer( "TrackProducer",
    src = cms.InputTag( "hltIter0PFlowCkfTrackCandidates" ),
    SimpleMagneticField = cms.string( "ParabolicMf" ),
    clusterRemovalInfo = cms.InputTag( "" ),
    beamSpot = cms.InputTag( "hltOnlineBeamSpot" ),
    MeasurementTrackerEvent = cms.InputTag( "hltSiStripClusters" ),
    Fitter = cms.string( "hltESPFittingSmootherIT" ),
    useHitsSplitting = cms.bool( False ),
    MeasurementTracker = cms.string( "" ),
    AlgorithmName = cms.string( "iter0" ),
    alias = cms.untracked.string( "ctfWithMaterialTracks" ),
    NavigationSchool = cms.string( "" ),
    TrajectoryInEvent = cms.bool( True ),
    TTRHBuilder = cms.string( "hltESPTTRHBWithTrackAngle" ),
    GeometricInnerState = cms.bool( True ),
    useSimpleMF = cms.bool( True ),
    Propagator = cms.string( "hltESPRungeKuttaTrackerPropagator" )
)
hltIter0PFlowTrackSelectionHighPurity = cms.EDProducer( "AnalyticalTrackSelector",
    max_d0 = cms.double( 100.0 ),
    minNumber3DLayers = cms.uint32( 0 ),
    max_lostHitFraction = cms.double( 1.0 ),
    applyAbsCutsIfNoPV = cms.bool( False ),
    qualityBit = cms.string( "highPurity" ),
    minNumberLayers = cms.uint32( 3 ),
    chi2n_par = cms.double( 0.7 ),
    useVtxError = cms.bool( False ),
    nSigmaZ = cms.double( 3.0 ),
    dz_par2 = cms.vdouble( 0.4, 4.0 ),
    applyAdaptedPVCuts = cms.bool( True ),
    min_eta = cms.double( -9999.0 ),
    dz_par1 = cms.vdouble( 0.35, 4.0 ),
    copyTrajectories = cms.untracked.bool( True ),
    vtxNumber = cms.int32( -1 ),
    max_d0NoPV = cms.double( 100.0 ),
    keepAllTracks = cms.bool( False ),
    maxNumberLostLayers = cms.uint32( 1 ),
    beamspot = cms.InputTag( "hltOnlineBeamSpot" ),
    max_relpterr = cms.double( 9999.0 ),
    copyExtras = cms.untracked.bool( True ),
    max_z0NoPV = cms.double( 100.0 ),
    vertexCut = cms.string( "tracksSize>=3" ),
    max_z0 = cms.double( 100.0 ),
    useVertices = cms.bool( True ),
    min_nhits = cms.uint32( 0 ),
    src = cms.InputTag( "hltIter0PFlowCtfWithMaterialTracks" ),
    max_minMissHitOutOrIn = cms.int32( 99 ),
    chi2n_no1Dmod_par = cms.double( 9999.0 ),
    vertices = cms.InputTag( "hltTrimmedPixelVertices" ),
    max_eta = cms.double( 9999.0 ),
    d0_par2 = cms.vdouble( 0.4, 4.0 ),
    d0_par1 = cms.vdouble( 0.3, 4.0 ),
    res_par = cms.vdouble( 0.003, 0.001 ),
    minHitsToBypassChecks = cms.uint32( 20 )
)
hltTrackIter0RefsForJets4Iter1 = cms.EDProducer( "ChargedRefCandidateProducer",
    src = cms.InputTag( "hltIter0PFlowTrackSelectionHighPurity" ),
    particleType = cms.string( "pi+" )
)
hltAK4Iter0TrackJets4Iter1 = cms.EDProducer( "FastjetJetProducer",
    Active_Area_Repeats = cms.int32( 5 ),
    doAreaFastjet = cms.bool( False ),
    voronoiRfact = cms.double( 0.9 ),
    maxBadHcalCells = cms.uint32( 9999999 ),
    doAreaDiskApprox = cms.bool( False ),
    maxRecoveredEcalCells = cms.uint32( 9999999 ),
    jetType = cms.string( "TrackJet" ),
    minSeed = cms.uint32( 14327 ),
    Ghost_EtaMax = cms.double( 6.0 ),
    doRhoFastjet = cms.bool( False ),
    jetAlgorithm = cms.string( "AntiKt" ),
    nSigmaPU = cms.double( 1.0 ),
    GhostArea = cms.double( 0.01 ),
    Rho_EtaMax = cms.double( 4.4 ),
    maxBadEcalCells = cms.uint32( 9999999 ),
    useDeterministicSeed = cms.bool( True ),
    doPVCorrection = cms.bool( False ),
    maxRecoveredHcalCells = cms.uint32( 9999999 ),
    rParam = cms.double( 0.4 ),
    maxProblematicHcalCells = cms.uint32( 9999999 ),
    doOutputJets = cms.bool( True ),
    src = cms.InputTag( "hltTrackIter0RefsForJets4Iter1" ),
    inputEtMin = cms.double( 0.1 ),
    puPtMin = cms.double( 0.0 ),
    srcPVs = cms.InputTag( "hltTrimmedPixelVertices" ),
    jetPtMin = cms.double( 1.0 ),
    radiusPU = cms.double( 0.4 ),
    maxProblematicEcalCells = cms.uint32( 9999999 ),
    doPUOffsetCorr = cms.bool( False ),
    inputEMin = cms.double( 0.0 ),
    useMassDropTagger = cms.bool( False ),
    muMin = cms.double( -1.0 ),
    subtractorName = cms.string( "" ),
    muCut = cms.double( -1.0 ),
    subjetPtMin = cms.double( -1.0 ),
    useTrimming = cms.bool( False ),
    muMax = cms.double( -1.0 ),
    yMin = cms.double( -1.0 ),
    useFiltering = cms.bool( False ),
    rFilt = cms.double( -1.0 ),
    yMax = cms.double( -1.0 ),
    zcut = cms.double( -1.0 ),
    MinVtxNdof = cms.int32( 0 ),
    MaxVtxZ = cms.double( 30.0 ),
    UseOnlyVertexTracks = cms.bool( False ),
    dRMin = cms.double( -1.0 ),
    nFilt = cms.int32( -1 ),
    usePruning = cms.bool( False ),
    maxDepth = cms.int32( -1 ),
    yCut = cms.double( -1.0 ),
    DzTrVtxMax = cms.double( 0.5 ),
    UseOnlyOnePV = cms.bool( True ),
    rcut_factor = cms.double( -1.0 ),
    sumRecHits = cms.bool( False ),
    trimPtFracMin = cms.double( -1.0 ),
    dRMax = cms.double( -1.0 ),
    DxyTrVtxMax = cms.double( 0.2 ),
    useCMSBoostedTauSeedingAlgorithm = cms.bool( False )
)
hltIter0TrackAndTauJets4Iter1 = cms.EDProducer( "TauJetSelectorForHLTTrackSeeding",
    fractionMinCaloInTauCone = cms.double( 0.7 ),
    fractionMaxChargedPUInCaloCone = cms.double( 0.3 ),
    tauConeSize = cms.double( 0.2 ),
    ptTrkMaxInCaloCone = cms.double( 1.0 ),
    isolationConeSize = cms.double( 0.5 ),
    inputTrackJetTag = cms.InputTag( "hltAK4Iter0TrackJets4Iter1" ),
    nTrkMaxInCaloCone = cms.int32( 0 ),
    inputCaloJetTag = cms.InputTag( "hltAK4CaloJetsPFEt5" ),
    etaMinCaloJet = cms.double( -2.7 ),
    etaMaxCaloJet = cms.double( 2.7 ),
    ptMinCaloJet = cms.double( 5.0 ),
    inputTrackTag = cms.InputTag( "hltIter0PFlowTrackSelectionHighPurity" )
)
hltIter1ClustersRefRemoval = cms.EDProducer( "HLTTrackClusterRemoverNew",
    doStrip = cms.bool( True ),
    doStripChargeCheck = cms.bool( True ),
    trajectories = cms.InputTag( "hltIter0PFlowTrackSelectionHighPurity" ),
    oldClusterRemovalInfo = cms.InputTag( "" ),
    stripClusters = cms.InputTag( "hltSiStripRawToClustersFacility" ),
    pixelClusters = cms.InputTag( "hltSiPixelClusters" ),
    Common = cms.PSet( 
      maxChi2 = cms.double( 9.0 ),
      minGoodStripCharge = cms.double( 50.0 )
    ),
    doPixel = cms.bool( True )
)
hltIter1MaskedMeasurementTrackerEvent = cms.EDProducer( "MaskedMeasurementTrackerEventProducer",
    clustersToSkip = cms.InputTag( "hltIter1ClustersRefRemoval" ),
    OnDemand = cms.bool( False ),
    src = cms.InputTag( "hltSiStripClusters" )
)
hltIter1PixelLayerTriplets = cms.EDProducer( "SeedingLayersEDProducer",
    layerList = cms.vstring( 'BPix1+BPix2+BPix3',
      'BPix1+BPix2+FPix1_pos',
      'BPix1+BPix2+FPix1_neg',
      'BPix1+FPix1_pos+FPix2_pos',
      'BPix1+FPix1_neg+FPix2_neg' ),
    MTOB = cms.PSet(  ),
    TEC = cms.PSet(  ),
    MTID = cms.PSet(  ),
    FPix = cms.PSet( 
      HitProducer = cms.string( "hltSiPixelRecHits" ),
      hitErrorRZ = cms.double( 0.0036 ),
      useErrorsFromParam = cms.bool( True ),
      TTRHBuilder = cms.string( "hltESPTTRHBuilderPixelOnly" ),
      skipClusters = cms.InputTag( "hltIter1ClustersRefRemoval" ),
      hitErrorRPhi = cms.double( 0.0051 )
    ),
    MTEC = cms.PSet(  ),
    MTIB = cms.PSet(  ),
    TID = cms.PSet(  ),
    TOB = cms.PSet(  ),
    BPix = cms.PSet( 
      HitProducer = cms.string( "hltSiPixelRecHits" ),
      hitErrorRZ = cms.double( 0.006 ),
      useErrorsFromParam = cms.bool( True ),
      TTRHBuilder = cms.string( "hltESPTTRHBuilderPixelOnly" ),
      skipClusters = cms.InputTag( "hltIter1ClustersRefRemoval" ),
      hitErrorRPhi = cms.double( 0.0027 )
    ),
    TIB = cms.PSet(  )
)
hltIter1PFlowPixelSeeds = cms.EDProducer( "SeedGeneratorFromRegionHitsEDProducer",
    RegionFactoryPSet = cms.PSet( 
      ComponentName = cms.string( "CandidateSeededTrackingRegionsProducer" ),
      RegionPSet = cms.PSet( 
        precise = cms.bool( True ),
        originRadius = cms.double( 0.05 ),
        searchOpt = cms.bool( True ),
        ptMin = cms.double( 0.5 ),
        measurementTrackerName = cms.string( "hltIter1MaskedMeasurementTrackerEvent" ),
        mode = cms.string( "VerticesFixed" ),
        maxNRegions = cms.int32( 100 ),
        maxNVertices = cms.int32( 10 ),
        deltaPhi = cms.double( 1.0 ),
        deltaEta = cms.double( 1.0 ),
        zErrorBeamSpot = cms.double( 15.0 ),
        nSigmaZBeamSpot = cms.double( 3.0 ),
        zErrorVetex = cms.double( 0.1 ),
        vertexCollection = cms.InputTag( "hltTrimmedPixelVertices" ),
        beamSpot = cms.InputTag( "hltOnlineBeamSpot" ),
        input = cms.InputTag( "hltIter0TrackAndTauJets4Iter1" )
      )
    ),
    SeedComparitorPSet = cms.PSet(  ComponentName = cms.string( "none" ) ),
    ClusterCheckPSet = cms.PSet( 
      PixelClusterCollectionLabel = cms.InputTag( "hltSiPixelClusters" ),
      MaxNumberOfCosmicClusters = cms.uint32( 50000 ),
      doClusterCheck = cms.bool( False ),
      ClusterCollectionLabel = cms.InputTag( "hltSiStripClusters" ),
      MaxNumberOfPixelClusters = cms.uint32( 10000 )
    ),
    OrderedHitsFactoryPSet = cms.PSet( 
      maxElement = cms.uint32( 0 ),
      ComponentName = cms.string( "StandardHitTripletGenerator" ),
      GeneratorPSet = cms.PSet( 
        useBending = cms.bool( True ),
        useFixedPreFiltering = cms.bool( False ),
        maxElement = cms.uint32( 100000 ),
        phiPreFiltering = cms.double( 0.3 ),
        extraHitRPhitolerance = cms.double( 0.032 ),
        useMultScattering = cms.bool( True ),
        ComponentName = cms.string( "PixelTripletHLTGenerator" ),
        extraHitRZtolerance = cms.double( 0.037 ),
        SeedComparitorPSet = cms.PSet(  ComponentName = cms.string( "none" ) )
      ),
      SeedingLayers = cms.InputTag( "hltIter1PixelLayerTriplets" )
    ),
    SeedCreatorPSet = cms.PSet( 
      ComponentName = cms.string( "SeedFromConsecutiveHitsTripletOnlyCreator" ),
      propagator = cms.string( "PropagatorWithMaterialParabolicMf" )
    ),
    TTRHBuilder = cms.string( "hltESPTTRHBWithTrackAngle" )
)
hltIter1PFlowCkfTrackCandidates = cms.EDProducer( "CkfTrackCandidateMaker",
    src = cms.InputTag( "hltIter1PFlowPixelSeeds" ),
    maxSeedsBeforeCleaning = cms.uint32( 1000 ),
    SimpleMagneticField = cms.string( "ParabolicMf" ),
    TransientInitialStateEstimatorParameters = cms.PSet( 
      propagatorAlongTISE = cms.string( "PropagatorWithMaterialParabolicMf" ),
      numberMeasurementsForFit = cms.int32( 4 ),
      propagatorOppositeTISE = cms.string( "PropagatorWithMaterialParabolicMfOpposite" )
    ),
    TrajectoryCleaner = cms.string( "hltESPTrajectoryCleanerBySharedHits" ),
    MeasurementTrackerEvent = cms.InputTag( "hltIter1MaskedMeasurementTrackerEvent" ),
    cleanTrajectoryAfterInOut = cms.bool( False ),
    useHitsSplitting = cms.bool( False ),
    RedundantSeedCleaner = cms.string( "CachingSeedCleanerBySharedInput" ),
    doSeedingRegionRebuilding = cms.bool( False ),
    maxNSeeds = cms.uint32( 100000 ),
    TrajectoryBuilderPSet = cms.PSet(  refToPSet_ = cms.string( "HLTIter1PSetTrajectoryBuilderIT" ) ),
    NavigationSchool = cms.string( "SimpleNavigationSchool" ),
    TrajectoryBuilder = cms.string( "" )
)
hltIter1PFlowCtfWithMaterialTracks = cms.EDProducer( "TrackProducer",
    src = cms.InputTag( "hltIter1PFlowCkfTrackCandidates" ),
    SimpleMagneticField = cms.string( "ParabolicMf" ),
    clusterRemovalInfo = cms.InputTag( "" ),
    beamSpot = cms.InputTag( "hltOnlineBeamSpot" ),
    MeasurementTrackerEvent = cms.InputTag( "hltIter1MaskedMeasurementTrackerEvent" ),
    Fitter = cms.string( "hltESPFittingSmootherIT" ),
    useHitsSplitting = cms.bool( False ),
    MeasurementTracker = cms.string( "" ),
    AlgorithmName = cms.string( "iter1" ),
    alias = cms.untracked.string( "ctfWithMaterialTracks" ),
    NavigationSchool = cms.string( "" ),
    TrajectoryInEvent = cms.bool( True ),
    TTRHBuilder = cms.string( "hltESPTTRHBWithTrackAngle" ),
    GeometricInnerState = cms.bool( True ),
    useSimpleMF = cms.bool( True ),
    Propagator = cms.string( "hltESPRungeKuttaTrackerPropagator" )
)
hltIter1PFlowTrackSelectionHighPurityLoose = cms.EDProducer( "AnalyticalTrackSelector",
    max_d0 = cms.double( 100.0 ),
    minNumber3DLayers = cms.uint32( 0 ),
    max_lostHitFraction = cms.double( 1.0 ),
    applyAbsCutsIfNoPV = cms.bool( False ),
    qualityBit = cms.string( "highPurity" ),
    minNumberLayers = cms.uint32( 3 ),
    chi2n_par = cms.double( 0.7 ),
    useVtxError = cms.bool( False ),
    nSigmaZ = cms.double( 3.0 ),
    dz_par2 = cms.vdouble( 0.9, 3.0 ),
    applyAdaptedPVCuts = cms.bool( True ),
    min_eta = cms.double( -9999.0 ),
    dz_par1 = cms.vdouble( 0.8, 3.0 ),
    copyTrajectories = cms.untracked.bool( True ),
    vtxNumber = cms.int32( -1 ),
    max_d0NoPV = cms.double( 100.0 ),
    keepAllTracks = cms.bool( False ),
    maxNumberLostLayers = cms.uint32( 1 ),
    beamspot = cms.InputTag( "hltOnlineBeamSpot" ),
    max_relpterr = cms.double( 9999.0 ),
    copyExtras = cms.untracked.bool( True ),
    max_z0NoPV = cms.double( 100.0 ),
    vertexCut = cms.string( "tracksSize>=3" ),
    max_z0 = cms.double( 100.0 ),
    useVertices = cms.bool( True ),
    min_nhits = cms.uint32( 0 ),
    src = cms.InputTag( "hltIter1PFlowCtfWithMaterialTracks" ),
    max_minMissHitOutOrIn = cms.int32( 99 ),
    chi2n_no1Dmod_par = cms.double( 9999.0 ),
    vertices = cms.InputTag( "hltTrimmedPixelVertices" ),
    max_eta = cms.double( 9999.0 ),
    d0_par2 = cms.vdouble( 0.9, 3.0 ),
    d0_par1 = cms.vdouble( 0.85, 3.0 ),
    res_par = cms.vdouble( 0.003, 0.001 ),
    minHitsToBypassChecks = cms.uint32( 20 )
)
hltIter1PFlowTrackSelectionHighPurityTight = cms.EDProducer( "AnalyticalTrackSelector",
    max_d0 = cms.double( 100.0 ),
    minNumber3DLayers = cms.uint32( 0 ),
    max_lostHitFraction = cms.double( 1.0 ),
    applyAbsCutsIfNoPV = cms.bool( False ),
    qualityBit = cms.string( "highPurity" ),
    minNumberLayers = cms.uint32( 5 ),
    chi2n_par = cms.double( 0.4 ),
    useVtxError = cms.bool( False ),
    nSigmaZ = cms.double( 3.0 ),
    dz_par2 = cms.vdouble( 1.0, 4.0 ),
    applyAdaptedPVCuts = cms.bool( True ),
    min_eta = cms.double( -9999.0 ),
    dz_par1 = cms.vdouble( 1.0, 4.0 ),
    copyTrajectories = cms.untracked.bool( True ),
    vtxNumber = cms.int32( -1 ),
    max_d0NoPV = cms.double( 100.0 ),
    keepAllTracks = cms.bool( False ),
    maxNumberLostLayers = cms.uint32( 1 ),
    beamspot = cms.InputTag( "hltOnlineBeamSpot" ),
    max_relpterr = cms.double( 9999.0 ),
    copyExtras = cms.untracked.bool( True ),
    max_z0NoPV = cms.double( 100.0 ),
    vertexCut = cms.string( "tracksSize>=3" ),
    max_z0 = cms.double( 100.0 ),
    useVertices = cms.bool( True ),
    min_nhits = cms.uint32( 0 ),
    src = cms.InputTag( "hltIter1PFlowCtfWithMaterialTracks" ),
    max_minMissHitOutOrIn = cms.int32( 99 ),
    chi2n_no1Dmod_par = cms.double( 9999.0 ),
    vertices = cms.InputTag( "hltTrimmedPixelVertices" ),
    max_eta = cms.double( 9999.0 ),
    d0_par2 = cms.vdouble( 1.0, 4.0 ),
    d0_par1 = cms.vdouble( 1.0, 4.0 ),
    res_par = cms.vdouble( 0.003, 0.001 ),
    minHitsToBypassChecks = cms.uint32( 20 )
)
hltIter1PFlowTrackSelectionHighPurity = cms.EDProducer( "SimpleTrackListMerger",
    ShareFrac = cms.double( 0.19 ),
    promoteTrackQuality = cms.bool( True ),
    MinPT = cms.double( 0.05 ),
    copyExtras = cms.untracked.bool( True ),
    Epsilon = cms.double( -0.001 ),
    allowFirstHitShare = cms.bool( True ),
    newQuality = cms.string( "confirmed" ),
    MaxNormalizedChisq = cms.double( 1000.0 ),
    TrackProducer1 = cms.string( "hltIter1PFlowTrackSelectionHighPurityLoose" ),
    MinFound = cms.int32( 3 ),
    TrackProducer2 = cms.string( "hltIter1PFlowTrackSelectionHighPurityTight" ),
    LostHitPenalty = cms.double( 20.0 ),
    FoundHitBonus = cms.double( 5.0 )
)
hltIter1Merged = cms.EDProducer( "SimpleTrackListMerger",
    ShareFrac = cms.double( 0.19 ),
    promoteTrackQuality = cms.bool( True ),
    MinPT = cms.double( 0.05 ),
    copyExtras = cms.untracked.bool( True ),
    Epsilon = cms.double( -0.001 ),
    allowFirstHitShare = cms.bool( True ),
    newQuality = cms.string( "confirmed" ),
    MaxNormalizedChisq = cms.double( 1000.0 ),
    TrackProducer1 = cms.string( "hltIter0PFlowTrackSelectionHighPurity" ),
    MinFound = cms.int32( 3 ),
    TrackProducer2 = cms.string( "hltIter1PFlowTrackSelectionHighPurity" ),
    LostHitPenalty = cms.double( 20.0 ),
    FoundHitBonus = cms.double( 5.0 )
)
hltIter1TrackRefsForJets4Iter2 = cms.EDProducer( "ChargedRefCandidateProducer",
    src = cms.InputTag( "hltIter1Merged" ),
    particleType = cms.string( "pi+" )
)
hltAK4Iter1TrackJets4Iter2 = cms.EDProducer( "FastjetJetProducer",
    Active_Area_Repeats = cms.int32( 5 ),
    doAreaFastjet = cms.bool( False ),
    voronoiRfact = cms.double( 0.9 ),
    maxBadHcalCells = cms.uint32( 9999999 ),
    doAreaDiskApprox = cms.bool( False ),
    maxRecoveredEcalCells = cms.uint32( 9999999 ),
    jetType = cms.string( "TrackJet" ),
    minSeed = cms.uint32( 14327 ),
    Ghost_EtaMax = cms.double( 6.0 ),
    doRhoFastjet = cms.bool( False ),
    jetAlgorithm = cms.string( "AntiKt" ),
    nSigmaPU = cms.double( 1.0 ),
    GhostArea = cms.double( 0.01 ),
    Rho_EtaMax = cms.double( 4.4 ),
    maxBadEcalCells = cms.uint32( 9999999 ),
    useDeterministicSeed = cms.bool( True ),
    doPVCorrection = cms.bool( False ),
    maxRecoveredHcalCells = cms.uint32( 9999999 ),
    rParam = cms.double( 0.4 ),
    maxProblematicHcalCells = cms.uint32( 9999999 ),
    doOutputJets = cms.bool( True ),
    src = cms.InputTag( "hltIter1TrackRefsForJets4Iter2" ),
    inputEtMin = cms.double( 0.1 ),
    puPtMin = cms.double( 0.0 ),
    srcPVs = cms.InputTag( "hltTrimmedPixelVertices" ),
    jetPtMin = cms.double( 7.5 ),
    radiusPU = cms.double( 0.4 ),
    maxProblematicEcalCells = cms.uint32( 9999999 ),
    doPUOffsetCorr = cms.bool( False ),
    inputEMin = cms.double( 0.0 ),
    useMassDropTagger = cms.bool( False ),
    muMin = cms.double( -1.0 ),
    subtractorName = cms.string( "" ),
    muCut = cms.double( -1.0 ),
    subjetPtMin = cms.double( -1.0 ),
    useTrimming = cms.bool( False ),
    muMax = cms.double( -1.0 ),
    yMin = cms.double( -1.0 ),
    useFiltering = cms.bool( False ),
    rFilt = cms.double( -1.0 ),
    yMax = cms.double( -1.0 ),
    zcut = cms.double( -1.0 ),
    MinVtxNdof = cms.int32( 0 ),
    MaxVtxZ = cms.double( 30.0 ),
    UseOnlyVertexTracks = cms.bool( False ),
    dRMin = cms.double( -1.0 ),
    nFilt = cms.int32( -1 ),
    usePruning = cms.bool( False ),
    maxDepth = cms.int32( -1 ),
    yCut = cms.double( -1.0 ),
    DzTrVtxMax = cms.double( 0.5 ),
    UseOnlyOnePV = cms.bool( True ),
    rcut_factor = cms.double( -1.0 ),
    sumRecHits = cms.bool( False ),
    trimPtFracMin = cms.double( -1.0 ),
    dRMax = cms.double( -1.0 ),
    DxyTrVtxMax = cms.double( 0.2 ),
    useCMSBoostedTauSeedingAlgorithm = cms.bool( False )
)
hltIter1TrackAndTauJets4Iter2 = cms.EDProducer( "TauJetSelectorForHLTTrackSeeding",
    fractionMinCaloInTauCone = cms.double( 0.7 ),
    fractionMaxChargedPUInCaloCone = cms.double( 0.3 ),
    tauConeSize = cms.double( 0.2 ),
    ptTrkMaxInCaloCone = cms.double( 1.4 ),
    isolationConeSize = cms.double( 0.5 ),
    inputTrackJetTag = cms.InputTag( "hltAK4Iter1TrackJets4Iter2" ),
    nTrkMaxInCaloCone = cms.int32( 0 ),
    inputCaloJetTag = cms.InputTag( "hltAK4CaloJetsPFEt5" ),
    etaMinCaloJet = cms.double( -2.7 ),
    etaMaxCaloJet = cms.double( 2.7 ),
    ptMinCaloJet = cms.double( 5.0 ),
    inputTrackTag = cms.InputTag( "hltIter1Merged" )
)
hltIter2ClustersRefRemoval = cms.EDProducer( "HLTTrackClusterRemoverNew",
    doStrip = cms.bool( True ),
    doStripChargeCheck = cms.bool( True ),
    trajectories = cms.InputTag( "hltIter1PFlowTrackSelectionHighPurity" ),
    oldClusterRemovalInfo = cms.InputTag( "hltIter1ClustersRefRemoval" ),
    stripClusters = cms.InputTag( "hltSiStripRawToClustersFacility" ),
    pixelClusters = cms.InputTag( "hltSiPixelClusters" ),
    Common = cms.PSet( 
      maxChi2 = cms.double( 16.0 ),
      minGoodStripCharge = cms.double( 60.0 )
    ),
    doPixel = cms.bool( True )
)
hltIter2MaskedMeasurementTrackerEvent = cms.EDProducer( "MaskedMeasurementTrackerEventProducer",
    clustersToSkip = cms.InputTag( "hltIter2ClustersRefRemoval" ),
    OnDemand = cms.bool( False ),
    src = cms.InputTag( "hltSiStripClusters" )
)
hltIter2PixelLayerPairs = cms.EDProducer( "SeedingLayersEDProducer",
    layerList = cms.vstring( 'BPix1+BPix2',
      'BPix1+BPix3',
      'BPix2+BPix3',
      'BPix1+FPix1_pos',
      'BPix1+FPix1_neg',
      'BPix1+FPix2_pos',
      'BPix1+FPix2_neg',
      'BPix2+FPix1_pos',
      'BPix2+FPix1_neg',
      'BPix2+FPix2_pos',
      'BPix2+FPix2_neg',
      'FPix1_pos+FPix2_pos',
      'FPix1_neg+FPix2_neg' ),
    MTOB = cms.PSet(  ),
    TEC = cms.PSet(  ),
    MTID = cms.PSet(  ),
    FPix = cms.PSet( 
      HitProducer = cms.string( "hltSiPixelRecHits" ),
      hitErrorRZ = cms.double( 0.0036 ),
      useErrorsFromParam = cms.bool( True ),
      TTRHBuilder = cms.string( "hltESPTTRHBuilderPixelOnly" ),
      skipClusters = cms.InputTag( "hltIter2ClustersRefRemoval" ),
      hitErrorRPhi = cms.double( 0.0051 )
    ),
    MTEC = cms.PSet(  ),
    MTIB = cms.PSet(  ),
    TID = cms.PSet(  ),
    TOB = cms.PSet(  ),
    BPix = cms.PSet( 
      HitProducer = cms.string( "hltSiPixelRecHits" ),
      hitErrorRZ = cms.double( 0.006 ),
      useErrorsFromParam = cms.bool( True ),
      TTRHBuilder = cms.string( "hltESPTTRHBuilderPixelOnly" ),
      skipClusters = cms.InputTag( "hltIter2ClustersRefRemoval" ),
      hitErrorRPhi = cms.double( 0.0027 )
    ),
    TIB = cms.PSet(  )
)
hltIter2PFlowPixelSeeds = cms.EDProducer( "SeedGeneratorFromRegionHitsEDProducer",
    RegionFactoryPSet = cms.PSet( 
      ComponentName = cms.string( "CandidateSeededTrackingRegionsProducer" ),
      RegionPSet = cms.PSet( 
        precise = cms.bool( True ),
        originRadius = cms.double( 0.025 ),
        searchOpt = cms.bool( True ),
        originZPos = cms.double( 0.0 ),
        ptMin = cms.double( 1.2 ),
        measurementTrackerName = cms.string( "hltIter2MaskedMeasurementTrackerEvent" ),
        mode = cms.string( "VerticesFixed" ),
        maxNRegions = cms.int32( 100 ),
        maxNVertices = cms.int32( 10 ),
        deltaPhi = cms.double( 0.8 ),
        deltaEta = cms.double( 0.8 ),
        zErrorBeamSpot = cms.double( 15.0 ),
        nSigmaZBeamSpot = cms.double( 3.0 ),
        zErrorVetex = cms.double( 0.05 ),
        vertexCollection = cms.InputTag( "hltTrimmedPixelVertices" ),
        beamSpot = cms.InputTag( "hltOnlineBeamSpot" ),
        input = cms.InputTag( "hltIter1TrackAndTauJets4Iter2" )
      )
    ),
    SeedComparitorPSet = cms.PSet(  ComponentName = cms.string( "none" ) ),
    ClusterCheckPSet = cms.PSet( 
      PixelClusterCollectionLabel = cms.InputTag( "hltSiPixelClusters" ),
      MaxNumberOfCosmicClusters = cms.uint32( 50000 ),
      doClusterCheck = cms.bool( False ),
      ClusterCollectionLabel = cms.InputTag( "hltSiStripClusters" ),
      MaxNumberOfPixelClusters = cms.uint32( 10000 )
    ),
    OrderedHitsFactoryPSet = cms.PSet( 
      maxElement = cms.uint32( 0 ),
      ComponentName = cms.string( "StandardHitPairGenerator" ),
      GeneratorPSet = cms.PSet( 
        maxElement = cms.uint32( 100000 ),
        SeedComparitorPSet = cms.PSet(  ComponentName = cms.string( "none" ) )
      ),
      SeedingLayers = cms.InputTag( "hltIter2PixelLayerPairs" )
    ),
    SeedCreatorPSet = cms.PSet( 
      ComponentName = cms.string( "SeedFromConsecutiveHitsCreator" ),
      propagator = cms.string( "PropagatorWithMaterialParabolicMf" )
    ),
    TTRHBuilder = cms.string( "hltESPTTRHBWithTrackAngle" )
)
hltIter2PFlowCkfTrackCandidates = cms.EDProducer( "CkfTrackCandidateMaker",
    src = cms.InputTag( "hltIter2PFlowPixelSeeds" ),
    maxSeedsBeforeCleaning = cms.uint32( 1000 ),
    SimpleMagneticField = cms.string( "ParabolicMf" ),
    TransientInitialStateEstimatorParameters = cms.PSet( 
      propagatorAlongTISE = cms.string( "PropagatorWithMaterialParabolicMf" ),
      numberMeasurementsForFit = cms.int32( 4 ),
      propagatorOppositeTISE = cms.string( "PropagatorWithMaterialParabolicMfOpposite" )
    ),
    TrajectoryCleaner = cms.string( "hltESPTrajectoryCleanerBySharedHits" ),
    MeasurementTrackerEvent = cms.InputTag( "hltIter2MaskedMeasurementTrackerEvent" ),
    cleanTrajectoryAfterInOut = cms.bool( False ),
    useHitsSplitting = cms.bool( False ),
    RedundantSeedCleaner = cms.string( "CachingSeedCleanerBySharedInput" ),
    doSeedingRegionRebuilding = cms.bool( False ),
    maxNSeeds = cms.uint32( 100000 ),
    TrajectoryBuilderPSet = cms.PSet(  refToPSet_ = cms.string( "HLTIter2PSetTrajectoryBuilderIT" ) ),
    NavigationSchool = cms.string( "SimpleNavigationSchool" ),
    TrajectoryBuilder = cms.string( "" )
)
hltIter2PFlowCtfWithMaterialTracks = cms.EDProducer( "TrackProducer",
    src = cms.InputTag( "hltIter2PFlowCkfTrackCandidates" ),
    SimpleMagneticField = cms.string( "ParabolicMf" ),
    clusterRemovalInfo = cms.InputTag( "" ),
    beamSpot = cms.InputTag( "hltOnlineBeamSpot" ),
    MeasurementTrackerEvent = cms.InputTag( "hltIter2MaskedMeasurementTrackerEvent" ),
    Fitter = cms.string( "hltESPFittingSmootherIT" ),
    useHitsSplitting = cms.bool( False ),
    MeasurementTracker = cms.string( "" ),
    AlgorithmName = cms.string( "iter2" ),
    alias = cms.untracked.string( "ctfWithMaterialTracks" ),
    NavigationSchool = cms.string( "" ),
    TrajectoryInEvent = cms.bool( True ),
    TTRHBuilder = cms.string( "hltESPTTRHBWithTrackAngle" ),
    GeometricInnerState = cms.bool( True ),
    useSimpleMF = cms.bool( True ),
    Propagator = cms.string( "hltESPRungeKuttaTrackerPropagator" )
)
hltIter2PFlowTrackSelectionHighPurity = cms.EDProducer( "AnalyticalTrackSelector",
    max_d0 = cms.double( 100.0 ),
    minNumber3DLayers = cms.uint32( 0 ),
    max_lostHitFraction = cms.double( 1.0 ),
    applyAbsCutsIfNoPV = cms.bool( False ),
    qualityBit = cms.string( "highPurity" ),
    minNumberLayers = cms.uint32( 3 ),
    chi2n_par = cms.double( 0.7 ),
    useVtxError = cms.bool( False ),
    nSigmaZ = cms.double( 3.0 ),
    dz_par2 = cms.vdouble( 0.4, 4.0 ),
    applyAdaptedPVCuts = cms.bool( True ),
    min_eta = cms.double( -9999.0 ),
    dz_par1 = cms.vdouble( 0.35, 4.0 ),
    copyTrajectories = cms.untracked.bool( True ),
    vtxNumber = cms.int32( -1 ),
    max_d0NoPV = cms.double( 100.0 ),
    keepAllTracks = cms.bool( False ),
    maxNumberLostLayers = cms.uint32( 1 ),
    beamspot = cms.InputTag( "hltOnlineBeamSpot" ),
    max_relpterr = cms.double( 9999.0 ),
    copyExtras = cms.untracked.bool( True ),
    max_z0NoPV = cms.double( 100.0 ),
    vertexCut = cms.string( "tracksSize>=3" ),
    max_z0 = cms.double( 100.0 ),
    useVertices = cms.bool( True ),
    min_nhits = cms.uint32( 0 ),
    src = cms.InputTag( "hltIter2PFlowCtfWithMaterialTracks" ),
    max_minMissHitOutOrIn = cms.int32( 99 ),
    chi2n_no1Dmod_par = cms.double( 9999.0 ),
    vertices = cms.InputTag( "hltTrimmedPixelVertices" ),
    max_eta = cms.double( 9999.0 ),
    d0_par2 = cms.vdouble( 0.4, 4.0 ),
    d0_par1 = cms.vdouble( 0.3, 4.0 ),
    res_par = cms.vdouble( 0.003, 0.001 ),
    minHitsToBypassChecks = cms.uint32( 20 )
)
hltIter2Merged = cms.EDProducer( "SimpleTrackListMerger",
    ShareFrac = cms.double( 0.19 ),
    promoteTrackQuality = cms.bool( True ),
    MinPT = cms.double( 0.05 ),
    copyExtras = cms.untracked.bool( True ),
    Epsilon = cms.double( -0.001 ),
    allowFirstHitShare = cms.bool( True ),
    newQuality = cms.string( "confirmed" ),
    MaxNormalizedChisq = cms.double( 1000.0 ),
    TrackProducer1 = cms.string( "hltIter1Merged" ),
    MinFound = cms.int32( 3 ),
    TrackProducer2 = cms.string( "hltIter2PFlowTrackSelectionHighPurity" ),
    LostHitPenalty = cms.double( 20.0 ),
    FoundHitBonus = cms.double( 5.0 )
)
hltPFMuonMerging = cms.EDProducer( "SimpleTrackListMerger",
    ShareFrac = cms.double( 0.19 ),
    promoteTrackQuality = cms.bool( True ),
    MinPT = cms.double( 0.05 ),
    copyExtras = cms.untracked.bool( True ),
    Epsilon = cms.double( -0.001 ),
    allowFirstHitShare = cms.bool( True ),
    newQuality = cms.string( "confirmed" ),
    MaxNormalizedChisq = cms.double( 1000.0 ),
    TrackProducer1 = cms.string( "hltL3TkTracksFromL2" ),
    MinFound = cms.int32( 3 ),
    TrackProducer2 = cms.string( "hltIter2Merged" ),
    LostHitPenalty = cms.double( 20.0 ),
    FoundHitBonus = cms.double( 5.0 )
)
hltMuonLinks = cms.EDProducer( "MuonLinksProducerForHLT",
    pMin = cms.double( 2.5 ),
    InclusiveTrackerTrackCollection = cms.InputTag( "hltPFMuonMerging" ),
    shareHitFraction = cms.double( 0.8 ),
    LinkCollection = cms.InputTag( "hltL3MuonsLinksCombination" ),
    ptMin = cms.double( 2.5 )
)
hltMuons = cms.EDProducer( "MuonIdProducer",
    TrackExtractorPSet = cms.PSet( 
      Diff_z = cms.double( 0.2 ),
      inputTrackCollection = cms.InputTag( "hltPFMuonMerging" ),
      BeamSpotLabel = cms.InputTag( "hltOnlineBeamSpot" ),
      ComponentName = cms.string( "TrackExtractor" ),
      DR_Max = cms.double( 1.0 ),
      Diff_r = cms.double( 0.1 ),
      Chi2Prob_Min = cms.double( -1.0 ),
      DR_Veto = cms.double( 0.01 ),
      NHits_Min = cms.uint32( 0 ),
      Chi2Ndof_Max = cms.double( 1.0E64 ),
      Pt_Min = cms.double( -1.0 ),
      DepositLabel = cms.untracked.string( "" ),
      BeamlineOption = cms.string( "BeamSpotFromEvent" )
    ),
    maxAbsEta = cms.double( 3.0 ),
    fillGlobalTrackRefits = cms.bool( False ),
    arbitrationCleanerOptions = cms.PSet( 
      Clustering = cms.bool( True ),
      ME1a = cms.bool( True ),
      ClusterDPhi = cms.double( 0.6 ),
      OverlapDTheta = cms.double( 0.02 ),
      Overlap = cms.bool( True ),
      OverlapDPhi = cms.double( 0.0786 ),
      ClusterDTheta = cms.double( 0.02 )
    ),
    globalTrackQualityInputTag = cms.InputTag( "glbTrackQual" ),
    addExtraSoftMuons = cms.bool( False ),
    debugWithTruthMatching = cms.bool( False ),
    CaloExtractorPSet = cms.PSet( 
      PrintTimeReport = cms.untracked.bool( False ),
      DR_Max = cms.double( 1.0 ),
      DepositInstanceLabels = cms.vstring( 'ecal',
        'hcal',
        'ho' ),
      Noise_HE = cms.double( 0.2 ),
      NoiseTow_EB = cms.double( 0.04 ),
      NoiseTow_EE = cms.double( 0.15 ),
      Threshold_H = cms.double( 0.5 ),
      ServiceParameters = cms.PSet( 
        Propagators = cms.untracked.vstring( 'hltESPFastSteppingHelixPropagatorAny' ),
        RPCLayers = cms.bool( False ),
        UseMuonNavigation = cms.untracked.bool( False )
      ),
      Threshold_E = cms.double( 0.2 ),
      PropagatorName = cms.string( "hltESPFastSteppingHelixPropagatorAny" ),
      DepositLabel = cms.untracked.string( "Cal" ),
      UseRecHitsFlag = cms.bool( False ),
      TrackAssociatorParameters = cms.PSet( 
        muonMaxDistanceSigmaX = cms.double( 0.0 ),
        muonMaxDistanceSigmaY = cms.double( 0.0 ),
        CSCSegmentCollectionLabel = cms.InputTag( "hltCscSegments" ),
        dRHcal = cms.double( 1.0 ),
        dRPreshowerPreselection = cms.double( 0.2 ),
        CaloTowerCollectionLabel = cms.InputTag( "hltTowerMakerForPF" ),
        useEcal = cms.bool( False ),
        dREcal = cms.double( 1.0 ),
        dREcalPreselection = cms.double( 1.0 ),
        HORecHitCollectionLabel = cms.InputTag( "hltHoreco" ),
        dRMuon = cms.double( 9999.0 ),
        propagateAllDirections = cms.bool( True ),
        muonMaxDistanceX = cms.double( 5.0 ),
        muonMaxDistanceY = cms.double( 5.0 ),
        useHO = cms.bool( False ),
        trajectoryUncertaintyTolerance = cms.double( -1.0 ),
        usePreshower = cms.bool( False ),
        DTRecSegment4DCollectionLabel = cms.InputTag( "hltDt4DSegments" ),
        EERecHitCollectionLabel = cms.InputTag( 'hltEcalRecHit','EcalRecHitsEE' ),
        dRHcalPreselection = cms.double( 1.0 ),
        useMuon = cms.bool( False ),
        useCalo = cms.bool( True ),
        accountForTrajectoryChangeCalo = cms.bool( False ),
        EBRecHitCollectionLabel = cms.InputTag( 'hltEcalRecHit','EcalRecHitsEB' ),
        dRMuonPreselection = cms.double( 0.2 ),
        truthMatch = cms.bool( False ),
        HBHERecHitCollectionLabel = cms.InputTag( "hltHbhereco" ),
        useHcal = cms.bool( False )
      ),
      Threshold_HO = cms.double( 0.5 ),
      Noise_EE = cms.double( 0.1 ),
      Noise_EB = cms.double( 0.025 ),
      DR_Veto_H = cms.double( 0.1 ),
      CenterConeOnCalIntersection = cms.bool( False ),
      ComponentName = cms.string( "CaloExtractorByAssociator" ),
      Noise_HB = cms.double( 0.2 ),
      DR_Veto_E = cms.double( 0.07 ),
      DR_Veto_HO = cms.double( 0.1 ),
      Noise_HO = cms.double( 0.2 )
    ),
    runArbitrationCleaner = cms.bool( False ),
    fillEnergy = cms.bool( True ),
    TrackerKinkFinderParameters = cms.PSet( 
      usePosition = cms.bool( False ),
      diagonalOnly = cms.bool( False )
    ),
    TimingFillerParameters = cms.PSet( 
      UseDT = cms.bool( True ),
      ErrorDT = cms.double( 6.0 ),
      EcalEnergyCut = cms.double( 0.4 ),
      ErrorEB = cms.double( 2.085 ),
      ErrorCSC = cms.double( 7.4 ),
      CSCTimingParameters = cms.PSet( 
        CSCsegments = cms.InputTag( "hltCscSegments" ),
        CSCTimeOffset = cms.double( 0.0 ),
        CSCStripTimeOffset = cms.double( 0.0 ),
        MatchParameters = cms.PSet( 
          CSCsegments = cms.InputTag( "hltCscSegments" ),
          DTsegments = cms.InputTag( "hltDt4DSegments" ),
          DTradius = cms.double( 0.01 ),
          TightMatchDT = cms.bool( False ),
          TightMatchCSC = cms.bool( True )
        ),
        debug = cms.bool( False ),
        UseStripTime = cms.bool( True ),
        CSCStripError = cms.double( 7.0 ),
        CSCWireError = cms.double( 8.6 ),
        CSCWireTimeOffset = cms.double( 0.0 ),
        ServiceParameters = cms.PSet( 
          Propagators = cms.untracked.vstring( 'hltESPFastSteppingHelixPropagatorAny' ),
          RPCLayers = cms.bool( True )
        ),
        PruneCut = cms.double( 100.0 ),
        UseWireTime = cms.bool( True )
      ),
      DTTimingParameters = cms.PSet( 
        HitError = cms.double( 6.0 ),
        DoWireCorr = cms.bool( False ),
        MatchParameters = cms.PSet( 
          CSCsegments = cms.InputTag( "hltCscSegments" ),
          DTsegments = cms.InputTag( "hltDt4DSegments" ),
          DTradius = cms.double( 0.01 ),
          TightMatchDT = cms.bool( False ),
          TightMatchCSC = cms.bool( True )
        ),
        debug = cms.bool( False ),
        DTsegments = cms.InputTag( "hltDt4DSegments" ),
        PruneCut = cms.double( 10000.0 ),
        RequireBothProjections = cms.bool( False ),
        HitsMin = cms.int32( 5 ),
        DTTimeOffset = cms.double( 2.7 ),
        DropTheta = cms.bool( True ),
        UseSegmentT0 = cms.bool( False ),
        ServiceParameters = cms.PSet( 
          Propagators = cms.untracked.vstring( 'hltESPFastSteppingHelixPropagatorAny' ),
          RPCLayers = cms.bool( True )
        )
      ),
      ErrorEE = cms.double( 6.95 ),
      UseCSC = cms.bool( True ),
      UseECAL = cms.bool( True )
    ),
    inputCollectionTypes = cms.vstring( 'inner tracks',
      'links',
      'outer tracks' ),
    minCaloCompatibility = cms.double( 0.6 ),
    ecalDepositName = cms.string( "ecal" ),
    minP = cms.double( 10.0 ),
    fillIsolation = cms.bool( True ),
    jetDepositName = cms.string( "jets" ),
    hoDepositName = cms.string( "ho" ),
    writeIsoDeposits = cms.bool( False ),
    maxAbsPullX = cms.double( 4.0 ),
    maxAbsPullY = cms.double( 9999.0 ),
    minPt = cms.double( 10.0 ),
    TrackAssociatorParameters = cms.PSet( 
      muonMaxDistanceSigmaX = cms.double( 0.0 ),
      muonMaxDistanceSigmaY = cms.double( 0.0 ),
      CSCSegmentCollectionLabel = cms.InputTag( "hltCscSegments" ),
      dRHcal = cms.double( 9999.0 ),
      dRPreshowerPreselection = cms.double( 0.2 ),
      CaloTowerCollectionLabel = cms.InputTag( "hltTowerMakerForPF" ),
      useEcal = cms.bool( True ),
      dREcal = cms.double( 9999.0 ),
      dREcalPreselection = cms.double( 0.05 ),
      HORecHitCollectionLabel = cms.InputTag( "hltHoreco" ),
      dRMuon = cms.double( 9999.0 ),
      propagateAllDirections = cms.bool( True ),
      muonMaxDistanceX = cms.double( 5.0 ),
      muonMaxDistanceY = cms.double( 5.0 ),
      useHO = cms.bool( True ),
      trajectoryUncertaintyTolerance = cms.double( -1.0 ),
      usePreshower = cms.bool( False ),
      DTRecSegment4DCollectionLabel = cms.InputTag( "hltDt4DSegments" ),
      EERecHitCollectionLabel = cms.InputTag( 'hltEcalRecHit','EcalRecHitsEE' ),
      dRHcalPreselection = cms.double( 0.2 ),
      useMuon = cms.bool( True ),
      useCalo = cms.bool( False ),
      accountForTrajectoryChangeCalo = cms.bool( False ),
      EBRecHitCollectionLabel = cms.InputTag( 'hltEcalRecHit','EcalRecHitsEB' ),
      dRMuonPreselection = cms.double( 0.2 ),
      truthMatch = cms.bool( False ),
      HBHERecHitCollectionLabel = cms.InputTag( "hltHbhereco" ),
      useHcal = cms.bool( True )
    ),
    JetExtractorPSet = cms.PSet( 
      PrintTimeReport = cms.untracked.bool( False ),
      ExcludeMuonVeto = cms.bool( True ),
      TrackAssociatorParameters = cms.PSet( 
        muonMaxDistanceSigmaX = cms.double( 0.0 ),
        muonMaxDistanceSigmaY = cms.double( 0.0 ),
        CSCSegmentCollectionLabel = cms.InputTag( "hltCscSegments" ),
        dRHcal = cms.double( 0.5 ),
        dRPreshowerPreselection = cms.double( 0.2 ),
        CaloTowerCollectionLabel = cms.InputTag( "hltTowerMakerForPF" ),
        useEcal = cms.bool( False ),
        dREcal = cms.double( 0.5 ),
        dREcalPreselection = cms.double( 0.5 ),
        HORecHitCollectionLabel = cms.InputTag( "hltHoreco" ),
        dRMuon = cms.double( 9999.0 ),
        propagateAllDirections = cms.bool( True ),
        muonMaxDistanceX = cms.double( 5.0 ),
        muonMaxDistanceY = cms.double( 5.0 ),
        useHO = cms.bool( False ),
        trajectoryUncertaintyTolerance = cms.double( -1.0 ),
        usePreshower = cms.bool( False ),
        DTRecSegment4DCollectionLabel = cms.InputTag( "hltDt4DSegments" ),
        EERecHitCollectionLabel = cms.InputTag( 'hltEcalRecHit','EcalRecHitsEE' ),
        dRHcalPreselection = cms.double( 0.5 ),
        useMuon = cms.bool( False ),
        useCalo = cms.bool( True ),
        accountForTrajectoryChangeCalo = cms.bool( False ),
        EBRecHitCollectionLabel = cms.InputTag( 'hltEcalRecHit','EcalRecHitsEB' ),
        dRMuonPreselection = cms.double( 0.2 ),
        truthMatch = cms.bool( False ),
        HBHERecHitCollectionLabel = cms.InputTag( "hltHbhereco" ),
        useHcal = cms.bool( False )
      ),
      ServiceParameters = cms.PSet( 
        Propagators = cms.untracked.vstring( 'hltESPFastSteppingHelixPropagatorAny' ),
        RPCLayers = cms.bool( False ),
        UseMuonNavigation = cms.untracked.bool( False )
      ),
      ComponentName = cms.string( "JetExtractor" ),
      DR_Max = cms.double( 1.0 ),
      PropagatorName = cms.string( "hltESPFastSteppingHelixPropagatorAny" ),
      JetCollectionLabel = cms.InputTag( "hltAK4CaloJetsPFEt5" ),
      DR_Veto = cms.double( 0.1 ),
      Threshold = cms.double( 5.0 )
    ),
    fillGlobalTrackQuality = cms.bool( False ),
    minPCaloMuon = cms.double( 1.0E9 ),
    maxAbsDy = cms.double( 9999.0 ),
    fillCaloCompatibility = cms.bool( True ),
    fillMatching = cms.bool( True ),
    MuonCaloCompatibility = cms.PSet( 
      allSiPMHO = cms.bool( False ),
      PionTemplateFileName = cms.FileInPath( "RecoMuon/MuonIdentification/data/MuID_templates_pions_lowPt_3_1_norm.root" ),
      MuonTemplateFileName = cms.FileInPath( "RecoMuon/MuonIdentification/data/MuID_templates_muons_lowPt_3_1_norm.root" ),
      delta_eta = cms.double( 0.02 ),
      delta_phi = cms.double( 0.02 )
    ),
    fillTrackerKink = cms.bool( False ),
    hcalDepositName = cms.string( "hcal" ),
    sigmaThresholdToFillCandidateP4WithGlobalFit = cms.double( 2.0 ),
    inputCollectionLabels = cms.VInputTag( 'hltPFMuonMerging','hltMuonLinks','hltL2Muons' ),
    trackDepositName = cms.string( "tracker" ),
    maxAbsDx = cms.double( 3.0 ),
    ptThresholdToFillCandidateP4WithGlobalFit = cms.double( 200.0 ),
    minNumberOfMatches = cms.int32( 1 )
)
hltParticleFlowRecHitECALUnseeded = cms.EDProducer( "PFRecHitProducer",
    producers = cms.VPSet( 
      cms.PSet(  src = cms.InputTag( 'hltEcalRecHit','EcalRecHitsEB' ),
        qualityTests = cms.VPSet( 
          cms.PSet(  threshold = cms.double( 0.08 ),
            name = cms.string( "PFRecHitQTestThreshold" )
          ),
          cms.PSet(  timingCleaning = cms.bool( True ),
            topologicalCleaning = cms.bool( True ),
            cleaningThreshold = cms.double( 2.0 ),
            skipTTRecoveredHits = cms.bool( True ),
            name = cms.string( "PFRecHitQTestECAL" )
          )
        ),
        name = cms.string( "PFEBRecHitCreator" )
      ),
      cms.PSet(  src = cms.InputTag( 'hltEcalRecHit','EcalRecHitsEE' ),
        qualityTests = cms.VPSet( 
          cms.PSet(  threshold = cms.double( 0.3 ),
            name = cms.string( "PFRecHitQTestThreshold" )
          ),
          cms.PSet(  timingCleaning = cms.bool( True ),
            topologicalCleaning = cms.bool( True ),
            cleaningThreshold = cms.double( 2.0 ),
            skipTTRecoveredHits = cms.bool( True ),
            name = cms.string( "PFRecHitQTestECAL" )
          )
        ),
        name = cms.string( "PFEERecHitCreator" )
      )
    ),
    navigator = cms.PSet( 
      barrel = cms.PSet(  ),
      endcap = cms.PSet(  ),
      name = cms.string( "PFRecHitECALNavigator" )
    )
)
hltParticleFlowRecHitHCAL = cms.EDProducer( "PFCTRecHitProducer",
    ECAL_Compensate = cms.bool( False ),
    ECAL_Dead_Code = cms.uint32( 10 ),
    MinLongTiming_Cut = cms.double( -5.0 ),
    ECAL_Compensation = cms.double( 0.5 ),
    MaxLongTiming_Cut = cms.double( 5.0 ),
    weight_HFhad = cms.double( 1.0 ),
    ApplyPulseDPG = cms.bool( False ),
    navigator = cms.PSet(  name = cms.string( "PFRecHitCaloTowerNavigator" ) ),
    ECAL_Threshold = cms.double( 10.0 ),
    ApplyTimeDPG = cms.bool( False ),
    caloTowers = cms.InputTag( "hltTowerMakerForPF" ),
    hcalRecHitsHBHE = cms.InputTag( "hltHbhereco" ),
    LongFibre_Fraction = cms.double( 0.1 ),
    MaxShortTiming_Cut = cms.double( 5.0 ),
    HcalMaxAllowedHFLongShortSev = cms.int32( 9 ),
    thresh_Barrel = cms.double( 0.4 ),
    navigation_HF = cms.bool( True ),
    HcalMaxAllowedHFInTimeWindowSev = cms.int32( 9 ),
    HF_Calib_29 = cms.double( 1.07 ),
    LongFibre_Cut = cms.double( 120.0 ),
    EM_Depth = cms.double( 22.0 ),
    weight_HFem = cms.double( 1.0 ),
    LongShortFibre_Cut = cms.double( 1.0E9 ),
    MinShortTiming_Cut = cms.double( -5.0 ),
    HCAL_Calib = cms.bool( True ),
    thresh_HF = cms.double( 0.4 ),
    HcalMaxAllowedHFDigiTimeSev = cms.int32( 9 ),
    thresh_Endcap = cms.double( 0.4 ),
    HcalMaxAllowedChannelStatusSev = cms.int32( 9 ),
    hcalRecHitsHF = cms.InputTag( "hltHfreco" ),
    ShortFibre_Cut = cms.double( 60.0 ),
    ApplyLongShortDPG = cms.bool( True ),
    HF_Calib = cms.bool( True ),
    HAD_Depth = cms.double( 47.0 ),
    ShortFibre_Fraction = cms.double( 0.01 ),
    HCAL_Calib_29 = cms.double( 1.35 )
)
hltParticleFlowRecHitPSUnseeded = cms.EDProducer( "PFRecHitProducer",
    producers = cms.VPSet( 
      cms.PSet(  src = cms.InputTag( 'hltEcalPreshowerRecHit','EcalRecHitsES' ),
        qualityTests = cms.VPSet( 
          cms.PSet(  threshold = cms.double( 7.0E-6 ),
            name = cms.string( "PFRecHitQTestThreshold" )
          )
        ),
        name = cms.string( "PFPSRecHitCreator" )
      )
    ),
    navigator = cms.PSet(  name = cms.string( "PFRecHitPreshowerNavigator" ) )
)
hltParticleFlowClusterECALUncorrectedUnseeded = cms.EDProducer( "PFClusterProducer",
    pfClusterBuilder = cms.PSet( 
      positionCalc = cms.PSet( 
        minFractionInCalc = cms.double( 1.0E-9 ),
        logWeightDenominator = cms.double( 0.08 ),
        minAllowedNormalization = cms.double( 1.0E-9 ),
        posCalcNCrystals = cms.int32( 9 ),
        algoName = cms.string( "Basic2DGenericPFlowPositionCalc" )
      ),
      minFracTot = cms.double( 1.0E-20 ),
      positionCalcForConvergence = cms.PSet( 
        minFractionInCalc = cms.double( 0.0 ),
        W0 = cms.double( 4.2 ),
        minAllowedNormalization = cms.double( 0.0 ),
        T0_EB = cms.double( 7.4 ),
        X0 = cms.double( 0.89 ),
        T0_ES = cms.double( 1.2 ),
        T0_EE = cms.double( 3.1 ),
        algoName = cms.string( "ECAL2DPositionCalcWithDepthCorr" )
      ),
      maxIterations = cms.uint32( 50 ),
      stoppingTolerance = cms.double( 1.0E-8 ),
      minFractionToKeep = cms.double( 1.0E-7 ),
      excludeOtherSeeds = cms.bool( True ),
      showerSigma = cms.double( 1.5 ),
      recHitEnergyNorms = cms.VPSet( 
        cms.PSet(  detector = cms.string( "ECAL_BARREL" ),
          recHitEnergyNorm = cms.double( 0.08 )
        ),
        cms.PSet(  detector = cms.string( "ECAL_ENDCAP" ),
          recHitEnergyNorm = cms.double( 0.3 )
        )
      ),
      algoName = cms.string( "Basic2DGenericPFlowClusterizer" ),
      allCellsPositionCalc = cms.PSet( 
        minFractionInCalc = cms.double( 1.0E-9 ),
        logWeightDenominator = cms.double( 0.08 ),
        minAllowedNormalization = cms.double( 1.0E-9 ),
        posCalcNCrystals = cms.int32( -1 ),
        algoName = cms.string( "Basic2DGenericPFlowPositionCalc" )
      )
    ),
    positionReCalc = cms.PSet( 
      minFractionInCalc = cms.double( 0.0 ),
      W0 = cms.double( 4.2 ),
      minAllowedNormalization = cms.double( 0.0 ),
      T0_EB = cms.double( 7.4 ),
      X0 = cms.double( 0.89 ),
      T0_ES = cms.double( 1.2 ),
      T0_EE = cms.double( 3.1 ),
      algoName = cms.string( "ECAL2DPositionCalcWithDepthCorr" )
    ),
    initialClusteringStep = cms.PSet( 
      thresholdsByDetector = cms.VPSet( 
        cms.PSet(  gatheringThreshold = cms.double( 0.08 ),
          detector = cms.string( "ECAL_BARREL" ),
          gatheringThresholdPt = cms.double( 0.0 )
        ),
        cms.PSet(  gatheringThreshold = cms.double( 0.3 ),
          detector = cms.string( "ECAL_ENDCAP" ),
          gatheringThresholdPt = cms.double( 0.0 )
        )
      ),
      useCornerCells = cms.bool( True ),
      algoName = cms.string( "Basic2DGenericTopoClusterizer" )
    ),
    energyCorrector = cms.PSet(  ),
    recHitCleaners = cms.VPSet( 
      cms.PSet(  cleaningByDetector = cms.VPSet( 
  cms.PSet(  doubleSpikeS6S2 = cms.double( 0.04 ),
    fractionThresholdModifier = cms.double( 3.0 ),
    doubleSpikeThresh = cms.double( 10.0 ),
    minS4S1_b = cms.double( -0.024 ),
    singleSpikeThresh = cms.double( 4.0 ),
    detector = cms.string( "ECAL_BARREL" ),
    minS4S1_a = cms.double( 0.04 ),
    energyThresholdModifier = cms.double( 2.0 )
  ),
  cms.PSet(  doubleSpikeS6S2 = cms.double( -1.0 ),
    fractionThresholdModifier = cms.double( 3.0 ),
    doubleSpikeThresh = cms.double( 1.0E9 ),
    minS4S1_b = cms.double( -0.0125 ),
    singleSpikeThresh = cms.double( 15.0 ),
    detector = cms.string( "ECAL_ENDCAP" ),
    minS4S1_a = cms.double( 0.02 ),
    energyThresholdModifier = cms.double( 2.0 )
  )
),
        algoName = cms.string( "SpikeAndDoubleSpikeCleaner" )
      )
    ),
    seedFinder = cms.PSet( 
      nNeighbours = cms.int32( 8 ),
      thresholdsByDetector = cms.VPSet( 
        cms.PSet(  seedingThreshold = cms.double( 0.6 ),
          seedingThresholdPt = cms.double( 0.15 ),
          detector = cms.string( "ECAL_ENDCAP" )
        ),
        cms.PSet(  seedingThreshold = cms.double( 0.23 ),
          seedingThresholdPt = cms.double( 0.0 ),
          detector = cms.string( "ECAL_BARREL" )
        )
      ),
      algoName = cms.string( "LocalMaximumSeedFinder" )
    ),
    recHitsSource = cms.InputTag( "hltParticleFlowRecHitECALUnseeded" )
)
hltParticleFlowClusterPSUnseeded = cms.EDProducer( "PFClusterProducer",
    pfClusterBuilder = cms.PSet( 
      minFracTot = cms.double( 1.0E-20 ),
      positionCalc = cms.PSet( 
        minFractionInCalc = cms.double( 1.0E-9 ),
        logWeightDenominator = cms.double( 6.0E-5 ),
        minAllowedNormalization = cms.double( 1.0E-9 ),
        posCalcNCrystals = cms.int32( -1 ),
        algoName = cms.string( "Basic2DGenericPFlowPositionCalc" )
      ),
      maxIterations = cms.uint32( 50 ),
      stoppingTolerance = cms.double( 1.0E-8 ),
      minFractionToKeep = cms.double( 1.0E-7 ),
      excludeOtherSeeds = cms.bool( True ),
      showerSigma = cms.double( 0.3 ),
      recHitEnergyNorms = cms.VPSet( 
        cms.PSet(  detector = cms.string( "PS1" ),
          recHitEnergyNorm = cms.double( 6.0E-5 )
        ),
        cms.PSet(  detector = cms.string( "PS2" ),
          recHitEnergyNorm = cms.double( 6.0E-5 )
        )
      ),
      algoName = cms.string( "Basic2DGenericPFlowClusterizer" )
    ),
    positionReCalc = cms.PSet(  ),
    initialClusteringStep = cms.PSet( 
      thresholdsByDetector = cms.VPSet( 
        cms.PSet(  gatheringThreshold = cms.double( 6.0E-5 ),
          detector = cms.string( "PS1" ),
          gatheringThresholdPt = cms.double( 0.0 )
        ),
        cms.PSet(  gatheringThreshold = cms.double( 6.0E-5 ),
          detector = cms.string( "PS2" ),
          gatheringThresholdPt = cms.double( 0.0 )
        )
      ),
      useCornerCells = cms.bool( False ),
      algoName = cms.string( "Basic2DGenericTopoClusterizer" )
    ),
    energyCorrector = cms.PSet(  ),
    recHitCleaners = cms.VPSet( 
    ),
    seedFinder = cms.PSet( 
      nNeighbours = cms.int32( 4 ),
      thresholdsByDetector = cms.VPSet( 
        cms.PSet(  seedingThreshold = cms.double( 1.2E-4 ),
          seedingThresholdPt = cms.double( 0.0 ),
          detector = cms.string( "PS1" )
        ),
        cms.PSet(  seedingThreshold = cms.double( 1.2E-4 ),
          seedingThresholdPt = cms.double( 0.0 ),
          detector = cms.string( "PS2" )
        )
      ),
      algoName = cms.string( "LocalMaximumSeedFinder" )
    ),
    recHitsSource = cms.InputTag( "hltParticleFlowRecHitPSUnseeded" )
)
hltParticleFlowClusterECALUnseeded = cms.EDProducer( "CorrectedECALPFClusterProducer",
    minimumPSEnergy = cms.double( 0.0 ),
    inputPS = cms.InputTag( "hltParticleFlowClusterPSUnseeded" ),
    energyCorrector = cms.PSet( 
      applyCrackCorrections = cms.bool( False ),
      algoName = cms.string( "PFClusterEMEnergyCorrector" )
    ),
    inputECAL = cms.InputTag( "hltParticleFlowClusterECALUncorrectedUnseeded" )
)
hltParticleFlowClusterHCAL = cms.EDProducer( "PFClusterProducer",
    pfClusterBuilder = cms.PSet( 
      positionCalc = cms.PSet( 
        minFractionInCalc = cms.double( 1.0E-9 ),
        logWeightDenominator = cms.double( 0.8 ),
        minAllowedNormalization = cms.double( 1.0E-9 ),
        posCalcNCrystals = cms.int32( 5 ),
        algoName = cms.string( "Basic2DGenericPFlowPositionCalc" )
      ),
      minFracTot = cms.double( 1.0E-20 ),
      maxIterations = cms.uint32( 50 ),
      stoppingTolerance = cms.double( 1.0E-8 ),
      minFractionToKeep = cms.double( 1.0E-7 ),
      excludeOtherSeeds = cms.bool( True ),
      showerSigma = cms.double( 10.0 ),
      recHitEnergyNorms = cms.VPSet( 
        cms.PSet(  detector = cms.string( "HCAL_BARREL1" ),
          recHitEnergyNorm = cms.double( 0.8 )
        ),
        cms.PSet(  detector = cms.string( "HCAL_ENDCAP" ),
          recHitEnergyNorm = cms.double( 0.8 )
        )
      ),
      algoName = cms.string( "Basic2DGenericPFlowClusterizer" ),
      allCellsPositionCalc = cms.PSet( 
        minFractionInCalc = cms.double( 1.0E-9 ),
        logWeightDenominator = cms.double( 0.8 ),
        minAllowedNormalization = cms.double( 1.0E-9 ),
        posCalcNCrystals = cms.int32( -1 ),
        algoName = cms.string( "Basic2DGenericPFlowPositionCalc" )
      )
    ),
    positionReCalc = cms.PSet(  ),
    initialClusteringStep = cms.PSet( 
      thresholdsByDetector = cms.VPSet( 
        cms.PSet(  gatheringThreshold = cms.double( 0.8 ),
          detector = cms.string( "HCAL_BARREL1" ),
          gatheringThresholdPt = cms.double( 0.0 )
        ),
        cms.PSet(  gatheringThreshold = cms.double( 0.8 ),
          detector = cms.string( "HCAL_ENDCAP" ),
          gatheringThresholdPt = cms.double( 0.0 )
        )
      ),
      useCornerCells = cms.bool( True ),
      algoName = cms.string( "Basic2DGenericTopoClusterizer" )
    ),
    energyCorrector = cms.PSet(  ),
    recHitCleaners = cms.VPSet( 
      cms.PSet(  algoName = cms.string( "RBXAndHPDCleaner" )      )
    ),
    seedFinder = cms.PSet( 
      nNeighbours = cms.int32( 4 ),
      thresholdsByDetector = cms.VPSet( 
        cms.PSet(  seedingThreshold = cms.double( 0.8 ),
          seedingThresholdPt = cms.double( 0.0 ),
          detector = cms.string( "HCAL_BARREL1" )
        ),
        cms.PSet(  seedingThreshold = cms.double( 1.1 ),
          seedingThresholdPt = cms.double( 0.0 ),
          detector = cms.string( "HCAL_ENDCAP" )
        )
      ),
      algoName = cms.string( "LocalMaximumSeedFinder" )
    ),
    recHitsSource = cms.InputTag( "hltParticleFlowRecHitHCAL" )
)
hltParticleFlowClusterHFEM = cms.EDProducer( "PFClusterProducer",
    pfClusterBuilder = cms.PSet( 
      positionCalc = cms.PSet( 
        minFractionInCalc = cms.double( 1.0E-9 ),
        logWeightDenominator = cms.double( 0.8 ),
        minAllowedNormalization = cms.double( 1.0E-9 ),
        posCalcNCrystals = cms.int32( 5 ),
        algoName = cms.string( "Basic2DGenericPFlowPositionCalc" )
      ),
      minFracTot = cms.double( 1.0E-20 ),
      maxIterations = cms.uint32( 50 ),
      stoppingTolerance = cms.double( 1.0E-8 ),
      minFractionToKeep = cms.double( 1.0E-7 ),
      excludeOtherSeeds = cms.bool( True ),
      showerSigma = cms.double( 10.0 ),
      recHitEnergyNorms = cms.VPSet( 
        cms.PSet(  detector = cms.string( "HF_EM" ),
          recHitEnergyNorm = cms.double( 0.8 )
        )
      ),
      algoName = cms.string( "Basic2DGenericPFlowClusterizer" ),
      allCellsPositionCalc = cms.PSet( 
        minFractionInCalc = cms.double( 1.0E-9 ),
        logWeightDenominator = cms.double( 0.8 ),
        minAllowedNormalization = cms.double( 1.0E-9 ),
        posCalcNCrystals = cms.int32( -1 ),
        algoName = cms.string( "Basic2DGenericPFlowPositionCalc" )
      )
    ),
    positionReCalc = cms.PSet(  ),
    initialClusteringStep = cms.PSet( 
      thresholdsByDetector = cms.VPSet( 
        cms.PSet(  gatheringThreshold = cms.double( 0.8 ),
          detector = cms.string( "HF_EM" ),
          gatheringThresholdPt = cms.double( 0.0 )
        )
      ),
      useCornerCells = cms.bool( False ),
      algoName = cms.string( "Basic2DGenericTopoClusterizer" )
    ),
    energyCorrector = cms.PSet(  ),
    recHitCleaners = cms.VPSet( 
      cms.PSet(  cleaningByDetector = cms.VPSet( 
  cms.PSet(  doubleSpikeS6S2 = cms.double( -1.0 ),
    fractionThresholdModifier = cms.double( 1.0 ),
    doubleSpikeThresh = cms.double( 1.0E9 ),
    minS4S1_b = cms.double( -0.19 ),
    singleSpikeThresh = cms.double( 80.0 ),
    detector = cms.string( "HF_EM" ),
    minS4S1_a = cms.double( 0.11 ),
    energyThresholdModifier = cms.double( 1.0 )
  )
),
        algoName = cms.string( "SpikeAndDoubleSpikeCleaner" )
      )
    ),
    seedFinder = cms.PSet( 
      nNeighbours = cms.int32( 0 ),
      thresholdsByDetector = cms.VPSet( 
        cms.PSet(  seedingThreshold = cms.double( 1.4 ),
          seedingThresholdPt = cms.double( 0.0 ),
          detector = cms.string( "HF_EM" )
        )
      ),
      algoName = cms.string( "LocalMaximumSeedFinder" )
    ),
    recHitsSource = cms.InputTag( 'hltParticleFlowRecHitHCAL','HFEM' )
)
hltParticleFlowClusterHFHAD = cms.EDProducer( "PFClusterProducer",
    pfClusterBuilder = cms.PSet( 
      positionCalc = cms.PSet( 
        minFractionInCalc = cms.double( 1.0E-9 ),
        logWeightDenominator = cms.double( 0.8 ),
        minAllowedNormalization = cms.double( 1.0E-9 ),
        posCalcNCrystals = cms.int32( 5 ),
        algoName = cms.string( "Basic2DGenericPFlowPositionCalc" )
      ),
      minFracTot = cms.double( 1.0E-20 ),
      maxIterations = cms.uint32( 50 ),
      stoppingTolerance = cms.double( 1.0E-8 ),
      minFractionToKeep = cms.double( 1.0E-7 ),
      excludeOtherSeeds = cms.bool( True ),
      showerSigma = cms.double( 10.0 ),
      recHitEnergyNorms = cms.VPSet( 
        cms.PSet(  detector = cms.string( "HF_HAD" ),
          recHitEnergyNorm = cms.double( 0.8 )
        )
      ),
      algoName = cms.string( "Basic2DGenericPFlowClusterizer" ),
      allCellsPositionCalc = cms.PSet( 
        minFractionInCalc = cms.double( 1.0E-9 ),
        logWeightDenominator = cms.double( 0.8 ),
        minAllowedNormalization = cms.double( 1.0E-9 ),
        posCalcNCrystals = cms.int32( -1 ),
        algoName = cms.string( "Basic2DGenericPFlowPositionCalc" )
      )
    ),
    positionReCalc = cms.PSet(  ),
    initialClusteringStep = cms.PSet( 
      thresholdsByDetector = cms.VPSet( 
        cms.PSet(  gatheringThreshold = cms.double( 0.8 ),
          detector = cms.string( "HF_HAD" ),
          gatheringThresholdPt = cms.double( 0.0 )
        )
      ),
      useCornerCells = cms.bool( False ),
      algoName = cms.string( "Basic2DGenericTopoClusterizer" )
    ),
    energyCorrector = cms.PSet(  ),
    recHitCleaners = cms.VPSet( 
      cms.PSet(  cleaningByDetector = cms.VPSet( 
  cms.PSet(  doubleSpikeS6S2 = cms.double( -1.0 ),
    fractionThresholdModifier = cms.double( 1.0 ),
    doubleSpikeThresh = cms.double( 1.0E9 ),
    minS4S1_b = cms.double( -0.08 ),
    singleSpikeThresh = cms.double( 120.0 ),
    detector = cms.string( "HF_HAD" ),
    minS4S1_a = cms.double( 0.045 ),
    energyThresholdModifier = cms.double( 1.0 )
  )
),
        algoName = cms.string( "SpikeAndDoubleSpikeCleaner" )
      )
    ),
    seedFinder = cms.PSet( 
      nNeighbours = cms.int32( 0 ),
      thresholdsByDetector = cms.VPSet( 
        cms.PSet(  seedingThreshold = cms.double( 1.4 ),
          seedingThresholdPt = cms.double( 0.0 ),
          detector = cms.string( "HF_HAD" )
        )
      ),
      algoName = cms.string( "LocalMaximumSeedFinder" )
    ),
    recHitsSource = cms.InputTag( 'hltParticleFlowRecHitHCAL','HFHAD' )
)
hltLightPFTracks = cms.EDProducer( "LightPFTrackProducer",
    TrackQuality = cms.string( "none" ),
    UseQuality = cms.bool( False ),
    TkColList = cms.VInputTag( 'hltPFMuonMerging' )
)
hltParticleFlowBlock = cms.EDProducer( "PFBlockProducer",
    debug = cms.untracked.bool( False ),
    linkDefinitions = cms.VPSet( 
      cms.PSet(  useKDTree = cms.bool( True ),
        linkType = cms.string( "PS1:ECAL" ),
        linkerName = cms.string( "PreshowerAndECALLinker" )
      ),
      cms.PSet(  useKDTree = cms.bool( True ),
        linkType = cms.string( "PS2:ECAL" ),
        linkerName = cms.string( "PreshowerAndECALLinker" )
      ),
      cms.PSet(  useKDTree = cms.bool( True ),
        linkType = cms.string( "TRACK:ECAL" ),
        linkerName = cms.string( "TrackAndECALLinker" )
      ),
      cms.PSet(  useKDTree = cms.bool( True ),
        linkType = cms.string( "TRACK:HCAL" ),
        linkerName = cms.string( "TrackAndHCALLinker" )
      ),
      cms.PSet(  useKDTree = cms.bool( False ),
        linkType = cms.string( "ECAL:HCAL" ),
        linkerName = cms.string( "ECALAndHCALLinker" )
      ),
      cms.PSet(  useKDTree = cms.bool( False ),
        linkType = cms.string( "HFEM:HFHAD" ),
        linkerName = cms.string( "HFEMAndHFHADLinker" )
      )
    ),
    elementImporters = cms.VPSet( 
      cms.PSet(  importerName = cms.string( "GeneralTracksImporter" ),
        useIterativeTracking = cms.bool( False ),
        source = cms.InputTag( "hltLightPFTracks" ),
        NHitCuts_byTrackAlgo = cms.vuint32( 3, 3, 3, 3, 3 ),
        muonSrc = cms.InputTag( "hltMuons" ),
        DPtOverPtCuts_byTrackAlgo = cms.vdouble( 0.5, 0.5, 0.5, 0.5, 0.5 )
      ),
      cms.PSet(  importerName = cms.string( "ECALClusterImporter" ),
        source = cms.InputTag( "hltParticleFlowClusterECALUnseeded" ),
        BCtoPFCMap = cms.InputTag( "" )
      ),
      cms.PSet(  importerName = cms.string( "GenericClusterImporter" ),
        source = cms.InputTag( "hltParticleFlowClusterHCAL" )
      ),
      cms.PSet(  importerName = cms.string( "GenericClusterImporter" ),
        source = cms.InputTag( "hltParticleFlowClusterHFEM" )
      ),
      cms.PSet(  importerName = cms.string( "GenericClusterImporter" ),
        source = cms.InputTag( "hltParticleFlowClusterHFHAD" )
      ),
      cms.PSet(  importerName = cms.string( "GenericClusterImporter" ),
        source = cms.InputTag( "hltParticleFlowClusterPSUnseeded" )
      )
    ),
    verbose = cms.untracked.bool( False )
)
hltParticleFlow = cms.EDProducer( "PFProducer",
    photon_SigmaiEtaiEta_endcap = cms.double( 0.034 ),
    minPtForPostCleaning = cms.double( 20.0 ),
    pf_nsigma_ECAL = cms.double( 0.0 ),
    GedPhotonValueMap = cms.InputTag( 'tmpGedPhotons','valMapPFEgammaCandToPhoton' ),
    sumPtTrackIsoForPhoton = cms.double( -1.0 ),
    metFactorForFakes = cms.double( 4.0 ),
    muon_HO = cms.vdouble( 0.9, 0.9 ),
    electron_missinghits = cms.uint32( 1 ),
    metSignificanceForCleaning = cms.double( 3.0 ),
    usePFPhotons = cms.bool( False ),
    dptRel_DispVtx = cms.double( 10.0 ),
    nTrackIsoForEgammaSC = cms.uint32( 2 ),
    pf_nsigma_HCAL = cms.double( 1.0 ),
    cosmicRejectionDistance = cms.double( 1.0 ),
    useEGammaFilters = cms.bool( False ),
    useEGammaElectrons = cms.bool( False ),
    nsigma_TRACK = cms.double( 1.0 ),
    useEGammaSupercluster = cms.bool( False ),
    sumPtTrackIsoForEgammaSC_barrel = cms.double( 4.0 ),
    eventFractionForCleaning = cms.double( 0.8 ),
    usePFDecays = cms.bool( False ),
    rejectTracks_Step45 = cms.bool( False ),
    eventFractionForRejection = cms.double( 0.8 ),
    photon_MinEt = cms.double( 10.0 ),
    usePFNuclearInteractions = cms.bool( False ),
    maxSignificance = cms.double( 2.5 ),
    electron_iso_mva_endcap = cms.double( -0.1075 ),
    debug = cms.untracked.bool( False ),
    pf_convID_mvaWeightFile = cms.string( "RecoParticleFlow/PFProducer/data/MVAnalysis_BDT.weights_pfConversionAug0411.txt" ),
    calibHF_eta_step = cms.vdouble( 0.0, 2.9, 3.0, 3.2, 4.2, 4.4, 4.6, 4.8, 5.2, 5.4 ),
    ptErrorScale = cms.double( 8.0 ),
    minSignificance = cms.double( 2.5 ),
    minMomentumForPunchThrough = cms.double( 100.0 ),
    pf_conv_mvaCut = cms.double( 0.0 ),
    useCalibrationsFromDB = cms.bool( True ),
    usePFElectrons = cms.bool( False ),
    electron_iso_combIso_endcap = cms.double( 10.0 ),
    photon_combIso = cms.double( 10.0 ),
    electron_iso_mva_barrel = cms.double( -0.1875 ),
    postHFCleaning = cms.bool( False ),
    factors_45 = cms.vdouble( 10.0, 100.0 ),
    cleanedHF = cms.VInputTag( 'hltParticleFlowRecHitHCAL:Cleaned','hltParticleFlowClusterHFHAD:Cleaned','hltParticleFlowClusterHFEM:Cleaned' ),
    coneEcalIsoForEgammaSC = cms.double( 0.3 ),
    minSignificanceReduction = cms.double( 1.4 ),
    photon_SigmaiEtaiEta_barrel = cms.double( 0.0125 ),
    calibHF_b_HADonly = cms.vdouble( 1.27541, 0.85361, 0.86333, 0.89091, 0.94348, 0.94348, 0.9437, 1.0034, 1.0444, 1.0444 ),
    minPixelHits = cms.int32( 1 ),
    maxDPtOPt = cms.double( 1.0 ),
    useHO = cms.bool( False ),
    pf_electron_output_col = cms.string( "electrons" ),
    electron_noniso_mvaCut = cms.double( -0.1 ),
    GedElectronValueMap = cms.InputTag( "gedGsfElectronsTmp" ),
    useVerticesForNeutral = cms.bool( True ),
    pf_Res_mvaWeightFile = cms.string( "RecoParticleFlow/PFProducer/data/TMVARegression_BDTG_PFRes.root" ),
    PFEGammaCandidates = cms.InputTag( "particleFlowEGamma" ),
    sumPtTrackIsoSlopeForPhoton = cms.double( -1.0 ),
    coneTrackIsoForEgammaSC = cms.double( 0.3 ),
    minDeltaMet = cms.double( 0.4 ),
    pt_Error = cms.double( 1.0 ),
    useProtectionsForJetMET = cms.bool( True ),
    metFactorForRejection = cms.double( 4.0 ),
    sumPtTrackIsoForEgammaSC_endcap = cms.double( 4.0 ),
    calibHF_use = cms.bool( False ),
    verbose = cms.untracked.bool( False ),
    usePFConversions = cms.bool( False ),
    trackQuality = cms.string( "highPurity" ),
    calibPFSCEle_endcap = cms.vdouble( 1.153, -16.5975, 5.668, -0.1772, 16.22, 7.326, 0.0483, -4.068, 9.406 ),
    metFactorForCleaning = cms.double( 4.0 ),
    eventFactorForCosmics = cms.double( 10.0 ),
    egammaElectrons = cms.InputTag( "" ),
    minEnergyForPunchThrough = cms.double( 100.0 ),
    minTrackerHits = cms.int32( 8 ),
    iCfgCandConnector = cms.PSet( 
      bCalibSecondary = cms.bool( False ),
      bCalibPrimary = cms.bool( False ),
      bCorrect = cms.bool( False ),
      nuclCalibFactors = cms.vdouble( 0.8, 0.15, 0.5, 0.5, 0.05 )
    ),
    rejectTracks_Bad = cms.bool( False ),
    pf_electronID_crackCorrection = cms.bool( False ),
    pf_locC_mvaWeightFile = cms.string( "RecoParticleFlow/PFProducer/data/TMVARegression_BDTG_PFClusterCorr.root" ),
    calibHF_a_EMonly = cms.vdouble( 0.96945, 0.96701, 0.76309, 0.82268, 0.87583, 0.89718, 0.98674, 1.4681, 1.458, 1.458 ),
    muons = cms.InputTag( "hltMuons" ),
    metFactorForHighEta = cms.double( 25.0 ),
    minHFCleaningPt = cms.double( 5.0 ),
    muon_HCAL = cms.vdouble( 3.0, 3.0 ),
    pf_electron_mvaCut = cms.double( -0.1 ),
    ptFactorForHighEta = cms.double( 2.0 ),
    maxDeltaPhiPt = cms.double( 7.0 ),
    pf_electronID_mvaWeightFile = cms.string( "RecoParticleFlow/PFProducer/data/MVAnalysis_BDT.weights_PfElectrons23Jan_IntToFloat.txt" ),
    sumEtEcalIsoForEgammaSC_endcap = cms.double( 2.0 ),
    calibHF_b_EMHAD = cms.vdouble( 1.27541, 0.85361, 0.86333, 0.89091, 0.94348, 0.94348, 0.9437, 1.0034, 1.0444, 1.0444 ),
    pf_GlobC_mvaWeightFile = cms.string( "RecoParticleFlow/PFProducer/data/TMVARegression_BDTG_PFGlobalCorr.root" ),
    photon_HoE = cms.double( 0.1 ),
    sumEtEcalIsoForEgammaSC_barrel = cms.double( 1.0 ),
    calibPFSCEle_Fbrem_endcap = cms.vdouble( 0.9, 6.5, -0.0692932, 0.101776, 0.995338, -0.00236548, 0.874998, 1.653, -0.0750184, 0.147, 0.923165, 4.74665E-4, 1.10782 ),
    punchThroughFactor = cms.double( 3.0 ),
    algoType = cms.uint32( 0 ),
    electron_iso_combIso_barrel = cms.double( 10.0 ),
    postMuonCleaning = cms.bool( True ),
    calibPFSCEle_barrel = cms.vdouble( 1.004, -1.536, 22.88, -1.467, 0.3555, 0.6227, 14.65, 2051.0, 25.0, 0.9932, -0.5444, 0.0, 0.5438, 0.7109, 7.645, 0.2904, 0.0 ),
    electron_protectionsForJetMET = cms.PSet( 
      maxE = cms.double( 50.0 ),
      maxTrackPOverEele = cms.double( 1.0 ),
      maxEcalEOverP_2 = cms.double( 0.2 ),
      maxHcalEOverEcalE = cms.double( 0.1 ),
      maxEcalEOverP_1 = cms.double( 0.5 ),
      maxHcalEOverP = cms.double( 1.0 ),
      maxEcalEOverPRes = cms.double( 0.2 ),
      maxHcalE = cms.double( 10.0 ),
      maxEeleOverPout = cms.double( 0.2 ),
      maxNtracks = cms.double( 3.0 ),
      maxEleHcalEOverEcalE = cms.double( 0.1 ),
      maxDPhiIN = cms.double( 0.1 ),
      maxEeleOverPoutRes = cms.double( 0.5 )
    ),
    electron_iso_pt = cms.double( 10.0 ),
    isolatedElectronID_mvaWeightFile = cms.string( "RecoEgamma/ElectronIdentification/data/TMVA_BDTSimpleCat_17Feb2011.weights.xml" ),
    vertexCollection = cms.InputTag( "hltPixelVertices" ),
    X0_Map = cms.string( "RecoParticleFlow/PFProducer/data/allX0histos.root" ),
    calibPFSCEle_Fbrem_barrel = cms.vdouble( 0.6, 6.0, -0.0255975, 0.0576727, 0.975442, -5.46394E-4, 1.26147, 25.0, -0.02025, 0.04537, 0.9728, -8.962E-4, 1.172 ),
    blocks = cms.InputTag( "hltParticleFlowBlock" ),
    punchThroughMETFactor = cms.double( 4.0 ),
    metSignificanceForRejection = cms.double( 4.0 ),
    photon_protectionsForJetMET = cms.PSet( 
      sumPtTrackIsoSlope = cms.double( 0.001 ),
      sumPtTrackIso = cms.double( 2.0 )
    ),
    usePhotonReg = cms.bool( False ),
    dzPV = cms.double( 0.2 ),
    calibHF_a_EMHAD = cms.vdouble( 1.42215, 1.00496, 0.68961, 0.81656, 0.98504, 0.98504, 1.00802, 1.0593, 1.4576, 1.4576 ),
    useRegressionFromDB = cms.bool( False ),
    muon_ECAL = cms.vdouble( 0.5, 0.5 ),
    usePFSCEleCalib = cms.bool( True )
)
hltAK4PFJets = cms.EDProducer( "FastjetJetProducer",
    Active_Area_Repeats = cms.int32( 5 ),
    doAreaFastjet = cms.bool( False ),
    voronoiRfact = cms.double( -9.0 ),
    maxBadHcalCells = cms.uint32( 9999999 ),
    doAreaDiskApprox = cms.bool( True ),
    maxRecoveredEcalCells = cms.uint32( 9999999 ),
    jetType = cms.string( "PFJet" ),
    minSeed = cms.uint32( 0 ),
    Ghost_EtaMax = cms.double( 6.0 ),
    doRhoFastjet = cms.bool( False ),
    jetAlgorithm = cms.string( "AntiKt" ),
    nSigmaPU = cms.double( 1.0 ),
    GhostArea = cms.double( 0.01 ),
    Rho_EtaMax = cms.double( 4.4 ),
    maxBadEcalCells = cms.uint32( 9999999 ),
    useDeterministicSeed = cms.bool( True ),
    doPVCorrection = cms.bool( False ),
    maxRecoveredHcalCells = cms.uint32( 9999999 ),
    rParam = cms.double( 0.4 ),
    maxProblematicHcalCells = cms.uint32( 9999999 ),
    doOutputJets = cms.bool( True ),
    src = cms.InputTag( "hltParticleFlow" ),
    inputEtMin = cms.double( 0.0 ),
    puPtMin = cms.double( 10.0 ),
    srcPVs = cms.InputTag( "hltPixelVertices" ),
    jetPtMin = cms.double( 0.0 ),
    radiusPU = cms.double( 0.4 ),
    maxProblematicEcalCells = cms.uint32( 9999999 ),
    doPUOffsetCorr = cms.bool( False ),
    inputEMin = cms.double( 0.0 ),
    useMassDropTagger = cms.bool( False ),
    muMin = cms.double( -1.0 ),
    subtractorName = cms.string( "" ),
    muCut = cms.double( -1.0 ),
    subjetPtMin = cms.double( -1.0 ),
    useTrimming = cms.bool( False ),
    muMax = cms.double( -1.0 ),
    yMin = cms.double( -1.0 ),
    useFiltering = cms.bool( False ),
    rFilt = cms.double( -1.0 ),
    yMax = cms.double( -1.0 ),
    zcut = cms.double( -1.0 ),
    MinVtxNdof = cms.int32( 0 ),
    MaxVtxZ = cms.double( 15.0 ),
    UseOnlyVertexTracks = cms.bool( False ),
    dRMin = cms.double( -1.0 ),
    nFilt = cms.int32( -1 ),
    usePruning = cms.bool( False ),
    maxDepth = cms.int32( -1 ),
    yCut = cms.double( -1.0 ),
    DzTrVtxMax = cms.double( 0.0 ),
    UseOnlyOnePV = cms.bool( False ),
    rcut_factor = cms.double( -1.0 ),
    sumRecHits = cms.bool( False ),
    trimPtFracMin = cms.double( -1.0 ),
    dRMax = cms.double( -1.0 ),
    DxyTrVtxMax = cms.double( 0.0 ),
    useCMSBoostedTauSeedingAlgorithm = cms.bool( False )
)
hltFixedGridRhoFastjetAll = cms.EDProducer( "FixedGridRhoProducerFastjet",
    gridSpacing = cms.double( 0.55 ),
    maxRapidity = cms.double( 5.0 ),
    pfCandidatesTag = cms.InputTag( "hltParticleFlow" )
)
hltAK4PFJetsCorrected = cms.EDProducer( "PFJetCorrectionProducer",
    src = cms.InputTag( "hltAK4PFJets" ),
    correctors = cms.vstring( 'hltESPAK4PFCorrection' )
)
hltPFJetsCorrectedMatchedToCaloJets200 = cms.EDProducer( "PFJetsMatchedToFilteredCaloJetsProducer",
    DeltaR = cms.double( 0.5 ),
    CaloJetFilter = cms.InputTag( "hltSingleCaloJet200" ),
    TriggerType = cms.int32( 85 ),
    PFJetSrc = cms.InputTag( "hltAK4PFJetsCorrected" )
)
hltSinglePFJet260 = cms.EDFilter( "HLT1PFJet",
    saveTags = cms.bool( True ),
    MinPt = cms.double( 260.0 ),
    MinN = cms.int32( 1 ),
    MaxEta = cms.double( 5.0 ),
    MinMass = cms.double( -1.0 ),
    inputTag = cms.InputTag( "hltPFJetsCorrectedMatchedToCaloJets200" ),
    MinE = cms.double( -1.0 ),
    triggerType = cms.int32( 85 )
)
hltPreCaloJet260 = cms.EDFilter( "HLTPrescaler",
    L1GtReadoutRecordTag = cms.InputTag( "hltGtDigis" ),
    offset = cms.uint32( 0 )
)
hltSingleCaloJet260 = cms.EDFilter( "HLT1CaloJet",
    saveTags = cms.bool( True ),
    MinPt = cms.double( 260.0 ),
    MinN = cms.int32( 1 ),
    MaxEta = cms.double( 5.0 ),
    MinMass = cms.double( -1.0 ),
    inputTag = cms.InputTag( "hltAK4CaloJetsCorrectedIDPassed" ),
    MinE = cms.double( -1.0 ),
    triggerType = cms.int32( 85 )
)
hltPrePhysics = cms.EDFilter( "HLTPrescaler",
    L1GtReadoutRecordTag = cms.InputTag( "hltGtDigis" ),
    offset = cms.uint32( 0 )
)
hltFEDSelector = cms.EDProducer( "EvFFEDSelector",
    inputTag = cms.InputTag( "rawDataCollector" ),
    fedList = cms.vuint32( 1023 )
)
hltTriggerSummaryAOD = cms.EDProducer( "TriggerSummaryProducerAOD",
    processName = cms.string( "@" )
)
hltTriggerSummaryRAW = cms.EDProducer( "TriggerSummaryProducerRAW",
    processName = cms.string( "@" )
)
hltL1GtTrigReport = cms.EDAnalyzer( "L1GtTrigReport",
    PrintVerbosity = cms.untracked.int32( 10 ),
    UseL1GlobalTriggerRecord = cms.bool( False ),
    PrintOutput = cms.untracked.int32( 3 ),
    L1GtRecordInputTag = cms.InputTag( "hltGtDigis" )
)
hltTrigReport = cms.EDAnalyzer( "HLTrigReport",
    ReferencePath = cms.untracked.string( "HLTriggerFinalPath" ),
    ReferenceRate = cms.untracked.double( 100.0 ),
    serviceBy = cms.untracked.string( "never" ),
    resetBy = cms.untracked.string( "never" ),
    reportBy = cms.untracked.string( "job" ),
    HLTriggerResults = cms.InputTag( 'TriggerResults','','HLT' )
)

HLTL1UnpackerSequence = cms.Sequence( hltGtDigis + hltGctDigis + hltL1GtObjectMap + hltL1extraParticles )
HLTBeamSpot = cms.Sequence( hltScalersRawToDigi + hltOnlineBeamSpot )
HLTBeginSequence = cms.Sequence( hltTriggerType + HLTL1UnpackerSequence + HLTBeamSpot )
HLTMuonLocalRecoSequence = cms.Sequence( hltMuonDTDigis + hltDt1DRecHits + hltDt4DSegments + hltMuonCSCDigis + hltCsc2DRecHits + hltCscSegments + hltMuonRPCDigis + hltRpcRecHits )
HLTL2muonrecoNocandSequence = cms.Sequence( HLTMuonLocalRecoSequence + hltL2OfflineMuonSeeds + hltL2MuonSeeds + hltL2Muons )
HLTL2muonrecoSequence = cms.Sequence( HLTL2muonrecoNocandSequence + hltL2MuonCandidates )
HLTDoLocalPixelSequence = cms.Sequence( hltSiPixelDigis + hltSiPixelClusters + hltSiPixelClustersCache + hltSiPixelRecHits )
HLTDoLocalStripSequence = cms.Sequence( hltSiStripExcludedFEDListProducer + hltSiStripRawToClustersFacility + hltSiStripClusters )
HLTL3muonTkCandidateSequence = cms.Sequence( HLTDoLocalPixelSequence + HLTDoLocalStripSequence + hltL3TrajSeedOIState + hltL3TrackCandidateFromL2OIState + hltL3TkTracksFromL2OIState + hltL3MuonsOIState + hltL3TrajSeedOIHit + hltL3TrackCandidateFromL2OIHit + hltL3TkTracksFromL2OIHit + hltL3MuonsOIHit + hltL3TkFromL2OICombination + hltPixelLayerTriplets + hltPixelLayerPairs + hltMixedLayerPairs + hltL3TrajSeedIOHit + hltL3TrackCandidateFromL2IOHit + hltL3TkTracksFromL2IOHit + hltL3MuonsIOHit + hltL3TrajectorySeed + hltL3TrackCandidateFromL2 )
HLTL3muonrecoNocandSequence = cms.Sequence( HLTL3muonTkCandidateSequence + hltL3TkTracksMergeStep1 + hltL3TkTracksFromL2 + hltL3MuonsLinksCombination + hltL3Muons )
HLTL3muonrecoSequence = cms.Sequence( HLTL3muonrecoNocandSequence + hltL3MuonCandidates )
HLTEndSequence = cms.Sequence( hltBoolEnd )
HLTDoFullUnpackingEgammaEcalSequence = cms.Sequence( hltEcalDigis + hltEcalPreshowerDigis + hltEcalUncalibRecHit + hltEcalDetIdToBeRecovered + hltEcalRecHit + hltEcalPreshowerRecHit )
HLTPFClusteringForEgamma = cms.Sequence( hltRechitInRegionsECAL + hltRechitInRegionsES + hltParticleFlowRecHitECALL1Seeded + hltParticleFlowRecHitPSL1Seeded + hltParticleFlowClusterPSL1Seeded + hltParticleFlowClusterECALUncorrectedL1Seeded + hltParticleFlowClusterECALL1Seeded + hltParticleFlowSuperClusterECALL1Seeded )
HLTDoLocalHcalWithTowerSequence = cms.Sequence( hltHcalDigis + hltHbhereco + hltHfreco + hltHoreco + hltTowerMakerForAll )
HLTFastJetForEgamma = cms.Sequence( hltFixedGridRhoFastjetAllCaloForMuons )
HLTPFHcalClusteringForEgamma = cms.Sequence( hltRegionalTowerForEgamma + hltParticleFlowRecHitHCALForEgamma + hltParticleFlowClusterHCALForEgamma )
HLTGsfElectronSequence = cms.Sequence( hltEgammaCkfTrackCandidatesForGSF + hltEgammaGsfTracks + hltEgammaGsfElectrons + hltEgammaGsfTrackVars )
HLTRecoPixelVertexingForElectronSequence = cms.Sequence( hltPixelLayerTriplets + hltPixelTracksElectrons + hltPixelVerticesElectrons )
HLTPixelTrackingForElectron = cms.Sequence( hltElectronsVertex + HLTDoLocalPixelSequence + HLTRecoPixelVertexingForElectronSequence )
HLTIterativeTrackingForElectronsIteration0 = cms.Sequence( hltIter0ElectronsPixelSeedsFromPixelTracks + hltIter0ElectronsCkfTrackCandidates + hltIter0ElectronsCtfWithMaterialTracks + hltIter0ElectronsTrackSelectionHighPurity )
HLTIterativeTrackingForElectronsIteration1 = cms.Sequence( hltIter1ElectronsClustersRefRemoval + hltIter1ElectronsMaskedMeasurementTrackerEvent + hltIter1ElectronsPixelLayerTriplets + hltIter1ElectronsPixelSeeds + hltIter1ElectronsCkfTrackCandidates + hltIter1ElectronsCtfWithMaterialTracks + hltIter1ElectronsTrackSelectionHighPurityLoose + hltIter1ElectronsTrackSelectionHighPurityTight + hltIter1ElectronsTrackSelectionHighPurity )
HLTIterativeTrackingForElectronsIteration2 = cms.Sequence( hltIter2ElectronsClustersRefRemoval + hltIter2ElectronsMaskedMeasurementTrackerEvent + hltIter2ElectronsPixelLayerPairs + hltIter2ElectronsPixelSeeds + hltIter2ElectronsCkfTrackCandidates + hltIter2ElectronsCtfWithMaterialTracks + hltIter2ElectronsTrackSelectionHighPurity )
HLTIterativeTrackingForElectronIter02 = cms.Sequence( HLTIterativeTrackingForElectronsIteration0 + HLTIterativeTrackingForElectronsIteration1 + hltIter1MergedForElectrons + HLTIterativeTrackingForElectronsIteration2 + hltIter2MergedForElectrons )
HLTTrackReconstructionForIsoElectronIter02 = cms.Sequence( HLTPixelTrackingForElectron + HLTDoLocalStripSequence + HLTIterativeTrackingForElectronIter02 )
HLTEle27WP85GsfSequence = cms.Sequence( HLTDoFullUnpackingEgammaEcalSequence + HLTPFClusteringForEgamma + hltEgammaCandidates + hltEGL1SingleEG20ORL1SingleEG22Filter + hltEG27EtFilter + hltEgammaClusterShape + hltEle27WP85ClusterShapeFilter + HLTDoLocalHcalWithTowerSequence + HLTFastJetForEgamma + hltEgammaHoverE + hltEle27WP85HEFilter + hltEgammaEcalPFClusterIso + hltEle27WP85EcalIsoFilter + HLTPFHcalClusteringForEgamma + hltEgammaHcalPFClusterIso + hltEle27WP85HcalIsoFilter + HLTDoLocalPixelSequence + HLTDoLocalStripSequence + hltMixedLayerPairs + hltEgammaElectronPixelSeeds + hltEle27WP85PixelMatchFilter + HLTGsfElectronSequence + hltEle27WP85GsfOneOEMinusOneOPFilter + hltEle27WP85GsfMissingHitsFilter + hltEle27WP85GsfDetaFilter + hltEle27WP85GsfDphiFilter + HLTTrackReconstructionForIsoElectronIter02 + hltEgammaEleGsfTrackIso + hltEle27WP85GsfTrackIsoFilter )
HLTRecoPixelVertexingForPhotonsSequence = cms.Sequence( hltPixelLayerTriplets + hltPixelTracks + hltPixelVerticesForPhotons )
HLTIterativeTrackingForPhotonsIteration0 = cms.Sequence( hltIter0PFlowPixelSeedsFromPixelTracksForPhotons + hltIter0PFlowCkfTrackCandidatesForPhotons + hltIter0PFlowCtfWithMaterialTracksForPhotons + hltIter0PFlowTrackSelectionHighPurityForPhotons )
HLTIterativeTrackingForPhotonsIteration1 = cms.Sequence( hltIter1ClustersRefRemovalForPhotons + hltIter1MaskedMeasurementTrackerEventForPhotons + hltIter1PixelLayerTripletsForPhotons + hltIter1PFlowPixelSeedsForPhotons + hltIter1PFlowCkfTrackCandidatesForPhotons + hltIter1PFlowCtfWithMaterialTracksForPhotons + hltIter1PFlowTrackSelectionHighPurityLooseForPhotons + hltIter1PFlowTrackSelectionHighPurityTightForPhotons + hltIter1PFlowTrackSelectionHighPurityForPhotons )
HLTIterativeTrackingForPhotonsIteration2 = cms.Sequence( hltIter2ClustersRefRemovalForPhotons + hltIter2MaskedMeasurementTrackerEventForPhotons + hltIter2PixelLayerPairsForPhotons + hltIter2PFlowPixelSeedsForPhotons + hltIter2PFlowCkfTrackCandidatesForPhotons + hltIter2PFlowCtfWithMaterialTracksForPhotons + hltIter2PFlowTrackSelectionHighPurityForPhotons )
HLTIterativeTrackingForPhotonsIter02 = cms.Sequence( HLTIterativeTrackingForPhotonsIteration0 + HLTIterativeTrackingForPhotonsIteration1 + hltIter1MergedForPhotons + HLTIterativeTrackingForPhotonsIteration2 + hltIter2MergedForPhotons )
HLTTrackReconstructionForIsoForPhotons = cms.Sequence( HLTDoLocalPixelSequence + HLTRecoPixelVertexingForPhotonsSequence + HLTDoLocalStripSequence + HLTIterativeTrackingForPhotonsIter02 )
HLTPhoton20CaloIdVLIsoLSequence = cms.Sequence( HLTDoFullUnpackingEgammaEcalSequence + HLTPFClusteringForEgamma + hltEgammaCandidates + hltEGL1SingleEG12Filter + hltEG20EtFilter + hltEgammaClusterShape + hltEG20CaloIdVLClusterShapeFilter + HLTDoLocalHcalWithTowerSequence + HLTFastJetForEgamma + hltEgammaHoverE + hltEG20CaloIdVLHEFilter + hltEgammaEcalPFClusterIso + hltEG20CaloIdVLIsoLEcalIsoFilter + HLTPFHcalClusteringForEgamma + hltEgammaHcalPFClusterIso + hltEG20CaloIdVLIsoLHcalIsoFilter + HLTDoLocalPixelSequence + HLTDoLocalStripSequence + HLTTrackReconstructionForIsoForPhotons + hltEgammaHollowTrackIso + hltEG20CaloIdVLIsoLTrackIsoFilter )
HLTDoFullUnpackingEgammaEcalWithoutPreshowerSequence = cms.Sequence( hltEcalDigis + hltEcalUncalibRecHit + hltEcalDetIdToBeRecovered + hltEcalRecHit )
HLTDoLocalHcalSequence = cms.Sequence( hltHcalDigis + hltHbhereco + hltHfreco + hltHoreco )
HLTDoCaloSequence = cms.Sequence( HLTDoFullUnpackingEgammaEcalWithoutPreshowerSequence + HLTDoLocalHcalSequence + hltTowerMakerForAll )
HLTAK4CaloJetsReconstructionSequence = cms.Sequence( HLTDoCaloSequence + hltAK4CaloJets + hltAK4CaloJetsIDPassed )
HLTAK4CaloJetsCorrectionSequence = cms.Sequence( hltFixedGridRhoFastjetAllCalo + hltAK4CaloJetsCorrected + hltAK4CaloJetsCorrectedIDPassed )
HLTAK4CaloJetsSequence = cms.Sequence( HLTAK4CaloJetsReconstructionSequence + HLTAK4CaloJetsCorrectionSequence )
HLTDoCaloSequencePF = cms.Sequence( HLTDoFullUnpackingEgammaEcalWithoutPreshowerSequence + HLTDoLocalHcalSequence + hltTowerMakerForPF )
HLTAK4CaloJetsPrePFRecoSequence = cms.Sequence( HLTDoCaloSequencePF + hltAK4CaloJetsPF )
HLTPreAK4PFJetsRecoSequence = cms.Sequence( HLTAK4CaloJetsPrePFRecoSequence + hltAK4CaloJetsPFEt5 )
HLTRecopixelvertexingSequence = cms.Sequence( hltPixelLayerTriplets + hltPixelTracks + hltPixelVertices + hltTrimmedPixelVertices )
HLTIterativeTrackingIteration0 = cms.Sequence( hltIter0PFLowPixelSeedsFromPixelTracks + hltIter0PFlowCkfTrackCandidates + hltIter0PFlowCtfWithMaterialTracks + hltIter0PFlowTrackSelectionHighPurity )
HLTIter0TrackAndTauJet4Iter1Sequence = cms.Sequence( hltTrackIter0RefsForJets4Iter1 + hltAK4Iter0TrackJets4Iter1 + hltIter0TrackAndTauJets4Iter1 )
HLTIterativeTrackingIteration1 = cms.Sequence( hltIter1ClustersRefRemoval + hltIter1MaskedMeasurementTrackerEvent + hltIter1PixelLayerTriplets + hltIter1PFlowPixelSeeds + hltIter1PFlowCkfTrackCandidates + hltIter1PFlowCtfWithMaterialTracks + hltIter1PFlowTrackSelectionHighPurityLoose + hltIter1PFlowTrackSelectionHighPurityTight + hltIter1PFlowTrackSelectionHighPurity )
HLTIter1TrackAndTauJets4Iter2Sequence = cms.Sequence( hltIter1TrackRefsForJets4Iter2 + hltAK4Iter1TrackJets4Iter2 + hltIter1TrackAndTauJets4Iter2 )
HLTIterativeTrackingIteration2 = cms.Sequence( hltIter2ClustersRefRemoval + hltIter2MaskedMeasurementTrackerEvent + hltIter2PixelLayerPairs + hltIter2PFlowPixelSeeds + hltIter2PFlowCkfTrackCandidates + hltIter2PFlowCtfWithMaterialTracks + hltIter2PFlowTrackSelectionHighPurity )
HLTIterativeTrackingIter02 = cms.Sequence( HLTIterativeTrackingIteration0 + HLTIter0TrackAndTauJet4Iter1Sequence + HLTIterativeTrackingIteration1 + hltIter1Merged + HLTIter1TrackAndTauJets4Iter2Sequence + HLTIterativeTrackingIteration2 + hltIter2Merged )
HLTTrackReconstructionForPF = cms.Sequence( HLTDoLocalPixelSequence + HLTRecopixelvertexingSequence + HLTDoLocalStripSequence + HLTIterativeTrackingIter02 + hltPFMuonMerging + hltMuonLinks + hltMuons )
HLTPreshowerSequence = cms.Sequence( hltEcalPreshowerDigis + hltEcalPreshowerRecHit )
HLTParticleFlowSequence = cms.Sequence( HLTPreshowerSequence + hltParticleFlowRecHitECALUnseeded + hltParticleFlowRecHitHCAL + hltParticleFlowRecHitPSUnseeded + hltParticleFlowClusterECALUncorrectedUnseeded + hltParticleFlowClusterPSUnseeded + hltParticleFlowClusterECALUnseeded + hltParticleFlowClusterHCAL + hltParticleFlowClusterHFEM + hltParticleFlowClusterHFHAD + hltLightPFTracks + hltParticleFlowBlock + hltParticleFlow )
HLTAK4PFJetsReconstructionSequence = cms.Sequence( HLTL2muonrecoSequence + HLTL3muonrecoSequence + HLTTrackReconstructionForPF + HLTParticleFlowSequence + hltAK4PFJets )
HLTAK4PFJetsCorrectionSequence = cms.Sequence( hltFixedGridRhoFastjetAll + hltAK4PFJetsCorrected )
HLTAK4PFJetsSequence = cms.Sequence( HLTPreAK4PFJetsRecoSequence + HLTAK4PFJetsReconstructionSequence + HLTAK4PFJetsCorrectionSequence )

HLTriggerFirstPath = cms.Path( hltGetConditions + hltGetRaw + hltBoolFalse )
HLT_Mu40_v1 = cms.Path( HLTBeginSequence + hltL1sMu16 + hltPreMu40 + hltL1fL1sMu16L1Filtered0 + HLTL2muonrecoSequence + hltL2fL1sMu16L1f0L2Filtered16Q + HLTL3muonrecoSequence + hltL3fL1sMu16L1f0L2f16QL3Filtered40Q + HLTEndSequence )
HLT_Ele27_WP85_Gsf_v1 = cms.Path( HLTBeginSequence + hltL1sL1SingleEG20ORL1SingleEG22 + hltPreEle27WP85Gsf + HLTEle27WP85GsfSequence + HLTEndSequence )
HLT_Photon20_CaloIdVL_IsoL_v1 = cms.Path( HLTBeginSequence + hltL1sL1SingleEG12 + hltPrePhoton20CaloIdVLIsoL + HLTPhoton20CaloIdVLIsoLSequence + HLTEndSequence )
HLT_PFJet260_v1 = cms.Path( HLTBeginSequence + hltL1sL1SingleJet128 + hltPrePFJet260 + HLTAK4CaloJetsSequence + hltSingleCaloJet200 + HLTAK4PFJetsSequence + hltPFJetsCorrectedMatchedToCaloJets200 + hltSinglePFJet260 + HLTEndSequence )
HLT_CaloJet260_v1 = cms.Path( HLTBeginSequence + hltL1sL1SingleJet128 + hltPreCaloJet260 + HLTAK4CaloJetsSequence + hltSingleCaloJet260 + HLTEndSequence )
HLT_Physics_v1 = cms.Path( HLTBeginSequence + hltPrePhysics + HLTEndSequence )
HLTriggerFinalPath = cms.Path( hltGtDigis + hltScalersRawToDigi + hltFEDSelector + hltTriggerSummaryAOD + hltTriggerSummaryRAW )
HLTAnalyzerEndpath = cms.EndPath( hltL1GtTrigReport + hltTrigReport )


HLTSchedule = cms.Schedule( *(HLTriggerFirstPath, HLT_Mu40_v1, HLT_Ele27_WP85_Gsf_v1, HLT_Photon20_CaloIdVL_IsoL_v1, HLT_PFJet260_v1, HLT_CaloJet260_v1, HLT_Physics_v1, HLTriggerFinalPath, HLTAnalyzerEndpath ))

# CMSSW version specific customizations
import os
cmsswVersion = os.environ['CMSSW_VERSION']

# from CMSSW_7_2_0_pre6: Use Legacy Errors in "StripCPEESProducer" for HLT (PRs 5286/5151)
if cmsswVersion >= "CMSSW_7_2":
    if 'hltESPStripCPEfromTrackAngle' in locals():
        hltESPStripCPEfromTrackAngle.useLegacyError = cms.bool(True)
<|MERGE_RESOLUTION|>--- conflicted
+++ resolved
@@ -1,18 +1,10 @@
-<<<<<<< HEAD
-# /dev/CMSSW_7_1_2/HIon/V16 (CMSSW_7_1_8)
-=======
 # /dev/CMSSW_7_1_2/HIon/V17 (CMSSW_7_1_8)
->>>>>>> 00e65bf8
 
 import FWCore.ParameterSet.Config as cms
 
 
 HLTConfigVersion = cms.PSet(
-<<<<<<< HEAD
-  tableName = cms.string('/dev/CMSSW_7_1_2/HIon/V16')
-=======
   tableName = cms.string('/dev/CMSSW_7_1_2/HIon/V17')
->>>>>>> 00e65bf8
 )
 
 HLTIter4PSetTrajectoryFilterIT = cms.PSet( 
