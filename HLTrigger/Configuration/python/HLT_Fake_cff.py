--- conflicted
+++ resolved
@@ -1,19 +1,11 @@
-<<<<<<< HEAD
-# /dev/CMSSW_7_6_0/Fake/V3 (CMSSW_7_6_3)
-=======
 # /dev/CMSSW_8_0_0/Fake/V2 (CMSSW_8_0_0_pre5)
->>>>>>> 93fb804c
 
 import FWCore.ParameterSet.Config as cms
 
 fragment = cms.ProcessFragment( "HLT" )
 
 fragment.HLTConfigVersion = cms.PSet(
-<<<<<<< HEAD
-  tableName = cms.string('/dev/CMSSW_7_6_0/Fake/V3')
-=======
   tableName = cms.string('/dev/CMSSW_8_0_0/Fake/V2')
->>>>>>> 93fb804c
 )
 
 fragment.streams = cms.PSet(  A = cms.vstring( 'InitialPD' ) )
