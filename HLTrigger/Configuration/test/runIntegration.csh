--- conflicted
+++ resolved
@@ -53,12 +53,7 @@
 
 #   -x "--l1-emulator" -x "--l1 L1GtTriggerMenu_L1Menu_Collisions2012_v1_mc" 
 
-<<<<<<< HEAD
-    date
-    echo "hltIntegrationTests $config -d $name -i $infile -n 100 -j 4 $flags -x ${autogt} -x --type=$table >& $name.log"
-=======
     echo "`date +%T` hltIntegrationTests $config -d $name -i $infile -n 100 -j 4 $flags -x ${autogt} -x --type=$table >& $name.log"
->>>>>>> ea2def85
     time  hltIntegrationTests $config -d $name -i $infile -n 100 -j 4 $flags -x ${autogt} -x --type=$table >& $name.log
     set STATUS = $?
     echo "`date +%T` exit status: $STATUS"
