#!/bin/tcsh

cmsenv
rehash

set rawLHC = L1RePack
set rawSIM = DigiL1Raw

echo
date +%F\ %a\ %T
echo Starting $0 $1 $2

if ( $2 == "" ) then
  set tables = ( GRun 50nsGRun )
else if ( ($2 == all) || ($2 == ALL) ) then
<<<<<<< HEAD
  set tables = ( GRun 50nsGRun HIon PIon 25ns14e33_v1 50ns_5e33_v1 25ns14e33_v2 50ns_5e33_v2 Fake )
=======
  set tables = ( GRun 50nsGRun HIon PIon LowPU 25ns14e33_v1 50ns_5e33_v1 25ns14e33_v2 50ns_5e33_v2 Fake )
>>>>>>> 87dc2e14
else if ( ($2 == dev) || ($2 == DEV) ) then
  set tables = ( GRun 50nsGRun HIon PIon LowPU )
else if ( ($2 == lowpu) || ($2 == LOWPU) || ($2 == LowPU) ) then
  set tables = ( LowPU )
else if ( ($2 == full) || ($2 == FULL) ) then
  set tables = ( FULL )
else if ( ($2 == fake) || ($2 == FAKE) ) then
  set tables = ( Fake )
else if ( ($2 == frozen) || ($2 == FROZEN) ) then
  set tables = ( 25ns14e33_v1 50ns_5e33_v1 25ns14e33_v2 50ns_5e33_v2 Fake )
else
  set tables = ( $2 )
endif

foreach gtag ( $1 )

  foreach table ( $tables )

    if ($gtag == DATA) then
      set realData = True
      set base = RelVal_${rawLHC}
    else
      set realData = False
      set base = RelVal_${rawSIM}
    endif

#   run workflows

    set base = ( $base OnLine_HLT RelVal_HLT RelVal_HLT2 )

    if ( $gtag == MC ) then
      if ( ( $table != HIon ) && ( $table != PIon) ) then
        set base = ( $base FastSim_GenToHLT )
      endif
    endif

    foreach task ( $base )

      echo
      set name = ${task}_${table}_${gtag}
      rm -f $name.{log,root}

      if ( $task == OnLine_HLT ) then
        set short = ${task}_${table}
        echo "`date +%T` cmsRun $short.py realData=${realData} globalTag="@" inputFiles="@" >& $name.log"
#       ls -l        $short.py
        time  cmsRun $short.py realData=${realData} globalTag="@" inputFiles="@" >& $name.log
        echo "`date +%T` exit status: $?"
      else
        echo "`date +%T` cmsRun $name.py >& $name.log"
#       ls -l        $name.py
        time  cmsRun $name.py >& $name.log
        echo "`date +%T` exit status: $?"
      endif

      if ( ( $task == RelVal_${rawLHC} ) || ( $task == RelVal_${rawSIM} ) ) then
#       link to input file for subsequent steps
        rm -f              RelVal_Raw_${table}_${gtag}.root
        ln -s ${name}.root RelVal_Raw_${table}_${gtag}.root
      endif

    end

  end

end

# separate hlt+reco and reco+(validation)+dqm workflows

foreach gtag ( $1 )

  foreach table ( $tables )

    if ($gtag == DATA) then
      set base = ( RelVal_HLT_Reco                     RelVal_RECO )
    else
      set base = ( RelVal_HLT_Reco RelVal_DigiL1RawHLT RelVal_RECO )
    endif

    foreach task ( $base )

      echo
      set name = ${task}_${table}_${gtag}
      rm -f $name.{log,root}
      echo "`date +%T` cmsRun $name.py >& $name.log"
#     ls -l        $name.py
      time  cmsRun $name.py >& $name.log
      echo "`date +%T` exit status: $?"

    end

  end

end

# running each HLT trigger path individually one by one

if ( ($2 != all) && ($2 != dev) && ($2 != full) && ($2 != fake) && ($2 != frozen) ) then
  ./runIntegration.csh $1 $2
endif

echo
echo Finished $0 $1 $2
date +%F\ %a\ %T
#<|MERGE_RESOLUTION|>--- conflicted
+++ resolved
@@ -13,11 +13,7 @@
 if ( $2 == "" ) then
   set tables = ( GRun 50nsGRun )
 else if ( ($2 == all) || ($2 == ALL) ) then
-<<<<<<< HEAD
-  set tables = ( GRun 50nsGRun HIon PIon 25ns14e33_v1 50ns_5e33_v1 25ns14e33_v2 50ns_5e33_v2 Fake )
-=======
   set tables = ( GRun 50nsGRun HIon PIon LowPU 25ns14e33_v1 50ns_5e33_v1 25ns14e33_v2 50ns_5e33_v2 Fake )
->>>>>>> 87dc2e14
 else if ( ($2 == dev) || ($2 == DEV) ) then
   set tables = ( GRun 50nsGRun HIon PIon LowPU )
 else if ( ($2 == lowpu) || ($2 == LOWPU) || ($2 == LowPU) ) then
