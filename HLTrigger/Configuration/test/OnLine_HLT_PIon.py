<<<<<<< HEAD
# /dev/CMSSW_7_1_1/PIon/V76 (CMSSW_7_1_4_patch1)
=======
# /dev/CMSSW_7_1_1/PIon/V78 (CMSSW_7_1_4_patch1)
>>>>>>> 1b25b1b7

import FWCore.ParameterSet.Config as cms

process = cms.Process( "HLTPIon" )

process.HLTConfigVersion = cms.PSet(
<<<<<<< HEAD
  tableName = cms.string('/dev/CMSSW_7_1_1/PIon/V76')
=======
  tableName = cms.string('/dev/CMSSW_7_1_1/PIon/V78')
>>>>>>> 1b25b1b7
)

process.HLTIter4PSetTrajectoryFilterIT = cms.PSet( 
  minPt = cms.double( 0.3 ),
  minHitsMinPt = cms.int32( 3 ),
  ComponentType = cms.string( "CkfBaseTrajectoryFilter" ),
  maxLostHits = cms.int32( 0 ),
  maxNumberOfHits = cms.int32( 100 ),
  maxConsecLostHits = cms.int32( 1 ),
  minimumNumberOfHits = cms.int32( 6 ),
  nSigmaMinPt = cms.double( 5.0 ),
  chargeSignificance = cms.double( -1.0 )
)
process.HLTIter3PSetTrajectoryFilterIT = cms.PSet( 
  minPt = cms.double( 0.3 ),
  minHitsMinPt = cms.int32( 3 ),
  ComponentType = cms.string( "CkfBaseTrajectoryFilter" ),
  maxLostHits = cms.int32( 0 ),
  maxNumberOfHits = cms.int32( 100 ),
  maxConsecLostHits = cms.int32( 1 ),
  minimumNumberOfHits = cms.int32( 3 ),
  nSigmaMinPt = cms.double( 5.0 ),
  chargeSignificance = cms.double( -1.0 )
)
process.HLTIter2PSetTrajectoryFilterIT = cms.PSet( 
  minPt = cms.double( 0.3 ),
  minHitsMinPt = cms.int32( 3 ),
  ComponentType = cms.string( "CkfBaseTrajectoryFilter" ),
  maxLostHits = cms.int32( 1 ),
  maxNumberOfHits = cms.int32( 100 ),
  maxConsecLostHits = cms.int32( 1 ),
  minimumNumberOfHits = cms.int32( 3 ),
  nSigmaMinPt = cms.double( 5.0 ),
  chargeSignificance = cms.double( -1.0 )
)
process.HLTIter1PSetTrajectoryFilterIT = cms.PSet( 
  minPt = cms.double( 0.2 ),
  minHitsMinPt = cms.int32( 3 ),
  ComponentType = cms.string( "CkfBaseTrajectoryFilter" ),
  maxLostHits = cms.int32( 1 ),
  maxNumberOfHits = cms.int32( 100 ),
  maxConsecLostHits = cms.int32( 1 ),
  minimumNumberOfHits = cms.int32( 3 ),
  nSigmaMinPt = cms.double( 5.0 ),
  chargeSignificance = cms.double( -1.0 )
)
process.HLTPSetbJetRegionalTrajectoryFilter = cms.PSet( 
  minPt = cms.double( 1.0 ),
  minHitsMinPt = cms.int32( 3 ),
  ComponentType = cms.string( "CkfBaseTrajectoryFilter" ),
  maxLostHits = cms.int32( 1 ),
  maxNumberOfHits = cms.int32( 8 ),
  maxConsecLostHits = cms.int32( 1 ),
  minimumNumberOfHits = cms.int32( 5 ),
  nSigmaMinPt = cms.double( 5.0 ),
  chargeSignificance = cms.double( -1.0 )
)
process.HLTPSetTrajectoryFilterL3 = cms.PSet( 
  minPt = cms.double( 0.5 ),
  minHitsMinPt = cms.int32( 3 ),
  ComponentType = cms.string( "CkfBaseTrajectoryFilter" ),
  maxLostHits = cms.int32( 1 ),
  maxNumberOfHits = cms.int32( 1000000000 ),
  maxConsecLostHits = cms.int32( 1 ),
  minimumNumberOfHits = cms.int32( 5 ),
  nSigmaMinPt = cms.double( 5.0 ),
  chargeSignificance = cms.double( -1.0 )
)
process.HLTPSetTrajectoryFilterIT = cms.PSet( 
  minPt = cms.double( 0.3 ),
  minHitsMinPt = cms.int32( 3 ),
  ComponentType = cms.string( "CkfBaseTrajectoryFilter" ),
  maxLostHits = cms.int32( 1 ),
  maxNumberOfHits = cms.int32( 100 ),
  maxConsecLostHits = cms.int32( 1 ),
  minimumNumberOfHits = cms.int32( 3 ),
  nSigmaMinPt = cms.double( 5.0 ),
  chargeSignificance = cms.double( -1.0 )
)
process.HLTPSetTrajectoryFilterForElectrons = cms.PSet( 
  ComponentType = cms.string( "CkfBaseTrajectoryFilter" ),
  minPt = cms.double( 2.0 ),
  minHitsMinPt = cms.int32( -1 ),
  maxLostHits = cms.int32( 1 ),
  maxNumberOfHits = cms.int32( -1 ),
  maxConsecLostHits = cms.int32( 1 ),
  nSigmaMinPt = cms.double( 5.0 ),
  minimumNumberOfHits = cms.int32( 5 ),
  chargeSignificance = cms.double( -1.0 )
)
process.HLTPSetMuonCkfTrajectoryFilter = cms.PSet( 
  minPt = cms.double( 0.9 ),
  minHitsMinPt = cms.int32( 3 ),
  ComponentType = cms.string( "CkfBaseTrajectoryFilter" ),
  maxLostHits = cms.int32( 1 ),
  maxNumberOfHits = cms.int32( -1 ),
  maxConsecLostHits = cms.int32( 1 ),
  chargeSignificance = cms.double( -1.0 ),
  nSigmaMinPt = cms.double( 5.0 ),
  minimumNumberOfHits = cms.int32( 5 )
)
process.HLTPSetMuTrackJpsiTrajectoryFilter = cms.PSet( 
  minPt = cms.double( 10.0 ),
  minHitsMinPt = cms.int32( 3 ),
  ComponentType = cms.string( "CkfBaseTrajectoryFilter" ),
  maxLostHits = cms.int32( 1 ),
  maxNumberOfHits = cms.int32( 8 ),
  maxConsecLostHits = cms.int32( 1 ),
  minimumNumberOfHits = cms.int32( 5 ),
  nSigmaMinPt = cms.double( 5.0 ),
  chargeSignificance = cms.double( -1.0 )
)
process.HLTPSetMuTrackJpsiEffTrajectoryFilter = cms.PSet( 
  minPt = cms.double( 1.0 ),
  minHitsMinPt = cms.int32( 3 ),
  ComponentType = cms.string( "CkfBaseTrajectoryFilter" ),
  maxLostHits = cms.int32( 1 ),
  maxNumberOfHits = cms.int32( 9 ),
  maxConsecLostHits = cms.int32( 1 ),
  minimumNumberOfHits = cms.int32( 5 ),
  nSigmaMinPt = cms.double( 5.0 ),
  chargeSignificance = cms.double( -1.0 )
)
process.HLTPSetCkfTrajectoryFilter = cms.PSet( 
  minPt = cms.double( 0.9 ),
  minHitsMinPt = cms.int32( 3 ),
  ComponentType = cms.string( "CkfBaseTrajectoryFilter" ),
  maxLostHits = cms.int32( 1 ),
  maxNumberOfHits = cms.int32( -1 ),
  maxConsecLostHits = cms.int32( 1 ),
  minimumNumberOfHits = cms.int32( 5 ),
  nSigmaMinPt = cms.double( 5.0 ),
  chargeSignificance = cms.double( -1.0 )
)
process.HLTPSetCkf3HitTrajectoryFilter = cms.PSet( 
  minPt = cms.double( 0.9 ),
  minHitsMinPt = cms.int32( 3 ),
  ComponentType = cms.string( "CkfBaseTrajectoryFilter" ),
  maxLostHits = cms.int32( 1 ),
  maxNumberOfHits = cms.int32( -1 ),
  maxConsecLostHits = cms.int32( 1 ),
  minimumNumberOfHits = cms.int32( 3 ),
  nSigmaMinPt = cms.double( 5.0 ),
  chargeSignificance = cms.double( -1.0 )
)
process.HLTIter4PSetTrajectoryBuilderIT = cms.PSet( 
  propagatorAlong = cms.string( "PropagatorWithMaterialParabolicMf" ),
  trajectoryFilter = cms.PSet(  refToPSet_ = cms.string( "HLTIter4PSetTrajectoryFilterIT" ) ),
  maxCand = cms.int32( 1 ),
  ComponentType = cms.string( "CkfTrajectoryBuilder" ),
  propagatorOpposite = cms.string( "PropagatorWithMaterialParabolicMfOpposite" ),
  MeasurementTrackerName = cms.string( "hltIter4ESPMeasurementTracker" ),
  estimator = cms.string( "hltESPChi2MeasurementEstimator16" ),
  TTRHBuilder = cms.string( "hltESPTTRHBWithTrackAngle" ),
  updator = cms.string( "hltESPKFUpdator" ),
  alwaysUseInvalidHits = cms.bool( False ),
  intermediateCleaning = cms.bool( True ),
  lostHitPenalty = cms.double( 30.0 ),
  minNrOfHitsForRebuild = cms.untracked.int32( 4 )
)
process.HLTIter3PSetTrajectoryBuilderIT = cms.PSet( 
  propagatorAlong = cms.string( "PropagatorWithMaterialParabolicMf" ),
  trajectoryFilter = cms.PSet(  refToPSet_ = cms.string( "HLTIter3PSetTrajectoryFilterIT" ) ),
  maxCand = cms.int32( 1 ),
  ComponentType = cms.string( "CkfTrajectoryBuilder" ),
  propagatorOpposite = cms.string( "PropagatorWithMaterialParabolicMfOpposite" ),
  MeasurementTrackerName = cms.string( "hltIter3ESPMeasurementTracker" ),
  estimator = cms.string( "hltESPChi2MeasurementEstimator16" ),
  TTRHBuilder = cms.string( "hltESPTTRHBWithTrackAngle" ),
  updator = cms.string( "hltESPKFUpdator" ),
  alwaysUseInvalidHits = cms.bool( False ),
  intermediateCleaning = cms.bool( True ),
  lostHitPenalty = cms.double( 30.0 )
)
process.HLTIter2PSetTrajectoryBuilderIT = cms.PSet( 
  propagatorAlong = cms.string( "PropagatorWithMaterialParabolicMf" ),
  trajectoryFilter = cms.PSet(  refToPSet_ = cms.string( "HLTIter2PSetTrajectoryFilterIT" ) ),
  maxCand = cms.int32( 2 ),
  ComponentType = cms.string( "CkfTrajectoryBuilder" ),
  propagatorOpposite = cms.string( "PropagatorWithMaterialParabolicMfOpposite" ),
  MeasurementTrackerName = cms.string( "hltIter2ESPMeasurementTracker" ),
  estimator = cms.string( "hltESPChi2MeasurementEstimator16" ),
  TTRHBuilder = cms.string( "hltESPTTRHBWithTrackAngle" ),
  updator = cms.string( "hltESPKFUpdator" ),
  alwaysUseInvalidHits = cms.bool( False ),
  intermediateCleaning = cms.bool( True ),
  lostHitPenalty = cms.double( 30.0 )
)
process.HLTIter1PSetTrajectoryBuilderIT = cms.PSet( 
  propagatorAlong = cms.string( "PropagatorWithMaterialParabolicMf" ),
  trajectoryFilter = cms.PSet(  refToPSet_ = cms.string( "HLTIter1PSetTrajectoryFilterIT" ) ),
  maxCand = cms.int32( 2 ),
  ComponentType = cms.string( "CkfTrajectoryBuilder" ),
  propagatorOpposite = cms.string( "PropagatorWithMaterialParabolicMfOpposite" ),
  MeasurementTrackerName = cms.string( "hltIter1ESPMeasurementTracker" ),
  estimator = cms.string( "hltESPChi2MeasurementEstimator16" ),
  TTRHBuilder = cms.string( "hltESPTTRHBWithTrackAngle" ),
  updator = cms.string( "hltESPKFUpdator" ),
  alwaysUseInvalidHits = cms.bool( False ),
  intermediateCleaning = cms.bool( True ),
  lostHitPenalty = cms.double( 30.0 )
)
process.HLTPSetbJetRegionalTrajectoryBuilder = cms.PSet( 
  propagatorAlong = cms.string( "PropagatorWithMaterial" ),
  trajectoryFilter = cms.PSet(  refToPSet_ = cms.string( "HLTPSetbJetRegionalTrajectoryFilter" ) ),
  maxCand = cms.int32( 1 ),
  ComponentType = cms.string( "CkfTrajectoryBuilder" ),
  propagatorOpposite = cms.string( "PropagatorWithMaterialOpposite" ),
  MeasurementTrackerName = cms.string( "hltESPMeasurementTracker" ),
  estimator = cms.string( "hltESPChi2MeasurementEstimator" ),
  TTRHBuilder = cms.string( "hltESPTTRHBWithTrackAngle" ),
  updator = cms.string( "hltESPKFUpdator" ),
  alwaysUseInvalidHits = cms.bool( False ),
  intermediateCleaning = cms.bool( True ),
  lostHitPenalty = cms.double( 30.0 )
)
process.HLTPSetTrajectoryBuilderL3 = cms.PSet( 
  propagatorAlong = cms.string( "PropagatorWithMaterial" ),
  trajectoryFilter = cms.PSet(  refToPSet_ = cms.string( "HLTPSetTrajectoryFilterL3" ) ),
  maxCand = cms.int32( 5 ),
  ComponentType = cms.string( "CkfTrajectoryBuilder" ),
  propagatorOpposite = cms.string( "PropagatorWithMaterialOpposite" ),
  MeasurementTrackerName = cms.string( "hltESPMeasurementTracker" ),
  estimator = cms.string( "hltESPChi2MeasurementEstimator" ),
  TTRHBuilder = cms.string( "hltESPTTRHBWithTrackAngle" ),
  updator = cms.string( "hltESPKFUpdator" ),
  alwaysUseInvalidHits = cms.bool( False ),
  intermediateCleaning = cms.bool( True ),
  lostHitPenalty = cms.double( 30.0 )
)
process.HLTPSetTrajectoryBuilderIT = cms.PSet( 
  propagatorAlong = cms.string( "PropagatorWithMaterialParabolicMf" ),
  trajectoryFilter = cms.PSet(  refToPSet_ = cms.string( "HLTPSetTrajectoryFilterIT" ) ),
  maxCand = cms.int32( 2 ),
  ComponentType = cms.string( "CkfTrajectoryBuilder" ),
  propagatorOpposite = cms.string( "PropagatorWithMaterialParabolicMfOpposite" ),
  MeasurementTrackerName = cms.string( "hltESPMeasurementTracker" ),
  estimator = cms.string( "hltESPChi2MeasurementEstimator9" ),
  TTRHBuilder = cms.string( "hltESPTTRHBWithTrackAngle" ),
  updator = cms.string( "hltESPKFUpdator" ),
  alwaysUseInvalidHits = cms.bool( False ),
  intermediateCleaning = cms.bool( True ),
  lostHitPenalty = cms.double( 30.0 )
)
process.HLTPSetTrajectoryBuilderForElectrons = cms.PSet( 
  propagatorAlong = cms.string( "hltESPFwdElectronPropagator" ),
  trajectoryFilter = cms.PSet(  refToPSet_ = cms.string( "HLTPSetTrajectoryFilterForElectrons" ) ),
  maxCand = cms.int32( 5 ),
  ComponentType = cms.string( "CkfTrajectoryBuilder" ),
  propagatorOpposite = cms.string( "hltESPBwdElectronPropagator" ),
  MeasurementTrackerName = cms.string( "hltESPMeasurementTracker" ),
  estimator = cms.string( "hltESPChi2MeasurementEstimator30" ),
  TTRHBuilder = cms.string( "hltESPTTRHBWithTrackAngle" ),
  updator = cms.string( "hltESPKFUpdator" ),
  alwaysUseInvalidHits = cms.bool( True ),
  intermediateCleaning = cms.bool( False ),
  lostHitPenalty = cms.double( 90.0 )
)
process.HLTPSetMuTrackJpsiTrajectoryBuilder = cms.PSet( 
  propagatorAlong = cms.string( "PropagatorWithMaterial" ),
  trajectoryFilter = cms.PSet(  refToPSet_ = cms.string( "HLTPSetMuTrackJpsiTrajectoryFilter" ) ),
  maxCand = cms.int32( 1 ),
  ComponentType = cms.string( "CkfTrajectoryBuilder" ),
  propagatorOpposite = cms.string( "PropagatorWithMaterialOpposite" ),
  MeasurementTrackerName = cms.string( "hltESPMeasurementTracker" ),
  estimator = cms.string( "hltESPChi2MeasurementEstimator30" ),
  TTRHBuilder = cms.string( "hltESPTTRHBWithTrackAngle" ),
  updator = cms.string( "hltESPKFUpdator" ),
  alwaysUseInvalidHits = cms.bool( False ),
  intermediateCleaning = cms.bool( True ),
  lostHitPenalty = cms.double( 30.0 )
)
process.HLTPSetMuTrackJpsiEffTrajectoryBuilder = cms.PSet( 
  propagatorAlong = cms.string( "PropagatorWithMaterial" ),
  trajectoryFilter = cms.PSet(  refToPSet_ = cms.string( "HLTPSetMuTrackJpsiEffTrajectoryFilter" ) ),
  maxCand = cms.int32( 1 ),
  ComponentType = cms.string( "CkfTrajectoryBuilder" ),
  propagatorOpposite = cms.string( "PropagatorWithMaterialOpposite" ),
  MeasurementTrackerName = cms.string( "hltESPMeasurementTracker" ),
  estimator = cms.string( "hltESPChi2MeasurementEstimator" ),
  TTRHBuilder = cms.string( "hltESPTTRHBWithTrackAngle" ),
  updator = cms.string( "hltESPKFUpdator" ),
  alwaysUseInvalidHits = cms.bool( False ),
  intermediateCleaning = cms.bool( True ),
  lostHitPenalty = cms.double( 30.0 )
)
process.HLTPSetCkfTrajectoryBuilder = cms.PSet( 
  propagatorAlong = cms.string( "PropagatorWithMaterial" ),
  trajectoryFilter = cms.PSet(  refToPSet_ = cms.string( "HLTPSetCkfTrajectoryFilter" ) ),
  maxCand = cms.int32( 5 ),
  ComponentType = cms.string( "CkfTrajectoryBuilder" ),
  propagatorOpposite = cms.string( "PropagatorWithMaterialOpposite" ),
  MeasurementTrackerName = cms.string( "hltESPMeasurementTracker" ),
  estimator = cms.string( "hltESPChi2MeasurementEstimator" ),
  TTRHBuilder = cms.string( "hltESPTTRHBWithTrackAngle" ),
  updator = cms.string( "hltESPKFUpdator" ),
  alwaysUseInvalidHits = cms.bool( True ),
  intermediateCleaning = cms.bool( True ),
  lostHitPenalty = cms.double( 30.0 )
)
process.HLTPSetCkf3HitTrajectoryBuilder = cms.PSet( 
  propagatorAlong = cms.string( "PropagatorWithMaterial" ),
  trajectoryFilter = cms.PSet(  refToPSet_ = cms.string( "HLTPSetCkf3HitTrajectoryFilter" ) ),
  maxCand = cms.int32( 5 ),
  ComponentType = cms.string( "CkfTrajectoryBuilder" ),
  propagatorOpposite = cms.string( "PropagatorWithMaterialOpposite" ),
  MeasurementTrackerName = cms.string( "hltESPMeasurementTracker" ),
  estimator = cms.string( "hltESPChi2MeasurementEstimator" ),
  TTRHBuilder = cms.string( "hltESPTTRHBWithTrackAngle" ),
  updator = cms.string( "hltESPKFUpdator" ),
  alwaysUseInvalidHits = cms.bool( True ),
  intermediateCleaning = cms.bool( True ),
  lostHitPenalty = cms.double( 30.0 )
)
process.HLTPSetMuonCkfTrajectoryBuilderSeedHit = cms.PSet( 
  propagatorAlong = cms.string( "PropagatorWithMaterial" ),
  trajectoryFilter = cms.PSet(  refToPSet_ = cms.string( "HLTPSetMuonCkfTrajectoryFilter" ) ),
  maxCand = cms.int32( 5 ),
  ComponentType = cms.string( "MuonCkfTrajectoryBuilder" ),
  propagatorOpposite = cms.string( "PropagatorWithMaterialOpposite" ),
  useSeedLayer = cms.bool( True ),
  deltaEta = cms.double( -1.0 ),
  deltaPhi = cms.double( -1.0 ),
  estimator = cms.string( "hltESPChi2MeasurementEstimator30" ),
  rescaleErrorIfFail = cms.double( 1.0 ),
  propagatorProximity = cms.string( "SteppingHelixPropagatorAny" ),
  updator = cms.string( "hltESPKFUpdator" ),
  alwaysUseInvalidHits = cms.bool( True ),
  TTRHBuilder = cms.string( "hltESPTTRHBWithTrackAngle" ),
  MeasurementTrackerName = cms.string( "hltESPMeasurementTracker" ),
  intermediateCleaning = cms.bool( False ),
  lostHitPenalty = cms.double( 30.0 )
)
process.HLTPSetMuonCkfTrajectoryBuilder = cms.PSet( 
  propagatorAlong = cms.string( "PropagatorWithMaterial" ),
  trajectoryFilter = cms.PSet(  refToPSet_ = cms.string( "HLTPSetMuonCkfTrajectoryFilter" ) ),
  maxCand = cms.int32( 5 ),
  ComponentType = cms.string( "MuonCkfTrajectoryBuilder" ),
  propagatorOpposite = cms.string( "PropagatorWithMaterialOpposite" ),
  useSeedLayer = cms.bool( False ),
  deltaEta = cms.double( -1.0 ),
  deltaPhi = cms.double( -1.0 ),
  estimator = cms.string( "hltESPChi2MeasurementEstimator30" ),
  rescaleErrorIfFail = cms.double( 1.0 ),
  propagatorProximity = cms.string( "SteppingHelixPropagatorAny" ),
  updator = cms.string( "hltESPKFUpdator" ),
  alwaysUseInvalidHits = cms.bool( True ),
  TTRHBuilder = cms.string( "hltESPTTRHBWithTrackAngle" ),
  MeasurementTrackerName = cms.string( "hltESPMeasurementTracker" ),
  intermediateCleaning = cms.bool( False ),
  lostHitPenalty = cms.double( 30.0 )
)
process.HLTPSetPvClusterComparer = cms.PSet( 
  track_pt_min = cms.double( 2.5 ),
  track_pt_max = cms.double( 10.0 ),
  track_chi2_max = cms.double( 9999999.0 ),
  track_prob_min = cms.double( -1.0 )
)
process.HLTIter0PSetTrajectoryBuilderIT = cms.PSet( 
  propagatorAlong = cms.string( "PropagatorWithMaterialParabolicMf" ),
  trajectoryFilter = cms.PSet(  refToPSet_ = cms.string( "HLTIter0PSetTrajectoryFilterIT" ) ),
  maxCand = cms.int32( 2 ),
  ComponentType = cms.string( "CkfTrajectoryBuilder" ),
  propagatorOpposite = cms.string( "PropagatorWithMaterialParabolicMfOpposite" ),
  estimator = cms.string( "hltESPChi2MeasurementEstimator9" ),
  TTRHBuilder = cms.string( "hltESPTTRHBWithTrackAngle" ),
  updator = cms.string( "hltESPKFUpdator" ),
  alwaysUseInvalidHits = cms.bool( False ),
  intermediateCleaning = cms.bool( True ),
  lostHitPenalty = cms.double( 30.0 )
)
process.HLTIter0PSetTrajectoryFilterIT = cms.PSet( 
  minPt = cms.double( 0.3 ),
  minHitsMinPt = cms.int32( 3 ),
  ComponentType = cms.string( "CkfBaseTrajectoryFilter" ),
  maxLostHits = cms.int32( 1 ),
  maxNumberOfHits = cms.int32( 100 ),
  maxConsecLostHits = cms.int32( 1 ),
  minimumNumberOfHits = cms.int32( 3 ),
  nSigmaMinPt = cms.double( 5.0 ),
  chargeSignificance = cms.double( -1.0 )
)
process.HLTPSetPvClusterComparerForBTag = cms.PSet( 
  track_pt_min = cms.double( 0.1 ),
  track_pt_max = cms.double( 20.0 ),
  track_chi2_max = cms.double( 20.0 ),
  track_prob_min = cms.double( -1.0 )
)
process.HLTSeedFromConsecutiveHitsTripletOnlyCreator = cms.PSet( 
  ComponentName = cms.string( "SeedFromConsecutiveHitsTripletOnlyCreator" ),
  propagator = cms.string( "PropagatorWithMaterialParabolicMf" )
)
process.HLTSeedFromConsecutiveHitsCreator = cms.PSet( 
  ComponentName = cms.string( "SeedFromConsecutiveHitsCreator" ),
  propagator = cms.string( "PropagatorWithMaterialParabolicMf" ),
  SeedMomentumForBOFF = cms.double( 5.0 ),
  OriginTransverseErrorMultiplier = cms.double( 1.0 ),
  MinOneOverPtError = cms.double( 1.0 ),
  SimpleMagneticField = cms.string( "ParabolicMf" ),
  TTRHBuilder = cms.string( "hltESPTTRHBWithTrackAngle" )
)
process.HLTIter0HighPtTkMuPSetTrajectoryBuilderIT = cms.PSet( 
  propagatorAlong = cms.string( "PropagatorWithMaterialParabolicMf" ),
  trajectoryFilter = cms.PSet(  refToPSet_ = cms.string( "HLTIter0PSetTrajectoryFilterIT" ) ),
  maxCand = cms.int32( 4 ),
  ComponentType = cms.string( "CkfTrajectoryBuilder" ),
  propagatorOpposite = cms.string( "PropagatorWithMaterialParabolicMfOpposite" ),
  estimator = cms.string( "hltESPChi2MeasurementEstimator" ),
  TTRHBuilder = cms.string( "hltESPTTRHBWithTrackAngle" ),
  updator = cms.string( "hltESPKFUpdator" ),
  alwaysUseInvalidHits = cms.bool( True ),
  intermediateCleaning = cms.bool( True ),
  lostHitPenalty = cms.double( 30.0 )
)
process.HLTIter2HighPtTkMuPSetTrajectoryBuilderIT = cms.PSet( 
  propagatorAlong = cms.string( "PropagatorWithMaterialParabolicMf" ),
  trajectoryFilter = cms.PSet(  refToPSet_ = cms.string( "HLTIter2HighPtTkMuPSetTrajectoryFilterIT" ) ),
  maxCand = cms.int32( 2 ),
  ComponentType = cms.string( "CkfTrajectoryBuilder" ),
  propagatorOpposite = cms.string( "PropagatorWithMaterialParabolicMfOpposite" ),
  estimator = cms.string( "hltESPChi2MeasurementEstimator" ),
  TTRHBuilder = cms.string( "hltESPTTRHBWithTrackAngle" ),
  updator = cms.string( "hltESPKFUpdator" ),
  alwaysUseInvalidHits = cms.bool( False ),
  intermediateCleaning = cms.bool( True ),
  lostHitPenalty = cms.double( 30.0 ),
  MeasurementTrackerName = cms.string( "hltIter2HighPtTkMuESPMeasurementTracker" )
)
process.HLTIter2HighPtTkMuPSetTrajectoryFilterIT = cms.PSet( 
  minPt = cms.double( 0.3 ),
  minHitsMinPt = cms.int32( 3 ),
  ComponentType = cms.string( "CkfBaseTrajectoryFilter" ),
  maxLostHits = cms.int32( 1 ),
  maxNumberOfHits = cms.int32( 100 ),
  maxConsecLostHits = cms.int32( 3 ),
  minimumNumberOfHits = cms.int32( 5 ),
  nSigmaMinPt = cms.double( 5.0 ),
  chargeSignificance = cms.double( -1.0 )
)
process.HLTPSetPvClusterComparerForIT = cms.PSet( 
  track_pt_min = cms.double( 2.5 ),
  track_pt_max = cms.double( 10.0 ),
  track_chi2_max = cms.double( 9999999.0 ),
  track_prob_min = cms.double( -1.0 )
)
process.streams = cms.PSet(  A = cms.vstring( 'InitialPD' ) )
process.datasets = cms.PSet(  InitialPD = cms.vstring( 'HLT_CaloJet260_v1',
  'HLT_Mu40_v1',
  'HLT_Photon20_CaloIdVL_IsoL_v1',
  'HLT_Physics_v1' ) )

process.magfield = cms.ESSource( "XMLIdealGeometryESSource",
    geomXMLFiles = cms.vstring( 'Geometry/CMSCommonData/data/normal/cmsextent.xml',
      'Geometry/CMSCommonData/data/cms.xml',
      'Geometry/CMSCommonData/data/cmsMagneticField.xml',
      'MagneticField/GeomBuilder/data/MagneticFieldVolumes_1103l.xml',
      'Geometry/CMSCommonData/data/materials.xml' ),
    rootNodeName = cms.string( "cmsMagneticField:MAGF" )
)
process.hltESSHcalSeverityLevel = cms.ESSource( "EmptyESSource",
    iovIsRunNotTime = cms.bool( True ),
    recordName = cms.string( "HcalSeverityLevelComputerRcd" ),
    firstValid = cms.vuint32( 1 )
)
process.hltESSEcalSeverityLevel = cms.ESSource( "EmptyESSource",
    iovIsRunNotTime = cms.bool( True ),
    recordName = cms.string( "EcalSeverityLevelAlgoRcd" ),
    firstValid = cms.vuint32( 1 )
)
process.hltESSBTagRecord = cms.ESSource( "EmptyESSource",
    iovIsRunNotTime = cms.bool( True ),
    recordName = cms.string( "JetTagComputerRecord" ),
    firstValid = cms.vuint32( 1 )
)
process.es_hardcode = cms.ESSource( "HcalHardcodeCalibrations",
    fromDDD = cms.untracked.bool( False ),
    toGet = cms.untracked.vstring( 'GainWidths' )
)
process.eegeom = cms.ESSource( "EmptyESSource",
    iovIsRunNotTime = cms.bool( True ),
    recordName = cms.string( "EcalMappingRcd" ),
    firstValid = cms.vuint32( 1 )
)
process.HepPDTESSource = cms.ESSource( "HepPDTESSource",
    pdtFileName = cms.FileInPath( "SimGeneral/HepPDTESSource/data/pythiaparticle.tbl" )
)
process.GlobalTag = cms.ESSource( "PoolDBESSource",
    globaltag = cms.string( "GR_H_V33" ),
    RefreshEachRun = cms.untracked.bool( True ),
    RefreshOpenIOVs = cms.untracked.bool( False ),
    toGet = cms.VPSet( 
    ),
    DBParameters = cms.PSet( 
      authenticationPath = cms.untracked.string( "." ),
      connectionRetrialTimeOut = cms.untracked.int32( 60 ),
      idleConnectionCleanupPeriod = cms.untracked.int32( 10 ),
      messageLevel = cms.untracked.int32( 0 ),
      enablePoolAutomaticCleanUp = cms.untracked.bool( False ),
      enableConnectionSharing = cms.untracked.bool( True ),
      enableReadOnlySessionOnUpdateConnection = cms.untracked.bool( False ),
      connectionTimeOut = cms.untracked.int32( 0 ),
      connectionRetrialPeriod = cms.untracked.int32( 10 )
    ),
    RefreshAlways = cms.untracked.bool( False ),
    connect = cms.string( "frontier://(proxyurl=http://localhost:3128)(serverurl=http://localhost:8000/FrontierOnProd)(serverurl=http://localhost:8000/FrontierOnProd)(retrieve-ziplevel=0)/CMS_CONDITIONS" ),
    ReconnectEachRun = cms.untracked.bool( True ),
    BlobStreamerName = cms.untracked.string( "TBufferBlobStreamingService" )
)
process.CSCINdexerESSource = cms.ESSource( "EmptyESSource",
    iovIsRunNotTime = cms.bool( True ),
    recordName = cms.string( "CSCIndexerRecord" ),
    firstValid = cms.vuint32( 1 )
)
process.CSCChannelMapperESSource = cms.ESSource( "EmptyESSource",
    iovIsRunNotTime = cms.bool( True ),
    recordName = cms.string( "CSCChannelMapperRecord" ),
    firstValid = cms.vuint32( 1 )
)

process.MaterialPropagatorParabolicMF = cms.ESProducer( "PropagatorWithMaterialESProducer",
  SimpleMagneticField = cms.string( "ParabolicMf" ),
  PropagationDirection = cms.string( "alongMomentum" ),
  ComponentName = cms.string( "PropagatorWithMaterialParabolicMf" ),
  Mass = cms.double( 0.105 ),
  ptMin = cms.double( -1.0 ),
  MaxDPhi = cms.double( 1.6 ),
  useRungeKutta = cms.bool( False )
)
process.OppositeMaterialPropagatorParabolicMF = cms.ESProducer( "PropagatorWithMaterialESProducer",
  SimpleMagneticField = cms.string( "ParabolicMf" ),
  PropagationDirection = cms.string( "oppositeToMomentum" ),
  ComponentName = cms.string( "PropagatorWithMaterialParabolicMfOpposite" ),
  Mass = cms.double( 0.105 ),
  ptMin = cms.double( -1.0 ),
  MaxDPhi = cms.double( 1.6 ),
  useRungeKutta = cms.bool( False )
)
process.ParabolicParametrizedMagneticFieldProducer = cms.ESProducer( "ParametrizedMagneticFieldProducer",
  version = cms.string( "Parabolic" ),
  parameters = cms.PSet(  BValue = cms.string( "" ) ),
  label = cms.untracked.string( "ParabolicMf" )
)
process.hltESPChi2MeasurementEstimator30 = cms.ESProducer( "Chi2MeasurementEstimatorESProducer",
  MaxChi2 = cms.double( 30.0 ),
  nSigma = cms.double( 3.0 ),
  ComponentName = cms.string( "hltESPChi2MeasurementEstimator30" )
)
process.AnyDirectionAnalyticalPropagator = cms.ESProducer( "AnalyticalPropagatorESProducer",
  MaxDPhi = cms.double( 1.6 ),
  ComponentName = cms.string( "AnyDirectionAnalyticalPropagator" ),
  SimpleMagneticField = cms.string( "" ),
  PropagationDirection = cms.string( "anyDirection" )
)
process.AutoMagneticFieldESProducer = cms.ESProducer( "AutoMagneticFieldESProducer",
  label = cms.untracked.string( "" ),
  nominalCurrents = cms.untracked.vint32( -1, 0, 9558, 14416, 16819, 18268, 19262 ),
  valueOverride = cms.int32( -1 ),
  mapLabels = cms.untracked.vstring( '090322_3_8t',
    '0t',
    '071212_2t',
    '071212_3t',
    '071212_3_5t',
    '090322_3_8t',
    '071212_4t' )
)
process.CSCChannelMapperESProducer = cms.ESProducer( "CSCChannelMapperESProducer",
  AlgoName = cms.string( "CSCChannelMapperStartup" )
)
process.CSCGeometryESModule = cms.ESProducer( "CSCGeometryESModule",
  useRealWireGeometry = cms.bool( True ),
  appendToDataLabel = cms.string( "" ),
  alignmentsLabel = cms.string( "" ),
  useGangedStripsInME1a = cms.bool( True ),
  debugV = cms.untracked.bool( False ),
  useOnlyWiresInME1a = cms.bool( False ),
  useDDD = cms.bool( False ),
  useCentreTIOffsets = cms.bool( False ),
  applyAlignment = cms.bool( True )
)
process.CSCIndexerESProducer = cms.ESProducer( "CSCIndexerESProducer",
  AlgoName = cms.string( "CSCIndexerStartup" )
)
process.CaloGeometryBuilder = cms.ESProducer( "CaloGeometryBuilder",
  SelectedCalos = cms.vstring( 'HCAL',
    'ZDC',
    'EcalBarrel',
    'EcalEndcap',
    'EcalPreshower',
    'TOWER' )
)
process.CaloTopologyBuilder = cms.ESProducer( "CaloTopologyBuilder" )
process.CaloTowerConstituentsMapBuilder = cms.ESProducer( "CaloTowerConstituentsMapBuilder",
  appendToDataLabel = cms.string( "" ),
  MapFile = cms.untracked.string( "Geometry/CaloTopology/data/CaloTowerEEGeometric.map.gz" )
)
process.CaloTowerGeometryFromDBEP = cms.ESProducer( "CaloTowerGeometryFromDBEP",
  applyAlignment = cms.bool( False ),
  hcalTopologyConstants = cms.PSet( 
    maxDepthHE = cms.int32( 3 ),
    maxDepthHB = cms.int32( 2 ),
    mode = cms.string( "HcalTopologyMode::LHC" )
  )
)
process.CastorDbProducer = cms.ESProducer( "CastorDbProducer",
  appendToDataLabel = cms.string( "" )
)
process.ClusterShapeHitFilterESProducer = cms.ESProducer( "ClusterShapeHitFilterESProducer",
  ComponentName = cms.string( "ClusterShapeHitFilter" ),
  PixelShapeFile = cms.string( "RecoPixelVertexing/PixelLowPtUtilities/data/pixelShape.par" )
)
process.DTGeometryESModule = cms.ESProducer( "DTGeometryESModule",
  appendToDataLabel = cms.string( "" ),
  fromDDD = cms.bool( False ),
  applyAlignment = cms.bool( True ),
  alignmentsLabel = cms.string( "" )
)
process.EcalBarrelGeometryFromDBEP = cms.ESProducer( "EcalBarrelGeometryFromDBEP",
  applyAlignment = cms.bool( True )
)
process.EcalElectronicsMappingBuilder = cms.ESProducer( "EcalElectronicsMappingBuilder" )
process.EcalEndcapGeometryFromDBEP = cms.ESProducer( "EcalEndcapGeometryFromDBEP",
  applyAlignment = cms.bool( True )
)
process.EcalLaserCorrectionService = cms.ESProducer( "EcalLaserCorrectionService" )
process.EcalPreshowerGeometryFromDBEP = cms.ESProducer( "EcalPreshowerGeometryFromDBEP",
  applyAlignment = cms.bool( True )
)
process.HcalGeometryFromDBEP = cms.ESProducer( "HcalGeometryFromDBEP",
  applyAlignment = cms.bool( False ),
  hcalTopologyConstants = cms.PSet( 
    maxDepthHE = cms.int32( 3 ),
    maxDepthHB = cms.int32( 2 ),
    mode = cms.string( "HcalTopologyMode::LHC" )
  )
)
process.HcalTopologyIdealEP = cms.ESProducer( "HcalTopologyIdealEP",
  Exclude = cms.untracked.string( "" ),
  appendToDataLabel = cms.string( "" ),
  hcalTopologyConstants = cms.PSet( 
    maxDepthHE = cms.int32( 3 ),
    maxDepthHB = cms.int32( 2 ),
    mode = cms.string( "HcalTopologyMode::LHC" )
  )
)
process.MaterialPropagator = cms.ESProducer( "PropagatorWithMaterialESProducer",
  SimpleMagneticField = cms.string( "" ),
  PropagationDirection = cms.string( "alongMomentum" ),
  ComponentName = cms.string( "PropagatorWithMaterial" ),
  Mass = cms.double( 0.105 ),
  ptMin = cms.double( -1.0 ),
  MaxDPhi = cms.double( 1.6 ),
  useRungeKutta = cms.bool( False )
)
process.OppositeMaterialPropagator = cms.ESProducer( "PropagatorWithMaterialESProducer",
  SimpleMagneticField = cms.string( "" ),
  PropagationDirection = cms.string( "oppositeToMomentum" ),
  ComponentName = cms.string( "PropagatorWithMaterialOpposite" ),
  Mass = cms.double( 0.105 ),
  ptMin = cms.double( -1.0 ),
  MaxDPhi = cms.double( 1.6 ),
  useRungeKutta = cms.bool( False )
)
process.RPCGeometryESModule = cms.ESProducer( "RPCGeometryESModule",
  useDDD = cms.untracked.bool( False ),
  compatibiltyWith11 = cms.untracked.bool( True )
)
process.SiStripGainESProducer = cms.ESProducer( "SiStripGainESProducer",
  printDebug = cms.untracked.bool( False ),
  appendToDataLabel = cms.string( "" ),
  APVGain = cms.VPSet( 
    cms.PSet(  Record = cms.string( "SiStripApvGainRcd" ),
      NormalizationFactor = cms.untracked.double( 1.0 ),
      Label = cms.untracked.string( "" )
    ),
    cms.PSet(  Record = cms.string( "SiStripApvGain2Rcd" ),
      NormalizationFactor = cms.untracked.double( 1.0 ),
      Label = cms.untracked.string( "" )
    )
  ),
  AutomaticNormalization = cms.bool( False )
)
process.SiStripQualityESProducer = cms.ESProducer( "SiStripQualityESProducer",
  appendToDataLabel = cms.string( "" ),
  PrintDebugOutput = cms.bool( False ),
  ThresholdForReducedGranularity = cms.double( 0.3 ),
  UseEmptyRunInfo = cms.bool( False ),
  ReduceGranularity = cms.bool( False ),
  ListOfRecordToMerge = cms.VPSet( 
    cms.PSet(  record = cms.string( "SiStripDetVOffRcd" ),
      tag = cms.string( "" )
    ),
    cms.PSet(  record = cms.string( "SiStripDetCablingRcd" ),
      tag = cms.string( "" )
    ),
    cms.PSet(  record = cms.string( "SiStripBadChannelRcd" ),
      tag = cms.string( "" )
    ),
    cms.PSet(  record = cms.string( "SiStripBadFiberRcd" ),
      tag = cms.string( "" )
    ),
    cms.PSet(  record = cms.string( "SiStripBadModuleRcd" ),
      tag = cms.string( "" )
    )
  )
)
process.SiStripRecHitMatcherESProducer = cms.ESProducer( "SiStripRecHitMatcherESProducer",
  PreFilter = cms.bool( False ),
  ComponentName = cms.string( "StandardMatcher" ),
  NSigmaInside = cms.double( 3.0 )
)
process.SlaveField0 = cms.ESProducer( "UniformMagneticFieldESProducer",
  ZFieldInTesla = cms.double( 0.0 ),
  label = cms.untracked.string( "slave_0" )
)
process.SlaveField20 = cms.ESProducer( "ParametrizedMagneticFieldProducer",
  version = cms.string( "OAE_1103l_071212" ),
  parameters = cms.PSet(  BValue = cms.string( "2_0T" ) ),
  label = cms.untracked.string( "slave_20" )
)
process.SlaveField30 = cms.ESProducer( "ParametrizedMagneticFieldProducer",
  version = cms.string( "OAE_1103l_071212" ),
  parameters = cms.PSet(  BValue = cms.string( "3_0T" ) ),
  label = cms.untracked.string( "slave_30" )
)
process.SlaveField35 = cms.ESProducer( "ParametrizedMagneticFieldProducer",
  version = cms.string( "OAE_1103l_071212" ),
  parameters = cms.PSet(  BValue = cms.string( "3_5T" ) ),
  label = cms.untracked.string( "slave_35" )
)
process.SlaveField38 = cms.ESProducer( "ParametrizedMagneticFieldProducer",
  version = cms.string( "OAE_1103l_071212" ),
  parameters = cms.PSet(  BValue = cms.string( "3_8T" ) ),
  label = cms.untracked.string( "slave_38" )
)
process.SlaveField40 = cms.ESProducer( "ParametrizedMagneticFieldProducer",
  version = cms.string( "OAE_1103l_071212" ),
  parameters = cms.PSet(  BValue = cms.string( "4_0T" ) ),
  label = cms.untracked.string( "slave_40" )
)
process.SteppingHelixPropagatorAny = cms.ESProducer( "SteppingHelixPropagatorESProducer",
  NoErrorPropagation = cms.bool( False ),
  endcapShiftInZPos = cms.double( 0.0 ),
  PropagationDirection = cms.string( "anyDirection" ),
  useTuningForL2Speed = cms.bool( False ),
  useIsYokeFlag = cms.bool( True ),
  endcapShiftInZNeg = cms.double( 0.0 ),
  SetVBFPointer = cms.bool( False ),
  AssumeNoMaterial = cms.bool( False ),
  returnTangentPlane = cms.bool( True ),
  useInTeslaFromMagField = cms.bool( False ),
  VBFName = cms.string( "VolumeBasedMagneticField" ),
  useEndcapShiftsInZ = cms.bool( False ),
  sendLogWarning = cms.bool( False ),
  useMatVolumes = cms.bool( True ),
  debug = cms.bool( False ),
  ApplyRadX0Correction = cms.bool( True ),
  useMagVolumes = cms.bool( True ),
  ComponentName = cms.string( "SteppingHelixPropagatorAny" )
)
process.TrackerDigiGeometryESModule = cms.ESProducer( "TrackerDigiGeometryESModule",
  appendToDataLabel = cms.string( "" ),
  fromDDD = cms.bool( False ),
  trackerGeometryConstants = cms.PSet( 
    ROCS_X = cms.int32( 0 ),
    ROCS_Y = cms.int32( 0 ),
    upgradeGeometry = cms.bool( False ),
    BIG_PIX_PER_ROC_Y = cms.int32( 2 ),
    BIG_PIX_PER_ROC_X = cms.int32( 1 ),
    ROWS_PER_ROC = cms.int32( 80 ),
    COLS_PER_ROC = cms.int32( 52 )
  ),
  applyAlignment = cms.bool( True ),
  alignmentsLabel = cms.string( "" )
)
process.TrackerGeometricDetESModule = cms.ESProducer( "TrackerGeometricDetESModule",
  appendToDataLabel = cms.string( "" ),
  fromDDD = cms.bool( False ),
  layerNumberPXB = cms.uint32( 16 ),
  totalBlade = cms.uint32( 24 )
)
process.TransientTrackBuilderESProducer = cms.ESProducer( "TransientTrackBuilderESProducer",
  ComponentName = cms.string( "TransientTrackBuilder" )
)
process.VBF0 = cms.ESProducer( "VolumeBasedMagneticFieldESProducer",
  scalingVolumes = cms.vint32(  ),
  useParametrizedTrackerField = cms.bool( True ),
  scalingFactors = cms.vdouble(  ),
  label = cms.untracked.string( "0t" ),
  version = cms.string( "grid_1103l_071212_2t" ),
  debugBuilder = cms.untracked.bool( False ),
  paramLabel = cms.string( "slave_0" ),
  geometryVersion = cms.int32( 71212 ),
  gridFiles = cms.VPSet( 
    cms.PSet(  path = cms.string( "grid.[v].bin" ),
      master = cms.int32( 1 ),
      sectors = cms.string( "0" ),
      volumes = cms.string( "1-312" )
    )
  ),
  cacheLastVolume = cms.untracked.bool( True )
)
process.VBF20 = cms.ESProducer( "VolumeBasedMagneticFieldESProducer",
  scalingVolumes = cms.vint32(  ),
  useParametrizedTrackerField = cms.bool( True ),
  scalingFactors = cms.vdouble(  ),
  label = cms.untracked.string( "071212_2t" ),
  version = cms.string( "grid_1103l_071212_2t" ),
  debugBuilder = cms.untracked.bool( False ),
  paramLabel = cms.string( "slave_20" ),
  geometryVersion = cms.int32( 71212 ),
  gridFiles = cms.VPSet( 
    cms.PSet(  path = cms.string( "grid.[v].bin" ),
      master = cms.int32( 1 ),
      sectors = cms.string( "0" ),
      volumes = cms.string( "1-312" )
    )
  ),
  cacheLastVolume = cms.untracked.bool( True )
)
process.VBF30 = cms.ESProducer( "VolumeBasedMagneticFieldESProducer",
  scalingVolumes = cms.vint32(  ),
  useParametrizedTrackerField = cms.bool( True ),
  scalingFactors = cms.vdouble(  ),
  label = cms.untracked.string( "071212_3t" ),
  version = cms.string( "grid_1103l_071212_3t" ),
  debugBuilder = cms.untracked.bool( False ),
  paramLabel = cms.string( "slave_30" ),
  geometryVersion = cms.int32( 71212 ),
  gridFiles = cms.VPSet( 
    cms.PSet(  path = cms.string( "grid.[v].bin" ),
      master = cms.int32( 1 ),
      sectors = cms.string( "0" ),
      volumes = cms.string( "1-312" )
    )
  ),
  cacheLastVolume = cms.untracked.bool( True )
)
process.VBF35 = cms.ESProducer( "VolumeBasedMagneticFieldESProducer",
  scalingVolumes = cms.vint32(  ),
  useParametrizedTrackerField = cms.bool( True ),
  scalingFactors = cms.vdouble(  ),
  label = cms.untracked.string( "071212_3_5t" ),
  version = cms.string( "grid_1103l_071212_3_5t" ),
  debugBuilder = cms.untracked.bool( False ),
  paramLabel = cms.string( "slave_35" ),
  geometryVersion = cms.int32( 71212 ),
  gridFiles = cms.VPSet( 
    cms.PSet(  path = cms.string( "grid.[v].bin" ),
      master = cms.int32( 1 ),
      sectors = cms.string( "0" ),
      volumes = cms.string( "1-312" )
    )
  ),
  cacheLastVolume = cms.untracked.bool( True )
)
process.VBF38 = cms.ESProducer( "VolumeBasedMagneticFieldESProducer",
  scalingVolumes = cms.vint32( 14100, 14200, 17600, 17800, 17900, 18100, 18300, 18400, 18600, 23100, 23300, 23400, 23600, 23800, 23900, 24100, 28600, 28800, 28900, 29100, 29300, 29400, 29600, 28609, 28809, 28909, 29109, 29309, 29409, 29609, 28610, 28810, 28910, 29110, 29310, 29410, 29610, 28611, 28811, 28911, 29111, 29311, 29411, 29611 ),
  useParametrizedTrackerField = cms.bool( True ),
  scalingFactors = cms.vdouble( 1.0, 1.0, 0.994, 1.004, 1.004, 1.005, 1.004, 1.004, 0.994, 0.965, 0.958, 0.958, 0.953, 0.958, 0.958, 0.965, 0.918, 0.924, 0.924, 0.906, 0.924, 0.924, 0.918, 0.991, 0.998, 0.998, 0.978, 0.998, 0.998, 0.991, 0.991, 0.998, 0.998, 0.978, 0.998, 0.998, 0.991, 0.991, 0.998, 0.998, 0.978, 0.998, 0.998, 0.991 ),
  label = cms.untracked.string( "090322_3_8t" ),
  version = cms.string( "grid_1103l_090322_3_8t" ),
  debugBuilder = cms.untracked.bool( False ),
  paramLabel = cms.string( "slave_38" ),
  geometryVersion = cms.int32( 71212 ),
  gridFiles = cms.VPSet( 
    cms.PSet(  path = cms.string( "grid.[v].bin" ),
      master = cms.int32( 1 ),
      sectors = cms.string( "0" ),
      volumes = cms.string( "1-312" )
    ),
    cms.PSet(  path = cms.string( "S3/grid.[v].bin" ),
      master = cms.int32( 3 ),
      sectors = cms.string( "3" ),
      volumes = cms.string( "176-186,231-241,286-296" )
    ),
    cms.PSet(  path = cms.string( "S4/grid.[v].bin" ),
      master = cms.int32( 4 ),
      sectors = cms.string( "4" ),
      volumes = cms.string( "176-186,231-241,286-296" )
    ),
    cms.PSet(  path = cms.string( "S9/grid.[v].bin" ),
      master = cms.int32( 9 ),
      sectors = cms.string( "9" ),
      volumes = cms.string( "14,15,20,21,24-27,32,33,40,41,48,49,56,57,62,63,70,71,286-296" )
    ),
    cms.PSet(  path = cms.string( "S10/grid.[v].bin" ),
      master = cms.int32( 10 ),
      sectors = cms.string( "10" ),
      volumes = cms.string( "14,15,20,21,24-27,32,33,40,41,48,49,56,57,62,63,70,71,286-296" )
    ),
    cms.PSet(  path = cms.string( "S11/grid.[v].bin" ),
      master = cms.int32( 11 ),
      sectors = cms.string( "11" ),
      volumes = cms.string( "14,15,20,21,24-27,32,33,40,41,48,49,56,57,62,63,70,71,286-296" )
    )
  ),
  cacheLastVolume = cms.untracked.bool( True )
)
process.VBF40 = cms.ESProducer( "VolumeBasedMagneticFieldESProducer",
  scalingVolumes = cms.vint32(  ),
  useParametrizedTrackerField = cms.bool( True ),
  scalingFactors = cms.vdouble(  ),
  label = cms.untracked.string( "071212_4t" ),
  version = cms.string( "grid_1103l_071212_4t" ),
  debugBuilder = cms.untracked.bool( False ),
  paramLabel = cms.string( "slave_40" ),
  geometryVersion = cms.int32( 71212 ),
  gridFiles = cms.VPSet( 
    cms.PSet(  path = cms.string( "grid.[v].bin" ),
      master = cms.int32( 1 ),
      sectors = cms.string( "0" ),
      volumes = cms.string( "1-312" )
    )
  ),
  cacheLastVolume = cms.untracked.bool( True )
)
process.ZdcGeometryFromDBEP = cms.ESProducer( "ZdcGeometryFromDBEP",
  applyAlignment = cms.bool( False )
)
process.caloDetIdAssociator = cms.ESProducer( "DetIdAssociatorESProducer",
  ComponentName = cms.string( "CaloDetIdAssociator" ),
  etaBinSize = cms.double( 0.087 ),
  nEta = cms.int32( 70 ),
  nPhi = cms.int32( 72 ),
  includeBadChambers = cms.bool( False )
)
process.cosmicsNavigationSchoolESProducer = cms.ESProducer( "NavigationSchoolESProducer",
  ComponentName = cms.string( "CosmicNavigationSchool" ),
  SimpleMagneticField = cms.string( "" )
)
process.ecalDetIdAssociator = cms.ESProducer( "DetIdAssociatorESProducer",
  ComponentName = cms.string( "EcalDetIdAssociator" ),
  etaBinSize = cms.double( 0.02 ),
  nEta = cms.int32( 300 ),
  nPhi = cms.int32( 360 ),
  includeBadChambers = cms.bool( False )
)
process.ecalSeverityLevel = cms.ESProducer( "EcalSeverityLevelESProducer",
  dbstatusMask = cms.PSet( 
    kGood = cms.vstring( 'kOk' ),
    kProblematic = cms.vstring( 'kDAC',
      'kNoLaser',
      'kNoisy',
      'kNNoisy',
      'kNNNoisy',
      'kNNNNoisy',
      'kNNNNNoisy',
      'kFixedG6',
      'kFixedG1',
      'kFixedG0' ),
    kRecovered = cms.vstring(  ),
    kTime = cms.vstring(  ),
    kWeird = cms.vstring(  ),
    kBad = cms.vstring( 'kNonRespondingIsolated',
      'kDeadVFE',
      'kDeadFE',
      'kNoDataNoTP' )
  ),
  timeThresh = cms.double( 2.0 ),
  flagMask = cms.PSet( 
    kGood = cms.vstring( 'kGood' ),
    kProblematic = cms.vstring( 'kPoorReco',
      'kPoorCalib',
      'kNoisy',
      'kSaturated' ),
    kRecovered = cms.vstring( 'kLeadingEdgeRecovered',
      'kTowerRecovered' ),
    kTime = cms.vstring( 'kOutOfTime' ),
    kWeird = cms.vstring( 'kWeird',
      'kDiWeird' ),
    kBad = cms.vstring( 'kFaultyHardware',
      'kDead',
      'kKilled' )
  )
)
process.hcalDetIdAssociator = cms.ESProducer( "DetIdAssociatorESProducer",
  ComponentName = cms.string( "HcalDetIdAssociator" ),
  etaBinSize = cms.double( 0.087 ),
  nEta = cms.int32( 70 ),
  nPhi = cms.int32( 72 ),
  includeBadChambers = cms.bool( False )
)
process.hcalRecAlgos = cms.ESProducer( "HcalRecAlgoESProducer",
  RecoveredRecHitBits = cms.vstring( 'TimingAddedBit',
    'TimingSubtractedBit' ),
  SeverityLevels = cms.VPSet( 
    cms.PSet(  RecHitFlags = cms.vstring(  ),
      ChannelStatus = cms.vstring(  ),
      Level = cms.int32( 0 )
    ),
    cms.PSet(  RecHitFlags = cms.vstring(  ),
      ChannelStatus = cms.vstring( 'HcalCellCaloTowerProb' ),
      Level = cms.int32( 1 )
    ),
    cms.PSet(  RecHitFlags = cms.vstring( 'HSCP_R1R2',
  'HSCP_FracLeader',
  'HSCP_OuterEnergy',
  'HSCP_ExpFit',
  'ADCSaturationBit',
  'HBHEIsolatedNoise',
  'AddedSimHcalNoise' ),
      ChannelStatus = cms.vstring( 'HcalCellExcludeFromHBHENoiseSummary' ),
      Level = cms.int32( 5 )
    ),
    cms.PSet(  RecHitFlags = cms.vstring( 'HBHEHpdHitMultiplicity',
  'HBHEPulseShape',
  'HOBit',
  'HFInTimeWindow',
  'ZDCBit',
  'CalibrationBit',
  'TimingErrorBit',
  'HBHETriangleNoise',
  'HBHETS4TS5Noise' ),
      ChannelStatus = cms.vstring(  ),
      Level = cms.int32( 8 )
    ),
    cms.PSet(  RecHitFlags = cms.vstring( 'HFLongShort',
  'HFPET',
  'HFS8S1Ratio',
  'HFDigiTime' ),
      ChannelStatus = cms.vstring(  ),
      Level = cms.int32( 11 )
    ),
    cms.PSet(  RecHitFlags = cms.vstring( 'HBHEFlatNoise',
  'HBHESpikeNoise' ),
      ChannelStatus = cms.vstring( 'HcalCellCaloTowerMask' ),
      Level = cms.int32( 12 )
    ),
    cms.PSet(  RecHitFlags = cms.vstring(  ),
      ChannelStatus = cms.vstring( 'HcalCellHot' ),
      Level = cms.int32( 15 )
    ),
    cms.PSet(  RecHitFlags = cms.vstring(  ),
      ChannelStatus = cms.vstring( 'HcalCellOff',
        'HcalCellDead' ),
      Level = cms.int32( 20 )
    )
  ),
  DropChannelStatusBits = cms.vstring( 'HcalCellMask',
    'HcalCellOff',
    'HcalCellDead' )
)
process.hcal_db_producer = cms.ESProducer( "HcalDbProducer" )
process.hltCombinedSecondaryVertex = cms.ESProducer( "CombinedSecondaryVertexESProducer",
  categoryVariableName = cms.string( "vertexCategory" ),
  useTrackWeights = cms.bool( True ),
  useCategories = cms.bool( True ),
  pseudoMultiplicityMin = cms.uint32( 2 ),
  correctVertexMass = cms.bool( True ),
  trackSelection = cms.PSet( 
    totalHitsMin = cms.uint32( 0 ),
    jetDeltaRMax = cms.double( 0.3 ),
    qualityClass = cms.string( "any" ),
    pixelHitsMin = cms.uint32( 0 ),
    sip3dSigMin = cms.double( -99999.9 ),
    sip3dSigMax = cms.double( 99999.9 ),
    normChi2Max = cms.double( 99999.9 ),
    maxDistToAxis = cms.double( 0.07 ),
    sip2dValMax = cms.double( 99999.9 ),
    maxDecayLen = cms.double( 5.0 ),
    ptMin = cms.double( 0.0 ),
    sip2dSigMax = cms.double( 99999.9 ),
    sip2dSigMin = cms.double( -99999.9 ),
    sip3dValMax = cms.double( 99999.9 ),
    sip2dValMin = cms.double( -99999.9 ),
    sip3dValMin = cms.double( -99999.9 )
  ),
  calibrationRecords = cms.vstring( 'CombinedSVRecoVertex',
    'CombinedSVPseudoVertex',
    'CombinedSVNoVertex' ),
  trackPairV0Filter = cms.PSet(  k0sMassWindow = cms.double( 0.03 ) ),
  charmCut = cms.double( 1.5 ),
  vertexFlip = cms.bool( False ),
  minimumTrackWeight = cms.double( 0.5 ),
  pseudoVertexV0Filter = cms.PSet(  k0sMassWindow = cms.double( 0.05 ) ),
  trackMultiplicityMin = cms.uint32( 3 ),
  trackPseudoSelection = cms.PSet( 
    totalHitsMin = cms.uint32( 0 ),
    jetDeltaRMax = cms.double( 0.3 ),
    qualityClass = cms.string( "any" ),
    pixelHitsMin = cms.uint32( 0 ),
    sip3dSigMin = cms.double( -99999.9 ),
    sip3dSigMax = cms.double( 99999.9 ),
    normChi2Max = cms.double( 99999.9 ),
    maxDistToAxis = cms.double( 0.07 ),
    sip2dValMax = cms.double( 99999.9 ),
    maxDecayLen = cms.double( 5.0 ),
    ptMin = cms.double( 0.0 ),
    sip2dSigMax = cms.double( 99999.9 ),
    sip2dSigMin = cms.double( 2.0 ),
    sip3dValMax = cms.double( 99999.9 ),
    sip2dValMin = cms.double( -99999.9 ),
    sip3dValMin = cms.double( -99999.9 )
  ),
  trackSort = cms.string( "sip2dSig" ),
  trackFlip = cms.bool( False )
)
process.hltESPAK4CaloL1L2L3 = cms.ESProducer( "JetCorrectionESChain",
  correctors = cms.vstring( 'hltESPAK5L1FastJetCorrectionESProducer',
    'hltESPAK5L2RelativeCorrectionESProducer',
    'hltESPAK5L3AbsoluteCorrectionESProducer' ),
  appendToDataLabel = cms.string( "" )
)
process.hltESPAK4CaloL2L3 = cms.ESProducer( "JetCorrectionESChain",
  correctors = cms.vstring( 'hltESPAK5L2RelativeCorrectionESProducer',
    'hltESPAK5L3AbsoluteCorrectionESProducer' ),
  appendToDataLabel = cms.string( "" )
)
process.hltESPAK4PFL1L2L3 = cms.ESProducer( "JetCorrectionESChain",
  correctors = cms.vstring( 'hltESPAK5L1PFFastJetCorrectionESProducer',
    'hltESPAK5L2PFRelativeCorrectionESProducer',
    'hltESPAK5L3PFAbsoluteCorrectionESProducer' ),
  appendToDataLabel = cms.string( "" )
)
process.hltESPAK4PFNoPUL1L2L3 = cms.ESProducer( "JetCorrectionESChain",
  correctors = cms.vstring( 'hltESPAK5L1PFNoPUFastJetCorrectionESProducer',
    'hltESPAK5L2PFNoPURelativeCorrectionESProducer',
    'hltESPAK5L3PFNoPUAbsoluteCorrectionESProducer' ),
  appendToDataLabel = cms.string( "" )
)
process.hltESPAK5L1FastJetCorrectionESProducer = cms.ESProducer( "L1FastjetCorrectionESProducer",
  appendToDataLabel = cms.string( "" ),
  srcRho = cms.InputTag( "hltFixedGridRhoFastjetAllCalo" ),
  algorithm = cms.string( "AK5CaloHLT" ),
  level = cms.string( "L1FastJet" )
)
process.hltESPAK5L1PFFastJetCorrectionESProducer = cms.ESProducer( "L1FastjetCorrectionESProducer",
  appendToDataLabel = cms.string( "" ),
  srcRho = cms.InputTag( "hltFixedGridRhoFastjetAll" ),
  algorithm = cms.string( "AK5PFHLT" ),
  level = cms.string( "L1FastJet" )
)
process.hltESPAK5L1PFNoPUFastJetCorrectionESProducer = cms.ESProducer( "L1FastjetCorrectionESProducer",
  appendToDataLabel = cms.string( "" ),
  srcRho = cms.InputTag( "hltFixedGridRhoFastjetAll" ),
  algorithm = cms.string( "AK5PFchsHLT" ),
  level = cms.string( "L1FastJet" )
)
process.hltESPAK5L2PFNoPURelativeCorrectionESProducer = cms.ESProducer( "LXXXCorrectionESProducer",
  appendToDataLabel = cms.string( "" ),
  algorithm = cms.string( "AK5PFchsHLT" ),
  level = cms.string( "L2Relative" )
)
process.hltESPAK5L2PFRelativeCorrectionESProducer = cms.ESProducer( "LXXXCorrectionESProducer",
  appendToDataLabel = cms.string( "" ),
  algorithm = cms.string( "AK5PFHLT" ),
  level = cms.string( "L2Relative" )
)
process.hltESPAK5L2RelativeCorrectionESProducer = cms.ESProducer( "LXXXCorrectionESProducer",
  appendToDataLabel = cms.string( "" ),
  algorithm = cms.string( "AK5CaloHLT" ),
  level = cms.string( "L2Relative" )
)
process.hltESPAK5L3AbsoluteCorrectionESProducer = cms.ESProducer( "LXXXCorrectionESProducer",
  appendToDataLabel = cms.string( "" ),
  algorithm = cms.string( "AK5CaloHLT" ),
  level = cms.string( "L3Absolute" )
)
process.hltESPAK5L3PFAbsoluteCorrectionESProducer = cms.ESProducer( "LXXXCorrectionESProducer",
  appendToDataLabel = cms.string( "" ),
  algorithm = cms.string( "AK5PFHLT" ),
  level = cms.string( "L3Absolute" )
)
process.hltESPAK5L3PFNoPUAbsoluteCorrectionESProducer = cms.ESProducer( "LXXXCorrectionESProducer",
  appendToDataLabel = cms.string( "" ),
  algorithm = cms.string( "AK5PFchsHLT" ),
  level = cms.string( "L3Absolute" )
)
process.hltESPAnalyticalPropagator = cms.ESProducer( "AnalyticalPropagatorESProducer",
  MaxDPhi = cms.double( 1.6 ),
  ComponentName = cms.string( "hltESPAnalyticalPropagator" ),
  SimpleMagneticField = cms.string( "" ),
  PropagationDirection = cms.string( "alongMomentum" )
)
process.hltESPBwdAnalyticalPropagator = cms.ESProducer( "AnalyticalPropagatorESProducer",
  MaxDPhi = cms.double( 1.6 ),
  ComponentName = cms.string( "hltESPBwdAnalyticalPropagator" ),
  SimpleMagneticField = cms.string( "" ),
  PropagationDirection = cms.string( "oppositeToMomentum" )
)
process.hltESPBwdElectronPropagator = cms.ESProducer( "PropagatorWithMaterialESProducer",
  SimpleMagneticField = cms.string( "" ),
  PropagationDirection = cms.string( "oppositeToMomentum" ),
  ComponentName = cms.string( "hltESPBwdElectronPropagator" ),
  Mass = cms.double( 5.11E-4 ),
  ptMin = cms.double( -1.0 ),
  MaxDPhi = cms.double( 1.6 ),
  useRungeKutta = cms.bool( False )
)
process.hltESPChi2EstimatorForRefit = cms.ESProducer( "Chi2MeasurementEstimatorESProducer",
  MaxChi2 = cms.double( 100000.0 ),
  nSigma = cms.double( 3.0 ),
  ComponentName = cms.string( "hltESPChi2EstimatorForRefit" )
)
process.hltESPChi2MeasurementEstimator = cms.ESProducer( "Chi2MeasurementEstimatorESProducer",
  MaxChi2 = cms.double( 30.0 ),
  nSigma = cms.double( 3.0 ),
  ComponentName = cms.string( "hltESPChi2MeasurementEstimator" )
)
process.hltESPChi2MeasurementEstimator16 = cms.ESProducer( "Chi2MeasurementEstimatorESProducer",
  MaxChi2 = cms.double( 16.0 ),
  nSigma = cms.double( 3.0 ),
  ComponentName = cms.string( "hltESPChi2MeasurementEstimator16" )
)
process.hltESPChi2MeasurementEstimator9 = cms.ESProducer( "Chi2MeasurementEstimatorESProducer",
  MaxChi2 = cms.double( 9.0 ),
  nSigma = cms.double( 3.0 ),
  ComponentName = cms.string( "hltESPChi2MeasurementEstimator9" )
)
process.hltESPCloseComponentsMerger5D = cms.ESProducer( "CloseComponentsMergerESProducer5D",
  ComponentName = cms.string( "hltESPCloseComponentsMerger5D" ),
  MaxComponents = cms.int32( 12 ),
  DistanceMeasure = cms.string( "hltESPKullbackLeiblerDistance5D" )
)
process.hltESPDummyDetLayerGeometry = cms.ESProducer( "DetLayerGeometryESProducer",
  ComponentName = cms.string( "hltESPDummyDetLayerGeometry" )
)
process.hltESPEcalRegionCablingESProducer = cms.ESProducer( "EcalRegionCablingESProducer",
  esMapping = cms.PSet(  LookupTable = cms.FileInPath( "EventFilter/ESDigiToRaw/data/ES_lookup_table.dat" ) )
)
process.hltESPEcalTrigTowerConstituentsMapBuilder = cms.ESProducer( "EcalTrigTowerConstituentsMapBuilder",
  MapFile = cms.untracked.string( "Geometry/EcalMapping/data/EndCap_TTMap.txt" )
)
process.hltESPElectronChi2 = cms.ESProducer( "Chi2MeasurementEstimatorESProducer",
  MaxChi2 = cms.double( 2000.0 ),
  nSigma = cms.double( 3.0 ),
  ComponentName = cms.string( "hltESPElectronChi2" )
)
process.hltESPElectronMaterialEffects = cms.ESProducer( "GsfMaterialEffectsESProducer",
  BetheHeitlerParametrization = cms.string( "BetheHeitler_cdfmom_nC6_O5.par" ),
  EnergyLossUpdator = cms.string( "GsfBetheHeitlerUpdator" ),
  ComponentName = cms.string( "hltESPElectronMaterialEffects" ),
  MultipleScatteringUpdator = cms.string( "MultipleScatteringUpdator" ),
  Mass = cms.double( 5.11E-4 ),
  BetheHeitlerCorrection = cms.int32( 2 )
)
process.hltESPFastSteppingHelixPropagatorAny = cms.ESProducer( "SteppingHelixPropagatorESProducer",
  NoErrorPropagation = cms.bool( False ),
  endcapShiftInZPos = cms.double( 0.0 ),
  PropagationDirection = cms.string( "anyDirection" ),
  useTuningForL2Speed = cms.bool( True ),
  useIsYokeFlag = cms.bool( True ),
  endcapShiftInZNeg = cms.double( 0.0 ),
  SetVBFPointer = cms.bool( False ),
  AssumeNoMaterial = cms.bool( False ),
  returnTangentPlane = cms.bool( True ),
  useInTeslaFromMagField = cms.bool( False ),
  VBFName = cms.string( "VolumeBasedMagneticField" ),
  useEndcapShiftsInZ = cms.bool( False ),
  sendLogWarning = cms.bool( False ),
  useMatVolumes = cms.bool( True ),
  debug = cms.bool( False ),
  ApplyRadX0Correction = cms.bool( True ),
  useMagVolumes = cms.bool( True ),
  ComponentName = cms.string( "hltESPFastSteppingHelixPropagatorAny" )
)
process.hltESPFastSteppingHelixPropagatorOpposite = cms.ESProducer( "SteppingHelixPropagatorESProducer",
  NoErrorPropagation = cms.bool( False ),
  endcapShiftInZPos = cms.double( 0.0 ),
  PropagationDirection = cms.string( "oppositeToMomentum" ),
  useTuningForL2Speed = cms.bool( True ),
  useIsYokeFlag = cms.bool( True ),
  endcapShiftInZNeg = cms.double( 0.0 ),
  SetVBFPointer = cms.bool( False ),
  AssumeNoMaterial = cms.bool( False ),
  returnTangentPlane = cms.bool( True ),
  useInTeslaFromMagField = cms.bool( False ),
  VBFName = cms.string( "VolumeBasedMagneticField" ),
  useEndcapShiftsInZ = cms.bool( False ),
  sendLogWarning = cms.bool( False ),
  useMatVolumes = cms.bool( True ),
  debug = cms.bool( False ),
  ApplyRadX0Correction = cms.bool( True ),
  useMagVolumes = cms.bool( True ),
  ComponentName = cms.string( "hltESPFastSteppingHelixPropagatorOpposite" )
)
process.hltESPFittingSmootherIT = cms.ESProducer( "KFFittingSmootherESProducer",
  EstimateCut = cms.double( -1.0 ),
  LogPixelProbabilityCut = cms.double( -16.0 ),
  Fitter = cms.string( "hltESPTrajectoryFitterRK" ),
  MinNumberOfHits = cms.int32( 3 ),
  Smoother = cms.string( "hltESPTrajectorySmootherRK" ),
  BreakTrajWith2ConsecutiveMissing = cms.bool( True ),
  ComponentName = cms.string( "hltESPFittingSmootherIT" ),
  NoInvalidHitsBeginEnd = cms.bool( True ),
  RejectTracks = cms.bool( True )
)
process.hltESPFittingSmootherRK = cms.ESProducer( "KFFittingSmootherESProducer",
  EstimateCut = cms.double( -1.0 ),
  LogPixelProbabilityCut = cms.double( -16.0 ),
  Fitter = cms.string( "hltESPTrajectoryFitterRK" ),
  MinNumberOfHits = cms.int32( 5 ),
  Smoother = cms.string( "hltESPTrajectorySmootherRK" ),
  BreakTrajWith2ConsecutiveMissing = cms.bool( False ),
  ComponentName = cms.string( "hltESPFittingSmootherRK" ),
  NoInvalidHitsBeginEnd = cms.bool( False ),
  RejectTracks = cms.bool( True )
)
process.hltESPFwdElectronPropagator = cms.ESProducer( "PropagatorWithMaterialESProducer",
  SimpleMagneticField = cms.string( "" ),
  PropagationDirection = cms.string( "alongMomentum" ),
  ComponentName = cms.string( "hltESPFwdElectronPropagator" ),
  Mass = cms.double( 5.11E-4 ),
  ptMin = cms.double( -1.0 ),
  MaxDPhi = cms.double( 1.6 ),
  useRungeKutta = cms.bool( False )
)
process.hltESPGlobalDetLayerGeometry = cms.ESProducer( "GlobalDetLayerGeometryESProducer",
  ComponentName = cms.string( "hltESPGlobalDetLayerGeometry" )
)
process.hltESPGlobalTrackingGeometryESProducer = cms.ESProducer( "GlobalTrackingGeometryESProducer" )
process.hltESPGsfElectronFittingSmoother = cms.ESProducer( "KFFittingSmootherESProducer",
  EstimateCut = cms.double( -1.0 ),
  LogPixelProbabilityCut = cms.double( -16.0 ),
  Fitter = cms.string( "hltESPGsfTrajectoryFitter" ),
  MinNumberOfHits = cms.int32( 5 ),
  Smoother = cms.string( "hltESPGsfTrajectorySmoother" ),
  BreakTrajWith2ConsecutiveMissing = cms.bool( True ),
  ComponentName = cms.string( "hltESPGsfElectronFittingSmoother" ),
  NoInvalidHitsBeginEnd = cms.bool( True ),
  RejectTracks = cms.bool( True )
)
process.hltESPGsfTrajectoryFitter = cms.ESProducer( "GsfTrajectoryFitterESProducer",
  Merger = cms.string( "hltESPCloseComponentsMerger5D" ),
  ComponentName = cms.string( "hltESPGsfTrajectoryFitter" ),
  MaterialEffectsUpdator = cms.string( "hltESPElectronMaterialEffects" ),
  RecoGeometry = cms.string( "hltESPGlobalDetLayerGeometry" ),
  GeometricalPropagator = cms.string( "hltESPAnalyticalPropagator" )
)
process.hltESPGsfTrajectorySmoother = cms.ESProducer( "GsfTrajectorySmootherESProducer",
  ErrorRescaling = cms.double( 100.0 ),
  RecoGeometry = cms.string( "hltESPGlobalDetLayerGeometry" ),
  Merger = cms.string( "hltESPCloseComponentsMerger5D" ),
  ComponentName = cms.string( "hltESPGsfTrajectorySmoother" ),
  GeometricalPropagator = cms.string( "hltESPBwdAnalyticalPropagator" ),
  MaterialEffectsUpdator = cms.string( "hltESPElectronMaterialEffects" )
)
process.hltESPKFFittingSmoother = cms.ESProducer( "KFFittingSmootherESProducer",
  EstimateCut = cms.double( -1.0 ),
  LogPixelProbabilityCut = cms.double( -16.0 ),
  Fitter = cms.string( "hltESPKFTrajectoryFitter" ),
  MinNumberOfHits = cms.int32( 5 ),
  Smoother = cms.string( "hltESPKFTrajectorySmoother" ),
  BreakTrajWith2ConsecutiveMissing = cms.bool( False ),
  ComponentName = cms.string( "hltESPKFFittingSmoother" ),
  NoInvalidHitsBeginEnd = cms.bool( False ),
  RejectTracks = cms.bool( True )
)
process.hltESPKFFittingSmootherForL2Muon = cms.ESProducer( "KFFittingSmootherESProducer",
  EstimateCut = cms.double( -1.0 ),
  LogPixelProbabilityCut = cms.double( -16.0 ),
  Fitter = cms.string( "hltESPKFTrajectoryFitterForL2Muon" ),
  MinNumberOfHits = cms.int32( 5 ),
  Smoother = cms.string( "hltESPKFTrajectorySmootherForL2Muon" ),
  BreakTrajWith2ConsecutiveMissing = cms.bool( False ),
  ComponentName = cms.string( "hltESPKFFittingSmootherForL2Muon" ),
  NoInvalidHitsBeginEnd = cms.bool( False ),
  RejectTracks = cms.bool( True )
)
process.hltESPKFFittingSmootherWithOutliersRejectionAndRK = cms.ESProducer( "KFFittingSmootherESProducer",
  EstimateCut = cms.double( 20.0 ),
  LogPixelProbabilityCut = cms.double( -14.0 ),
  Fitter = cms.string( "hltESPRKFitter" ),
  MinNumberOfHits = cms.int32( 3 ),
  Smoother = cms.string( "hltESPRKSmoother" ),
  BreakTrajWith2ConsecutiveMissing = cms.bool( True ),
  ComponentName = cms.string( "hltESPKFFittingSmootherWithOutliersRejectionAndRK" ),
  NoInvalidHitsBeginEnd = cms.bool( True ),
  RejectTracks = cms.bool( True )
)
process.hltESPKFTrajectoryFitter = cms.ESProducer( "KFTrajectoryFitterESProducer",
  minHits = cms.int32( 3 ),
  ComponentName = cms.string( "hltESPKFTrajectoryFitter" ),
  Estimator = cms.string( "hltESPChi2MeasurementEstimator30" ),
  Updator = cms.string( "hltESPKFUpdator" ),
  Propagator = cms.string( "PropagatorWithMaterialParabolicMf" ),
  RecoGeometry = cms.string( "hltESPDummyDetLayerGeometry" )
)
process.hltESPKFTrajectoryFitterForL2Muon = cms.ESProducer( "KFTrajectoryFitterESProducer",
  minHits = cms.int32( 3 ),
  ComponentName = cms.string( "hltESPKFTrajectoryFitterForL2Muon" ),
  Estimator = cms.string( "hltESPChi2MeasurementEstimator30" ),
  Updator = cms.string( "hltESPKFUpdator" ),
  Propagator = cms.string( "hltESPFastSteppingHelixPropagatorAny" ),
  RecoGeometry = cms.string( "hltESPDummyDetLayerGeometry" )
)
process.hltESPKFTrajectorySmoother = cms.ESProducer( "KFTrajectorySmootherESProducer",
  errorRescaling = cms.double( 100.0 ),
  minHits = cms.int32( 3 ),
  ComponentName = cms.string( "hltESPKFTrajectorySmoother" ),
  Estimator = cms.string( "hltESPChi2MeasurementEstimator30" ),
  Updator = cms.string( "hltESPKFUpdator" ),
  Propagator = cms.string( "PropagatorWithMaterialParabolicMf" ),
  RecoGeometry = cms.string( "hltESPDummyDetLayerGeometry" )
)
process.hltESPKFTrajectorySmootherForL2Muon = cms.ESProducer( "KFTrajectorySmootherESProducer",
  errorRescaling = cms.double( 100.0 ),
  minHits = cms.int32( 3 ),
  ComponentName = cms.string( "hltESPKFTrajectorySmootherForL2Muon" ),
  Estimator = cms.string( "hltESPChi2MeasurementEstimator30" ),
  Updator = cms.string( "hltESPKFUpdator" ),
  Propagator = cms.string( "hltESPFastSteppingHelixPropagatorOpposite" ),
  RecoGeometry = cms.string( "hltESPDummyDetLayerGeometry" )
)
process.hltESPKFTrajectorySmootherForMuonTrackLoader = cms.ESProducer( "KFTrajectorySmootherESProducer",
  errorRescaling = cms.double( 10.0 ),
  minHits = cms.int32( 3 ),
  ComponentName = cms.string( "hltESPKFTrajectorySmootherForMuonTrackLoader" ),
  Estimator = cms.string( "hltESPChi2MeasurementEstimator30" ),
  Updator = cms.string( "hltESPKFUpdator" ),
  Propagator = cms.string( "hltESPSmartPropagatorAnyOpposite" ),
  RecoGeometry = cms.string( "hltESPDummyDetLayerGeometry" )
)
process.hltESPKFUpdator = cms.ESProducer( "KFUpdatorESProducer",
  ComponentName = cms.string( "hltESPKFUpdator" )
)
process.hltESPKullbackLeiblerDistance5D = cms.ESProducer( "DistanceBetweenComponentsESProducer5D",
  ComponentName = cms.string( "hltESPKullbackLeiblerDistance5D" ),
  DistanceMeasure = cms.string( "KullbackLeibler" )
)
process.hltESPL3MuKFTrajectoryFitter = cms.ESProducer( "KFTrajectoryFitterESProducer",
  minHits = cms.int32( 3 ),
  ComponentName = cms.string( "hltESPL3MuKFTrajectoryFitter" ),
  Estimator = cms.string( "hltESPChi2MeasurementEstimator30" ),
  Updator = cms.string( "hltESPKFUpdator" ),
  Propagator = cms.string( "hltESPSmartPropagatorAny" ),
  RecoGeometry = cms.string( "hltESPDummyDetLayerGeometry" )
)
process.hltESPMeasurementTracker = cms.ESProducer( "MeasurementTrackerESProducer",
  UseStripStripQualityDB = cms.bool( True ),
  StripCPE = cms.string( "hltESPStripCPEfromTrackAngle" ),
  UsePixelROCQualityDB = cms.bool( True ),
  DebugPixelROCQualityDB = cms.untracked.bool( False ),
  UseStripAPVFiberQualityDB = cms.bool( True ),
  badStripCuts = cms.PSet( 
    TOB = cms.PSet( 
      maxConsecutiveBad = cms.uint32( 9999 ),
      maxBad = cms.uint32( 9999 )
    ),
    TID = cms.PSet( 
      maxConsecutiveBad = cms.uint32( 9999 ),
      maxBad = cms.uint32( 9999 )
    ),
    TEC = cms.PSet( 
      maxConsecutiveBad = cms.uint32( 9999 ),
      maxBad = cms.uint32( 9999 )
    ),
    TIB = cms.PSet( 
      maxConsecutiveBad = cms.uint32( 9999 ),
      maxBad = cms.uint32( 9999 )
    )
  ),
  DebugStripModuleQualityDB = cms.untracked.bool( False ),
  ComponentName = cms.string( "hltESPMeasurementTracker" ),
  DebugPixelModuleQualityDB = cms.untracked.bool( False ),
  UsePixelModuleQualityDB = cms.bool( True ),
  DebugStripAPVFiberQualityDB = cms.untracked.bool( False ),
  HitMatcher = cms.string( "StandardMatcher" ),
  DebugStripStripQualityDB = cms.untracked.bool( False ),
  PixelCPE = cms.string( "hltESPPixelCPEGeneric" ),
  SiStripQualityLabel = cms.string( "" ),
  UseStripModuleQualityDB = cms.bool( True ),
  MaskBadAPVFibers = cms.bool( True )
)
process.hltESPMeasurementTrackerReg = cms.ESProducer( "MeasurementTrackerESProducer",
  UseStripStripQualityDB = cms.bool( True ),
  StripCPE = cms.string( "hltESPStripCPEfromTrackAngle" ),
  UsePixelROCQualityDB = cms.bool( True ),
  DebugPixelROCQualityDB = cms.untracked.bool( False ),
  UseStripAPVFiberQualityDB = cms.bool( True ),
  badStripCuts = cms.PSet( 
    TOB = cms.PSet( 
      maxConsecutiveBad = cms.uint32( 9999 ),
      maxBad = cms.uint32( 9999 )
    ),
    TID = cms.PSet( 
      maxConsecutiveBad = cms.uint32( 9999 ),
      maxBad = cms.uint32( 9999 )
    ),
    TEC = cms.PSet( 
      maxConsecutiveBad = cms.uint32( 9999 ),
      maxBad = cms.uint32( 9999 )
    ),
    TIB = cms.PSet( 
      maxConsecutiveBad = cms.uint32( 9999 ),
      maxBad = cms.uint32( 9999 )
    )
  ),
  DebugStripModuleQualityDB = cms.untracked.bool( False ),
  ComponentName = cms.string( "hltESPMeasurementTrackerReg" ),
  DebugPixelModuleQualityDB = cms.untracked.bool( False ),
  UsePixelModuleQualityDB = cms.bool( True ),
  DebugStripAPVFiberQualityDB = cms.untracked.bool( False ),
  HitMatcher = cms.string( "StandardMatcher" ),
  DebugStripStripQualityDB = cms.untracked.bool( False ),
  PixelCPE = cms.string( "hltESPPixelCPEGeneric" ),
  SiStripQualityLabel = cms.string( "" ),
  UseStripModuleQualityDB = cms.bool( True ),
  MaskBadAPVFibers = cms.bool( True )
)
process.hltESPMuonDetLayerGeometryESProducer = cms.ESProducer( "MuonDetLayerGeometryESProducer" )
process.hltESPMuonTransientTrackingRecHitBuilder = cms.ESProducer( "MuonTransientTrackingRecHitBuilderESProducer",
  ComponentName = cms.string( "hltESPMuonTransientTrackingRecHitBuilder" )
)
process.hltESPPixelCPEGeneric = cms.ESProducer( "PixelCPEGenericESProducer",
  useLAAlignmentOffsets = cms.bool( False ),
  DoCosmics = cms.bool( False ),
  eff_charge_cut_highX = cms.double( 1.0 ),
  eff_charge_cut_highY = cms.double( 1.0 ),
  inflate_all_errors_no_trk_angle = cms.bool( False ),
  eff_charge_cut_lowY = cms.double( 0.0 ),
  eff_charge_cut_lowX = cms.double( 0.0 ),
  UseErrorsFromTemplates = cms.bool( True ),
  TruncatePixelCharge = cms.bool( True ),
  size_cutY = cms.double( 3.0 ),
  size_cutX = cms.double( 3.0 ),
  useLAWidthFromDB = cms.bool( False ),
  inflate_errors = cms.bool( False ),
  Alpha2Order = cms.bool( True ),
  ClusterProbComputationFlag = cms.int32( 0 ),
  PixelErrorParametrization = cms.string( "NOTcmsim" ),
  EdgeClusterErrorX = cms.double( 50.0 ),
  EdgeClusterErrorY = cms.double( 85.0 ),
  LoadTemplatesFromDB = cms.bool( True ),
  ComponentName = cms.string( "hltESPPixelCPEGeneric" ),
  IrradiationBiasCorrection = cms.bool( False )
)
process.hltESPPixelCPETemplateReco = cms.ESProducer( "PixelCPETemplateRecoESProducer",
  DoLorentz = cms.bool( False ),
  DoCosmics = cms.bool( False ),
  LoadTemplatesFromDB = cms.bool( True ),
  ComponentName = cms.string( "hltESPPixelCPETemplateReco" ),
  Alpha2Order = cms.bool( True ),
  ClusterProbComputationFlag = cms.int32( 0 ),
  speed = cms.int32( -2 ),
  UseClusterSplitter = cms.bool( False )
)
process.hltESPPromptTrackCountingESProducer = cms.ESProducer( "PromptTrackCountingESProducer",
  maxImpactParameterSig = cms.double( 999999.0 ),
  deltaR = cms.double( -1.0 ),
  maximumDecayLength = cms.double( 999999.0 ),
  impactParameterType = cms.int32( 0 ),
  trackQualityClass = cms.string( "any" ),
  deltaRmin = cms.double( 0.0 ),
  maxImpactParameter = cms.double( 0.03 ),
  maximumDistanceToJetAxis = cms.double( 999999.0 ),
  nthTrack = cms.int32( -1 )
)
process.hltESPRKTrajectoryFitter = cms.ESProducer( "KFTrajectoryFitterESProducer",
  minHits = cms.int32( 3 ),
  ComponentName = cms.string( "hltESPRKFitter" ),
  Estimator = cms.string( "hltESPChi2MeasurementEstimator" ),
  Updator = cms.string( "hltESPKFUpdator" ),
  Propagator = cms.string( "hltESPRungeKuttaTrackerPropagator" ),
  RecoGeometry = cms.string( "hltESPGlobalDetLayerGeometry" )
)
process.hltESPRKTrajectorySmoother = cms.ESProducer( "KFTrajectorySmootherESProducer",
  errorRescaling = cms.double( 100.0 ),
  minHits = cms.int32( 3 ),
  ComponentName = cms.string( "hltESPRKSmoother" ),
  Estimator = cms.string( "hltESPChi2MeasurementEstimator" ),
  Updator = cms.string( "hltESPKFUpdator" ),
  Propagator = cms.string( "hltESPRungeKuttaTrackerPropagator" ),
  RecoGeometry = cms.string( "hltESPGlobalDetLayerGeometry" )
)
process.hltESPRungeKuttaTrackerPropagator = cms.ESProducer( "PropagatorWithMaterialESProducer",
  SimpleMagneticField = cms.string( "" ),
  PropagationDirection = cms.string( "alongMomentum" ),
  ComponentName = cms.string( "hltESPRungeKuttaTrackerPropagator" ),
  Mass = cms.double( 0.105 ),
  ptMin = cms.double( -1.0 ),
  MaxDPhi = cms.double( 1.6 ),
  useRungeKutta = cms.bool( True )
)
process.hltESPSiStripRegionConnectivity = cms.ESProducer( "SiStripRegionConnectivity",
  EtaDivisions = cms.untracked.uint32( 20 ),
  PhiDivisions = cms.untracked.uint32( 20 ),
  EtaMax = cms.untracked.double( 2.5 )
)
process.hltESPSmartPropagator = cms.ESProducer( "SmartPropagatorESProducer",
  Epsilon = cms.double( 5.0 ),
  TrackerPropagator = cms.string( "PropagatorWithMaterial" ),
  MuonPropagator = cms.string( "hltESPSteppingHelixPropagatorAlong" ),
  PropagationDirection = cms.string( "alongMomentum" ),
  ComponentName = cms.string( "hltESPSmartPropagator" )
)
process.hltESPSmartPropagatorAny = cms.ESProducer( "SmartPropagatorESProducer",
  Epsilon = cms.double( 5.0 ),
  TrackerPropagator = cms.string( "PropagatorWithMaterial" ),
  MuonPropagator = cms.string( "SteppingHelixPropagatorAny" ),
  PropagationDirection = cms.string( "alongMomentum" ),
  ComponentName = cms.string( "hltESPSmartPropagatorAny" )
)
process.hltESPSmartPropagatorAnyOpposite = cms.ESProducer( "SmartPropagatorESProducer",
  Epsilon = cms.double( 5.0 ),
  TrackerPropagator = cms.string( "PropagatorWithMaterialOpposite" ),
  MuonPropagator = cms.string( "SteppingHelixPropagatorAny" ),
  PropagationDirection = cms.string( "oppositeToMomentum" ),
  ComponentName = cms.string( "hltESPSmartPropagatorAnyOpposite" )
)
process.hltESPSmartPropagatorOpposite = cms.ESProducer( "SmartPropagatorESProducer",
  Epsilon = cms.double( 5.0 ),
  TrackerPropagator = cms.string( "PropagatorWithMaterialOpposite" ),
  MuonPropagator = cms.string( "hltESPSteppingHelixPropagatorOpposite" ),
  PropagationDirection = cms.string( "oppositeToMomentum" ),
  ComponentName = cms.string( "hltESPSmartPropagatorOpposite" )
)
process.hltESPSoftLeptonByDistance = cms.ESProducer( "LeptonTaggerByDistanceESProducer",
  distance = cms.double( 0.5 )
)
process.hltESPSoftLeptonByPt = cms.ESProducer( "LeptonTaggerByPtESProducer",
  ipSign = cms.string( "any" )
)
process.hltESPSteppingHelixPropagatorAlong = cms.ESProducer( "SteppingHelixPropagatorESProducer",
  NoErrorPropagation = cms.bool( False ),
  endcapShiftInZPos = cms.double( 0.0 ),
  PropagationDirection = cms.string( "alongMomentum" ),
  useTuningForL2Speed = cms.bool( False ),
  useIsYokeFlag = cms.bool( True ),
  endcapShiftInZNeg = cms.double( 0.0 ),
  SetVBFPointer = cms.bool( False ),
  AssumeNoMaterial = cms.bool( False ),
  returnTangentPlane = cms.bool( True ),
  useInTeslaFromMagField = cms.bool( False ),
  VBFName = cms.string( "VolumeBasedMagneticField" ),
  useEndcapShiftsInZ = cms.bool( False ),
  sendLogWarning = cms.bool( False ),
  useMatVolumes = cms.bool( True ),
  debug = cms.bool( False ),
  ApplyRadX0Correction = cms.bool( True ),
  useMagVolumes = cms.bool( True ),
  ComponentName = cms.string( "hltESPSteppingHelixPropagatorAlong" )
)
process.hltESPSteppingHelixPropagatorOpposite = cms.ESProducer( "SteppingHelixPropagatorESProducer",
  NoErrorPropagation = cms.bool( False ),
  endcapShiftInZPos = cms.double( 0.0 ),
  PropagationDirection = cms.string( "oppositeToMomentum" ),
  useTuningForL2Speed = cms.bool( False ),
  useIsYokeFlag = cms.bool( True ),
  endcapShiftInZNeg = cms.double( 0.0 ),
  SetVBFPointer = cms.bool( False ),
  AssumeNoMaterial = cms.bool( False ),
  returnTangentPlane = cms.bool( True ),
  useInTeslaFromMagField = cms.bool( False ),
  VBFName = cms.string( "VolumeBasedMagneticField" ),
  useEndcapShiftsInZ = cms.bool( False ),
  sendLogWarning = cms.bool( False ),
  useMatVolumes = cms.bool( True ),
  debug = cms.bool( False ),
  ApplyRadX0Correction = cms.bool( True ),
  useMagVolumes = cms.bool( True ),
  ComponentName = cms.string( "hltESPSteppingHelixPropagatorOpposite" )
)
process.hltESPStraightLinePropagator = cms.ESProducer( "StraightLinePropagatorESProducer",
  ComponentName = cms.string( "hltESPStraightLinePropagator" ),
  PropagationDirection = cms.string( "alongMomentum" )
)
process.hltESPStripCPEfromTrackAngle = cms.ESProducer( "StripCPEESProducer",
  TanDiffusionAngle = cms.double( 0.01 ),
  UncertaintyScaling = cms.double( 1.42 ),
  ThicknessRelativeUncertainty = cms.double( 0.02 ),
  MaybeNoiseThreshold = cms.double( 3.5 ),
  ComponentName = cms.string( "hltESPStripCPEfromTrackAngle" ),
  MinimumUncertainty = cms.double( 0.01 ),
  ComponentType = cms.string( "StripCPEfromTrackAngle" ),
  NoiseThreshold = cms.double( 2.3 )
)
process.hltESPTTRHBWithTrackAngle = cms.ESProducer( "TkTransientTrackingRecHitBuilderESProducer",
  StripCPE = cms.string( "hltESPStripCPEfromTrackAngle" ),
  Matcher = cms.string( "StandardMatcher" ),
  ComputeCoarseLocalPositionFromDisk = cms.bool( False ),
  PixelCPE = cms.string( "hltESPPixelCPEGeneric" ),
  ComponentName = cms.string( "hltESPTTRHBWithTrackAngle" )
)
process.hltESPTTRHBuilderAngleAndTemplate = cms.ESProducer( "TkTransientTrackingRecHitBuilderESProducer",
  StripCPE = cms.string( "hltESPStripCPEfromTrackAngle" ),
  Matcher = cms.string( "StandardMatcher" ),
  ComputeCoarseLocalPositionFromDisk = cms.bool( False ),
  PixelCPE = cms.string( "hltESPPixelCPETemplateReco" ),
  ComponentName = cms.string( "hltESPTTRHBuilderAngleAndTemplate" )
)
process.hltESPTTRHBuilderPixelOnly = cms.ESProducer( "TkTransientTrackingRecHitBuilderESProducer",
  StripCPE = cms.string( "Fake" ),
  Matcher = cms.string( "StandardMatcher" ),
  ComputeCoarseLocalPositionFromDisk = cms.bool( False ),
  PixelCPE = cms.string( "hltESPPixelCPEGeneric" ),
  ComponentName = cms.string( "hltESPTTRHBuilderPixelOnly" )
)
process.hltESPTTRHBuilderWithoutAngle4PixelTriplets = cms.ESProducer( "TkTransientTrackingRecHitBuilderESProducer",
  StripCPE = cms.string( "Fake" ),
  Matcher = cms.string( "StandardMatcher" ),
  ComputeCoarseLocalPositionFromDisk = cms.bool( False ),
  PixelCPE = cms.string( "hltESPPixelCPEGeneric" ),
  ComponentName = cms.string( "hltESPTTRHBuilderWithoutAngle4PixelTriplets" )
)
process.hltESPTrackCounting3D1st = cms.ESProducer( "TrackCountingESProducer",
  b_pT = cms.double( 0.3684 ),
  deltaR = cms.double( -1.0 ),
  a_dR = cms.double( -0.001053 ),
  min_pT = cms.double( 120.0 ),
  maximumDecayLength = cms.double( 5.0 ),
  max_pT = cms.double( 500.0 ),
  impactParameterType = cms.int32( 0 ),
  trackQualityClass = cms.string( "any" ),
  useVariableJTA = cms.bool( False ),
  min_pT_dRcut = cms.double( 0.5 ),
  max_pT_trackPTcut = cms.double( 3.0 ),
  max_pT_dRcut = cms.double( 0.1 ),
  b_dR = cms.double( 0.6263 ),
  a_pT = cms.double( 0.005263 ),
  maximumDistanceToJetAxis = cms.double( 0.07 ),
  nthTrack = cms.int32( 1 )
)
process.hltESPTrackCounting3D2nd = cms.ESProducer( "TrackCountingESProducer",
  b_pT = cms.double( 0.3684 ),
  deltaR = cms.double( -1.0 ),
  a_dR = cms.double( -0.001053 ),
  min_pT = cms.double( 120.0 ),
  maximumDecayLength = cms.double( 5.0 ),
  max_pT = cms.double( 500.0 ),
  impactParameterType = cms.int32( 0 ),
  trackQualityClass = cms.string( "any" ),
  useVariableJTA = cms.bool( False ),
  min_pT_dRcut = cms.double( 0.5 ),
  max_pT_trackPTcut = cms.double( 3.0 ),
  max_pT_dRcut = cms.double( 0.1 ),
  b_dR = cms.double( 0.6263 ),
  a_pT = cms.double( 0.005263 ),
  maximumDistanceToJetAxis = cms.double( 0.07 ),
  nthTrack = cms.int32( 2 )
)
process.hltESPTrackerRecoGeometryESProducer = cms.ESProducer( "TrackerRecoGeometryESProducer",
  appendToDataLabel = cms.string( "" ),
  trackerGeometryLabel = cms.untracked.string( "" )
)
process.hltESPTrajectoryCleanerBySharedHits = cms.ESProducer( "TrajectoryCleanerESProducer",
  ComponentName = cms.string( "hltESPTrajectoryCleanerBySharedHits" ),
  fractionShared = cms.double( 0.5 ),
  ValidHitBonus = cms.double( 100.0 ),
  ComponentType = cms.string( "TrajectoryCleanerBySharedHits" ),
  MissingHitPenalty = cms.double( 0.0 ),
  allowSharedFirstHit = cms.bool( False )
)
process.hltESPTrajectoryCleanerBySharedSeeds = cms.ESProducer( "TrajectoryCleanerESProducer",
  ComponentName = cms.string( "hltESPTrajectoryCleanerBySharedSeeds" ),
  fractionShared = cms.double( 0.5 ),
  ValidHitBonus = cms.double( 100.0 ),
  ComponentType = cms.string( "TrajectoryCleanerBySharedSeeds" ),
  MissingHitPenalty = cms.double( 0.0 ),
  allowSharedFirstHit = cms.bool( True )
)
process.hltESPTrajectoryFitterRK = cms.ESProducer( "KFTrajectoryFitterESProducer",
  minHits = cms.int32( 3 ),
  ComponentName = cms.string( "hltESPTrajectoryFitterRK" ),
  Estimator = cms.string( "hltESPChi2MeasurementEstimator30" ),
  Updator = cms.string( "hltESPKFUpdator" ),
  Propagator = cms.string( "hltESPRungeKuttaTrackerPropagator" ),
  RecoGeometry = cms.string( "hltESPDummyDetLayerGeometry" )
)
process.hltESPTrajectorySmootherRK = cms.ESProducer( "KFTrajectorySmootherESProducer",
  errorRescaling = cms.double( 100.0 ),
  minHits = cms.int32( 3 ),
  ComponentName = cms.string( "hltESPTrajectorySmootherRK" ),
  Estimator = cms.string( "hltESPChi2MeasurementEstimator30" ),
  Updator = cms.string( "hltESPKFUpdator" ),
  Propagator = cms.string( "hltESPRungeKuttaTrackerPropagator" ),
  RecoGeometry = cms.string( "hltESPDummyDetLayerGeometry" )
)
process.hoDetIdAssociator = cms.ESProducer( "DetIdAssociatorESProducer",
  ComponentName = cms.string( "HODetIdAssociator" ),
  etaBinSize = cms.double( 0.087 ),
  nEta = cms.int32( 30 ),
  nPhi = cms.int32( 72 ),
  includeBadChambers = cms.bool( False )
)
process.muonDetIdAssociator = cms.ESProducer( "DetIdAssociatorESProducer",
  ComponentName = cms.string( "MuonDetIdAssociator" ),
  etaBinSize = cms.double( 0.125 ),
  nEta = cms.int32( 48 ),
  nPhi = cms.int32( 48 ),
  includeBadChambers = cms.bool( False )
)
process.navigationSchoolESProducer = cms.ESProducer( "NavigationSchoolESProducer",
  ComponentName = cms.string( "SimpleNavigationSchool" ),
  SimpleMagneticField = cms.string( "ParabolicMf" )
)
process.preshowerDetIdAssociator = cms.ESProducer( "DetIdAssociatorESProducer",
  ComponentName = cms.string( "PreshowerDetIdAssociator" ),
  etaBinSize = cms.double( 0.1 ),
  nEta = cms.int32( 60 ),
  nPhi = cms.int32( 30 ),
  includeBadChambers = cms.bool( False )
)
process.siPixelQualityESProducer = cms.ESProducer( "SiPixelQualityESProducer",
  ListOfRecordToMerge = cms.VPSet( 
    cms.PSet(  record = cms.string( "SiPixelQualityFromDbRcd" ),
      tag = cms.string( "" )
    ),
    cms.PSet(  record = cms.string( "SiPixelDetVOffRcd" ),
      tag = cms.string( "" )
    )
  )
)
process.siPixelTemplateDBObjectESProducer = cms.ESProducer( "SiPixelTemplateDBObjectESProducer" )
process.siStripBackPlaneCorrectionDepESProducer = cms.ESProducer( "SiStripBackPlaneCorrectionDepESProducer",
  LatencyRecord = cms.PSet( 
    record = cms.string( "SiStripLatencyRcd" ),
    label = cms.untracked.string( "" )
  ),
  BackPlaneCorrectionDeconvMode = cms.PSet( 
    record = cms.string( "SiStripBackPlaneCorrectionRcd" ),
    label = cms.untracked.string( "deconvolution" )
  ),
  BackPlaneCorrectionPeakMode = cms.PSet( 
    record = cms.string( "SiStripBackPlaneCorrectionRcd" ),
    label = cms.untracked.string( "peak" )
  )
)
process.siStripLorentzAngleDepESProducer = cms.ESProducer( "SiStripLorentzAngleDepESProducer",
  LatencyRecord = cms.PSet( 
    record = cms.string( "SiStripLatencyRcd" ),
    label = cms.untracked.string( "" )
  ),
  LorentzAngleDeconvMode = cms.PSet( 
    record = cms.string( "SiStripLorentzAngleRcd" ),
    label = cms.untracked.string( "deconvolution" )
  ),
  LorentzAnglePeakMode = cms.PSet( 
    record = cms.string( "SiStripLorentzAngleRcd" ),
    label = cms.untracked.string( "peak" )
  )
)
process.sistripconn = cms.ESProducer( "SiStripConnectivity" )
process.trackerTopologyConstants = cms.ESProducer( "TrackerTopologyEP",
  pxb_layerMask = cms.uint32( 15 ),
  tib_str_int_extStartBit = cms.uint32( 10 ),
  tib_layerMask = cms.uint32( 7 ),
  tib_str_fw_bwStartBit = cms.uint32( 12 ),
  pxf_bladeMask = cms.uint32( 63 ),
  pxb_moduleStartBit = cms.uint32( 2 ),
  pxb_ladderStartBit = cms.uint32( 8 ),
  pxb_layerStartBit = cms.uint32( 16 ),
  tec_wheelStartBit = cms.uint32( 14 ),
  tib_str_fw_bwMask = cms.uint32( 3 ),
  tec_ringStartBit = cms.uint32( 5 ),
  tib_moduleStartBit = cms.uint32( 2 ),
  tib_sterMask = cms.uint32( 3 ),
  tid_sideStartBit = cms.uint32( 13 ),
  tid_wheelStartBit = cms.uint32( 11 ),
  tid_ringMask = cms.uint32( 3 ),
  tid_sterMask = cms.uint32( 3 ),
  tec_petal_fw_bwStartBit = cms.uint32( 12 ),
  tec_ringMask = cms.uint32( 7 ),
  tib_strMask = cms.uint32( 63 ),
  tec_sterMask = cms.uint32( 3 ),
  tec_sideStartBit = cms.uint32( 18 ),
  pxb_moduleMask = cms.uint32( 63 ),
  pxf_panelStartBit = cms.uint32( 8 ),
  tid_sideMask = cms.uint32( 3 ),
  tob_moduleMask = cms.uint32( 7 ),
  tid_ringStartBit = cms.uint32( 9 ),
  pxf_sideMask = cms.uint32( 3 ),
  appendToDataLabel = cms.string( "" ),
  pxf_diskStartBit = cms.uint32( 16 ),
  tib_str_int_extMask = cms.uint32( 3 ),
  tec_moduleMask = cms.uint32( 7 ),
  tob_sterMask = cms.uint32( 3 ),
  tob_rod_fw_bwMask = cms.uint32( 3 ),
  tob_layerStartBit = cms.uint32( 14 ),
  tec_petal_fw_bwMask = cms.uint32( 3 ),
  tib_layerStartBit = cms.uint32( 14 ),
  tec_sterStartBit = cms.uint32( 0 ),
  tid_moduleMask = cms.uint32( 31 ),
  tib_sterStartBit = cms.uint32( 0 ),
  tid_sterStartBit = cms.uint32( 0 ),
  pxf_moduleStartBit = cms.uint32( 2 ),
  pxf_diskMask = cms.uint32( 15 ),
  pxf_sideStartBit = cms.uint32( 23 ),
  tid_module_fw_bwStartBit = cms.uint32( 7 ),
  tob_layerMask = cms.uint32( 7 ),
  tid_module_fw_bwMask = cms.uint32( 3 ),
  tob_rod_fw_bwStartBit = cms.uint32( 12 ),
  tec_petalMask = cms.uint32( 15 ),
  pxb_ladderMask = cms.uint32( 255 ),
  tec_moduleStartBit = cms.uint32( 2 ),
  tec_sideMask = cms.uint32( 3 ),
  tob_rodMask = cms.uint32( 127 ),
  tib_strStartBit = cms.uint32( 4 ),
  tec_wheelMask = cms.uint32( 15 ),
  tob_rodStartBit = cms.uint32( 5 ),
  pxf_panelMask = cms.uint32( 3 ),
  tib_moduleMask = cms.uint32( 3 ),
  pxf_bladeStartBit = cms.uint32( 10 ),
  tid_wheelMask = cms.uint32( 3 ),
  tob_sterStartBit = cms.uint32( 0 ),
  tid_moduleStartBit = cms.uint32( 2 ),
  tec_petalStartBit = cms.uint32( 8 ),
  tob_moduleStartBit = cms.uint32( 2 ),
  pxf_moduleMask = cms.uint32( 63 )
)

process.EvFDaqDirector = cms.Service( "EvFDaqDirector",
    buBaseDir = cms.untracked.string( "." ),
    runNumber = cms.untracked.uint32( 0 ),
    baseDir = cms.untracked.string( "." )
)
process.FastMonitoringService = cms.Service( "FastMonitoringService",
    slowName = cms.untracked.string( "slowmoni" ),
    sleepTime = cms.untracked.int32( 1 ),
    fastMonIntervals = cms.untracked.uint32( 2 ),
    fastName = cms.untracked.string( "fastmoni" )
)
process.DQMStore = cms.Service( "DQMStore",
    referenceFileName = cms.untracked.string( "" ),
    verbose = cms.untracked.int32( 0 ),
    collateHistograms = cms.untracked.bool( False ),
    enableMultiThread = cms.untracked.bool( True ),
    forceResetOnBeginLumi = cms.untracked.bool( False ),
    LSbasedMode = cms.untracked.bool( True ),
    verboseQT = cms.untracked.int32( 0 )
)
process.FastTimerService = cms.Service( "FastTimerService",
    dqmPath = cms.untracked.string( "HLT/TimerService" ),
    dqmModuleTimeRange = cms.untracked.double( 40.0 ),
    luminosityProduct = cms.untracked.InputTag( "hltScalersRawToDigi" ),
    enableTimingExclusive = cms.untracked.bool( False ),
    enableTimingModules = cms.untracked.bool( True ),
    enableDQMbyPathOverhead = cms.untracked.bool( False ),
    dqmTimeResolution = cms.untracked.double( 5.0 ),
    enableDQMbyModule = cms.untracked.bool( False ),
    dqmLuminosityResolution = cms.untracked.double( 1.0E31 ),
    skipFirstPath = cms.untracked.bool( False ),
    enableTimingPaths = cms.untracked.bool( True ),
    enableDQMbyLumiSection = cms.untracked.bool( True ),
    dqmPathTimeResolution = cms.untracked.double( 0.5 ),
    dqmPathTimeRange = cms.untracked.double( 100.0 ),
    dqmTimeRange = cms.untracked.double( 1000.0 ),
    dqmLumiSectionsRange = cms.untracked.uint32( 2500 ),
    enableDQMSummary = cms.untracked.bool( True ),
    enableTimingSummary = cms.untracked.bool( False ),
    enableDQMbyPathTotal = cms.untracked.bool( False ),
    useRealTimeClock = cms.untracked.bool( True ),
    enableDQMbyPathExclusive = cms.untracked.bool( False ),
    enableDQMbyLuminosity = cms.untracked.bool( True ),
    enableDQM = cms.untracked.bool( True ),
    supportedProcesses = cms.untracked.vuint32( 8, 12, 16, 24, 32 ),
    dqmModuleTimeResolution = cms.untracked.double( 0.2 ),
    dqmLuminosityRange = cms.untracked.double( 1.0E34 ),
    enableDQMbyPathActive = cms.untracked.bool( False ),
    enableDQMbyPathDetails = cms.untracked.bool( False ),
    enableDQMbyProcesses = cms.untracked.bool( True ),
    enableDQMbyPathCounters = cms.untracked.bool( False ),
    enableDQMbyModuleType = cms.untracked.bool( False )
)
process.MessageLogger = cms.Service( "MessageLogger",
    suppressInfo = cms.untracked.vstring(  ),
    debugs = cms.untracked.PSet( 
      threshold = cms.untracked.string( "INFO" ),
      placeholder = cms.untracked.bool( True ),
      suppressInfo = cms.untracked.vstring(  ),
      suppressWarning = cms.untracked.vstring(  ),
      suppressDebug = cms.untracked.vstring(  ),
      suppressError = cms.untracked.vstring(  )
    ),
    suppressDebug = cms.untracked.vstring(  ),
    cout = cms.untracked.PSet(  placeholder = cms.untracked.bool( True ) ),
    cerr_stats = cms.untracked.PSet( 
      threshold = cms.untracked.string( "WARNING" ),
      output = cms.untracked.string( "cerr" ),
      optionalPSet = cms.untracked.bool( True )
    ),
    warnings = cms.untracked.PSet( 
      threshold = cms.untracked.string( "INFO" ),
      placeholder = cms.untracked.bool( True ),
      suppressInfo = cms.untracked.vstring(  ),
      suppressWarning = cms.untracked.vstring(  ),
      suppressDebug = cms.untracked.vstring(  ),
      suppressError = cms.untracked.vstring(  )
    ),
    statistics = cms.untracked.vstring( 'cerr' ),
    cerr = cms.untracked.PSet( 
      INFO = cms.untracked.PSet(  limit = cms.untracked.int32( 0 ) ),
      noTimeStamps = cms.untracked.bool( False ),
      FwkReport = cms.untracked.PSet( 
        reportEvery = cms.untracked.int32( 1 ),
        limit = cms.untracked.int32( 0 )
      ),
      default = cms.untracked.PSet(  limit = cms.untracked.int32( 10000000 ) ),
      Root_NoDictionary = cms.untracked.PSet(  limit = cms.untracked.int32( 0 ) ),
      FwkJob = cms.untracked.PSet(  limit = cms.untracked.int32( 0 ) ),
      FwkSummary = cms.untracked.PSet( 
        reportEvery = cms.untracked.int32( 1 ),
        limit = cms.untracked.int32( 10000000 )
      ),
      threshold = cms.untracked.string( "INFO" ),
      suppressInfo = cms.untracked.vstring(  ),
      suppressWarning = cms.untracked.vstring(  ),
      suppressDebug = cms.untracked.vstring(  ),
      suppressError = cms.untracked.vstring(  )
    ),
    FrameworkJobReport = cms.untracked.PSet( 
      default = cms.untracked.PSet(  limit = cms.untracked.int32( 0 ) ),
      FwkJob = cms.untracked.PSet(  limit = cms.untracked.int32( 10000000 ) )
    ),
    suppressWarning = cms.untracked.vstring( 'hltOnlineBeamSpot',
      'hltCtf3HitL1SeededWithMaterialTracks',
      'hltL3MuonsOIState',
      'hltPixelTracksForHighMult',
      'hltHITPixelTracksHE',
      'hltHITPixelTracksHB',
      'hltCtfL1SeededWithMaterialTracks',
      'hltRegionalTracksForL3MuonIsolation',
      'hltSiPixelClusters',
      'hltActivityStartUpElectronPixelSeeds',
      'hltLightPFTracks',
      'hltPixelVertices3DbbPhi',
      'hltL3MuonsIOHit',
      'hltPixelTracks',
      'hltSiPixelDigis',
      'hltL3MuonsOIHit',
      'hltL1SeededElectronGsfTracks',
      'hltL1SeededStartUpElectronPixelSeeds',
      'hltBLifetimeRegionalCtfWithMaterialTracksbbPhiL1FastJetFastPV',
      'hltCtfActivityWithMaterialTracks' ),
    errors = cms.untracked.PSet( 
      threshold = cms.untracked.string( "INFO" ),
      placeholder = cms.untracked.bool( True ),
      suppressInfo = cms.untracked.vstring(  ),
      suppressWarning = cms.untracked.vstring(  ),
      suppressDebug = cms.untracked.vstring(  ),
      suppressError = cms.untracked.vstring(  )
    ),
    fwkJobReports = cms.untracked.vstring( 'FrameworkJobReport' ),
    debugModules = cms.untracked.vstring(  ),
    infos = cms.untracked.PSet( 
      threshold = cms.untracked.string( "INFO" ),
      Root_NoDictionary = cms.untracked.PSet(  limit = cms.untracked.int32( 0 ) ),
      placeholder = cms.untracked.bool( True ),
      suppressInfo = cms.untracked.vstring(  ),
      suppressWarning = cms.untracked.vstring(  ),
      suppressDebug = cms.untracked.vstring(  ),
      suppressError = cms.untracked.vstring(  )
    ),
    categories = cms.untracked.vstring( 'FwkJob',
      'FwkReport',
      'FwkSummary',
      'Root_NoDictionary' ),
    destinations = cms.untracked.vstring( 'warnings',
      'errors',
      'infos',
      'debugs',
      'cout',
      'cerr' ),
    threshold = cms.untracked.string( "INFO" ),
    suppressError = cms.untracked.vstring( 'hltOnlineBeamSpot',
      'hltL3MuonCandidates',
      'hltL3TkTracksFromL2OIState',
      'hltPFJetCtfWithMaterialTracks',
      'hltL3TkTracksFromL2IOHit',
      'hltL3TkTracksFromL2OIHit' )
)

process.hltGetConditions = cms.EDAnalyzer( "EventSetupRecordDataGetter",
    toGet = cms.VPSet( 
    ),
    verbose = cms.untracked.bool( False )
)
process.hltGetRaw = cms.EDAnalyzer( "HLTGetRaw",
    RawDataCollection = cms.InputTag( "rawDataCollector" )
)
process.hltBoolFalse = cms.EDFilter( "HLTBool",
    result = cms.bool( False )
)
process.hltTriggerType = cms.EDFilter( "HLTTriggerTypeFilter",
    SelectedTriggerType = cms.int32( 1 )
)
process.hltGtDigis = cms.EDProducer( "L1GlobalTriggerRawToDigi",
    DaqGtFedId = cms.untracked.int32( 813 ),
    DaqGtInputTag = cms.InputTag( "rawDataCollector" ),
    UnpackBxInEvent = cms.int32( 5 ),
    ActiveBoardsMask = cms.uint32( 0xffff )
)
process.hltGctDigis = cms.EDProducer( "GctRawToDigi",
    unpackSharedRegions = cms.bool( False ),
    numberOfGctSamplesToUnpack = cms.uint32( 1 ),
    verbose = cms.untracked.bool( False ),
    numberOfRctSamplesToUnpack = cms.uint32( 1 ),
    inputLabel = cms.InputTag( "rawDataCollector" ),
    unpackerVersion = cms.uint32( 0 ),
    gctFedId = cms.untracked.int32( 745 ),
    hltMode = cms.bool( True )
)
process.hltL1GtObjectMap = cms.EDProducer( "L1GlobalTrigger",
    TechnicalTriggersUnprescaled = cms.bool( True ),
    ProduceL1GtObjectMapRecord = cms.bool( True ),
    AlgorithmTriggersUnmasked = cms.bool( False ),
    EmulateBxInEvent = cms.int32( 1 ),
    AlgorithmTriggersUnprescaled = cms.bool( True ),
    ProduceL1GtDaqRecord = cms.bool( False ),
    ReadTechnicalTriggerRecords = cms.bool( True ),
    RecordLength = cms.vint32( 3, 0 ),
    TechnicalTriggersUnmasked = cms.bool( False ),
    ProduceL1GtEvmRecord = cms.bool( False ),
    GmtInputTag = cms.InputTag( "hltGtDigis" ),
    TechnicalTriggersVetoUnmasked = cms.bool( True ),
    AlternativeNrBxBoardEvm = cms.uint32( 0 ),
    TechnicalTriggersInputTags = cms.VInputTag( 'simBscDigis' ),
    CastorInputTag = cms.InputTag( "castorL1Digis" ),
    GctInputTag = cms.InputTag( "hltGctDigis" ),
    AlternativeNrBxBoardDaq = cms.uint32( 0 ),
    WritePsbL1GtDaqRecord = cms.bool( False ),
    BstLengthBytes = cms.int32( -1 )
)
process.hltL1extraParticles = cms.EDProducer( "L1ExtraParticlesProd",
    tauJetSource = cms.InputTag( 'hltGctDigis','tauJets' ),
    etHadSource = cms.InputTag( "hltGctDigis" ),
    etTotalSource = cms.InputTag( "hltGctDigis" ),
    centralBxOnly = cms.bool( True ),
    centralJetSource = cms.InputTag( 'hltGctDigis','cenJets' ),
    etMissSource = cms.InputTag( "hltGctDigis" ),
    hfRingEtSumsSource = cms.InputTag( "hltGctDigis" ),
    produceMuonParticles = cms.bool( True ),
    forwardJetSource = cms.InputTag( 'hltGctDigis','forJets' ),
    ignoreHtMiss = cms.bool( False ),
    htMissSource = cms.InputTag( "hltGctDigis" ),
    produceCaloParticles = cms.bool( True ),
    muonSource = cms.InputTag( "hltGtDigis" ),
    isolatedEmSource = cms.InputTag( 'hltGctDigis','isoEm' ),
    nonIsolatedEmSource = cms.InputTag( 'hltGctDigis','nonIsoEm' ),
    hfRingBitCountsSource = cms.InputTag( "hltGctDigis" )
)
process.hltScalersRawToDigi = cms.EDProducer( "ScalersRawToDigi",
    scalersInputTag = cms.InputTag( "rawDataCollector" )
)
process.hltOnlineBeamSpot = cms.EDProducer( "BeamSpotOnlineProducer",
    maxZ = cms.double( 40.0 ),
    src = cms.InputTag( "hltScalersRawToDigi" ),
    gtEvmLabel = cms.InputTag( "" ),
    changeToCMSCoordinates = cms.bool( False ),
    setSigmaZ = cms.double( 0.0 ),
    maxRadius = cms.double( 2.0 )
)
process.hltL1sMu16 = cms.EDFilter( "HLTLevel1GTSeed",
    L1SeedsLogicalExpression = cms.string( "L1_SingleMu16" ),
    saveTags = cms.bool( True ),
    L1MuonCollectionTag = cms.InputTag( "hltL1extraParticles" ),
    L1UseL1TriggerObjectMaps = cms.bool( True ),
    L1UseAliasesForSeeding = cms.bool( True ),
    L1GtReadoutRecordTag = cms.InputTag( "hltGtDigis" ),
    L1CollectionsTag = cms.InputTag( "hltL1extraParticles" ),
    L1NrBxInEvent = cms.int32( 3 ),
    L1GtObjectMapTag = cms.InputTag( "hltL1GtObjectMap" ),
    L1TechTriggerSeeding = cms.bool( False )
)
process.hltPreMu40 = cms.EDFilter( "HLTPrescaler",
    L1GtReadoutRecordTag = cms.InputTag( "hltGtDigis" ),
    offset = cms.uint32( 0 )
)
process.hltL1fL1sMu16L1Filtered0 = cms.EDFilter( "HLTMuonL1Filter",
    saveTags = cms.bool( False ),
    CSCTFtag = cms.InputTag( "unused" ),
    PreviousCandTag = cms.InputTag( "hltL1sMu16" ),
    MinPt = cms.double( 0.0 ),
    MinN = cms.int32( 1 ),
    MaxEta = cms.double( 2.5 ),
    SelectQualities = cms.vint32(  ),
    CandTag = cms.InputTag( "hltL1extraParticles" ),
    ExcludeSingleSegmentCSC = cms.bool( False )
)
process.hltMuonDTDigis = cms.EDProducer( "DTUnpackingModule",
    useStandardFEDid = cms.bool( True ),
    inputLabel = cms.InputTag( "rawDataCollector" ),
    dataType = cms.string( "DDU" ),
    fedbyType = cms.bool( False ),
    readOutParameters = cms.PSet( 
      debug = cms.untracked.bool( False ),
      rosParameters = cms.PSet( 
        writeSC = cms.untracked.bool( True ),
        readingDDU = cms.untracked.bool( True ),
        performDataIntegrityMonitor = cms.untracked.bool( False ),
        readDDUIDfromDDU = cms.untracked.bool( True ),
        debug = cms.untracked.bool( False ),
        localDAQ = cms.untracked.bool( False )
      ),
      localDAQ = cms.untracked.bool( False ),
      performDataIntegrityMonitor = cms.untracked.bool( False )
    ),
    dqmOnly = cms.bool( False )
)
process.hltDt1DRecHits = cms.EDProducer( "DTRecHitProducer",
    debug = cms.untracked.bool( False ),
    recAlgoConfig = cms.PSet( 
      tTrigMode = cms.string( "DTTTrigSyncFromDB" ),
      minTime = cms.double( -3.0 ),
      stepTwoFromDigi = cms.bool( False ),
      doVdriftCorr = cms.bool( False ),
      debug = cms.untracked.bool( False ),
      maxTime = cms.double( 420.0 ),
      tTrigModeConfig = cms.PSet( 
        vPropWire = cms.double( 24.4 ),
        doTOFCorrection = cms.bool( True ),
        tofCorrType = cms.int32( 0 ),
        wirePropCorrType = cms.int32( 0 ),
        tTrigLabel = cms.string( "" ),
        doWirePropCorrection = cms.bool( True ),
        doT0Correction = cms.bool( True ),
        debug = cms.untracked.bool( False )
      ),
      useUncertDB = cms.bool( True )
    ),
    dtDigiLabel = cms.InputTag( "hltMuonDTDigis" ),
    recAlgo = cms.string( "DTLinearDriftFromDBAlgo" )
)
process.hltDt4DSegments = cms.EDProducer( "DTRecSegment4DProducer",
    debug = cms.untracked.bool( False ),
    Reco4DAlgoName = cms.string( "DTCombinatorialPatternReco4D" ),
    recHits2DLabel = cms.InputTag( "dt2DSegments" ),
    recHits1DLabel = cms.InputTag( "hltDt1DRecHits" ),
    Reco4DAlgoConfig = cms.PSet( 
      segmCleanerMode = cms.int32( 2 ),
      Reco2DAlgoName = cms.string( "DTCombinatorialPatternReco" ),
      recAlgoConfig = cms.PSet( 
        tTrigMode = cms.string( "DTTTrigSyncFromDB" ),
        minTime = cms.double( -3.0 ),
        stepTwoFromDigi = cms.bool( False ),
        doVdriftCorr = cms.bool( False ),
        debug = cms.untracked.bool( False ),
        maxTime = cms.double( 420.0 ),
        tTrigModeConfig = cms.PSet( 
          vPropWire = cms.double( 24.4 ),
          doTOFCorrection = cms.bool( True ),
          tofCorrType = cms.int32( 0 ),
          wirePropCorrType = cms.int32( 0 ),
          tTrigLabel = cms.string( "" ),
          doWirePropCorrection = cms.bool( True ),
          doT0Correction = cms.bool( True ),
          debug = cms.untracked.bool( False )
        ),
        useUncertDB = cms.bool( True )
      ),
      nSharedHitsMax = cms.int32( 2 ),
      hit_afterT0_resolution = cms.double( 0.03 ),
      Reco2DAlgoConfig = cms.PSet( 
        segmCleanerMode = cms.int32( 2 ),
        recAlgoConfig = cms.PSet( 
          tTrigMode = cms.string( "DTTTrigSyncFromDB" ),
          minTime = cms.double( -3.0 ),
          stepTwoFromDigi = cms.bool( False ),
          doVdriftCorr = cms.bool( False ),
          debug = cms.untracked.bool( False ),
          maxTime = cms.double( 420.0 ),
          tTrigModeConfig = cms.PSet( 
            vPropWire = cms.double( 24.4 ),
            doTOFCorrection = cms.bool( True ),
            tofCorrType = cms.int32( 0 ),
            wirePropCorrType = cms.int32( 0 ),
            tTrigLabel = cms.string( "" ),
            doWirePropCorrection = cms.bool( True ),
            doT0Correction = cms.bool( True ),
            debug = cms.untracked.bool( False )
          ),
          useUncertDB = cms.bool( True )
        ),
        nSharedHitsMax = cms.int32( 2 ),
        AlphaMaxPhi = cms.double( 1.0 ),
        hit_afterT0_resolution = cms.double( 0.03 ),
        MaxAllowedHits = cms.uint32( 50 ),
        performT0_vdriftSegCorrection = cms.bool( False ),
        AlphaMaxTheta = cms.double( 0.9 ),
        debug = cms.untracked.bool( False ),
        recAlgo = cms.string( "DTLinearDriftFromDBAlgo" ),
        nUnSharedHitsMin = cms.int32( 2 ),
        performT0SegCorrection = cms.bool( False ),
        perform_delta_rejecting = cms.bool( False )
      ),
      performT0_vdriftSegCorrection = cms.bool( False ),
      debug = cms.untracked.bool( False ),
      recAlgo = cms.string( "DTLinearDriftFromDBAlgo" ),
      nUnSharedHitsMin = cms.int32( 2 ),
      AllDTRecHits = cms.bool( True ),
      performT0SegCorrection = cms.bool( False ),
      perform_delta_rejecting = cms.bool( False )
    )
)
process.hltMuonCSCDigis = cms.EDProducer( "CSCDCCUnpacker",
    PrintEventNumber = cms.untracked.bool( False ),
    UseSelectiveUnpacking = cms.bool( True ),
    UseExaminer = cms.bool( True ),
    ErrorMask = cms.uint32( 0x0 ),
    InputObjects = cms.InputTag( "rawDataCollector" ),
    UseFormatStatus = cms.bool( True ),
    ExaminerMask = cms.uint32( 0x1febf3f6 ),
    UnpackStatusDigis = cms.bool( False ),
    VisualFEDInspect = cms.untracked.bool( False ),
    FormatedEventDump = cms.untracked.bool( False ),
    Debug = cms.untracked.bool( False ),
    VisualFEDShort = cms.untracked.bool( False )
)
process.hltCsc2DRecHits = cms.EDProducer( "CSCRecHitDProducer",
    XTasymmetry_ME1b = cms.double( 0.0 ),
    XTasymmetry_ME1a = cms.double( 0.0 ),
    ConstSyst_ME1a = cms.double( 0.022 ),
    ConstSyst_ME1b = cms.double( 0.007 ),
    XTasymmetry_ME41 = cms.double( 0.0 ),
    CSCStripxtalksOffset = cms.double( 0.03 ),
    CSCUseCalibrations = cms.bool( True ),
    CSCUseTimingCorrections = cms.bool( True ),
    CSCNoOfTimeBinsForDynamicPedestal = cms.int32( 2 ),
    XTasymmetry_ME22 = cms.double( 0.0 ),
    UseFivePoleFit = cms.bool( True ),
    XTasymmetry_ME21 = cms.double( 0.0 ),
    ConstSyst_ME21 = cms.double( 0.0 ),
    CSCDebug = cms.untracked.bool( False ),
    ConstSyst_ME22 = cms.double( 0.0 ),
    CSCUseGasGainCorrections = cms.bool( False ),
    XTasymmetry_ME31 = cms.double( 0.0 ),
    readBadChambers = cms.bool( True ),
    NoiseLevel_ME13 = cms.double( 8.0 ),
    NoiseLevel_ME12 = cms.double( 9.0 ),
    NoiseLevel_ME32 = cms.double( 9.0 ),
    NoiseLevel_ME31 = cms.double( 9.0 ),
    XTasymmetry_ME32 = cms.double( 0.0 ),
    ConstSyst_ME41 = cms.double( 0.0 ),
    CSCStripClusterSize = cms.untracked.int32( 3 ),
    CSCStripClusterChargeCut = cms.double( 25.0 ),
    CSCStripPeakThreshold = cms.double( 10.0 ),
    readBadChannels = cms.bool( True ),
    UseParabolaFit = cms.bool( False ),
    XTasymmetry_ME13 = cms.double( 0.0 ),
    XTasymmetry_ME12 = cms.double( 0.0 ),
    wireDigiTag = cms.InputTag( 'hltMuonCSCDigis','MuonCSCWireDigi' ),
    ConstSyst_ME12 = cms.double( 0.0 ),
    ConstSyst_ME13 = cms.double( 0.0 ),
    ConstSyst_ME32 = cms.double( 0.0 ),
    ConstSyst_ME31 = cms.double( 0.0 ),
    UseAverageTime = cms.bool( False ),
    NoiseLevel_ME1a = cms.double( 7.0 ),
    NoiseLevel_ME1b = cms.double( 8.0 ),
    CSCWireClusterDeltaT = cms.int32( 1 ),
    CSCUseStaticPedestals = cms.bool( False ),
    stripDigiTag = cms.InputTag( 'hltMuonCSCDigis','MuonCSCStripDigi' ),
    CSCstripWireDeltaTime = cms.int32( 8 ),
    NoiseLevel_ME21 = cms.double( 9.0 ),
    NoiseLevel_ME22 = cms.double( 9.0 ),
    NoiseLevel_ME41 = cms.double( 9.0 )
)
process.hltCscSegments = cms.EDProducer( "CSCSegmentProducer",
    inputObjects = cms.InputTag( "hltCsc2DRecHits" ),
    algo_psets = cms.VPSet( 
      cms.PSet(  chamber_types = cms.vstring( 'ME1/a',
  'ME1/b',
  'ME1/2',
  'ME1/3',
  'ME2/1',
  'ME2/2',
  'ME3/1',
  'ME3/2',
  'ME4/1',
  'ME4/2' ),
        algo_name = cms.string( "CSCSegAlgoST" ),
        parameters_per_chamber_type = cms.vint32( 2, 1, 1, 1, 1, 1, 1, 1, 1, 1 ),
        algo_psets = cms.VPSet( 
          cms.PSet(  maxRatioResidualPrune = cms.double( 3.0 ),
            yweightPenalty = cms.double( 1.5 ),
            maxRecHitsInCluster = cms.int32( 20 ),
            dPhiFineMax = cms.double( 0.025 ),
            preClusteringUseChaining = cms.bool( True ),
            ForceCovariance = cms.bool( False ),
            hitDropLimit6Hits = cms.double( 0.3333 ),
            NormChi2Cut2D = cms.double( 20.0 ),
            BPMinImprovement = cms.double( 10000.0 ),
            Covariance = cms.double( 0.0 ),
            tanPhiMax = cms.double( 0.5 ),
            SeedBig = cms.double( 0.0015 ),
            onlyBestSegment = cms.bool( False ),
            dRPhiFineMax = cms.double( 8.0 ),
            SeedSmall = cms.double( 2.0E-4 ),
            curvePenalty = cms.double( 2.0 ),
            dXclusBoxMax = cms.double( 4.0 ),
            BrutePruning = cms.bool( True ),
            curvePenaltyThreshold = cms.double( 0.85 ),
            CorrectTheErrors = cms.bool( True ),
            hitDropLimit4Hits = cms.double( 0.6 ),
            useShowering = cms.bool( False ),
            CSCDebug = cms.untracked.bool( False ),
            tanThetaMax = cms.double( 1.2 ),
            NormChi2Cut3D = cms.double( 10.0 ),
            minHitsPerSegment = cms.int32( 3 ),
            ForceCovarianceAll = cms.bool( False ),
            yweightPenaltyThreshold = cms.double( 1.0 ),
            prePrunLimit = cms.double( 3.17 ),
            hitDropLimit5Hits = cms.double( 0.8 ),
            preClustering = cms.bool( True ),
            prePrun = cms.bool( True ),
            maxDPhi = cms.double( 999.0 ),
            maxDTheta = cms.double( 999.0 ),
            Pruning = cms.bool( True ),
            dYclusBoxMax = cms.double( 8.0 )
          ),
          cms.PSet(  maxRatioResidualPrune = cms.double( 3.0 ),
            yweightPenalty = cms.double( 1.5 ),
            maxRecHitsInCluster = cms.int32( 24 ),
            dPhiFineMax = cms.double( 0.025 ),
            preClusteringUseChaining = cms.bool( True ),
            ForceCovariance = cms.bool( False ),
            hitDropLimit6Hits = cms.double( 0.3333 ),
            NormChi2Cut2D = cms.double( 20.0 ),
            BPMinImprovement = cms.double( 10000.0 ),
            Covariance = cms.double( 0.0 ),
            tanPhiMax = cms.double( 0.5 ),
            SeedBig = cms.double( 0.0015 ),
            onlyBestSegment = cms.bool( False ),
            dRPhiFineMax = cms.double( 8.0 ),
            SeedSmall = cms.double( 2.0E-4 ),
            curvePenalty = cms.double( 2.0 ),
            dXclusBoxMax = cms.double( 4.0 ),
            BrutePruning = cms.bool( True ),
            curvePenaltyThreshold = cms.double( 0.85 ),
            CorrectTheErrors = cms.bool( True ),
            hitDropLimit4Hits = cms.double( 0.6 ),
            useShowering = cms.bool( False ),
            CSCDebug = cms.untracked.bool( False ),
            tanThetaMax = cms.double( 1.2 ),
            NormChi2Cut3D = cms.double( 10.0 ),
            minHitsPerSegment = cms.int32( 3 ),
            ForceCovarianceAll = cms.bool( False ),
            yweightPenaltyThreshold = cms.double( 1.0 ),
            prePrunLimit = cms.double( 3.17 ),
            hitDropLimit5Hits = cms.double( 0.8 ),
            preClustering = cms.bool( True ),
            prePrun = cms.bool( True ),
            maxDPhi = cms.double( 999.0 ),
            maxDTheta = cms.double( 999.0 ),
            Pruning = cms.bool( True ),
            dYclusBoxMax = cms.double( 8.0 )
          )
        )
      )
    ),
    algo_type = cms.int32( 1 )
)
process.hltMuonRPCDigis = cms.EDProducer( "RPCUnpackingModule",
    InputLabel = cms.InputTag( "rawDataCollector" ),
    doSynchro = cms.bool( False )
)
process.hltRpcRecHits = cms.EDProducer( "RPCRecHitProducer",
    recAlgoConfig = cms.PSet(  ),
    deadvecfile = cms.FileInPath( "RecoLocalMuon/RPCRecHit/data/RPCDeadVec.dat" ),
    rpcDigiLabel = cms.InputTag( "hltMuonRPCDigis" ),
    maskvecfile = cms.FileInPath( "RecoLocalMuon/RPCRecHit/data/RPCMaskVec.dat" ),
    recAlgo = cms.string( "RPCRecHitStandardAlgo" ),
    deadSource = cms.string( "File" ),
    maskSource = cms.string( "File" )
)
process.hltL2OfflineMuonSeeds = cms.EDProducer( "MuonSeedGenerator",
    SMB_21 = cms.vdouble( 1.043, -0.124, 0.0, 0.183, 0.0, 0.0 ),
    SMB_20 = cms.vdouble( 1.011, -0.052, 0.0, 0.188, 0.0, 0.0 ),
    SMB_22 = cms.vdouble( 1.474, -0.758, 0.0, 0.185, 0.0, 0.0 ),
    OL_2213 = cms.vdouble( 0.117, 0.0, 0.0, 0.044, 0.0, 0.0 ),
    SME_11 = cms.vdouble( 3.295, -1.527, 0.112, 0.378, 0.02, 0.0 ),
    SME_13 = cms.vdouble( -1.286, 1.711, 0.0, 0.356, 0.0, 0.0 ),
    SME_12 = cms.vdouble( 0.102, 0.599, 0.0, 0.38, 0.0, 0.0 ),
    DT_34_2_scale = cms.vdouble( -11.901897, 0.0 ),
    OL_1213_0_scale = cms.vdouble( -4.488158, 0.0 ),
    OL_1222_0_scale = cms.vdouble( -5.810449, 0.0 ),
    DT_13 = cms.vdouble( 0.315, 0.068, -0.127, 0.051, -0.002, 0.0 ),
    DT_12 = cms.vdouble( 0.183, 0.054, -0.087, 0.028, 0.002, 0.0 ),
    DT_14 = cms.vdouble( 0.359, 0.052, -0.107, 0.072, -0.004, 0.0 ),
    CSC_13_3_scale = cms.vdouble( -1.701268, 0.0 ),
    CSC_23 = cms.vdouble( -0.081, 0.113, -0.029, 0.015, 0.008, 0.0 ),
    CSC_24 = cms.vdouble( 0.004, 0.021, -0.002, 0.053, 0.0, 0.0 ),
    OL_2222 = cms.vdouble( 0.107, 0.0, 0.0, 0.04, 0.0, 0.0 ),
    DT_14_2_scale = cms.vdouble( -4.808546, 0.0 ),
    SMB_10 = cms.vdouble( 1.387, -0.038, 0.0, 0.19, 0.0, 0.0 ),
    SMB_11 = cms.vdouble( 1.247, 0.72, -0.802, 0.229, -0.075, 0.0 ),
    SMB_12 = cms.vdouble( 2.128, -0.956, 0.0, 0.199, 0.0, 0.0 ),
    SME_21 = cms.vdouble( -0.529, 1.194, -0.358, 0.472, 0.086, 0.0 ),
    SME_22 = cms.vdouble( -1.207, 1.491, -0.251, 0.189, 0.243, 0.0 ),
    DT_13_2_scale = cms.vdouble( -4.257687, 0.0 ),
    CSC_34 = cms.vdouble( 0.062, -0.067, 0.019, 0.021, 0.003, 0.0 ),
    SME_22_0_scale = cms.vdouble( -3.457901, 0.0 ),
    DT_24_1_scale = cms.vdouble( -7.490909, 0.0 ),
    OL_1232_0_scale = cms.vdouble( -5.964634, 0.0 ),
    SMB_32 = cms.vdouble( 0.67, -0.327, 0.0, 0.22, 0.0, 0.0 ),
    SME_13_0_scale = cms.vdouble( 0.104905, 0.0 ),
    SMB_22_0_scale = cms.vdouble( 1.346681, 0.0 ),
    CSC_12_1_scale = cms.vdouble( -6.434242, 0.0 ),
    DT_34 = cms.vdouble( 0.044, 0.004, -0.013, 0.029, 0.003, 0.0 ),
    SME_32 = cms.vdouble( -0.901, 1.333, -0.47, 0.41, 0.073, 0.0 ),
    SME_31 = cms.vdouble( -1.594, 1.482, -0.317, 0.487, 0.097, 0.0 ),
    SMB_32_0_scale = cms.vdouble( -3.054156, 0.0 ),
    crackEtas = cms.vdouble( 0.2, 1.6, 1.7 ),
    SME_11_0_scale = cms.vdouble( 1.325085, 0.0 ),
    SMB_20_0_scale = cms.vdouble( 1.486168, 0.0 ),
    DT_13_1_scale = cms.vdouble( -4.520923, 0.0 ),
    CSC_24_1_scale = cms.vdouble( -6.055701, 0.0 ),
    CSC_01_1_scale = cms.vdouble( -1.915329, 0.0 ),
    DT_23 = cms.vdouble( 0.13, 0.023, -0.057, 0.028, 0.004, 0.0 ),
    DT_24 = cms.vdouble( 0.176, 0.014, -0.051, 0.051, 0.003, 0.0 ),
    SMB_12_0_scale = cms.vdouble( 2.283221, 0.0 ),
    SMB_30_0_scale = cms.vdouble( -3.629838, 0.0 ),
    SME_42 = cms.vdouble( -0.003, 0.005, 0.005, 0.608, 0.076, 0.0 ),
    SME_41 = cms.vdouble( -0.003, 0.005, 0.005, 0.608, 0.076, 0.0 ),
    CSC_12_2_scale = cms.vdouble( -1.63622, 0.0 ),
    DT_34_1_scale = cms.vdouble( -13.783765, 0.0 ),
    CSC_34_1_scale = cms.vdouble( -11.520507, 0.0 ),
    OL_2213_0_scale = cms.vdouble( -7.239789, 0.0 ),
    CSC_13_2_scale = cms.vdouble( -6.077936, 0.0 ),
    CSC_12_3_scale = cms.vdouble( -1.63622, 0.0 ),
    SME_21_0_scale = cms.vdouble( -0.040862, 0.0 ),
    OL_1232 = cms.vdouble( 0.184, 0.0, 0.0, 0.066, 0.0, 0.0 ),
    DTRecSegmentLabel = cms.InputTag( "hltDt4DSegments" ),
    SMB_10_0_scale = cms.vdouble( 2.448566, 0.0 ),
    EnableDTMeasurement = cms.bool( True ),
    DT_24_2_scale = cms.vdouble( -6.63094, 0.0 ),
    CSC_23_2_scale = cms.vdouble( -6.079917, 0.0 ),
    scaleDT = cms.bool( True ),
    DT_12_2_scale = cms.vdouble( -3.518165, 0.0 ),
    OL_1222 = cms.vdouble( 0.848, -0.591, 0.0, 0.062, 0.0, 0.0 ),
    CSC_23_1_scale = cms.vdouble( -19.084285, 0.0 ),
    OL_1213 = cms.vdouble( 0.96, -0.737, 0.0, 0.052, 0.0, 0.0 ),
    CSC_02 = cms.vdouble( 0.612, -0.207, 0.0, 0.067, -0.001, 0.0 ),
    CSC_03 = cms.vdouble( 0.787, -0.338, 0.029, 0.101, -0.008, 0.0 ),
    CSC_01 = cms.vdouble( 0.166, 0.0, 0.0, 0.031, 0.0, 0.0 ),
    DT_23_1_scale = cms.vdouble( -5.320346, 0.0 ),
    SMB_30 = cms.vdouble( 0.505, -0.022, 0.0, 0.215, 0.0, 0.0 ),
    SMB_31 = cms.vdouble( 0.549, -0.145, 0.0, 0.207, 0.0, 0.0 ),
    crackWindow = cms.double( 0.04 ),
    CSC_14_3_scale = cms.vdouble( -1.969563, 0.0 ),
    SMB_31_0_scale = cms.vdouble( -3.323768, 0.0 ),
    DT_12_1_scale = cms.vdouble( -3.692398, 0.0 ),
    SMB_21_0_scale = cms.vdouble( 1.58384, 0.0 ),
    DT_23_2_scale = cms.vdouble( -5.117625, 0.0 ),
    SME_12_0_scale = cms.vdouble( 2.279181, 0.0 ),
    DT_14_1_scale = cms.vdouble( -5.644816, 0.0 ),
    beamSpotTag = cms.InputTag( "hltOnlineBeamSpot" ),
    SMB_11_0_scale = cms.vdouble( 2.56363, 0.0 ),
    CSCRecSegmentLabel = cms.InputTag( "hltCscSegments" ),
    CSC_13 = cms.vdouble( 0.901, -1.302, 0.533, 0.045, 0.005, 0.0 ),
    CSC_14 = cms.vdouble( 0.606, -0.181, -0.002, 0.111, -0.003, 0.0 ),
    OL_2222_0_scale = cms.vdouble( -7.667231, 0.0 ),
    EnableCSCMeasurement = cms.bool( True ),
    CSC_12 = cms.vdouble( -0.161, 0.254, -0.047, 0.042, -0.007, 0.0 )
)
process.hltL2MuonSeeds = cms.EDProducer( "L2MuonSeedGenerator",
    ServiceParameters = cms.PSet( 
      Propagators = cms.untracked.vstring( 'SteppingHelixPropagatorAny' ),
      RPCLayers = cms.bool( True ),
      UseMuonNavigation = cms.untracked.bool( True )
    ),
    InputObjects = cms.InputTag( "hltL1extraParticles" ),
    L1MaxEta = cms.double( 2.5 ),
    OfflineSeedLabel = cms.untracked.InputTag( "hltL2OfflineMuonSeeds" ),
    L1MinPt = cms.double( 0.0 ),
    L1MinQuality = cms.uint32( 1 ),
    GMTReadoutCollection = cms.InputTag( "hltGtDigis" ),
    UseUnassociatedL1 = cms.bool( False ),
    UseOfflineSeed = cms.untracked.bool( True ),
    Propagator = cms.string( "SteppingHelixPropagatorAny" )
)
process.hltL2Muons = cms.EDProducer( "L2MuonProducer",
    ServiceParameters = cms.PSet( 
      Propagators = cms.untracked.vstring( 'hltESPFastSteppingHelixPropagatorAny',
        'hltESPFastSteppingHelixPropagatorOpposite' ),
      RPCLayers = cms.bool( True ),
      UseMuonNavigation = cms.untracked.bool( True )
    ),
    InputObjects = cms.InputTag( "hltL2MuonSeeds" ),
    SeedTransformerParameters = cms.PSet( 
      Fitter = cms.string( "hltESPKFFittingSmootherForL2Muon" ),
      MuonRecHitBuilder = cms.string( "hltESPMuonTransientTrackingRecHitBuilder" ),
      NMinRecHits = cms.uint32( 2 ),
      UseSubRecHits = cms.bool( False ),
      Propagator = cms.string( "hltESPFastSteppingHelixPropagatorAny" ),
      RescaleError = cms.double( 100.0 )
    ),
    L2TrajBuilderParameters = cms.PSet( 
      DoRefit = cms.bool( False ),
      SeedPropagator = cms.string( "hltESPFastSteppingHelixPropagatorAny" ),
      FilterParameters = cms.PSet( 
        NumberOfSigma = cms.double( 3.0 ),
        FitDirection = cms.string( "insideOut" ),
        DTRecSegmentLabel = cms.InputTag( "hltDt4DSegments" ),
        MaxChi2 = cms.double( 1000.0 ),
        MuonTrajectoryUpdatorParameters = cms.PSet( 
          MaxChi2 = cms.double( 25.0 ),
          RescaleErrorFactor = cms.double( 100.0 ),
          Granularity = cms.int32( 0 ),
          ExcludeRPCFromFit = cms.bool( False ),
          UseInvalidHits = cms.bool( True ),
          RescaleError = cms.bool( False )
        ),
        EnableRPCMeasurement = cms.bool( True ),
        CSCRecSegmentLabel = cms.InputTag( "hltCscSegments" ),
        EnableDTMeasurement = cms.bool( True ),
        RPCRecSegmentLabel = cms.InputTag( "hltRpcRecHits" ),
        Propagator = cms.string( "hltESPFastSteppingHelixPropagatorAny" ),
        EnableCSCMeasurement = cms.bool( True )
      ),
      NavigationType = cms.string( "Standard" ),
      SeedTransformerParameters = cms.PSet( 
        Fitter = cms.string( "hltESPKFFittingSmootherForL2Muon" ),
        MuonRecHitBuilder = cms.string( "hltESPMuonTransientTrackingRecHitBuilder" ),
        NMinRecHits = cms.uint32( 2 ),
        UseSubRecHits = cms.bool( False ),
        Propagator = cms.string( "hltESPFastSteppingHelixPropagatorAny" ),
        RescaleError = cms.double( 100.0 )
      ),
      DoBackwardFilter = cms.bool( True ),
      SeedPosition = cms.string( "in" ),
      BWFilterParameters = cms.PSet( 
        NumberOfSigma = cms.double( 3.0 ),
        CSCRecSegmentLabel = cms.InputTag( "hltCscSegments" ),
        FitDirection = cms.string( "outsideIn" ),
        DTRecSegmentLabel = cms.InputTag( "hltDt4DSegments" ),
        MaxChi2 = cms.double( 100.0 ),
        MuonTrajectoryUpdatorParameters = cms.PSet( 
          MaxChi2 = cms.double( 25.0 ),
          RescaleErrorFactor = cms.double( 100.0 ),
          Granularity = cms.int32( 0 ),
          ExcludeRPCFromFit = cms.bool( False ),
          UseInvalidHits = cms.bool( True ),
          RescaleError = cms.bool( False )
        ),
        EnableRPCMeasurement = cms.bool( True ),
        BWSeedType = cms.string( "fromGenerator" ),
        EnableDTMeasurement = cms.bool( True ),
        RPCRecSegmentLabel = cms.InputTag( "hltRpcRecHits" ),
        Propagator = cms.string( "hltESPFastSteppingHelixPropagatorAny" ),
        EnableCSCMeasurement = cms.bool( True )
      ),
      DoSeedRefit = cms.bool( False )
    ),
    DoSeedRefit = cms.bool( False ),
    TrackLoaderParameters = cms.PSet( 
      Smoother = cms.string( "hltESPKFTrajectorySmootherForMuonTrackLoader" ),
      DoSmoothing = cms.bool( False ),
      beamSpot = cms.InputTag( "hltOnlineBeamSpot" ),
      MuonUpdatorAtVertexParameters = cms.PSet( 
        MaxChi2 = cms.double( 1000000.0 ),
        BeamSpotPosition = cms.vdouble( 0.0, 0.0, 0.0 ),
        Propagator = cms.string( "hltESPFastSteppingHelixPropagatorOpposite" ),
        BeamSpotPositionErrors = cms.vdouble( 0.1, 0.1, 5.3 )
      ),
      VertexConstraint = cms.bool( True )
    ),
    MuonTrajectoryBuilder = cms.string( "Exhaustive" )
)
process.hltL2MuonCandidates = cms.EDProducer( "L2MuonCandidateProducer",
    InputObjects = cms.InputTag( 'hltL2Muons','UpdatedAtVtx' )
)
process.hltL2fL1sMu16L1f0L2Filtered16Q = cms.EDFilter( "HLTMuonL2PreFilter",
    saveTags = cms.bool( True ),
    MaxDr = cms.double( 9999.0 ),
    CutOnChambers = cms.bool( False ),
    PreviousCandTag = cms.InputTag( "hltL1fL1sMu16L1Filtered0" ),
    MinPt = cms.double( 16.0 ),
    MinN = cms.int32( 1 ),
    SeedMapTag = cms.InputTag( "hltL2Muons" ),
    MaxEta = cms.double( 2.5 ),
    MinNhits = cms.vint32( 0, 1, 0, 1 ),
    MinDxySig = cms.double( -1.0 ),
    MinNchambers = cms.vint32( 0 ),
    AbsEtaBins = cms.vdouble( 0.9, 1.5, 2.1, 5.0 ),
    MaxDz = cms.double( 9999.0 ),
    CandTag = cms.InputTag( "hltL2MuonCandidates" ),
    BeamSpotTag = cms.InputTag( "hltOnlineBeamSpot" ),
    MinDr = cms.double( -1.0 ),
    NSigmaPt = cms.double( 0.0 ),
    MinNstations = cms.vint32( 0, 2, 0, 2 )
)
process.hltSiPixelDigis = cms.EDProducer( "SiPixelRawToDigi",
    UseQualityInfo = cms.bool( False ),
    CheckPixelOrder = cms.bool( False ),
    IncludeErrors = cms.bool( False ),
    InputLabel = cms.InputTag( "rawDataCollector" ),
    ErrorList = cms.vint32(  ),
    Regions = cms.PSet(  ),
    Timing = cms.untracked.bool( False ),
    UserErrorList = cms.vint32(  )
)
process.hltSiPixelClusters = cms.EDProducer( "SiPixelClusterProducer",
    src = cms.InputTag( "hltSiPixelDigis" ),
    ChannelThreshold = cms.int32( 1000 ),
    maxNumberOfClusters = cms.int32( 20000 ),
    VCaltoElectronGain = cms.int32( 65 ),
    MissCalibrate = cms.untracked.bool( True ),
    SplitClusters = cms.bool( False ),
    VCaltoElectronOffset = cms.int32( -414 ),
    payloadType = cms.string( "HLT" ),
    SeedThreshold = cms.int32( 1000 ),
    ClusterThreshold = cms.double( 4000.0 )
)
process.hltSiPixelClustersCache = cms.EDProducer( "SiPixelClusterShapeCacheProducer",
    src = cms.InputTag( "hltSiPixelClusters" ),
    onDemand = cms.bool( False )
)
process.hltSiPixelRecHits = cms.EDProducer( "SiPixelRecHitConverter",
    VerboseLevel = cms.untracked.int32( 0 ),
    src = cms.InputTag( "hltSiPixelClusters" ),
    CPE = cms.string( "hltESPPixelCPEGeneric" )
)
process.hltSiStripExcludedFEDListProducer = cms.EDProducer( "SiStripExcludedFEDListProducer",
    ProductLabel = cms.InputTag( "rawDataCollector" )
)
process.hltSiStripRawToClustersFacility = cms.EDProducer( "SiStripClusterizerFromRaw",
    ProductLabel = cms.InputTag( "rawDataCollector" ),
    DoAPVEmulatorCheck = cms.bool( False ),
    Algorithms = cms.PSet( 
      SiStripFedZeroSuppressionMode = cms.uint32( 4 ),
      CommonModeNoiseSubtractionMode = cms.string( "Median" ),
      PedestalSubtractionFedMode = cms.bool( True ),
      TruncateInSuppressor = cms.bool( True ),
      doAPVRestore = cms.bool( False ),
      useCMMeanMap = cms.bool( False )
    ),
    Clusterizer = cms.PSet( 
      ChannelThreshold = cms.double( 2.0 ),
      MaxSequentialBad = cms.uint32( 1 ),
      MaxSequentialHoles = cms.uint32( 0 ),
      Algorithm = cms.string( "ThreeThresholdAlgorithm" ),
      MaxAdjacentBad = cms.uint32( 0 ),
      QualityLabel = cms.string( "" ),
      SeedThreshold = cms.double( 3.0 ),
      ClusterThreshold = cms.double( 5.0 ),
      setDetId = cms.bool( True ),
      RemoveApvShots = cms.bool( True )
    ),
    onDemand = cms.bool( True )
)
process.hltSiStripClusters = cms.EDProducer( "MeasurementTrackerEventProducer",
    inactivePixelDetectorLabels = cms.VInputTag(  ),
    stripClusterProducer = cms.string( "hltSiStripRawToClustersFacility" ),
    pixelClusterProducer = cms.string( "hltSiPixelClusters" ),
    switchOffPixelsIfEmpty = cms.bool( True ),
    inactiveStripDetectorLabels = cms.VInputTag( 'hltSiStripExcludedFEDListProducer' ),
    skipClusters = cms.InputTag( "" ),
    measurementTracker = cms.string( "hltESPMeasurementTracker" )
)
process.hltL3TrajSeedOIState = cms.EDProducer( "TSGFromL2Muon",
    TkSeedGenerator = cms.PSet( 
      propagatorCompatibleName = cms.string( "hltESPSteppingHelixPropagatorOpposite" ),
      option = cms.uint32( 3 ),
      maxChi2 = cms.double( 40.0 ),
      errorMatrixPset = cms.PSet( 
        atIP = cms.bool( True ),
        action = cms.string( "use" ),
        errorMatrixValuesPSet = cms.PSet( 
          pf3_V12 = cms.PSet( 
            action = cms.string( "scale" ),
            values = cms.vdouble( 1.0, 1.0, 1.0, 1.0, 1.0, 1.0, 1.0, 1.0, 1.0, 1.0, 1.0, 1.0 )
          ),
          pf3_V13 = cms.PSet( 
            action = cms.string( "scale" ),
            values = cms.vdouble( 1.0, 1.0, 1.0, 1.0, 1.0, 1.0, 1.0, 1.0, 1.0, 1.0, 1.0, 1.0 )
          ),
          pf3_V11 = cms.PSet( 
            action = cms.string( "scale" ),
            values = cms.vdouble( 3.0, 3.0, 3.0, 5.0, 4.0, 5.0, 10.0, 7.0, 10.0, 10.0, 10.0, 10.0 )
          ),
          pf3_V14 = cms.PSet( 
            action = cms.string( "scale" ),
            values = cms.vdouble( 1.0, 1.0, 1.0, 1.0, 1.0, 1.0, 1.0, 1.0, 1.0, 1.0, 1.0, 1.0 )
          ),
          pf3_V15 = cms.PSet( 
            action = cms.string( "scale" ),
            values = cms.vdouble( 1.0, 1.0, 1.0, 1.0, 1.0, 1.0, 1.0, 1.0, 1.0, 1.0, 1.0, 1.0 )
          ),
          yAxis = cms.vdouble( 0.0, 1.0, 1.4, 10.0 ),
          pf3_V33 = cms.PSet( 
            action = cms.string( "scale" ),
            values = cms.vdouble( 3.0, 3.0, 3.0, 5.0, 4.0, 5.0, 10.0, 7.0, 10.0, 10.0, 10.0, 10.0 )
          ),
          zAxis = cms.vdouble( -3.14159, 3.14159 ),
          pf3_V44 = cms.PSet( 
            action = cms.string( "scale" ),
            values = cms.vdouble( 3.0, 3.0, 3.0, 5.0, 4.0, 5.0, 10.0, 7.0, 10.0, 10.0, 10.0, 10.0 )
          ),
          xAxis = cms.vdouble( 0.0, 13.0, 30.0, 70.0, 1000.0 ),
          pf3_V22 = cms.PSet( 
            action = cms.string( "scale" ),
            values = cms.vdouble( 3.0, 3.0, 3.0, 5.0, 4.0, 5.0, 10.0, 7.0, 10.0, 10.0, 10.0, 10.0 )
          ),
          pf3_V23 = cms.PSet( 
            action = cms.string( "scale" ),
            values = cms.vdouble( 1.0, 1.0, 1.0, 1.0, 1.0, 1.0, 1.0, 1.0, 1.0, 1.0, 1.0, 1.0 )
          ),
          pf3_V45 = cms.PSet( 
            action = cms.string( "scale" ),
            values = cms.vdouble( 1.0, 1.0, 1.0, 1.0, 1.0, 1.0, 1.0, 1.0, 1.0, 1.0, 1.0, 1.0 )
          ),
          pf3_V55 = cms.PSet( 
            action = cms.string( "scale" ),
            values = cms.vdouble( 3.0, 3.0, 3.0, 5.0, 4.0, 5.0, 10.0, 7.0, 10.0, 10.0, 10.0, 10.0 )
          ),
          pf3_V34 = cms.PSet( 
            action = cms.string( "scale" ),
            values = cms.vdouble( 1.0, 1.0, 1.0, 1.0, 1.0, 1.0, 1.0, 1.0, 1.0, 1.0, 1.0, 1.0 )
          ),
          pf3_V35 = cms.PSet( 
            action = cms.string( "scale" ),
            values = cms.vdouble( 1.0, 1.0, 1.0, 1.0, 1.0, 1.0, 1.0, 1.0, 1.0, 1.0, 1.0, 1.0 )
          ),
          pf3_V25 = cms.PSet( 
            action = cms.string( "scale" ),
            values = cms.vdouble( 1.0, 1.0, 1.0, 1.0, 1.0, 1.0, 1.0, 1.0, 1.0, 1.0, 1.0, 1.0 )
          ),
          pf3_V24 = cms.PSet( 
            action = cms.string( "scale" ),
            values = cms.vdouble( 1.0, 1.0, 1.0, 1.0, 1.0, 1.0, 1.0, 1.0, 1.0, 1.0, 1.0, 1.0 )
          )
        )
      ),
      propagatorName = cms.string( "hltESPSteppingHelixPropagatorAlong" ),
      manySeeds = cms.bool( False ),
      copyMuonRecHit = cms.bool( False ),
      ComponentName = cms.string( "TSGForRoadSearch" ),
      MeasurementTrackerEvent = cms.InputTag( "hltSiStripClusters" )
    ),
    ServiceParameters = cms.PSet( 
      Propagators = cms.untracked.vstring( 'hltESPSteppingHelixPropagatorOpposite',
        'hltESPSteppingHelixPropagatorAlong' ),
      RPCLayers = cms.bool( True ),
      UseMuonNavigation = cms.untracked.bool( True )
    ),
    MuonCollectionLabel = cms.InputTag( 'hltL2Muons','UpdatedAtVtx' ),
    MuonTrackingRegionBuilder = cms.PSet(  ),
    PCut = cms.double( 2.5 ),
    TrackerSeedCleaner = cms.PSet(  ),
    PtCut = cms.double( 1.0 )
)
process.hltL3TrackCandidateFromL2OIState = cms.EDProducer( "CkfTrajectoryMaker",
    src = cms.InputTag( "hltL3TrajSeedOIState" ),
    reverseTrajectories = cms.bool( True ),
    TransientInitialStateEstimatorParameters = cms.PSet( 
      propagatorAlongTISE = cms.string( "PropagatorWithMaterial" ),
      numberMeasurementsForFit = cms.int32( 4 ),
      propagatorOppositeTISE = cms.string( "PropagatorWithMaterialOpposite" )
    ),
    TrajectoryCleaner = cms.string( "hltESPTrajectoryCleanerBySharedHits" ),
    MeasurementTrackerEvent = cms.InputTag( "hltSiStripClusters" ),
    cleanTrajectoryAfterInOut = cms.bool( False ),
    useHitsSplitting = cms.bool( False ),
    RedundantSeedCleaner = cms.string( "CachingSeedCleanerBySharedInput" ),
    doSeedingRegionRebuilding = cms.bool( False ),
    trackCandidateAlso = cms.bool( True ),
    TrajectoryBuilderPSet = cms.PSet(  refToPSet_ = cms.string( "HLTPSetMuonCkfTrajectoryBuilderSeedHit" ) ),
    NavigationSchool = cms.string( "SimpleNavigationSchool" ),
    TrajectoryBuilder = cms.string( "hltESPMuonCkfTrajectoryBuilderSeedHit" ),
    maxNSeeds = cms.uint32( 100000 )
)
process.hltL3TkTracksFromL2OIState = cms.EDProducer( "TrackProducer",
    src = cms.InputTag( "hltL3TrackCandidateFromL2OIState" ),
    SimpleMagneticField = cms.string( "" ),
    clusterRemovalInfo = cms.InputTag( "" ),
    beamSpot = cms.InputTag( "hltOnlineBeamSpot" ),
    MeasurementTrackerEvent = cms.InputTag( "hltSiStripClusters" ),
    Fitter = cms.string( "hltESPKFFittingSmoother" ),
    useHitsSplitting = cms.bool( False ),
    MeasurementTracker = cms.string( "" ),
    AlgorithmName = cms.string( "undefAlgorithm" ),
    alias = cms.untracked.string( "" ),
    NavigationSchool = cms.string( "" ),
    TrajectoryInEvent = cms.bool( True ),
    TTRHBuilder = cms.string( "hltESPTTRHBWithTrackAngle" ),
    GeometricInnerState = cms.bool( True ),
    useSimpleMF = cms.bool( False ),
    Propagator = cms.string( "PropagatorWithMaterial" )
)
process.hltL3MuonsOIState = cms.EDProducer( "L3MuonProducer",
    ServiceParameters = cms.PSet( 
      Propagators = cms.untracked.vstring( 'hltESPSmartPropagatorAny',
        'SteppingHelixPropagatorAny',
        'hltESPSmartPropagator',
        'hltESPSteppingHelixPropagatorOpposite' ),
      RPCLayers = cms.bool( True ),
      UseMuonNavigation = cms.untracked.bool( True )
    ),
    L3TrajBuilderParameters = cms.PSet( 
      ScaleTECyFactor = cms.double( -1.0 ),
      GlbRefitterParameters = cms.PSet( 
        TrackerSkipSection = cms.int32( -1 ),
        DoPredictionsOnly = cms.bool( False ),
        PropDirForCosmics = cms.bool( False ),
        HitThreshold = cms.int32( 1 ),
        MuonHitsOption = cms.int32( 1 ),
        Chi2CutRPC = cms.double( 1.0 ),
        Fitter = cms.string( "hltESPL3MuKFTrajectoryFitter" ),
        DTRecSegmentLabel = cms.InputTag( "hltDt4DSegments" ),
        TrackerRecHitBuilder = cms.string( "hltESPTTRHBWithTrackAngle" ),
        MuonRecHitBuilder = cms.string( "hltESPMuonTransientTrackingRecHitBuilder" ),
        RefitDirection = cms.string( "insideOut" ),
        CSCRecSegmentLabel = cms.InputTag( "hltCscSegments" ),
        Chi2CutCSC = cms.double( 150.0 ),
        Chi2CutDT = cms.double( 10.0 ),
        RefitRPCHits = cms.bool( True ),
        SkipStation = cms.int32( -1 ),
        Propagator = cms.string( "hltESPSmartPropagatorAny" ),
        TrackerSkipSystem = cms.int32( -1 ),
        DYTthrs = cms.vint32( 30, 15 )
      ),
      ScaleTECxFactor = cms.double( -1.0 ),
      TrackerRecHitBuilder = cms.string( "hltESPTTRHBWithTrackAngle" ),
      MuonRecHitBuilder = cms.string( "hltESPMuonTransientTrackingRecHitBuilder" ),
      MuonTrackingRegionBuilder = cms.PSet( 
        EtaR_UpperLimit_Par1 = cms.double( 0.25 ),
        EtaR_UpperLimit_Par2 = cms.double( 0.15 ),
        OnDemand = cms.double( -1.0 ),
        Rescale_Dz = cms.double( 3.0 ),
        vertexCollection = cms.InputTag( "pixelVertices" ),
        Rescale_phi = cms.double( 3.0 ),
        Eta_fixed = cms.double( 0.2 ),
        DeltaZ_Region = cms.double( 15.9 ),
        MeasurementTrackerName = cms.string( "hltESPMeasurementTracker" ),
        PhiR_UpperLimit_Par2 = cms.double( 0.2 ),
        Eta_min = cms.double( 0.05 ),
        Phi_fixed = cms.double( 0.2 ),
        DeltaR = cms.double( 0.2 ),
        EscapePt = cms.double( 1.5 ),
        UseFixedRegion = cms.bool( False ),
        PhiR_UpperLimit_Par1 = cms.double( 0.6 ),
        Rescale_eta = cms.double( 3.0 ),
        Phi_min = cms.double( 0.05 ),
        UseVertex = cms.bool( False ),
        beamSpot = cms.InputTag( "hltOnlineBeamSpot" )
      ),
      RefitRPCHits = cms.bool( True ),
      PCut = cms.double( 2.5 ),
      TrackTransformer = cms.PSet( 
        DoPredictionsOnly = cms.bool( False ),
        Fitter = cms.string( "hltESPL3MuKFTrajectoryFitter" ),
        TrackerRecHitBuilder = cms.string( "hltESPTTRHBWithTrackAngle" ),
        Smoother = cms.string( "hltESPKFTrajectorySmootherForMuonTrackLoader" ),
        MuonRecHitBuilder = cms.string( "hltESPMuonTransientTrackingRecHitBuilder" ),
        RefitDirection = cms.string( "insideOut" ),
        RefitRPCHits = cms.bool( True ),
        Propagator = cms.string( "hltESPSmartPropagatorAny" )
      ),
      GlobalMuonTrackMatcher = cms.PSet( 
        Pt_threshold1 = cms.double( 0.0 ),
        DeltaDCut_3 = cms.double( 15.0 ),
        MinP = cms.double( 2.5 ),
        MinPt = cms.double( 1.0 ),
        Chi2Cut_1 = cms.double( 50.0 ),
        Pt_threshold2 = cms.double( 9.99999999E8 ),
        LocChi2Cut = cms.double( 0.001 ),
        Eta_threshold = cms.double( 1.2 ),
        Quality_3 = cms.double( 7.0 ),
        Quality_2 = cms.double( 15.0 ),
        Chi2Cut_2 = cms.double( 50.0 ),
        Chi2Cut_3 = cms.double( 200.0 ),
        DeltaDCut_1 = cms.double( 40.0 ),
        DeltaRCut_2 = cms.double( 0.2 ),
        DeltaRCut_3 = cms.double( 1.0 ),
        DeltaDCut_2 = cms.double( 10.0 ),
        DeltaRCut_1 = cms.double( 0.1 ),
        Propagator = cms.string( "hltESPSmartPropagator" ),
        Quality_1 = cms.double( 20.0 )
      ),
      PtCut = cms.double( 1.0 ),
      TrackerPropagator = cms.string( "SteppingHelixPropagatorAny" ),
      tkTrajLabel = cms.InputTag( "hltL3TkTracksFromL2OIState" ),
      tkTrajBeamSpot = cms.InputTag( "hltOnlineBeamSpot" ),
      tkTrajMaxChi2 = cms.double( 9999.0 ),
      tkTrajMaxDXYBeamSpot = cms.double( 0.2 ),
      tkTrajVertex = cms.InputTag( "pixelVertices" ),
      tkTrajUseVertex = cms.bool( False )
    ),
    TrackLoaderParameters = cms.PSet( 
      PutTkTrackIntoEvent = cms.untracked.bool( False ),
      beamSpot = cms.InputTag( "hltOnlineBeamSpot" ),
      SmoothTkTrack = cms.untracked.bool( False ),
      MuonSeededTracksInstance = cms.untracked.string( "L2Seeded" ),
      Smoother = cms.string( "hltESPKFTrajectorySmootherForMuonTrackLoader" ),
      MuonUpdatorAtVertexParameters = cms.PSet( 
        MaxChi2 = cms.double( 1000000.0 ),
        Propagator = cms.string( "hltESPSteppingHelixPropagatorOpposite" ),
        BeamSpotPositionErrors = cms.vdouble( 0.1, 0.1, 5.3 )
      ),
      VertexConstraint = cms.bool( False ),
      DoSmoothing = cms.bool( True )
    ),
    MuonCollectionLabel = cms.InputTag( 'hltL2Muons','UpdatedAtVtx' )
)
process.hltL3TrajSeedOIHit = cms.EDProducer( "TSGFromL2Muon",
    TkSeedGenerator = cms.PSet( 
      PSetNames = cms.vstring( 'skipTSG',
        'iterativeTSG' ),
      L3TkCollectionA = cms.InputTag( "hltL3MuonsOIState" ),
      iterativeTSG = cms.PSet( 
        ErrorRescaling = cms.double( 3.0 ),
        beamSpot = cms.InputTag( "unused" ),
        MaxChi2 = cms.double( 40.0 ),
        errorMatrixPset = cms.PSet( 
          atIP = cms.bool( True ),
          action = cms.string( "use" ),
          errorMatrixValuesPSet = cms.PSet( 
            pf3_V12 = cms.PSet( 
              action = cms.string( "scale" ),
              values = cms.vdouble( 1.0, 1.0, 1.0, 1.0, 1.0, 1.0, 1.0, 1.0, 1.0, 1.0, 1.0, 1.0 )
            ),
            pf3_V13 = cms.PSet( 
              action = cms.string( "scale" ),
              values = cms.vdouble( 1.0, 1.0, 1.0, 1.0, 1.0, 1.0, 1.0, 1.0, 1.0, 1.0, 1.0, 1.0 )
            ),
            pf3_V11 = cms.PSet( 
              action = cms.string( "scale" ),
              values = cms.vdouble( 3.0, 3.0, 3.0, 5.0, 4.0, 5.0, 10.0, 7.0, 10.0, 10.0, 10.0, 10.0 )
            ),
            pf3_V14 = cms.PSet( 
              action = cms.string( "scale" ),
              values = cms.vdouble( 1.0, 1.0, 1.0, 1.0, 1.0, 1.0, 1.0, 1.0, 1.0, 1.0, 1.0, 1.0 )
            ),
            pf3_V15 = cms.PSet( 
              action = cms.string( "scale" ),
              values = cms.vdouble( 1.0, 1.0, 1.0, 1.0, 1.0, 1.0, 1.0, 1.0, 1.0, 1.0, 1.0, 1.0 )
            ),
            yAxis = cms.vdouble( 0.0, 1.0, 1.4, 10.0 ),
            pf3_V33 = cms.PSet( 
              action = cms.string( "scale" ),
              values = cms.vdouble( 3.0, 3.0, 3.0, 5.0, 4.0, 5.0, 10.0, 7.0, 10.0, 10.0, 10.0, 10.0 )
            ),
            zAxis = cms.vdouble( -3.14159, 3.14159 ),
            pf3_V44 = cms.PSet( 
              action = cms.string( "scale" ),
              values = cms.vdouble( 3.0, 3.0, 3.0, 5.0, 4.0, 5.0, 10.0, 7.0, 10.0, 10.0, 10.0, 10.0 )
            ),
            xAxis = cms.vdouble( 0.0, 13.0, 30.0, 70.0, 1000.0 ),
            pf3_V22 = cms.PSet( 
              action = cms.string( "scale" ),
              values = cms.vdouble( 3.0, 3.0, 3.0, 5.0, 4.0, 5.0, 10.0, 7.0, 10.0, 10.0, 10.0, 10.0 )
            ),
            pf3_V23 = cms.PSet( 
              action = cms.string( "scale" ),
              values = cms.vdouble( 1.0, 1.0, 1.0, 1.0, 1.0, 1.0, 1.0, 1.0, 1.0, 1.0, 1.0, 1.0 )
            ),
            pf3_V45 = cms.PSet( 
              action = cms.string( "scale" ),
              values = cms.vdouble( 1.0, 1.0, 1.0, 1.0, 1.0, 1.0, 1.0, 1.0, 1.0, 1.0, 1.0, 1.0 )
            ),
            pf3_V55 = cms.PSet( 
              action = cms.string( "scale" ),
              values = cms.vdouble( 3.0, 3.0, 3.0, 5.0, 4.0, 5.0, 10.0, 7.0, 10.0, 10.0, 10.0, 10.0 )
            ),
            pf3_V34 = cms.PSet( 
              action = cms.string( "scale" ),
              values = cms.vdouble( 1.0, 1.0, 1.0, 1.0, 1.0, 1.0, 1.0, 1.0, 1.0, 1.0, 1.0, 1.0 )
            ),
            pf3_V35 = cms.PSet( 
              action = cms.string( "scale" ),
              values = cms.vdouble( 1.0, 1.0, 1.0, 1.0, 1.0, 1.0, 1.0, 1.0, 1.0, 1.0, 1.0, 1.0 )
            ),
            pf3_V25 = cms.PSet( 
              action = cms.string( "scale" ),
              values = cms.vdouble( 1.0, 1.0, 1.0, 1.0, 1.0, 1.0, 1.0, 1.0, 1.0, 1.0, 1.0, 1.0 )
            ),
            pf3_V24 = cms.PSet( 
              action = cms.string( "scale" ),
              values = cms.vdouble( 1.0, 1.0, 1.0, 1.0, 1.0, 1.0, 1.0, 1.0, 1.0, 1.0, 1.0, 1.0 )
            )
          )
        ),
        UpdateState = cms.bool( True ),
        MeasurementTrackerName = cms.string( "hltESPMeasurementTracker" ),
        SelectState = cms.bool( False ),
        SigmaZ = cms.double( 25.0 ),
        ResetMethod = cms.string( "matrix" ),
        ComponentName = cms.string( "TSGFromPropagation" ),
        UseVertexState = cms.bool( True ),
        Propagator = cms.string( "hltESPSmartPropagatorAnyOpposite" ),
        MeasurementTrackerEvent = cms.InputTag( "hltSiStripClusters" )
      ),
      skipTSG = cms.PSet(  ),
      ComponentName = cms.string( "DualByL2TSG" )
    ),
    ServiceParameters = cms.PSet( 
      Propagators = cms.untracked.vstring( 'PropagatorWithMaterial',
        'hltESPSmartPropagatorAnyOpposite' ),
      RPCLayers = cms.bool( True ),
      UseMuonNavigation = cms.untracked.bool( True )
    ),
    MuonCollectionLabel = cms.InputTag( 'hltL2Muons','UpdatedAtVtx' ),
    MuonTrackingRegionBuilder = cms.PSet(  ),
    PCut = cms.double( 2.5 ),
    TrackerSeedCleaner = cms.PSet( 
      cleanerFromSharedHits = cms.bool( True ),
      ptCleaner = cms.bool( True ),
      TTRHBuilder = cms.string( "hltESPTTRHBWithTrackAngle" ),
      beamSpot = cms.InputTag( "hltOnlineBeamSpot" ),
      directionCleaner = cms.bool( True )
    ),
    PtCut = cms.double( 1.0 )
)
process.hltL3TrackCandidateFromL2OIHit = cms.EDProducer( "CkfTrajectoryMaker",
    src = cms.InputTag( "hltL3TrajSeedOIHit" ),
    reverseTrajectories = cms.bool( True ),
    TransientInitialStateEstimatorParameters = cms.PSet( 
      propagatorAlongTISE = cms.string( "PropagatorWithMaterial" ),
      numberMeasurementsForFit = cms.int32( 4 ),
      propagatorOppositeTISE = cms.string( "PropagatorWithMaterialOpposite" )
    ),
    TrajectoryCleaner = cms.string( "hltESPTrajectoryCleanerBySharedHits" ),
    MeasurementTrackerEvent = cms.InputTag( "hltSiStripClusters" ),
    cleanTrajectoryAfterInOut = cms.bool( False ),
    useHitsSplitting = cms.bool( False ),
    RedundantSeedCleaner = cms.string( "CachingSeedCleanerBySharedInput" ),
    doSeedingRegionRebuilding = cms.bool( False ),
    trackCandidateAlso = cms.bool( True ),
    TrajectoryBuilderPSet = cms.PSet(  refToPSet_ = cms.string( "HLTPSetMuonCkfTrajectoryBuilder" ) ),
    NavigationSchool = cms.string( "SimpleNavigationSchool" ),
    TrajectoryBuilder = cms.string( "hltESPMuonCkfTrajectoryBuilder" ),
    maxNSeeds = cms.uint32( 100000 )
)
process.hltL3TkTracksFromL2OIHit = cms.EDProducer( "TrackProducer",
    src = cms.InputTag( "hltL3TrackCandidateFromL2OIHit" ),
    SimpleMagneticField = cms.string( "" ),
    clusterRemovalInfo = cms.InputTag( "" ),
    beamSpot = cms.InputTag( "hltOnlineBeamSpot" ),
    MeasurementTrackerEvent = cms.InputTag( "hltSiStripClusters" ),
    Fitter = cms.string( "hltESPKFFittingSmoother" ),
    useHitsSplitting = cms.bool( False ),
    MeasurementTracker = cms.string( "" ),
    AlgorithmName = cms.string( "undefAlgorithm" ),
    alias = cms.untracked.string( "" ),
    NavigationSchool = cms.string( "" ),
    TrajectoryInEvent = cms.bool( True ),
    TTRHBuilder = cms.string( "hltESPTTRHBWithTrackAngle" ),
    GeometricInnerState = cms.bool( True ),
    useSimpleMF = cms.bool( False ),
    Propagator = cms.string( "PropagatorWithMaterial" )
)
process.hltL3MuonsOIHit = cms.EDProducer( "L3MuonProducer",
    ServiceParameters = cms.PSet( 
      Propagators = cms.untracked.vstring( 'hltESPSmartPropagatorAny',
        'SteppingHelixPropagatorAny',
        'hltESPSmartPropagator',
        'hltESPSteppingHelixPropagatorOpposite' ),
      RPCLayers = cms.bool( True ),
      UseMuonNavigation = cms.untracked.bool( True )
    ),
    L3TrajBuilderParameters = cms.PSet( 
      ScaleTECyFactor = cms.double( -1.0 ),
      GlbRefitterParameters = cms.PSet( 
        TrackerSkipSection = cms.int32( -1 ),
        DoPredictionsOnly = cms.bool( False ),
        PropDirForCosmics = cms.bool( False ),
        HitThreshold = cms.int32( 1 ),
        MuonHitsOption = cms.int32( 1 ),
        Chi2CutRPC = cms.double( 1.0 ),
        Fitter = cms.string( "hltESPL3MuKFTrajectoryFitter" ),
        DTRecSegmentLabel = cms.InputTag( "hltDt4DSegments" ),
        TrackerRecHitBuilder = cms.string( "hltESPTTRHBWithTrackAngle" ),
        MuonRecHitBuilder = cms.string( "hltESPMuonTransientTrackingRecHitBuilder" ),
        RefitDirection = cms.string( "insideOut" ),
        CSCRecSegmentLabel = cms.InputTag( "hltCscSegments" ),
        Chi2CutCSC = cms.double( 150.0 ),
        Chi2CutDT = cms.double( 10.0 ),
        RefitRPCHits = cms.bool( True ),
        SkipStation = cms.int32( -1 ),
        Propagator = cms.string( "hltESPSmartPropagatorAny" ),
        TrackerSkipSystem = cms.int32( -1 ),
        DYTthrs = cms.vint32( 30, 15 )
      ),
      ScaleTECxFactor = cms.double( -1.0 ),
      TrackerRecHitBuilder = cms.string( "hltESPTTRHBWithTrackAngle" ),
      MuonRecHitBuilder = cms.string( "hltESPMuonTransientTrackingRecHitBuilder" ),
      MuonTrackingRegionBuilder = cms.PSet( 
        EtaR_UpperLimit_Par1 = cms.double( 0.25 ),
        EtaR_UpperLimit_Par2 = cms.double( 0.15 ),
        OnDemand = cms.double( -1.0 ),
        Rescale_Dz = cms.double( 3.0 ),
        vertexCollection = cms.InputTag( "pixelVertices" ),
        Rescale_phi = cms.double( 3.0 ),
        Eta_fixed = cms.double( 0.2 ),
        DeltaZ_Region = cms.double( 15.9 ),
        MeasurementTrackerName = cms.string( "hltESPMeasurementTracker" ),
        PhiR_UpperLimit_Par2 = cms.double( 0.2 ),
        Eta_min = cms.double( 0.05 ),
        Phi_fixed = cms.double( 0.2 ),
        DeltaR = cms.double( 0.2 ),
        EscapePt = cms.double( 1.5 ),
        UseFixedRegion = cms.bool( False ),
        PhiR_UpperLimit_Par1 = cms.double( 0.6 ),
        Rescale_eta = cms.double( 3.0 ),
        Phi_min = cms.double( 0.05 ),
        UseVertex = cms.bool( False ),
        beamSpot = cms.InputTag( "hltOnlineBeamSpot" )
      ),
      RefitRPCHits = cms.bool( True ),
      PCut = cms.double( 2.5 ),
      TrackTransformer = cms.PSet( 
        DoPredictionsOnly = cms.bool( False ),
        Fitter = cms.string( "hltESPL3MuKFTrajectoryFitter" ),
        TrackerRecHitBuilder = cms.string( "hltESPTTRHBWithTrackAngle" ),
        Smoother = cms.string( "hltESPKFTrajectorySmootherForMuonTrackLoader" ),
        MuonRecHitBuilder = cms.string( "hltESPMuonTransientTrackingRecHitBuilder" ),
        RefitDirection = cms.string( "insideOut" ),
        RefitRPCHits = cms.bool( True ),
        Propagator = cms.string( "hltESPSmartPropagatorAny" )
      ),
      GlobalMuonTrackMatcher = cms.PSet( 
        Pt_threshold1 = cms.double( 0.0 ),
        DeltaDCut_3 = cms.double( 15.0 ),
        MinP = cms.double( 2.5 ),
        MinPt = cms.double( 1.0 ),
        Chi2Cut_1 = cms.double( 50.0 ),
        Pt_threshold2 = cms.double( 9.99999999E8 ),
        LocChi2Cut = cms.double( 0.001 ),
        Eta_threshold = cms.double( 1.2 ),
        Quality_3 = cms.double( 7.0 ),
        Quality_2 = cms.double( 15.0 ),
        Chi2Cut_2 = cms.double( 50.0 ),
        Chi2Cut_3 = cms.double( 200.0 ),
        DeltaDCut_1 = cms.double( 40.0 ),
        DeltaRCut_2 = cms.double( 0.2 ),
        DeltaRCut_3 = cms.double( 1.0 ),
        DeltaDCut_2 = cms.double( 10.0 ),
        DeltaRCut_1 = cms.double( 0.1 ),
        Propagator = cms.string( "hltESPSmartPropagator" ),
        Quality_1 = cms.double( 20.0 )
      ),
      PtCut = cms.double( 1.0 ),
      TrackerPropagator = cms.string( "SteppingHelixPropagatorAny" ),
      tkTrajLabel = cms.InputTag( "hltL3TkTracksFromL2OIHit" ),
      tkTrajBeamSpot = cms.InputTag( "hltOnlineBeamSpot" ),
      tkTrajMaxChi2 = cms.double( 9999.0 ),
      tkTrajMaxDXYBeamSpot = cms.double( 0.2 ),
      tkTrajVertex = cms.InputTag( "pixelVertices" ),
      tkTrajUseVertex = cms.bool( False )
    ),
    TrackLoaderParameters = cms.PSet( 
      PutTkTrackIntoEvent = cms.untracked.bool( False ),
      beamSpot = cms.InputTag( "hltOnlineBeamSpot" ),
      SmoothTkTrack = cms.untracked.bool( False ),
      MuonSeededTracksInstance = cms.untracked.string( "L2Seeded" ),
      Smoother = cms.string( "hltESPKFTrajectorySmootherForMuonTrackLoader" ),
      MuonUpdatorAtVertexParameters = cms.PSet( 
        MaxChi2 = cms.double( 1000000.0 ),
        Propagator = cms.string( "hltESPSteppingHelixPropagatorOpposite" ),
        BeamSpotPositionErrors = cms.vdouble( 0.1, 0.1, 5.3 )
      ),
      VertexConstraint = cms.bool( False ),
      DoSmoothing = cms.bool( True )
    ),
    MuonCollectionLabel = cms.InputTag( 'hltL2Muons','UpdatedAtVtx' )
)
process.hltL3TkFromL2OICombination = cms.EDProducer( "L3TrackCombiner",
    labels = cms.VInputTag( 'hltL3MuonsOIState','hltL3MuonsOIHit' )
)
process.hltPixelLayerTriplets = cms.EDProducer( "SeedingLayersEDProducer",
    layerList = cms.vstring( 'BPix1+BPix2+BPix3',
      'BPix1+BPix2+FPix1_pos',
      'BPix1+BPix2+FPix1_neg',
      'BPix1+FPix1_pos+FPix2_pos',
      'BPix1+FPix1_neg+FPix2_neg' ),
    MTOB = cms.PSet(  ),
    TEC = cms.PSet(  ),
    MTID = cms.PSet(  ),
    FPix = cms.PSet( 
      useErrorsFromParam = cms.bool( True ),
      hitErrorRPhi = cms.double( 0.0051 ),
      TTRHBuilder = cms.string( "hltESPTTRHBuilderPixelOnly" ),
      HitProducer = cms.string( "hltSiPixelRecHits" ),
      hitErrorRZ = cms.double( 0.0036 )
    ),
    MTEC = cms.PSet(  ),
    MTIB = cms.PSet(  ),
    TID = cms.PSet(  ),
    TOB = cms.PSet(  ),
    BPix = cms.PSet( 
      useErrorsFromParam = cms.bool( True ),
      hitErrorRPhi = cms.double( 0.0027 ),
      TTRHBuilder = cms.string( "hltESPTTRHBuilderPixelOnly" ),
      HitProducer = cms.string( "hltSiPixelRecHits" ),
      hitErrorRZ = cms.double( 0.006 )
    ),
    TIB = cms.PSet(  )
)
process.hltPixelLayerPairs = cms.EDProducer( "SeedingLayersEDProducer",
    layerList = cms.vstring( 'BPix1+BPix2',
      'BPix1+BPix3',
      'BPix2+BPix3',
      'BPix1+FPix1_pos',
      'BPix1+FPix1_neg',
      'BPix1+FPix2_pos',
      'BPix1+FPix2_neg',
      'BPix2+FPix1_pos',
      'BPix2+FPix1_neg',
      'BPix2+FPix2_pos',
      'BPix2+FPix2_neg',
      'FPix1_pos+FPix2_pos',
      'FPix1_neg+FPix2_neg' ),
    MTOB = cms.PSet(  ),
    TEC = cms.PSet(  ),
    MTID = cms.PSet(  ),
    FPix = cms.PSet( 
      useErrorsFromParam = cms.bool( True ),
      hitErrorRPhi = cms.double( 0.0051 ),
      TTRHBuilder = cms.string( "hltESPTTRHBuilderPixelOnly" ),
      HitProducer = cms.string( "hltSiPixelRecHits" ),
      hitErrorRZ = cms.double( 0.0036 )
    ),
    MTEC = cms.PSet(  ),
    MTIB = cms.PSet(  ),
    TID = cms.PSet(  ),
    TOB = cms.PSet(  ),
    BPix = cms.PSet( 
      useErrorsFromParam = cms.bool( True ),
      hitErrorRPhi = cms.double( 0.0027 ),
      TTRHBuilder = cms.string( "hltESPTTRHBuilderPixelOnly" ),
      HitProducer = cms.string( "hltSiPixelRecHits" ),
      hitErrorRZ = cms.double( 0.006 )
    ),
    TIB = cms.PSet(  )
)
process.hltMixedLayerPairs = cms.EDProducer( "SeedingLayersEDProducer",
    layerList = cms.vstring( 'BPix1+BPix2',
      'BPix1+BPix3',
      'BPix2+BPix3',
      'BPix1+FPix1_pos',
      'BPix1+FPix1_neg',
      'BPix1+FPix2_pos',
      'BPix1+FPix2_neg',
      'BPix2+FPix1_pos',
      'BPix2+FPix1_neg',
      'BPix2+FPix2_pos',
      'BPix2+FPix2_neg',
      'FPix1_pos+FPix2_pos',
      'FPix1_neg+FPix2_neg',
      'FPix2_pos+TEC1_pos',
      'FPix2_pos+TEC2_pos',
      'TEC1_pos+TEC2_pos',
      'TEC2_pos+TEC3_pos',
      'FPix2_neg+TEC1_neg',
      'FPix2_neg+TEC2_neg',
      'TEC1_neg+TEC2_neg',
      'TEC2_neg+TEC3_neg' ),
    MTOB = cms.PSet(  ),
    TEC = cms.PSet( 
      useRingSlector = cms.bool( True ),
      TTRHBuilder = cms.string( "hltESPTTRHBWithTrackAngle" ),
      minRing = cms.int32( 1 ),
      maxRing = cms.int32( 1 )
    ),
    MTID = cms.PSet(  ),
    FPix = cms.PSet( 
      useErrorsFromParam = cms.bool( True ),
      hitErrorRPhi = cms.double( 0.0051 ),
      TTRHBuilder = cms.string( "hltESPTTRHBuilderPixelOnly" ),
      HitProducer = cms.string( "hltSiPixelRecHits" ),
      hitErrorRZ = cms.double( 0.0036 )
    ),
    MTEC = cms.PSet(  ),
    MTIB = cms.PSet(  ),
    TID = cms.PSet(  ),
    TOB = cms.PSet(  ),
    BPix = cms.PSet( 
      useErrorsFromParam = cms.bool( True ),
      hitErrorRPhi = cms.double( 0.0027 ),
      TTRHBuilder = cms.string( "hltESPTTRHBuilderPixelOnly" ),
      HitProducer = cms.string( "hltSiPixelRecHits" ),
      hitErrorRZ = cms.double( 0.006 )
    ),
    TIB = cms.PSet(  )
)
process.hltL3TrajSeedIOHit = cms.EDProducer( "TSGFromL2Muon",
    TkSeedGenerator = cms.PSet( 
      PSetNames = cms.vstring( 'skipTSG',
        'iterativeTSG' ),
      L3TkCollectionA = cms.InputTag( "hltL3TkFromL2OICombination" ),
      iterativeTSG = cms.PSet( 
        firstTSG = cms.PSet( 
          ComponentName = cms.string( "TSGFromOrderedHits" ),
          OrderedHitsFactoryPSet = cms.PSet( 
            ComponentName = cms.string( "StandardHitTripletGenerator" ),
            GeneratorPSet = cms.PSet( 
              useBending = cms.bool( True ),
              useFixedPreFiltering = cms.bool( False ),
              maxElement = cms.uint32( 0 ),
              phiPreFiltering = cms.double( 0.3 ),
              extraHitRPhitolerance = cms.double( 0.06 ),
              useMultScattering = cms.bool( True ),
              ComponentName = cms.string( "PixelTripletHLTGenerator" ),
              extraHitRZtolerance = cms.double( 0.06 ),
              SeedComparitorPSet = cms.PSet(  ComponentName = cms.string( "none" ) )
            ),
            SeedingLayers = cms.InputTag( "hltPixelLayerTriplets" )
          ),
          TTRHBuilder = cms.string( "hltESPTTRHBWithTrackAngle" )
        ),
        PSetNames = cms.vstring( 'firstTSG',
          'secondTSG' ),
        ComponentName = cms.string( "CombinedTSG" ),
        thirdTSG = cms.PSet( 
          PSetNames = cms.vstring( 'endcapTSG',
            'barrelTSG' ),
          barrelTSG = cms.PSet(  ),
          endcapTSG = cms.PSet( 
            ComponentName = cms.string( "TSGFromOrderedHits" ),
            OrderedHitsFactoryPSet = cms.PSet( 
              maxElement = cms.uint32( 0 ),
              ComponentName = cms.string( "StandardHitPairGenerator" ),
              useOnDemandTracker = cms.untracked.int32( 0 ),
              SeedingLayers = cms.InputTag( "hltMixedLayerPairs" )
            ),
            TTRHBuilder = cms.string( "hltESPTTRHBWithTrackAngle" )
          ),
          etaSeparation = cms.double( 2.0 ),
          ComponentName = cms.string( "DualByEtaTSG" )
        ),
        secondTSG = cms.PSet( 
          ComponentName = cms.string( "TSGFromOrderedHits" ),
          OrderedHitsFactoryPSet = cms.PSet( 
            maxElement = cms.uint32( 0 ),
            ComponentName = cms.string( "StandardHitPairGenerator" ),
            useOnDemandTracker = cms.untracked.int32( 0 ),
            SeedingLayers = cms.InputTag( "hltPixelLayerPairs" )
          ),
          TTRHBuilder = cms.string( "hltESPTTRHBWithTrackAngle" )
        )
      ),
      skipTSG = cms.PSet(  ),
      ComponentName = cms.string( "DualByL2TSG" )
    ),
    ServiceParameters = cms.PSet( 
      Propagators = cms.untracked.vstring( 'PropagatorWithMaterial' ),
      RPCLayers = cms.bool( True ),
      UseMuonNavigation = cms.untracked.bool( True )
    ),
    MuonCollectionLabel = cms.InputTag( 'hltL2Muons','UpdatedAtVtx' ),
    MuonTrackingRegionBuilder = cms.PSet( 
      EtaR_UpperLimit_Par1 = cms.double( 0.25 ),
      EtaR_UpperLimit_Par2 = cms.double( 0.15 ),
      OnDemand = cms.double( -1.0 ),
      Rescale_Dz = cms.double( 3.0 ),
      vertexCollection = cms.InputTag( "pixelVertices" ),
      Rescale_phi = cms.double( 3.0 ),
      Eta_fixed = cms.double( 0.2 ),
      DeltaZ_Region = cms.double( 15.9 ),
      MeasurementTrackerName = cms.string( "hltESPMeasurementTracker" ),
      PhiR_UpperLimit_Par2 = cms.double( 0.2 ),
      Eta_min = cms.double( 0.1 ),
      Phi_fixed = cms.double( 0.2 ),
      DeltaR = cms.double( 0.2 ),
      EscapePt = cms.double( 1.5 ),
      UseFixedRegion = cms.bool( False ),
      PhiR_UpperLimit_Par1 = cms.double( 0.6 ),
      Rescale_eta = cms.double( 3.0 ),
      Phi_min = cms.double( 0.1 ),
      UseVertex = cms.bool( False ),
      beamSpot = cms.InputTag( "hltOnlineBeamSpot" )
    ),
    PCut = cms.double( 2.5 ),
    TrackerSeedCleaner = cms.PSet( 
      cleanerFromSharedHits = cms.bool( True ),
      ptCleaner = cms.bool( True ),
      TTRHBuilder = cms.string( "hltESPTTRHBWithTrackAngle" ),
      beamSpot = cms.InputTag( "hltOnlineBeamSpot" ),
      directionCleaner = cms.bool( True )
    ),
    PtCut = cms.double( 1.0 )
)
process.hltL3TrackCandidateFromL2IOHit = cms.EDProducer( "CkfTrajectoryMaker",
    src = cms.InputTag( "hltL3TrajSeedIOHit" ),
    reverseTrajectories = cms.bool( False ),
    TransientInitialStateEstimatorParameters = cms.PSet( 
      propagatorAlongTISE = cms.string( "PropagatorWithMaterial" ),
      numberMeasurementsForFit = cms.int32( 4 ),
      propagatorOppositeTISE = cms.string( "PropagatorWithMaterialOpposite" )
    ),
    TrajectoryCleaner = cms.string( "hltESPTrajectoryCleanerBySharedHits" ),
    MeasurementTrackerEvent = cms.InputTag( "hltSiStripClusters" ),
    cleanTrajectoryAfterInOut = cms.bool( False ),
    useHitsSplitting = cms.bool( False ),
    RedundantSeedCleaner = cms.string( "CachingSeedCleanerBySharedInput" ),
    doSeedingRegionRebuilding = cms.bool( False ),
    trackCandidateAlso = cms.bool( True ),
    TrajectoryBuilderPSet = cms.PSet(  refToPSet_ = cms.string( "HLTPSetMuonCkfTrajectoryBuilder" ) ),
    NavigationSchool = cms.string( "SimpleNavigationSchool" ),
    TrajectoryBuilder = cms.string( "hltESPMuonCkfTrajectoryBuilder" ),
    maxNSeeds = cms.uint32( 100000 )
)
process.hltL3TkTracksFromL2IOHit = cms.EDProducer( "TrackProducer",
    src = cms.InputTag( "hltL3TrackCandidateFromL2IOHit" ),
    SimpleMagneticField = cms.string( "" ),
    clusterRemovalInfo = cms.InputTag( "" ),
    beamSpot = cms.InputTag( "hltOnlineBeamSpot" ),
    MeasurementTrackerEvent = cms.InputTag( "hltSiStripClusters" ),
    Fitter = cms.string( "hltESPKFFittingSmoother" ),
    useHitsSplitting = cms.bool( False ),
    MeasurementTracker = cms.string( "" ),
    AlgorithmName = cms.string( "undefAlgorithm" ),
    alias = cms.untracked.string( "" ),
    NavigationSchool = cms.string( "" ),
    TrajectoryInEvent = cms.bool( True ),
    TTRHBuilder = cms.string( "hltESPTTRHBWithTrackAngle" ),
    GeometricInnerState = cms.bool( True ),
    useSimpleMF = cms.bool( False ),
    Propagator = cms.string( "PropagatorWithMaterial" )
)
process.hltL3MuonsIOHit = cms.EDProducer( "L3MuonProducer",
    ServiceParameters = cms.PSet( 
      Propagators = cms.untracked.vstring( 'hltESPSmartPropagatorAny',
        'SteppingHelixPropagatorAny',
        'hltESPSmartPropagator',
        'hltESPSteppingHelixPropagatorOpposite' ),
      RPCLayers = cms.bool( True ),
      UseMuonNavigation = cms.untracked.bool( True )
    ),
    L3TrajBuilderParameters = cms.PSet( 
      ScaleTECyFactor = cms.double( -1.0 ),
      GlbRefitterParameters = cms.PSet( 
        TrackerSkipSection = cms.int32( -1 ),
        DoPredictionsOnly = cms.bool( False ),
        PropDirForCosmics = cms.bool( False ),
        HitThreshold = cms.int32( 1 ),
        MuonHitsOption = cms.int32( 1 ),
        Chi2CutRPC = cms.double( 1.0 ),
        Fitter = cms.string( "hltESPL3MuKFTrajectoryFitter" ),
        DTRecSegmentLabel = cms.InputTag( "hltDt4DSegments" ),
        TrackerRecHitBuilder = cms.string( "hltESPTTRHBWithTrackAngle" ),
        MuonRecHitBuilder = cms.string( "hltESPMuonTransientTrackingRecHitBuilder" ),
        RefitDirection = cms.string( "insideOut" ),
        CSCRecSegmentLabel = cms.InputTag( "hltCscSegments" ),
        Chi2CutCSC = cms.double( 150.0 ),
        Chi2CutDT = cms.double( 10.0 ),
        RefitRPCHits = cms.bool( True ),
        SkipStation = cms.int32( -1 ),
        Propagator = cms.string( "hltESPSmartPropagatorAny" ),
        TrackerSkipSystem = cms.int32( -1 ),
        DYTthrs = cms.vint32( 30, 15 )
      ),
      ScaleTECxFactor = cms.double( -1.0 ),
      TrackerRecHitBuilder = cms.string( "hltESPTTRHBWithTrackAngle" ),
      MuonRecHitBuilder = cms.string( "hltESPMuonTransientTrackingRecHitBuilder" ),
      MuonTrackingRegionBuilder = cms.PSet( 
        EtaR_UpperLimit_Par1 = cms.double( 0.25 ),
        EtaR_UpperLimit_Par2 = cms.double( 0.15 ),
        OnDemand = cms.double( -1.0 ),
        Rescale_Dz = cms.double( 3.0 ),
        vertexCollection = cms.InputTag( "pixelVertices" ),
        Rescale_phi = cms.double( 3.0 ),
        Eta_fixed = cms.double( 0.2 ),
        DeltaZ_Region = cms.double( 15.9 ),
        MeasurementTrackerName = cms.string( "hltESPMeasurementTracker" ),
        PhiR_UpperLimit_Par2 = cms.double( 0.2 ),
        Eta_min = cms.double( 0.05 ),
        Phi_fixed = cms.double( 0.2 ),
        DeltaR = cms.double( 0.2 ),
        EscapePt = cms.double( 1.5 ),
        UseFixedRegion = cms.bool( False ),
        PhiR_UpperLimit_Par1 = cms.double( 0.6 ),
        Rescale_eta = cms.double( 3.0 ),
        Phi_min = cms.double( 0.05 ),
        UseVertex = cms.bool( False ),
        beamSpot = cms.InputTag( "hltOnlineBeamSpot" )
      ),
      RefitRPCHits = cms.bool( True ),
      PCut = cms.double( 2.5 ),
      TrackTransformer = cms.PSet( 
        DoPredictionsOnly = cms.bool( False ),
        Fitter = cms.string( "hltESPL3MuKFTrajectoryFitter" ),
        TrackerRecHitBuilder = cms.string( "hltESPTTRHBWithTrackAngle" ),
        Smoother = cms.string( "hltESPKFTrajectorySmootherForMuonTrackLoader" ),
        MuonRecHitBuilder = cms.string( "hltESPMuonTransientTrackingRecHitBuilder" ),
        RefitDirection = cms.string( "insideOut" ),
        RefitRPCHits = cms.bool( True ),
        Propagator = cms.string( "hltESPSmartPropagatorAny" )
      ),
      GlobalMuonTrackMatcher = cms.PSet( 
        Pt_threshold1 = cms.double( 0.0 ),
        DeltaDCut_3 = cms.double( 15.0 ),
        MinP = cms.double( 2.5 ),
        MinPt = cms.double( 1.0 ),
        Chi2Cut_1 = cms.double( 50.0 ),
        Pt_threshold2 = cms.double( 9.99999999E8 ),
        LocChi2Cut = cms.double( 0.001 ),
        Eta_threshold = cms.double( 1.2 ),
        Quality_3 = cms.double( 7.0 ),
        Quality_2 = cms.double( 15.0 ),
        Chi2Cut_2 = cms.double( 50.0 ),
        Chi2Cut_3 = cms.double( 200.0 ),
        DeltaDCut_1 = cms.double( 40.0 ),
        DeltaRCut_2 = cms.double( 0.2 ),
        DeltaRCut_3 = cms.double( 1.0 ),
        DeltaDCut_2 = cms.double( 10.0 ),
        DeltaRCut_1 = cms.double( 0.1 ),
        Propagator = cms.string( "hltESPSmartPropagator" ),
        Quality_1 = cms.double( 20.0 )
      ),
      PtCut = cms.double( 1.0 ),
      TrackerPropagator = cms.string( "SteppingHelixPropagatorAny" ),
      tkTrajLabel = cms.InputTag( "hltL3TkTracksFromL2IOHit" ),
      tkTrajBeamSpot = cms.InputTag( "hltOnlineBeamSpot" ),
      tkTrajMaxChi2 = cms.double( 9999.0 ),
      tkTrajMaxDXYBeamSpot = cms.double( 0.2 ),
      tkTrajVertex = cms.InputTag( "pixelVertices" ),
      tkTrajUseVertex = cms.bool( False )
    ),
    TrackLoaderParameters = cms.PSet( 
      PutTkTrackIntoEvent = cms.untracked.bool( False ),
      beamSpot = cms.InputTag( "hltOnlineBeamSpot" ),
      SmoothTkTrack = cms.untracked.bool( False ),
      MuonSeededTracksInstance = cms.untracked.string( "L2Seeded" ),
      Smoother = cms.string( "hltESPKFTrajectorySmootherForMuonTrackLoader" ),
      MuonUpdatorAtVertexParameters = cms.PSet( 
        MaxChi2 = cms.double( 1000000.0 ),
        Propagator = cms.string( "hltESPSteppingHelixPropagatorOpposite" ),
        BeamSpotPositionErrors = cms.vdouble( 0.1, 0.1, 5.3 )
      ),
      VertexConstraint = cms.bool( False ),
      DoSmoothing = cms.bool( True )
    ),
    MuonCollectionLabel = cms.InputTag( 'hltL2Muons','UpdatedAtVtx' )
)
process.hltL3TrajectorySeed = cms.EDProducer( "L3MuonTrajectorySeedCombiner",
    labels = cms.VInputTag( 'hltL3TrajSeedIOHit','hltL3TrajSeedOIState','hltL3TrajSeedOIHit' )
)
process.hltL3TrackCandidateFromL2 = cms.EDProducer( "L3TrackCandCombiner",
    labels = cms.VInputTag( 'hltL3TrackCandidateFromL2IOHit','hltL3TrackCandidateFromL2OIHit','hltL3TrackCandidateFromL2OIState' )
)
process.hltL3TkTracksMergeStep1 = cms.EDProducer( "SimpleTrackListMerger",
    ShareFrac = cms.double( 0.19 ),
    promoteTrackQuality = cms.bool( True ),
    MinPT = cms.double( 0.05 ),
    copyExtras = cms.untracked.bool( True ),
    Epsilon = cms.double( -0.001 ),
    allowFirstHitShare = cms.bool( True ),
    newQuality = cms.string( "confirmed" ),
    MaxNormalizedChisq = cms.double( 1000.0 ),
    TrackProducer1 = cms.string( "hltL3TkTracksFromL2OIState" ),
    MinFound = cms.int32( 3 ),
    TrackProducer2 = cms.string( "hltL3TkTracksFromL2OIHit" ),
    LostHitPenalty = cms.double( 0.0 ),
    FoundHitBonus = cms.double( 100.0 )
)
process.hltL3TkTracksFromL2 = cms.EDProducer( "SimpleTrackListMerger",
    ShareFrac = cms.double( 0.19 ),
    promoteTrackQuality = cms.bool( True ),
    MinPT = cms.double( 0.05 ),
    copyExtras = cms.untracked.bool( True ),
    Epsilon = cms.double( -0.001 ),
    allowFirstHitShare = cms.bool( True ),
    newQuality = cms.string( "confirmed" ),
    MaxNormalizedChisq = cms.double( 1000.0 ),
    TrackProducer1 = cms.string( "hltL3TkTracksMergeStep1" ),
    MinFound = cms.int32( 3 ),
    TrackProducer2 = cms.string( "hltL3TkTracksFromL2IOHit" ),
    LostHitPenalty = cms.double( 0.0 ),
    FoundHitBonus = cms.double( 100.0 )
)
process.hltL3MuonsLinksCombination = cms.EDProducer( "L3TrackLinksCombiner",
    labels = cms.VInputTag( 'hltL3MuonsOIState','hltL3MuonsOIHit','hltL3MuonsIOHit' )
)
process.hltL3Muons = cms.EDProducer( "L3TrackCombiner",
    labels = cms.VInputTag( 'hltL3MuonsOIState','hltL3MuonsOIHit','hltL3MuonsIOHit' )
)
process.hltL3MuonCandidates = cms.EDProducer( "L3MuonCandidateProducer",
    InputLinksObjects = cms.InputTag( "hltL3MuonsLinksCombination" ),
    InputObjects = cms.InputTag( "hltL3Muons" ),
    MuonPtOption = cms.string( "Tracker" )
)
process.hltL3fL1sMu16L1f0L2f16QL3Filtered40Q = cms.EDFilter( "HLTMuonL3PreFilter",
    MaxNormalizedChi2 = cms.double( 20.0 ),
    saveTags = cms.bool( True ),
    PreviousCandTag = cms.InputTag( "hltL2fL1sMu16L1f0L2Filtered16Q" ),
    MinNmuonHits = cms.int32( 0 ),
    MinN = cms.int32( 1 ),
    MinTrackPt = cms.double( 0.0 ),
    MaxEta = cms.double( 2.5 ),
    MaxDXYBeamSpot = cms.double( 0.1 ),
    MinNhits = cms.int32( 0 ),
    MinDxySig = cms.double( -1.0 ),
    NSigmaPt = cms.double( 0.0 ),
    MaxDz = cms.double( 9999.0 ),
    MaxPtDifference = cms.double( 9999.0 ),
    MaxDr = cms.double( 2.0 ),
    CandTag = cms.InputTag( "hltL3MuonCandidates" ),
    MinDr = cms.double( -1.0 ),
    BeamSpotTag = cms.InputTag( "hltOnlineBeamSpot" ),
    MinPt = cms.double( 40.0 )
)
process.hltBoolEnd = cms.EDFilter( "HLTBool",
    result = cms.bool( True )
)
process.hltL1sL1SingleEG12 = cms.EDFilter( "HLTLevel1GTSeed",
    L1SeedsLogicalExpression = cms.string( "L1_SingleEG12" ),
    saveTags = cms.bool( True ),
    L1MuonCollectionTag = cms.InputTag( "hltL1extraParticles" ),
    L1UseL1TriggerObjectMaps = cms.bool( True ),
    L1UseAliasesForSeeding = cms.bool( True ),
    L1GtReadoutRecordTag = cms.InputTag( "hltGtDigis" ),
    L1CollectionsTag = cms.InputTag( "hltL1extraParticles" ),
    L1NrBxInEvent = cms.int32( 3 ),
    L1GtObjectMapTag = cms.InputTag( "hltL1GtObjectMap" ),
    L1TechTriggerSeeding = cms.bool( False )
)
process.hltPrePhoton20CaloIdVLIsoL = cms.EDFilter( "HLTPrescaler",
    L1GtReadoutRecordTag = cms.InputTag( "hltGtDigis" ),
    offset = cms.uint32( 0 )
)
process.hltEcalDigis = cms.EDProducer( "EcalRawToDigi",
    tccUnpacking = cms.bool( True ),
    FedLabel = cms.InputTag( "listfeds" ),
    orderedDCCIdList = cms.vint32( 1, 2, 3, 4, 5, 6, 7, 8, 9, 10, 11, 12, 13, 14, 15, 16, 17, 18, 19, 20, 21, 22, 23, 24, 25, 26, 27, 28, 29, 30, 31, 32, 33, 34, 35, 36, 37, 38, 39, 40, 41, 42, 43, 44, 45, 46, 47, 48, 49, 50, 51, 52, 53, 54 ),
    srpUnpacking = cms.bool( True ),
    syncCheck = cms.bool( True ),
    silentMode = cms.untracked.bool( True ),
    numbTriggerTSamples = cms.int32( 1 ),
    orderedFedList = cms.vint32( 601, 602, 603, 604, 605, 606, 607, 608, 609, 610, 611, 612, 613, 614, 615, 616, 617, 618, 619, 620, 621, 622, 623, 624, 625, 626, 627, 628, 629, 630, 631, 632, 633, 634, 635, 636, 637, 638, 639, 640, 641, 642, 643, 644, 645, 646, 647, 648, 649, 650, 651, 652, 653, 654 ),
    eventPut = cms.bool( True ),
    InputLabel = cms.InputTag( "rawDataCollector" ),
    numbXtalTSamples = cms.int32( 10 ),
    feIdCheck = cms.bool( True ),
    FEDs = cms.vint32( 601, 602, 603, 604, 605, 606, 607, 608, 609, 610, 611, 612, 613, 614, 615, 616, 617, 618, 619, 620, 621, 622, 623, 624, 625, 626, 627, 628, 629, 630, 631, 632, 633, 634, 635, 636, 637, 638, 639, 640, 641, 642, 643, 644, 645, 646, 647, 648, 649, 650, 651, 652, 653, 654 ),
    DoRegional = cms.bool( False ),
    feUnpacking = cms.bool( True ),
    forceToKeepFRData = cms.bool( False ),
    headerUnpacking = cms.bool( True ),
    memUnpacking = cms.bool( True )
)
process.hltEcalPreshowerDigis = cms.EDProducer( "ESRawToDigi",
    sourceTag = cms.InputTag( "rawDataCollector" ),
    debugMode = cms.untracked.bool( False ),
    InstanceES = cms.string( "" ),
    LookupTable = cms.FileInPath( "EventFilter/ESDigiToRaw/data/ES_lookup_table.dat" ),
    ESdigiCollection = cms.string( "" )
)
process.hltEcalUncalibRecHit = cms.EDProducer( "EcalUncalibRecHitProducer",
    EEdigiCollection = cms.InputTag( 'hltEcalDigis','eeDigis' ),
    alphaEB = cms.double( 1.138 ),
    alphaEE = cms.double( 1.89 ),
    EBdigiCollection = cms.InputTag( 'hltEcalDigis','ebDigis' ),
    EEhitCollection = cms.string( "EcalUncalibRecHitsEE" ),
    AlphaBetaFilename = cms.untracked.string( "NOFILE" ),
    betaEB = cms.double( 1.655 ),
    MinAmplEndcap = cms.double( 14.0 ),
    MinAmplBarrel = cms.double( 8.0 ),
    algo = cms.string( "EcalUncalibRecHitWorkerWeights" ),
    betaEE = cms.double( 1.4 ),
    UseDynamicPedestal = cms.bool( True ),
    EBhitCollection = cms.string( "EcalUncalibRecHitsEB" )
)
process.hltEcalDetIdToBeRecovered = cms.EDProducer( "EcalDetIdToBeRecoveredProducer",
    ebIntegrityChIdErrors = cms.InputTag( 'hltEcalDigis','EcalIntegrityChIdErrors' ),
    ebDetIdToBeRecovered = cms.string( "ebDetId" ),
    integrityTTIdErrors = cms.InputTag( 'hltEcalDigis','EcalIntegrityTTIdErrors' ),
    eeIntegrityGainErrors = cms.InputTag( 'hltEcalDigis','EcalIntegrityGainErrors' ),
    ebFEToBeRecovered = cms.string( "ebFE" ),
    ebIntegrityGainErrors = cms.InputTag( 'hltEcalDigis','EcalIntegrityGainErrors' ),
    eeDetIdToBeRecovered = cms.string( "eeDetId" ),
    eeIntegrityGainSwitchErrors = cms.InputTag( 'hltEcalDigis','EcalIntegrityGainSwitchErrors' ),
    eeIntegrityChIdErrors = cms.InputTag( 'hltEcalDigis','EcalIntegrityChIdErrors' ),
    ebIntegrityGainSwitchErrors = cms.InputTag( 'hltEcalDigis','EcalIntegrityGainSwitchErrors' ),
    ebSrFlagCollection = cms.InputTag( "hltEcalDigis" ),
    eeFEToBeRecovered = cms.string( "eeFE" ),
    integrityBlockSizeErrors = cms.InputTag( 'hltEcalDigis','EcalIntegrityBlockSizeErrors' ),
    eeSrFlagCollection = cms.InputTag( "hltEcalDigis" )
)
process.hltEcalRecHit = cms.EDProducer( "EcalRecHitProducer",
    recoverEEVFE = cms.bool( False ),
    EErechitCollection = cms.string( "EcalRecHitsEE" ),
    recoverEBIsolatedChannels = cms.bool( False ),
    recoverEBVFE = cms.bool( False ),
    laserCorrection = cms.bool( True ),
    EBLaserMIN = cms.double( 0.5 ),
    killDeadChannels = cms.bool( True ),
    dbStatusToBeExcludedEB = cms.vint32( 14, 78, 142 ),
    EEuncalibRecHitCollection = cms.InputTag( 'hltEcalUncalibRecHit','EcalUncalibRecHitsEE' ),
    dbStatusToBeExcludedEE = cms.vint32( 14, 78, 142 ),
    EELaserMIN = cms.double( 0.5 ),
    ebFEToBeRecovered = cms.InputTag( 'hltEcalDetIdToBeRecovered','ebFE' ),
    cleaningConfig = cms.PSet( 
      e6e2thresh = cms.double( 0.04 ),
      tightenCrack_e6e2_double = cms.double( 3.0 ),
      e4e1Threshold_endcap = cms.double( 0.3 ),
      tightenCrack_e4e1_single = cms.double( 3.0 ),
      tightenCrack_e1_double = cms.double( 2.0 ),
      cThreshold_barrel = cms.double( 4.0 ),
      e4e1Threshold_barrel = cms.double( 0.08 ),
      tightenCrack_e1_single = cms.double( 2.0 ),
      e4e1_b_barrel = cms.double( -0.024 ),
      e4e1_a_barrel = cms.double( 0.04 ),
      ignoreOutOfTimeThresh = cms.double( 1.0E9 ),
      cThreshold_endcap = cms.double( 15.0 ),
      e4e1_b_endcap = cms.double( -0.0125 ),
      e4e1_a_endcap = cms.double( 0.02 ),
      cThreshold_double = cms.double( 10.0 )
    ),
    logWarningEtThreshold_EE_FE = cms.double( 50.0 ),
    eeDetIdToBeRecovered = cms.InputTag( 'hltEcalDetIdToBeRecovered','eeDetId' ),
    recoverEBFE = cms.bool( True ),
    eeFEToBeRecovered = cms.InputTag( 'hltEcalDetIdToBeRecovered','eeFE' ),
    ebDetIdToBeRecovered = cms.InputTag( 'hltEcalDetIdToBeRecovered','ebDetId' ),
    singleChannelRecoveryThreshold = cms.double( 8.0 ),
    ChannelStatusToBeExcluded = cms.vstring(  ),
    EBrechitCollection = cms.string( "EcalRecHitsEB" ),
    triggerPrimitiveDigiCollection = cms.InputTag( 'hltEcalDigis','EcalTriggerPrimitives' ),
    recoverEEFE = cms.bool( True ),
    singleChannelRecoveryMethod = cms.string( "NeuralNetworks" ),
    EBLaserMAX = cms.double( 3.0 ),
    flagsMapDBReco = cms.PSet( 
      kGood = cms.vstring( 'kOk',
        'kDAC',
        'kNoLaser',
        'kNoisy' ),
      kNeighboursRecovered = cms.vstring( 'kFixedG0',
        'kNonRespondingIsolated',
        'kDeadVFE' ),
      kDead = cms.vstring( 'kNoDataNoTP' ),
      kNoisy = cms.vstring( 'kNNoisy',
        'kFixedG6',
        'kFixedG1' ),
      kTowerRecovered = cms.vstring( 'kDeadFE' )
    ),
    EBuncalibRecHitCollection = cms.InputTag( 'hltEcalUncalibRecHit','EcalUncalibRecHitsEB' ),
    algoRecover = cms.string( "EcalRecHitWorkerRecover" ),
    algo = cms.string( "EcalRecHitWorkerSimple" ),
    EELaserMAX = cms.double( 8.0 ),
    logWarningEtThreshold_EB_FE = cms.double( 50.0 ),
    recoverEEIsolatedChannels = cms.bool( False )
)
process.hltEcalPreshowerRecHit = cms.EDProducer( "ESRecHitProducer",
    ESRecoAlgo = cms.int32( 0 ),
    ESrechitCollection = cms.string( "EcalRecHitsES" ),
    algo = cms.string( "ESRecHitWorker" ),
    ESdigiCollection = cms.InputTag( "hltEcalPreshowerDigis" )
)
process.hltRechitInRegionsECAL = cms.EDProducer( "EgammaHLTRechitInRegionsProducer",
    l1LowerThr = cms.double( 5.0 ),
    doIsolated = cms.bool( True ),
    useUncalib = cms.bool( False ),
    regionEtaMargin = cms.double( 0.14 ),
    ecalhitLabels = cms.VInputTag( 'hltEcalRecHit:EcalRecHitsEB','hltEcalRecHit:EcalRecHitsEE' ),
    regionPhiMargin = cms.double( 0.4 ),
    l1TagNonIsolated = cms.InputTag( 'hltL1extraParticles','NonIsolated' ),
    l1UpperThr = cms.double( 999.0 ),
    l1LowerThrIgnoreIsolation = cms.double( 0.0 ),
    productLabels = cms.vstring( 'EcalRecHitsEB',
      'EcalRecHitsEE' ),
    l1TagIsolated = cms.InputTag( 'hltL1extraParticles','Isolated' )
)
process.hltRechitInRegionsES = cms.EDProducer( "EgammaHLTRechitInRegionsProducer",
    l1LowerThr = cms.double( 5.0 ),
    doIsolated = cms.bool( True ),
    useUncalib = cms.bool( False ),
    regionEtaMargin = cms.double( 0.14 ),
    ecalhitLabels = cms.VInputTag( 'hltEcalPreshowerRecHit:EcalRecHitsES' ),
    regionPhiMargin = cms.double( 0.4 ),
    l1TagNonIsolated = cms.InputTag( 'hltL1extraParticles','NonIsolated' ),
    l1UpperThr = cms.double( 999.0 ),
    l1LowerThrIgnoreIsolation = cms.double( 0.0 ),
    productLabels = cms.vstring( 'EcalRecHitsES' ),
    l1TagIsolated = cms.InputTag( 'hltL1extraParticles','Isolated' )
)
process.hltParticleFlowRecHitECALL1Seeded = cms.EDProducer( "PFRecHitProducer",
    producers = cms.VPSet( 
      cms.PSet(  src = cms.InputTag( 'hltRechitInRegionsECAL','EcalRecHitsEB' ),
        qualityTests = cms.VPSet( 
          cms.PSet(  threshold = cms.double( 0.08 ),
            name = cms.string( "PFRecHitQTestThreshold" )
          ),
          cms.PSet(  timingCleaning = cms.bool( True ),
            topologicalCleaning = cms.bool( True ),
            cleaningThreshold = cms.double( 2.0 ),
            skipTTRecoveredHits = cms.bool( True ),
            name = cms.string( "PFRecHitQTestECAL" )
          )
        ),
        name = cms.string( "PFEBRecHitCreator" )
      ),
      cms.PSet(  src = cms.InputTag( 'hltRechitInRegionsECAL','EcalRecHitsEE' ),
        qualityTests = cms.VPSet( 
          cms.PSet(  threshold = cms.double( 0.3 ),
            name = cms.string( "PFRecHitQTestThreshold" )
          ),
          cms.PSet(  timingCleaning = cms.bool( True ),
            topologicalCleaning = cms.bool( True ),
            cleaningThreshold = cms.double( 2.0 ),
            skipTTRecoveredHits = cms.bool( True ),
            name = cms.string( "PFRecHitQTestECAL" )
          )
        ),
        name = cms.string( "PFEERecHitCreator" )
      )
    ),
    navigator = cms.PSet( 
      barrel = cms.PSet(  ),
      endcap = cms.PSet(  ),
      name = cms.string( "PFRecHitECALNavigator" )
    )
)
process.hltParticleFlowRecHitPSL1Seeded = cms.EDProducer( "PFRecHitProducer",
    producers = cms.VPSet( 
      cms.PSet(  src = cms.InputTag( 'hltRechitInRegionsES','EcalRecHitsES' ),
        qualityTests = cms.VPSet( 
          cms.PSet(  threshold = cms.double( 7.0E-6 ),
            name = cms.string( "PFRecHitQTestThreshold" )
          )
        ),
        name = cms.string( "PFPSRecHitCreator" )
      )
    ),
    navigator = cms.PSet(  name = cms.string( "PFRecHitPreshowerNavigator" ) )
)
process.hltParticleFlowClusterPSL1Seeded = cms.EDProducer( "PFClusterProducer",
    pfClusterBuilder = cms.PSet( 
      minFracTot = cms.double( 1.0E-20 ),
      positionCalc = cms.PSet( 
        minFractionInCalc = cms.double( 1.0E-9 ),
        logWeightDenominator = cms.double( 6.0E-5 ),
        minAllowedNormalization = cms.double( 1.0E-9 ),
        posCalcNCrystals = cms.int32( -1 ),
        algoName = cms.string( "Basic2DGenericPFlowPositionCalc" )
      ),
      maxIterations = cms.uint32( 50 ),
      stoppingTolerance = cms.double( 1.0E-8 ),
      minFractionToKeep = cms.double( 1.0E-7 ),
      excludeOtherSeeds = cms.bool( True ),
      showerSigma = cms.double( 0.3 ),
      recHitEnergyNorms = cms.VPSet( 
        cms.PSet(  detector = cms.string( "PS1" ),
          recHitEnergyNorm = cms.double( 6.0E-5 )
        ),
        cms.PSet(  detector = cms.string( "PS2" ),
          recHitEnergyNorm = cms.double( 6.0E-5 )
        )
      ),
      algoName = cms.string( "Basic2DGenericPFlowClusterizer" )
    ),
    positionReCalc = cms.PSet(  ),
    initialClusteringStep = cms.PSet( 
      thresholdsByDetector = cms.VPSet( 
        cms.PSet(  gatheringThreshold = cms.double( 6.0E-5 ),
          detector = cms.string( "PS1" ),
          gatheringThresholdPt = cms.double( 0.0 )
        ),
        cms.PSet(  gatheringThreshold = cms.double( 6.0E-5 ),
          detector = cms.string( "PS2" ),
          gatheringThresholdPt = cms.double( 0.0 )
        )
      ),
      useCornerCells = cms.bool( False ),
      algoName = cms.string( "Basic2DGenericTopoClusterizer" )
    ),
    energyCorrector = cms.PSet(  ),
    recHitCleaners = cms.VPSet( 
    ),
    seedFinder = cms.PSet( 
      nNeighbours = cms.int32( 4 ),
      thresholdsByDetector = cms.VPSet( 
        cms.PSet(  seedingThreshold = cms.double( 1.2E-4 ),
          seedingThresholdPt = cms.double( 0.0 ),
          detector = cms.string( "PS1" )
        ),
        cms.PSet(  seedingThreshold = cms.double( 1.2E-4 ),
          seedingThresholdPt = cms.double( 0.0 ),
          detector = cms.string( "PS2" )
        )
      ),
      algoName = cms.string( "LocalMaximumSeedFinder" )
    ),
    recHitsSource = cms.InputTag( "hltParticleFlowRecHitPSL1Seeded" )
)
process.hltParticleFlowClusterECALUncorrectedL1Seeded = cms.EDProducer( "PFClusterProducer",
    pfClusterBuilder = cms.PSet( 
      positionCalc = cms.PSet( 
        minFractionInCalc = cms.double( 1.0E-9 ),
        logWeightDenominator = cms.double( 0.08 ),
        minAllowedNormalization = cms.double( 1.0E-9 ),
        posCalcNCrystals = cms.int32( 9 ),
        algoName = cms.string( "Basic2DGenericPFlowPositionCalc" )
      ),
      minFracTot = cms.double( 1.0E-20 ),
      positionCalcForConvergence = cms.PSet( 
        minFractionInCalc = cms.double( 0.0 ),
        W0 = cms.double( 4.2 ),
        minAllowedNormalization = cms.double( 0.0 ),
        T0_EB = cms.double( 7.4 ),
        X0 = cms.double( 0.89 ),
        T0_ES = cms.double( 1.2 ),
        T0_EE = cms.double( 3.1 ),
        algoName = cms.string( "ECAL2DPositionCalcWithDepthCorr" )
      ),
      maxIterations = cms.uint32( 50 ),
      stoppingTolerance = cms.double( 1.0E-8 ),
      minFractionToKeep = cms.double( 1.0E-7 ),
      excludeOtherSeeds = cms.bool( True ),
      showerSigma = cms.double( 1.5 ),
      recHitEnergyNorms = cms.VPSet( 
        cms.PSet(  detector = cms.string( "ECAL_BARREL" ),
          recHitEnergyNorm = cms.double( 0.08 )
        ),
        cms.PSet(  detector = cms.string( "ECAL_ENDCAP" ),
          recHitEnergyNorm = cms.double( 0.3 )
        )
      ),
      algoName = cms.string( "Basic2DGenericPFlowClusterizer" ),
      allCellsPositionCalc = cms.PSet( 
        minFractionInCalc = cms.double( 1.0E-9 ),
        logWeightDenominator = cms.double( 0.08 ),
        minAllowedNormalization = cms.double( 1.0E-9 ),
        posCalcNCrystals = cms.int32( -1 ),
        algoName = cms.string( "Basic2DGenericPFlowPositionCalc" )
      )
    ),
    positionReCalc = cms.PSet( 
      minFractionInCalc = cms.double( 0.0 ),
      W0 = cms.double( 4.2 ),
      minAllowedNormalization = cms.double( 0.0 ),
      T0_EB = cms.double( 7.4 ),
      X0 = cms.double( 0.89 ),
      T0_ES = cms.double( 1.2 ),
      T0_EE = cms.double( 3.1 ),
      algoName = cms.string( "ECAL2DPositionCalcWithDepthCorr" )
    ),
    initialClusteringStep = cms.PSet( 
      thresholdsByDetector = cms.VPSet( 
        cms.PSet(  gatheringThreshold = cms.double( 0.08 ),
          detector = cms.string( "ECAL_BARREL" ),
          gatheringThresholdPt = cms.double( 0.0 )
        ),
        cms.PSet(  gatheringThreshold = cms.double( 0.3 ),
          detector = cms.string( "ECAL_ENDCAP" ),
          gatheringThresholdPt = cms.double( 0.0 )
        )
      ),
      useCornerCells = cms.bool( True ),
      algoName = cms.string( "Basic2DGenericTopoClusterizer" )
    ),
    energyCorrector = cms.PSet(  ),
    recHitCleaners = cms.VPSet( 
      cms.PSet(  cleaningByDetector = cms.VPSet( 
  cms.PSet(  doubleSpikeS6S2 = cms.double( 0.04 ),
    fractionThresholdModifier = cms.double( 3.0 ),
    doubleSpikeThresh = cms.double( 10.0 ),
    minS4S1_b = cms.double( -0.024 ),
    singleSpikeThresh = cms.double( 4.0 ),
    detector = cms.string( "ECAL_BARREL" ),
    minS4S1_a = cms.double( 0.04 ),
    energyThresholdModifier = cms.double( 2.0 )
  ),
  cms.PSet(  doubleSpikeS6S2 = cms.double( -1.0 ),
    fractionThresholdModifier = cms.double( 3.0 ),
    doubleSpikeThresh = cms.double( 1.0E9 ),
    minS4S1_b = cms.double( -0.0125 ),
    singleSpikeThresh = cms.double( 15.0 ),
    detector = cms.string( "ECAL_ENDCAP" ),
    minS4S1_a = cms.double( 0.02 ),
    energyThresholdModifier = cms.double( 2.0 )
  )
),
        algoName = cms.string( "SpikeAndDoubleSpikeCleaner" )
      )
    ),
    seedFinder = cms.PSet( 
      nNeighbours = cms.int32( 8 ),
      thresholdsByDetector = cms.VPSet( 
        cms.PSet(  seedingThreshold = cms.double( 0.6 ),
          seedingThresholdPt = cms.double( 0.15 ),
          detector = cms.string( "ECAL_ENDCAP" )
        ),
        cms.PSet(  seedingThreshold = cms.double( 0.23 ),
          seedingThresholdPt = cms.double( 0.0 ),
          detector = cms.string( "ECAL_BARREL" )
        )
      ),
      algoName = cms.string( "LocalMaximumSeedFinder" )
    ),
    recHitsSource = cms.InputTag( "hltParticleFlowRecHitECALL1Seeded" )
)
process.hltParticleFlowClusterECALL1Seeded = cms.EDProducer( "CorrectedECALPFClusterProducer",
    minimumPSEnergy = cms.double( 0.0 ),
    inputPS = cms.InputTag( "hltParticleFlowClusterPSL1Seeded" ),
    energyCorrector = cms.PSet( 
      applyCrackCorrections = cms.bool( False ),
      algoName = cms.string( "PFClusterEMEnergyCorrector" )
    ),
    inputECAL = cms.InputTag( "hltParticleFlowClusterECALUncorrectedL1Seeded" )
)
process.hltParticleFlowSuperClusterECALL1Seeded = cms.EDProducer( "PFECALSuperClusterProducer",
    PFSuperClusterCollectionEndcap = cms.string( "hltParticleFlowSuperClusterECALEndcap" ),
    doSatelliteClusterMerge = cms.bool( False ),
    thresh_PFClusterBarrel = cms.double( 4.0 ),
    PFBasicClusterCollectionBarrel = cms.string( "hltParticleFlowBasicClusterECALBarrel" ),
    useRegression = cms.bool( False ),
    satelliteMajorityFraction = cms.double( 0.5 ),
    thresh_PFClusterEndcap = cms.double( 4.0 ),
    ESAssociation = cms.InputTag( "hltParticleFlowClusterECALL1Seeded" ),
    PFBasicClusterCollectionPreshower = cms.string( "hltParticleFlowBasicClusterECALPreshower" ),
    use_preshower = cms.bool( True ),
    verbose = cms.untracked.bool( False ),
    thresh_SCEt = cms.double( 4.0 ),
    etawidth_SuperClusterEndcap = cms.double( 0.04 ),
    phiwidth_SuperClusterEndcap = cms.double( 0.6 ),
    useDynamicDPhiWindow = cms.bool( True ),
    PFSuperClusterCollectionBarrel = cms.string( "hltParticleFlowSuperClusterECALBarrel" ),
    regressionConfig = cms.PSet( 
      regressionKeyEE = cms.string( "pfscecal_EECorrection_offline" ),
      ecalRecHitsEE = cms.InputTag( 'hltRechitInRegionsECAL','EcalRecHitsEE' ),
      ecalRecHitsEB = cms.InputTag( 'hltRechitInRegionsECAL','EcalRecHitsEB' ),
      regressionKeyEB = cms.string( "pfscecal_EBCorrection_offline" ),
      vertexCollection = cms.InputTag( "offlinePrimaryVertices" )
    ),
    applyCrackCorrections = cms.bool( False ),
    satelliteClusterSeedThreshold = cms.double( 50.0 ),
    etawidth_SuperClusterBarrel = cms.double( 0.04 ),
    PFBasicClusterCollectionEndcap = cms.string( "hltParticleFlowBasicClusterECALEndcap" ),
    PFClusters = cms.InputTag( "hltParticleFlowClusterECALL1Seeded" ),
    thresh_PFClusterSeedBarrel = cms.double( 4.0 ),
    ClusteringType = cms.string( "Mustache" ),
    EnergyWeight = cms.string( "Raw" ),
    BeamSpot = cms.InputTag( "hltOnlineBeamSpot" ),
    thresh_PFClusterSeedEndcap = cms.double( 4.0 ),
    phiwidth_SuperClusterBarrel = cms.double( 0.6 ),
    thresh_PFClusterES = cms.double( 5.0 ),
    seedThresholdIsET = cms.bool( True ),
    PFSuperClusterCollectionEndcapWithPreshower = cms.string( "hltParticleFlowSuperClusterECALEndcapWithPreshower" )
)
process.hltEgammaCandidates = cms.EDProducer( "EgammaHLTRecoEcalCandidateProducers",
    scIslandEndcapProducer = cms.InputTag( 'hltParticleFlowSuperClusterECALL1Seeded','hltParticleFlowSuperClusterECALEndcapWithPreshower' ),
    scHybridBarrelProducer = cms.InputTag( 'hltParticleFlowSuperClusterECALL1Seeded','hltParticleFlowSuperClusterECALBarrel' ),
    recoEcalCandidateCollection = cms.string( "" )
)
process.hltEGL1SingleEG12Filter = cms.EDFilter( "HLTEgammaL1MatchFilterRegional",
    doIsolated = cms.bool( False ),
    endcap_end = cms.double( 2.65 ),
    saveTags = cms.bool( False ),
    region_eta_size_ecap = cms.double( 1.0 ),
    barrel_end = cms.double( 1.4791 ),
    l1IsolatedTag = cms.InputTag( 'hltL1extraParticles','Isolated' ),
    candIsolatedTag = cms.InputTag( "hltEgammaCandidates" ),
    region_phi_size = cms.double( 1.044 ),
    region_eta_size = cms.double( 0.522 ),
    L1SeedFilterTag = cms.InputTag( "hltL1sL1SingleEG12" ),
    candNonIsolatedTag = cms.InputTag( "" ),
    l1NonIsolatedTag = cms.InputTag( 'hltL1extraParticles','NonIsolated' ),
    ncandcut = cms.int32( 1 )
)
process.hltEG20EtFilter = cms.EDFilter( "HLTEgammaEtFilter",
    saveTags = cms.bool( False ),
    L1NonIsoCand = cms.InputTag( "" ),
    relaxed = cms.untracked.bool( False ),
    L1IsoCand = cms.InputTag( "hltEgammaCandidates" ),
    inputTag = cms.InputTag( "hltEGL1SingleEG12Filter" ),
    etcutEB = cms.double( 20.0 ),
    etcutEE = cms.double( 20.0 ),
    ncandcut = cms.int32( 1 )
)
process.hltEgammaClusterShape = cms.EDProducer( "EgammaHLTClusterShapeProducer",
    recoEcalCandidateProducer = cms.InputTag( "hltEgammaCandidates" ),
    ecalRechitEB = cms.InputTag( 'hltRechitInRegionsECAL','EcalRecHitsEB' ),
    ecalRechitEE = cms.InputTag( 'hltRechitInRegionsECAL','EcalRecHitsEE' ),
    isIeta = cms.bool( True )
)
process.hltEG20CaloIdVLClusterShapeFilter = cms.EDFilter( "HLTEgammaGenericFilter",
    doIsolated = cms.bool( True ),
    thrOverE2EE = cms.double( -1.0 ),
    L1NonIsoCand = cms.InputTag( "" ),
    saveTags = cms.bool( False ),
    thrOverE2EB = cms.double( -1.0 ),
    thrRegularEE = cms.double( 0.04 ),
    thrOverEEE = cms.double( -1.0 ),
    L1IsoCand = cms.InputTag( "hltEgammaCandidates" ),
    thrOverEEB = cms.double( -1.0 ),
    thrRegularEB = cms.double( 0.024 ),
    lessThan = cms.bool( True ),
    useEt = cms.bool( False ),
    ncandcut = cms.int32( 1 ),
    isoTag = cms.InputTag( "hltEgammaClusterShape" ),
    candTag = cms.InputTag( "hltEG20EtFilter" ),
    nonIsoTag = cms.InputTag( "" )
)
process.hltHcalDigis = cms.EDProducer( "HcalRawToDigi",
    UnpackZDC = cms.untracked.bool( True ),
    FilterDataQuality = cms.bool( True ),
    InputLabel = cms.InputTag( "rawDataCollector" ),
    ComplainEmptyData = cms.untracked.bool( False ),
    UnpackCalib = cms.untracked.bool( True ),
    UnpackTTP = cms.untracked.bool( False ),
    lastSample = cms.int32( 9 ),
    firstSample = cms.int32( 0 )
)
process.hltHbhereco = cms.EDProducer( "HcalHitReconstructor",
    digiTimeFromDB = cms.bool( True ),
    mcOOTCorrectionName = cms.string( "" ),
    S9S1stat = cms.PSet(  ),
    saturationParameters = cms.PSet(  maxADCvalue = cms.int32( 127 ) ),
    tsFromDB = cms.bool( True ),
    samplesToAdd = cms.int32( 4 ),
    mcOOTCorrectionCategory = cms.string( "MC" ),
    dataOOTCorrectionName = cms.string( "" ),
    correctionPhaseNS = cms.double( 13.0 ),
    HFInWindowStat = cms.PSet(  ),
    digiLabel = cms.InputTag( "hltHcalDigis" ),
    setHSCPFlags = cms.bool( False ),
    firstAuxTS = cms.int32( 4 ),
    setSaturationFlags = cms.bool( False ),
    hfTimingTrustParameters = cms.PSet(  ),
    PETstat = cms.PSet(  ),
    digistat = cms.PSet(  ),
    useLeakCorrection = cms.bool( False ),
    setTimingTrustFlags = cms.bool( False ),
    S8S1stat = cms.PSet(  ),
    correctForPhaseContainment = cms.bool( True ),
    correctForTimeslew = cms.bool( True ),
    setNoiseFlags = cms.bool( False ),
    correctTiming = cms.bool( False ),
    recoParamsFromDB = cms.bool( True ),
    Subdetector = cms.string( "HBHE" ),
    dataOOTCorrectionCategory = cms.string( "Data" ),
    dropZSmarkedPassed = cms.bool( True ),
    setPulseShapeFlags = cms.bool( False ),
    firstSample = cms.int32( 4 ),
    setTimingShapedCutsFlags = cms.bool( False ),
    timingshapedcutsParameters = cms.PSet( 
      ignorelowest = cms.bool( True ),
      win_offset = cms.double( 0.0 ),
      ignorehighest = cms.bool( False ),
      win_gain = cms.double( 1.0 ),
      tfilterEnvelope = cms.vdouble( 4.0, 12.04, 13.0, 10.56, 23.5, 8.82, 37.0, 7.38, 56.0, 6.3, 81.0, 5.64, 114.5, 5.44, 175.5, 5.38, 350.5, 5.14 )
    ),
    pulseShapeParameters = cms.PSet(  ),
    flagParameters = cms.PSet( 
      nominalPedestal = cms.double( 3.0 ),
      hitMultiplicityThreshold = cms.int32( 17 ),
      hitEnergyMinimum = cms.double( 1.0 ),
      pulseShapeParameterSets = cms.VPSet( 
        cms.PSet(  pulseShapeParameters = cms.vdouble( 0.0, 100.0, -50.0, 0.0, -15.0, 0.15 )        ),
        cms.PSet(  pulseShapeParameters = cms.vdouble( 100.0, 2000.0, -50.0, 0.0, -5.0, 0.05 )        ),
        cms.PSet(  pulseShapeParameters = cms.vdouble( 2000.0, 1000000.0, -50.0, 0.0, 95.0, 0.0 )        ),
        cms.PSet(  pulseShapeParameters = cms.vdouble( -1000000.0, 1000000.0, 45.0, 0.1, 1000000.0, 0.0 )        )
      )
    ),
    hscpParameters = cms.PSet( 
      slopeMax = cms.double( -0.6 ),
      r1Max = cms.double( 1.0 ),
      r1Min = cms.double( 0.15 ),
      TimingEnergyThreshold = cms.double( 30.0 ),
      slopeMin = cms.double( -1.5 ),
      outerMin = cms.double( 0.0 ),
      outerMax = cms.double( 0.1 ),
      fracLeaderMin = cms.double( 0.4 ),
      r2Min = cms.double( 0.1 ),
      r2Max = cms.double( 0.5 ),
      fracLeaderMax = cms.double( 0.7 )
    )
)
process.hltHfreco = cms.EDProducer( "HcalHitReconstructor",
    digiTimeFromDB = cms.bool( True ),
    mcOOTCorrectionName = cms.string( "" ),
    S9S1stat = cms.PSet( 
      longETParams = cms.vdouble( 0.0, 0.0, 0.0, 0.0, 0.0, 0.0, 0.0, 0.0, 0.0, 0.0, 0.0, 0.0, 0.0 ),
      shortEnergyParams = cms.vdouble( 35.1773, 35.37, 35.7933, 36.4472, 37.3317, 38.4468, 39.7925, 41.3688, 43.1757, 45.2132, 47.4813, 49.98, 52.7093 ),
      flagsToSkip = cms.int32( 24 ),
      shortETParams = cms.vdouble( 0.0, 0.0, 0.0, 0.0, 0.0, 0.0, 0.0, 0.0, 0.0, 0.0, 0.0, 0.0, 0.0 ),
      short_optimumSlope = cms.vdouble( -99999.0, 0.0164905, 0.0238698, 0.0321383, 0.041296, 0.0513428, 0.0622789, 0.0741041, 0.0868186, 0.100422, 0.135313, 0.136289, 0.0589927 ),
      longEnergyParams = cms.vdouble( 43.5, 45.7, 48.32, 51.36, 54.82, 58.7, 63.0, 67.72, 72.86, 78.42, 84.4, 90.8, 97.62 ),
      long_optimumSlope = cms.vdouble( -99999.0, 0.0164905, 0.0238698, 0.0321383, 0.041296, 0.0513428, 0.0622789, 0.0741041, 0.0868186, 0.100422, 0.135313, 0.136289, 0.0589927 ),
      isS8S1 = cms.bool( False ),
      HcalAcceptSeverityLevel = cms.int32( 9 )
    ),
    saturationParameters = cms.PSet(  maxADCvalue = cms.int32( 127 ) ),
    tsFromDB = cms.bool( True ),
    samplesToAdd = cms.int32( 2 ),
    mcOOTCorrectionCategory = cms.string( "MC" ),
    dataOOTCorrectionName = cms.string( "" ),
    correctionPhaseNS = cms.double( 13.0 ),
    HFInWindowStat = cms.PSet( 
      hflongEthresh = cms.double( 40.0 ),
      hflongMinWindowTime = cms.vdouble( -10.0 ),
      hfshortEthresh = cms.double( 40.0 ),
      hflongMaxWindowTime = cms.vdouble( 10.0 ),
      hfshortMaxWindowTime = cms.vdouble( 10.0 ),
      hfshortMinWindowTime = cms.vdouble( -12.0 )
    ),
    digiLabel = cms.InputTag( "hltHcalDigis" ),
    setHSCPFlags = cms.bool( False ),
    firstAuxTS = cms.int32( 1 ),
    setSaturationFlags = cms.bool( False ),
    hfTimingTrustParameters = cms.PSet( 
      hfTimingTrustLevel2 = cms.int32( 4 ),
      hfTimingTrustLevel1 = cms.int32( 1 )
    ),
    PETstat = cms.PSet( 
      longETParams = cms.vdouble( 0.0, 0.0, 0.0, 0.0, 0.0, 0.0, 0.0, 0.0, 0.0, 0.0, 0.0, 0.0, 0.0 ),
      short_R_29 = cms.vdouble( 0.8 ),
      shortEnergyParams = cms.vdouble( 35.1773, 35.37, 35.7933, 36.4472, 37.3317, 38.4468, 39.7925, 41.3688, 43.1757, 45.2132, 47.4813, 49.98, 52.7093 ),
      flagsToSkip = cms.int32( 0 ),
      short_R = cms.vdouble( 0.8 ),
      shortETParams = cms.vdouble( 0.0, 0.0, 0.0, 0.0, 0.0, 0.0, 0.0, 0.0, 0.0, 0.0, 0.0, 0.0, 0.0 ),
      long_R_29 = cms.vdouble( 0.8 ),
      longEnergyParams = cms.vdouble( 43.5, 45.7, 48.32, 51.36, 54.82, 58.7, 63.0, 67.72, 72.86, 78.42, 84.4, 90.8, 97.62 ),
      long_R = cms.vdouble( 0.98 ),
      HcalAcceptSeverityLevel = cms.int32( 9 )
    ),
    digistat = cms.PSet( 
      HFdigiflagFirstSample = cms.int32( 1 ),
      HFdigiflagMinEthreshold = cms.double( 40.0 ),
      HFdigiflagSamplesToAdd = cms.int32( 3 ),
      HFdigiflagExpectedPeak = cms.int32( 2 ),
      HFdigiflagCoef = cms.vdouble( 0.93, -0.012667, -0.38275 )
    ),
    useLeakCorrection = cms.bool( False ),
    setTimingTrustFlags = cms.bool( False ),
    S8S1stat = cms.PSet( 
      longETParams = cms.vdouble( 0.0, 0.0, 0.0, 0.0, 0.0, 0.0, 0.0, 0.0, 0.0, 0.0, 0.0, 0.0, 0.0 ),
      shortEnergyParams = cms.vdouble( 40.0, 100.0, 100.0, 100.0, 100.0, 100.0, 100.0, 100.0, 100.0, 100.0, 100.0, 100.0, 100.0 ),
      flagsToSkip = cms.int32( 16 ),
      shortETParams = cms.vdouble( 0.0, 0.0, 0.0, 0.0, 0.0, 0.0, 0.0, 0.0, 0.0, 0.0, 0.0, 0.0, 0.0 ),
      short_optimumSlope = cms.vdouble( 0.3, 0.1, 0.1, 0.1, 0.1, 0.1, 0.1, 0.1, 0.1, 0.1, 0.1, 0.1, 0.1 ),
      longEnergyParams = cms.vdouble( 40.0, 100.0, 100.0, 100.0, 100.0, 100.0, 100.0, 100.0, 100.0, 100.0, 100.0, 100.0, 100.0 ),
      long_optimumSlope = cms.vdouble( 0.3, 0.1, 0.1, 0.1, 0.1, 0.1, 0.1, 0.1, 0.1, 0.1, 0.1, 0.1, 0.1 ),
      isS8S1 = cms.bool( True ),
      HcalAcceptSeverityLevel = cms.int32( 9 )
    ),
    correctForPhaseContainment = cms.bool( False ),
    correctForTimeslew = cms.bool( False ),
    setNoiseFlags = cms.bool( True ),
    correctTiming = cms.bool( False ),
    recoParamsFromDB = cms.bool( True ),
    Subdetector = cms.string( "HF" ),
    dataOOTCorrectionCategory = cms.string( "Data" ),
    dropZSmarkedPassed = cms.bool( True ),
    setPulseShapeFlags = cms.bool( False ),
    firstSample = cms.int32( 2 ),
    setTimingShapedCutsFlags = cms.bool( False ),
    timingshapedcutsParameters = cms.PSet(  ),
    pulseShapeParameters = cms.PSet(  ),
    flagParameters = cms.PSet(  ),
    hscpParameters = cms.PSet(  )
)
process.hltHoreco = cms.EDProducer( "HcalHitReconstructor",
    digiTimeFromDB = cms.bool( True ),
    mcOOTCorrectionName = cms.string( "" ),
    S9S1stat = cms.PSet(  ),
    saturationParameters = cms.PSet(  maxADCvalue = cms.int32( 127 ) ),
    tsFromDB = cms.bool( True ),
    samplesToAdd = cms.int32( 4 ),
    mcOOTCorrectionCategory = cms.string( "MC" ),
    dataOOTCorrectionName = cms.string( "" ),
    correctionPhaseNS = cms.double( 13.0 ),
    HFInWindowStat = cms.PSet(  ),
    digiLabel = cms.InputTag( "hltHcalDigis" ),
    setHSCPFlags = cms.bool( False ),
    firstAuxTS = cms.int32( 4 ),
    setSaturationFlags = cms.bool( False ),
    hfTimingTrustParameters = cms.PSet(  ),
    PETstat = cms.PSet(  ),
    digistat = cms.PSet(  ),
    useLeakCorrection = cms.bool( False ),
    setTimingTrustFlags = cms.bool( False ),
    S8S1stat = cms.PSet(  ),
    correctForPhaseContainment = cms.bool( True ),
    correctForTimeslew = cms.bool( True ),
    setNoiseFlags = cms.bool( False ),
    correctTiming = cms.bool( False ),
    recoParamsFromDB = cms.bool( True ),
    Subdetector = cms.string( "HO" ),
    dataOOTCorrectionCategory = cms.string( "Data" ),
    dropZSmarkedPassed = cms.bool( True ),
    setPulseShapeFlags = cms.bool( False ),
    firstSample = cms.int32( 4 ),
    setTimingShapedCutsFlags = cms.bool( False ),
    timingshapedcutsParameters = cms.PSet(  ),
    pulseShapeParameters = cms.PSet(  ),
    flagParameters = cms.PSet(  ),
    hscpParameters = cms.PSet(  )
)
process.hltTowerMakerForAll = cms.EDProducer( "CaloTowersCreator",
    EBSumThreshold = cms.double( 0.2 ),
    MomHBDepth = cms.double( 0.2 ),
    UseEtEBTreshold = cms.bool( False ),
    hfInput = cms.InputTag( "hltHfreco" ),
    AllowMissingInputs = cms.bool( False ),
    MomEEDepth = cms.double( 0.0 ),
    EESumThreshold = cms.double( 0.45 ),
    HBGrid = cms.vdouble(  ),
    HcalAcceptSeverityLevelForRejectedHit = cms.uint32( 9999 ),
    HBThreshold = cms.double( 0.7 ),
    EcalSeveritiesToBeUsedInBadTowers = cms.vstring(  ),
    UseEcalRecoveredHits = cms.bool( False ),
    MomConstrMethod = cms.int32( 1 ),
    MomHEDepth = cms.double( 0.4 ),
    HcalThreshold = cms.double( -1000.0 ),
    HF2Weights = cms.vdouble(  ),
    HOWeights = cms.vdouble(  ),
    EEGrid = cms.vdouble(  ),
    UseSymEBTreshold = cms.bool( False ),
    EEWeights = cms.vdouble(  ),
    EEWeight = cms.double( 1.0 ),
    UseHO = cms.bool( False ),
    HBWeights = cms.vdouble(  ),
    HF1Weight = cms.double( 1.0 ),
    HF2Grid = cms.vdouble(  ),
    HEDWeights = cms.vdouble(  ),
    HEDGrid = cms.vdouble(  ),
    EBWeight = cms.double( 1.0 ),
    HF1Grid = cms.vdouble(  ),
    EBWeights = cms.vdouble(  ),
    HOWeight = cms.double( 1.0E-99 ),
    HESWeight = cms.double( 1.0 ),
    HESThreshold = cms.double( 0.8 ),
    hbheInput = cms.InputTag( "hltHbhereco" ),
    HF2Weight = cms.double( 1.0 ),
    HF2Threshold = cms.double( 0.85 ),
    HcalAcceptSeverityLevel = cms.uint32( 9 ),
    EEThreshold = cms.double( 0.3 ),
    HOThresholdPlus1 = cms.double( 3.5 ),
    HOThresholdPlus2 = cms.double( 3.5 ),
    HF1Weights = cms.vdouble(  ),
    hoInput = cms.InputTag( "hltHoreco" ),
    HF1Threshold = cms.double( 0.5 ),
    HOThresholdMinus1 = cms.double( 3.5 ),
    HESGrid = cms.vdouble(  ),
    EcutTower = cms.double( -1000.0 ),
    UseRejectedRecoveredEcalHits = cms.bool( False ),
    UseEtEETreshold = cms.bool( False ),
    HESWeights = cms.vdouble(  ),
    EcalRecHitSeveritiesToBeExcluded = cms.vstring( 'kTime',
      'kWeird',
      'kBad' ),
    HEDWeight = cms.double( 1.0 ),
    UseSymEETreshold = cms.bool( False ),
    HEDThreshold = cms.double( 0.8 ),
    EBThreshold = cms.double( 0.07 ),
    UseRejectedHitsOnly = cms.bool( False ),
    UseHcalRecoveredHits = cms.bool( False ),
    HOThresholdMinus2 = cms.double( 3.5 ),
    HOThreshold0 = cms.double( 3.5 ),
    ecalInputs = cms.VInputTag( 'hltEcalRecHit:EcalRecHitsEB','hltEcalRecHit:EcalRecHitsEE' ),
    UseRejectedRecoveredHcalHits = cms.bool( False ),
    MomEBDepth = cms.double( 0.3 ),
    HBWeight = cms.double( 1.0 ),
    HOGrid = cms.vdouble(  ),
    EBGrid = cms.vdouble(  )
)
process.hltFixedGridRhoFastjetAllCaloForMuons = cms.EDProducer( "FixedGridRhoProducerFastjet",
    gridSpacing = cms.double( 0.55 ),
    maxRapidity = cms.double( 2.5 ),
    pfCandidatesTag = cms.InputTag( "hltTowerMakerForAll" )
)
process.hltEgammaHoverE = cms.EDProducer( "EgammaHLTBcHcalIsolationProducersRegional",
    caloTowerProducer = cms.InputTag( "hltTowerMakerForAll" ),
    effectiveAreaBarrel = cms.double( 0.105 ),
    outerCone = cms.double( 0.14 ),
    innerCone = cms.double( 0.0 ),
    useSingleTower = cms.bool( False ),
    rhoProducer = cms.InputTag( "hltFixedGridRhoFastjetAllCaloForMuons" ),
    depth = cms.int32( -1 ),
    doRhoCorrection = cms.bool( False ),
    effectiveAreaEndcap = cms.double( 0.17 ),
    recoEcalCandidateProducer = cms.InputTag( "hltEgammaCandidates" ),
    rhoMax = cms.double( 9.9999999E7 ),
    etMin = cms.double( 0.0 ),
    rhoScale = cms.double( 1.0 ),
    doEtSum = cms.bool( False )
)
process.hltEG20CaloIdVLHEFilter = cms.EDFilter( "HLTEgammaGenericFilter",
    doIsolated = cms.bool( True ),
    thrOverE2EE = cms.double( -1.0 ),
    L1NonIsoCand = cms.InputTag( "" ),
    saveTags = cms.bool( False ),
    thrOverE2EB = cms.double( -1.0 ),
    thrRegularEE = cms.double( -1.0 ),
    thrOverEEE = cms.double( 0.1 ),
    L1IsoCand = cms.InputTag( "hltEgammaCandidates" ),
    thrOverEEB = cms.double( 0.15 ),
    thrRegularEB = cms.double( -1.0 ),
    lessThan = cms.bool( True ),
    useEt = cms.bool( False ),
    ncandcut = cms.int32( 1 ),
    isoTag = cms.InputTag( "hltEgammaHoverE" ),
    candTag = cms.InputTag( "hltEG20CaloIdVLClusterShapeFilter" ),
    nonIsoTag = cms.InputTag( "" )
)
process.hltEgammaEcalPFClusterIso = cms.EDProducer( "EgammaHLTEcalPFClusterIsolationProducer",
    energyEndcap = cms.double( 0.0 ),
    effectiveAreaBarrel = cms.double( 0.149 ),
    etaStripBarrel = cms.double( 0.0 ),
    rhoProducer = cms.InputTag( "hltFixedGridRhoFastjetAllCaloForMuons" ),
    pfClusterProducer = cms.InputTag( "hltParticleFlowClusterECALL1Seeded" ),
    etaStripEndcap = cms.double( 0.0 ),
    drVetoBarrel = cms.double( 0.0 ),
    drMax = cms.double( 0.3 ),
    doRhoCorrection = cms.bool( True ),
    energyBarrel = cms.double( 0.0 ),
    effectiveAreaEndcap = cms.double( 0.097 ),
    drVetoEndcap = cms.double( 0.0 ),
    recoEcalCandidateProducer = cms.InputTag( "hltEgammaCandidates" ),
    rhoMax = cms.double( 9.9999999E7 ),
    rhoScale = cms.double( 1.0 )
)
process.hltEG20CaloIdVLIsoLEcalIsoFilter = cms.EDFilter( "HLTEgammaGenericQuadraticFilter",
    doIsolated = cms.bool( True ),
    thrOverE2EE = cms.double( 0.0 ),
    L1NonIsoCand = cms.InputTag( "" ),
    saveTags = cms.bool( False ),
    thrOverE2EB = cms.double( 0.0 ),
    thrRegularEE = cms.double( 5.5 ),
    thrOverEEE = cms.double( 0.012 ),
    L1IsoCand = cms.InputTag( "hltEgammaCandidates" ),
    thrOverEEB = cms.double( 0.012 ),
    thrRegularEB = cms.double( 5.5 ),
    lessThan = cms.bool( True ),
    useEt = cms.bool( True ),
    ncandcut = cms.int32( 1 ),
    isoTag = cms.InputTag( "hltEgammaEcalPFClusterIso" ),
    candTag = cms.InputTag( "hltEG20CaloIdVLHEFilter" ),
    nonIsoTag = cms.InputTag( "" )
)
process.hltRegionalTowerForEgamma = cms.EDProducer( "EgammaHLTCaloTowerProducer",
    L1NonIsoCand = cms.InputTag( 'hltL1extraParticles','NonIsolated' ),
    EMin = cms.double( 0.8 ),
    EtMin = cms.double( 0.5 ),
    L1IsoCand = cms.InputTag( 'hltL1extraParticles','Isolated' ),
    useTowersInCone = cms.double( 0.8 ),
    towerCollection = cms.InputTag( "hltTowerMakerForAll" )
)
process.hltParticleFlowRecHitHCALForEgamma = cms.EDProducer( "PFCTRecHitProducer",
    ECAL_Compensate = cms.bool( False ),
    ECAL_Dead_Code = cms.uint32( 10 ),
    MinLongTiming_Cut = cms.double( -5.0 ),
    ECAL_Compensation = cms.double( 0.5 ),
    MaxLongTiming_Cut = cms.double( 5.0 ),
    weight_HFhad = cms.double( 1.0 ),
    ApplyPulseDPG = cms.bool( False ),
    navigator = cms.PSet(  name = cms.string( "PFRecHitCaloTowerNavigator" ) ),
    ECAL_Threshold = cms.double( 10.0 ),
    ApplyTimeDPG = cms.bool( False ),
    caloTowers = cms.InputTag( "hltRegionalTowerForEgamma" ),
    hcalRecHitsHBHE = cms.InputTag( "hltHbhereco" ),
    LongFibre_Fraction = cms.double( 0.1 ),
    MaxShortTiming_Cut = cms.double( 5.0 ),
    HcalMaxAllowedHFLongShortSev = cms.int32( 9 ),
    thresh_Barrel = cms.double( 0.4 ),
    navigation_HF = cms.bool( True ),
    HcalMaxAllowedHFInTimeWindowSev = cms.int32( 9 ),
    HF_Calib_29 = cms.double( 1.07 ),
    LongFibre_Cut = cms.double( 120.0 ),
    EM_Depth = cms.double( 22.0 ),
    weight_HFem = cms.double( 1.0 ),
    LongShortFibre_Cut = cms.double( 1.0E9 ),
    MinShortTiming_Cut = cms.double( -5.0 ),
    HCAL_Calib = cms.bool( True ),
    thresh_HF = cms.double( 0.4 ),
    HcalMaxAllowedHFDigiTimeSev = cms.int32( 9 ),
    thresh_Endcap = cms.double( 0.4 ),
    HcalMaxAllowedChannelStatusSev = cms.int32( 9 ),
    hcalRecHitsHF = cms.InputTag( "hltHfreco" ),
    ShortFibre_Cut = cms.double( 60.0 ),
    ApplyLongShortDPG = cms.bool( True ),
    HF_Calib = cms.bool( True ),
    HAD_Depth = cms.double( 47.0 ),
    ShortFibre_Fraction = cms.double( 0.01 ),
    HCAL_Calib_29 = cms.double( 1.35 )
)
process.hltParticleFlowClusterHCALForEgamma = cms.EDProducer( "PFClusterProducer",
    pfClusterBuilder = cms.PSet( 
      positionCalc = cms.PSet( 
        minFractionInCalc = cms.double( 1.0E-9 ),
        logWeightDenominator = cms.double( 0.8 ),
        minAllowedNormalization = cms.double( 1.0E-9 ),
        posCalcNCrystals = cms.int32( 5 ),
        algoName = cms.string( "Basic2DGenericPFlowPositionCalc" )
      ),
      minFracTot = cms.double( 1.0E-20 ),
      maxIterations = cms.uint32( 50 ),
      stoppingTolerance = cms.double( 1.0E-8 ),
      minFractionToKeep = cms.double( 1.0E-7 ),
      excludeOtherSeeds = cms.bool( True ),
      showerSigma = cms.double( 10.0 ),
      recHitEnergyNorms = cms.VPSet( 
        cms.PSet(  detector = cms.string( "HCAL_BARREL1" ),
          recHitEnergyNorm = cms.double( 0.8 )
        ),
        cms.PSet(  detector = cms.string( "HCAL_ENDCAP" ),
          recHitEnergyNorm = cms.double( 0.8 )
        )
      ),
      algoName = cms.string( "Basic2DGenericPFlowClusterizer" ),
      allCellsPositionCalc = cms.PSet( 
        minFractionInCalc = cms.double( 1.0E-9 ),
        logWeightDenominator = cms.double( 0.8 ),
        minAllowedNormalization = cms.double( 1.0E-9 ),
        posCalcNCrystals = cms.int32( -1 ),
        algoName = cms.string( "Basic2DGenericPFlowPositionCalc" )
      )
    ),
    positionReCalc = cms.PSet(  ),
    initialClusteringStep = cms.PSet( 
      thresholdsByDetector = cms.VPSet( 
        cms.PSet(  gatheringThreshold = cms.double( 0.8 ),
          detector = cms.string( "HCAL_BARREL1" ),
          gatheringThresholdPt = cms.double( 0.0 )
        ),
        cms.PSet(  gatheringThreshold = cms.double( 0.8 ),
          detector = cms.string( "HCAL_ENDCAP" ),
          gatheringThresholdPt = cms.double( 0.0 )
        )
      ),
      useCornerCells = cms.bool( True ),
      algoName = cms.string( "Basic2DGenericTopoClusterizer" )
    ),
    energyCorrector = cms.PSet(  ),
    recHitCleaners = cms.VPSet( 
      cms.PSet(  algoName = cms.string( "RBXAndHPDCleaner" )      )
    ),
    seedFinder = cms.PSet( 
      nNeighbours = cms.int32( 4 ),
      thresholdsByDetector = cms.VPSet( 
        cms.PSet(  seedingThreshold = cms.double( 0.8 ),
          seedingThresholdPt = cms.double( 0.0 ),
          detector = cms.string( "HCAL_BARREL1" )
        ),
        cms.PSet(  seedingThreshold = cms.double( 1.1 ),
          seedingThresholdPt = cms.double( 0.0 ),
          detector = cms.string( "HCAL_ENDCAP" )
        )
      ),
      algoName = cms.string( "LocalMaximumSeedFinder" )
    ),
    recHitsSource = cms.InputTag( "hltParticleFlowRecHitHCALForEgamma" )
)
process.hltEgammaHcalPFClusterIso = cms.EDProducer( "EgammaHLTHcalPFClusterIsolationProducer",
    energyEndcap = cms.double( 0.0 ),
    useHF = cms.bool( False ),
    effectiveAreaBarrel = cms.double( 0.06 ),
    etaStripBarrel = cms.double( 0.0 ),
    pfClusterProducerHFHAD = cms.InputTag( "hltParticleFlowClusterHFHADForEgamma" ),
    rhoProducer = cms.InputTag( "hltFixedGridRhoFastjetAllCaloForMuons" ),
    etaStripEndcap = cms.double( 0.0 ),
    drVetoBarrel = cms.double( 0.0 ),
    pfClusterProducerHCAL = cms.InputTag( "hltParticleFlowClusterHCALForEgamma" ),
    drMax = cms.double( 0.3 ),
    doRhoCorrection = cms.bool( True ),
    energyBarrel = cms.double( 0.0 ),
    effectiveAreaEndcap = cms.double( 0.089 ),
    drVetoEndcap = cms.double( 0.0 ),
    recoEcalCandidateProducer = cms.InputTag( "hltEgammaCandidates" ),
    rhoMax = cms.double( 9.9999999E7 ),
    pfClusterProducerHFEM = cms.InputTag( "hltParticleFlowClusterHFEMForEgamma" ),
    rhoScale = cms.double( 1.0 )
)
process.hltEG20CaloIdVLIsoLHcalIsoFilter = cms.EDFilter( "HLTEgammaGenericQuadraticFilter",
    doIsolated = cms.bool( True ),
    thrOverE2EE = cms.double( 0.0 ),
    L1NonIsoCand = cms.InputTag( "" ),
    saveTags = cms.bool( False ),
    thrOverE2EB = cms.double( 0.0 ),
    thrRegularEE = cms.double( 3.5 ),
    thrOverEEE = cms.double( 0.005 ),
    L1IsoCand = cms.InputTag( "hltEgammaCandidates" ),
    thrOverEEB = cms.double( 0.005 ),
    thrRegularEB = cms.double( 3.5 ),
    lessThan = cms.bool( True ),
    useEt = cms.bool( True ),
    ncandcut = cms.int32( 1 ),
    isoTag = cms.InputTag( "hltEgammaHcalPFClusterIso" ),
    candTag = cms.InputTag( "hltEG20CaloIdVLHEFilter" ),
    nonIsoTag = cms.InputTag( "" )
)
process.hltPixelTracks = cms.EDProducer( "PixelTrackProducer",
    useFilterWithES = cms.bool( False ),
    FilterPSet = cms.PSet( 
      chi2 = cms.double( 1000.0 ),
      nSigmaTipMaxTolerance = cms.double( 0.0 ),
      ComponentName = cms.string( "PixelTrackFilterByKinematics" ),
      nSigmaInvPtTolerance = cms.double( 0.0 ),
      ptMin = cms.double( 0.1 ),
      tipMax = cms.double( 1.0 )
    ),
    passLabel = cms.string( "Pixel triplet primary tracks with vertex constraint" ),
    FitterPSet = cms.PSet( 
      ComponentName = cms.string( "PixelFitterByHelixProjections" ),
      TTRHBuilder = cms.string( "hltESPTTRHBuilderPixelOnly" ),
      fixImpactParameter = cms.double( 0.0 )
    ),
    RegionFactoryPSet = cms.PSet( 
      ComponentName = cms.string( "GlobalRegionProducerFromBeamSpot" ),
      RegionPSet = cms.PSet( 
        precise = cms.bool( True ),
        originRadius = cms.double( 0.2 ),
        ptMin = cms.double( 0.9 ),
        originHalfLength = cms.double( 24.0 ),
        beamSpot = cms.InputTag( "hltOnlineBeamSpot" )
      )
    ),
    CleanerPSet = cms.PSet(  ComponentName = cms.string( "PixelTrackCleanerBySharedHits" ) ),
    OrderedHitsFactoryPSet = cms.PSet( 
      ComponentName = cms.string( "StandardHitTripletGenerator" ),
      GeneratorPSet = cms.PSet( 
        useBending = cms.bool( True ),
        useFixedPreFiltering = cms.bool( False ),
        maxElement = cms.uint32( 100000 ),
        phiPreFiltering = cms.double( 0.3 ),
        extraHitRPhitolerance = cms.double( 0.06 ),
        useMultScattering = cms.bool( True ),
        SeedComparitorPSet = cms.PSet( 
          ComponentName = cms.string( "LowPtClusterShapeSeedComparitor" ),
          clusterShapeCacheSrc = cms.InputTag( "hltSiPixelClustersCache" )
        ),
        extraHitRZtolerance = cms.double( 0.06 ),
        ComponentName = cms.string( "PixelTripletHLTGenerator" )
      ),
      SeedingLayers = cms.InputTag( "hltPixelLayerTriplets" )
    )
)
process.hltPixelVerticesForPhotons = cms.EDProducer( "PixelVertexProducer",
    WtAverage = cms.bool( True ),
    Method2 = cms.bool( True ),
    beamSpot = cms.InputTag( "hltOnlineBeamSpot" ),
    PVcomparer = cms.PSet(  refToPSet_ = cms.string( "HLTPSetPvClusterComparer" ) ),
    Verbosity = cms.int32( 0 ),
    UseError = cms.bool( True ),
    TrackCollection = cms.InputTag( "hltPixelTracks" ),
    PtMin = cms.double( 1.0 ),
    NTrkMin = cms.int32( 2 ),
    ZOffset = cms.double( 5.0 ),
    Finder = cms.string( "DivisiveVertexFinder" ),
    ZSeparation = cms.double( 0.05 )
)
process.hltIter0PFlowPixelSeedsFromPixelTracksForPhotons = cms.EDProducer( "SeedGeneratorFromProtoTracksEDProducer",
    useEventsWithNoVertex = cms.bool( True ),
    originHalfLength = cms.double( 0.3 ),
    useProtoTrackKinematics = cms.bool( False ),
    usePV = cms.bool( True ),
    InputVertexCollection = cms.InputTag( "hltPixelVerticesForPhotons" ),
    TTRHBuilder = cms.string( "hltESPTTRHBuilderPixelOnly" ),
    InputCollection = cms.InputTag( "hltPixelTracks" ),
    originRadius = cms.double( 0.1 )
)
process.hltIter0PFlowCkfTrackCandidatesForPhotons = cms.EDProducer( "CkfTrackCandidateMaker",
    src = cms.InputTag( "hltIter0PFlowPixelSeedsFromPixelTracksForPhotons" ),
    maxSeedsBeforeCleaning = cms.uint32( 1000 ),
    SimpleMagneticField = cms.string( "ParabolicMf" ),
    TransientInitialStateEstimatorParameters = cms.PSet( 
      propagatorAlongTISE = cms.string( "PropagatorWithMaterialParabolicMf" ),
      numberMeasurementsForFit = cms.int32( 4 ),
      propagatorOppositeTISE = cms.string( "PropagatorWithMaterialParabolicMfOpposite" )
    ),
    TrajectoryCleaner = cms.string( "hltESPTrajectoryCleanerBySharedHits" ),
    MeasurementTrackerEvent = cms.InputTag( "hltSiStripClusters" ),
    cleanTrajectoryAfterInOut = cms.bool( False ),
    useHitsSplitting = cms.bool( False ),
    RedundantSeedCleaner = cms.string( "CachingSeedCleanerBySharedInput" ),
    doSeedingRegionRebuilding = cms.bool( False ),
    maxNSeeds = cms.uint32( 100000 ),
    TrajectoryBuilderPSet = cms.PSet(  refToPSet_ = cms.string( "HLTIter0PSetTrajectoryBuilderIT" ) ),
    NavigationSchool = cms.string( "SimpleNavigationSchool" ),
    TrajectoryBuilder = cms.string( "" )
)
process.hltIter0PFlowCtfWithMaterialTracksForPhotons = cms.EDProducer( "TrackProducer",
    src = cms.InputTag( "hltIter0PFlowCkfTrackCandidatesForPhotons" ),
    SimpleMagneticField = cms.string( "ParabolicMf" ),
    clusterRemovalInfo = cms.InputTag( "" ),
    beamSpot = cms.InputTag( "hltOnlineBeamSpot" ),
    MeasurementTrackerEvent = cms.InputTag( "hltSiStripClusters" ),
    Fitter = cms.string( "hltESPFittingSmootherIT" ),
    useHitsSplitting = cms.bool( False ),
    MeasurementTracker = cms.string( "" ),
    AlgorithmName = cms.string( "iter0ForPhotons" ),
    alias = cms.untracked.string( "ctfWithMaterialTracks" ),
    NavigationSchool = cms.string( "" ),
    TrajectoryInEvent = cms.bool( True ),
    TTRHBuilder = cms.string( "hltESPTTRHBWithTrackAngle" ),
    GeometricInnerState = cms.bool( True ),
    useSimpleMF = cms.bool( True ),
    Propagator = cms.string( "hltESPRungeKuttaTrackerPropagator" )
)
process.hltIter0PFlowTrackSelectionHighPurityForPhotons = cms.EDProducer( "AnalyticalTrackSelector",
    max_d0 = cms.double( 100.0 ),
    minNumber3DLayers = cms.uint32( 0 ),
    max_lostHitFraction = cms.double( 1.0 ),
    applyAbsCutsIfNoPV = cms.bool( False ),
    qualityBit = cms.string( "highPurity" ),
    minNumberLayers = cms.uint32( 3 ),
    chi2n_par = cms.double( 0.7 ),
    useVtxError = cms.bool( False ),
    nSigmaZ = cms.double( 3.0 ),
    dz_par2 = cms.vdouble( 0.4, 4.0 ),
    applyAdaptedPVCuts = cms.bool( True ),
    min_eta = cms.double( -9999.0 ),
    dz_par1 = cms.vdouble( 0.35, 4.0 ),
    copyTrajectories = cms.untracked.bool( True ),
    vtxNumber = cms.int32( -1 ),
    max_d0NoPV = cms.double( 100.0 ),
    keepAllTracks = cms.bool( False ),
    maxNumberLostLayers = cms.uint32( 1 ),
    beamspot = cms.InputTag( "hltOnlineBeamSpot" ),
    max_relpterr = cms.double( 9999.0 ),
    copyExtras = cms.untracked.bool( True ),
    max_z0NoPV = cms.double( 100.0 ),
    vertexCut = cms.string( "tracksSize>=3" ),
    max_z0 = cms.double( 100.0 ),
    useVertices = cms.bool( True ),
    min_nhits = cms.uint32( 0 ),
    src = cms.InputTag( "hltIter0PFlowCtfWithMaterialTracksForPhotons" ),
    max_minMissHitOutOrIn = cms.int32( 99 ),
    chi2n_no1Dmod_par = cms.double( 9999.0 ),
    vertices = cms.InputTag( "hltPixelVerticesForPhotons" ),
    max_eta = cms.double( 9999.0 ),
    d0_par2 = cms.vdouble( 0.4, 4.0 ),
    d0_par1 = cms.vdouble( 0.3, 4.0 ),
    res_par = cms.vdouble( 0.003, 0.001 ),
    minHitsToBypassChecks = cms.uint32( 20 )
)
process.hltIter1ClustersRefRemovalForPhotons = cms.EDProducer( "HLTTrackClusterRemoverNew",
    doStrip = cms.bool( True ),
    doStripChargeCheck = cms.bool( True ),
    trajectories = cms.InputTag( "hltIter0PFlowTrackSelectionHighPurityForPhotons" ),
    oldClusterRemovalInfo = cms.InputTag( "" ),
    stripClusters = cms.InputTag( "hltSiStripRawToClustersFacility" ),
    pixelClusters = cms.InputTag( "hltSiPixelClusters" ),
    Common = cms.PSet( 
      maxChi2 = cms.double( 9.0 ),
      minGoodStripCharge = cms.double( 50.0 )
    ),
    doPixel = cms.bool( True )
)
process.hltIter1MaskedMeasurementTrackerEventForPhotons = cms.EDProducer( "MaskedMeasurementTrackerEventProducer",
    clustersToSkip = cms.InputTag( "hltIter1ClustersRefRemovalForPhotons" ),
    OnDemand = cms.bool( False ),
    src = cms.InputTag( "hltSiStripClusters" )
)
process.hltIter1PixelLayerTripletsForPhotons = cms.EDProducer( "SeedingLayersEDProducer",
    layerList = cms.vstring( 'BPix1+BPix2+BPix3',
      'BPix1+BPix2+FPix1_pos',
      'BPix1+BPix2+FPix1_neg',
      'BPix1+FPix1_pos+FPix2_pos',
      'BPix1+FPix1_neg+FPix2_neg' ),
    MTOB = cms.PSet(  ),
    TEC = cms.PSet(  ),
    MTID = cms.PSet(  ),
    FPix = cms.PSet( 
      HitProducer = cms.string( "hltSiPixelRecHits" ),
      hitErrorRZ = cms.double( 0.0036 ),
      useErrorsFromParam = cms.bool( True ),
      TTRHBuilder = cms.string( "hltESPTTRHBuilderPixelOnly" ),
      skipClusters = cms.InputTag( "hltIter1ClustersRefRemovalForPhotons" ),
      hitErrorRPhi = cms.double( 0.0051 )
    ),
    MTEC = cms.PSet(  ),
    MTIB = cms.PSet(  ),
    TID = cms.PSet(  ),
    TOB = cms.PSet(  ),
    BPix = cms.PSet( 
      HitProducer = cms.string( "hltSiPixelRecHits" ),
      hitErrorRZ = cms.double( 0.006 ),
      useErrorsFromParam = cms.bool( True ),
      TTRHBuilder = cms.string( "hltESPTTRHBuilderPixelOnly" ),
      skipClusters = cms.InputTag( "hltIter1ClustersRefRemovalForPhotons" ),
      hitErrorRPhi = cms.double( 0.0027 )
    ),
    TIB = cms.PSet(  )
)
process.hltIter1PFlowPixelSeedsForPhotons = cms.EDProducer( "SeedGeneratorFromRegionHitsEDProducer",
    RegionFactoryPSet = cms.PSet( 
      ComponentName = cms.string( "CandidateSeededTrackingRegionsProducer" ),
      RegionPSet = cms.PSet( 
        precise = cms.bool( True ),
        originRadius = cms.double( 0.05 ),
        ptMin = cms.double( 0.5 ),
        input = cms.InputTag( "hltEgammaCandidates" ),
        maxNRegions = cms.int32( 10 ),
        beamSpot = cms.InputTag( "hltOnlineBeamSpot" ),
        vertexCollection = cms.InputTag( "hltPixelVerticesForPhotons" ),
        zErrorBeamSpot = cms.double( 24.2 ),
        deltaEta = cms.double( 0.5 ),
        deltaPhi = cms.double( 0.5 ),
        nSigmaZVertex = cms.double( 3.0 ),
        nSigmaZBeamSpot = cms.double( 4.0 ),
        mode = cms.string( "VerticesFixed" ),
        maxNVertices = cms.int32( 3 ),
        zErrorVetex = cms.double( 0.2 )
      )
    ),
    SeedComparitorPSet = cms.PSet(  ComponentName = cms.string( "none" ) ),
    ClusterCheckPSet = cms.PSet( 
      PixelClusterCollectionLabel = cms.InputTag( "hltSiPixelClusters" ),
      MaxNumberOfCosmicClusters = cms.uint32( 50000 ),
      doClusterCheck = cms.bool( False ),
      ClusterCollectionLabel = cms.InputTag( "hltSiStripClusters" ),
      MaxNumberOfPixelClusters = cms.uint32( 10000 )
    ),
    OrderedHitsFactoryPSet = cms.PSet( 
      maxElement = cms.uint32( 0 ),
      ComponentName = cms.string( "StandardHitTripletGenerator" ),
      GeneratorPSet = cms.PSet( 
        useBending = cms.bool( True ),
        useFixedPreFiltering = cms.bool( False ),
        maxElement = cms.uint32( 100000 ),
        phiPreFiltering = cms.double( 0.3 ),
        extraHitRPhitolerance = cms.double( 0.032 ),
        useMultScattering = cms.bool( True ),
        ComponentName = cms.string( "PixelTripletHLTGenerator" ),
        extraHitRZtolerance = cms.double( 0.037 ),
        SeedComparitorPSet = cms.PSet(  ComponentName = cms.string( "none" ) )
      ),
      SeedingLayers = cms.InputTag( "hltIter1PixelLayerTripletsForPhotons" )
    ),
    SeedCreatorPSet = cms.PSet( 
      ComponentName = cms.string( "SeedFromConsecutiveHitsTripletOnlyCreator" ),
      propagator = cms.string( "PropagatorWithMaterialParabolicMf" )
    ),
    TTRHBuilder = cms.string( "hltESPTTRHBWithTrackAngle" )
)
process.hltIter1PFlowCkfTrackCandidatesForPhotons = cms.EDProducer( "CkfTrackCandidateMaker",
    src = cms.InputTag( "hltIter1PFlowPixelSeedsForPhotons" ),
    maxSeedsBeforeCleaning = cms.uint32( 1000 ),
    SimpleMagneticField = cms.string( "ParabolicMf" ),
    TransientInitialStateEstimatorParameters = cms.PSet( 
      propagatorAlongTISE = cms.string( "PropagatorWithMaterialParabolicMf" ),
      numberMeasurementsForFit = cms.int32( 4 ),
      propagatorOppositeTISE = cms.string( "PropagatorWithMaterialParabolicMfOpposite" )
    ),
    TrajectoryCleaner = cms.string( "hltESPTrajectoryCleanerBySharedHits" ),
    MeasurementTrackerEvent = cms.InputTag( "hltIter1MaskedMeasurementTrackerEventForPhotons" ),
    cleanTrajectoryAfterInOut = cms.bool( False ),
    useHitsSplitting = cms.bool( False ),
    RedundantSeedCleaner = cms.string( "CachingSeedCleanerBySharedInput" ),
    doSeedingRegionRebuilding = cms.bool( False ),
    maxNSeeds = cms.uint32( 100000 ),
    TrajectoryBuilderPSet = cms.PSet(  refToPSet_ = cms.string( "HLTIter1PSetTrajectoryBuilderIT" ) ),
    NavigationSchool = cms.string( "SimpleNavigationSchool" ),
    TrajectoryBuilder = cms.string( "" )
)
process.hltIter1PFlowCtfWithMaterialTracksForPhotons = cms.EDProducer( "TrackProducer",
    src = cms.InputTag( "hltIter1PFlowCkfTrackCandidatesForPhotons" ),
    SimpleMagneticField = cms.string( "ParabolicMf" ),
    clusterRemovalInfo = cms.InputTag( "" ),
    beamSpot = cms.InputTag( "hltOnlineBeamSpot" ),
    MeasurementTrackerEvent = cms.InputTag( "hltIter1MaskedMeasurementTrackerEventForPhotons" ),
    Fitter = cms.string( "hltESPFittingSmootherIT" ),
    useHitsSplitting = cms.bool( False ),
    MeasurementTracker = cms.string( "" ),
    AlgorithmName = cms.string( "iter1ForPhotons" ),
    alias = cms.untracked.string( "ctfWithMaterialTracks" ),
    NavigationSchool = cms.string( "" ),
    TrajectoryInEvent = cms.bool( True ),
    TTRHBuilder = cms.string( "hltESPTTRHBWithTrackAngle" ),
    GeometricInnerState = cms.bool( True ),
    useSimpleMF = cms.bool( True ),
    Propagator = cms.string( "hltESPRungeKuttaTrackerPropagator" )
)
process.hltIter1PFlowTrackSelectionHighPurityLooseForPhotons = cms.EDProducer( "AnalyticalTrackSelector",
    max_d0 = cms.double( 100.0 ),
    minNumber3DLayers = cms.uint32( 0 ),
    max_lostHitFraction = cms.double( 1.0 ),
    applyAbsCutsIfNoPV = cms.bool( False ),
    qualityBit = cms.string( "highPurity" ),
    minNumberLayers = cms.uint32( 3 ),
    chi2n_par = cms.double( 0.7 ),
    useVtxError = cms.bool( False ),
    nSigmaZ = cms.double( 3.0 ),
    dz_par2 = cms.vdouble( 0.9, 3.0 ),
    applyAdaptedPVCuts = cms.bool( True ),
    min_eta = cms.double( -9999.0 ),
    dz_par1 = cms.vdouble( 0.8, 3.0 ),
    copyTrajectories = cms.untracked.bool( True ),
    vtxNumber = cms.int32( -1 ),
    max_d0NoPV = cms.double( 100.0 ),
    keepAllTracks = cms.bool( False ),
    maxNumberLostLayers = cms.uint32( 1 ),
    beamspot = cms.InputTag( "hltOnlineBeamSpot" ),
    max_relpterr = cms.double( 9999.0 ),
    copyExtras = cms.untracked.bool( True ),
    max_z0NoPV = cms.double( 100.0 ),
    vertexCut = cms.string( "tracksSize>=3" ),
    max_z0 = cms.double( 100.0 ),
    useVertices = cms.bool( True ),
    min_nhits = cms.uint32( 0 ),
    src = cms.InputTag( "hltIter1PFlowCtfWithMaterialTracksForPhotons" ),
    max_minMissHitOutOrIn = cms.int32( 99 ),
    chi2n_no1Dmod_par = cms.double( 9999.0 ),
    vertices = cms.InputTag( "hltPixelVerticesForPhotons" ),
    max_eta = cms.double( 9999.0 ),
    d0_par2 = cms.vdouble( 0.9, 3.0 ),
    d0_par1 = cms.vdouble( 0.85, 3.0 ),
    res_par = cms.vdouble( 0.003, 0.001 ),
    minHitsToBypassChecks = cms.uint32( 20 )
)
process.hltIter1PFlowTrackSelectionHighPurityTightForPhotons = cms.EDProducer( "AnalyticalTrackSelector",
    max_d0 = cms.double( 100.0 ),
    minNumber3DLayers = cms.uint32( 0 ),
    max_lostHitFraction = cms.double( 1.0 ),
    applyAbsCutsIfNoPV = cms.bool( False ),
    qualityBit = cms.string( "highPurity" ),
    minNumberLayers = cms.uint32( 5 ),
    chi2n_par = cms.double( 0.4 ),
    useVtxError = cms.bool( False ),
    nSigmaZ = cms.double( 3.0 ),
    dz_par2 = cms.vdouble( 1.0, 4.0 ),
    applyAdaptedPVCuts = cms.bool( True ),
    min_eta = cms.double( -9999.0 ),
    dz_par1 = cms.vdouble( 1.0, 4.0 ),
    copyTrajectories = cms.untracked.bool( True ),
    vtxNumber = cms.int32( -1 ),
    max_d0NoPV = cms.double( 100.0 ),
    keepAllTracks = cms.bool( False ),
    maxNumberLostLayers = cms.uint32( 1 ),
    beamspot = cms.InputTag( "hltOnlineBeamSpot" ),
    max_relpterr = cms.double( 9999.0 ),
    copyExtras = cms.untracked.bool( True ),
    max_z0NoPV = cms.double( 100.0 ),
    vertexCut = cms.string( "tracksSize>=3" ),
    max_z0 = cms.double( 100.0 ),
    useVertices = cms.bool( True ),
    min_nhits = cms.uint32( 0 ),
    src = cms.InputTag( "hltIter1PFlowCtfWithMaterialTracksForPhotons" ),
    max_minMissHitOutOrIn = cms.int32( 99 ),
    chi2n_no1Dmod_par = cms.double( 9999.0 ),
    vertices = cms.InputTag( "hltPixelVerticesForPhotons" ),
    max_eta = cms.double( 9999.0 ),
    d0_par2 = cms.vdouble( 1.0, 4.0 ),
    d0_par1 = cms.vdouble( 1.0, 4.0 ),
    res_par = cms.vdouble( 0.003, 0.001 ),
    minHitsToBypassChecks = cms.uint32( 20 )
)
process.hltIter1PFlowTrackSelectionHighPurityForPhotons = cms.EDProducer( "SimpleTrackListMerger",
    ShareFrac = cms.double( 0.19 ),
    promoteTrackQuality = cms.bool( True ),
    MinPT = cms.double( 0.05 ),
    copyExtras = cms.untracked.bool( True ),
    Epsilon = cms.double( -0.001 ),
    allowFirstHitShare = cms.bool( True ),
    newQuality = cms.string( "confirmed" ),
    MaxNormalizedChisq = cms.double( 1000.0 ),
    TrackProducer1 = cms.string( "hltIter1PFlowTrackSelectionHighPurityLooseForPhotons" ),
    MinFound = cms.int32( 3 ),
    TrackProducer2 = cms.string( "hltIter1PFlowTrackSelectionHighPurityTightForPhotons" ),
    LostHitPenalty = cms.double( 20.0 ),
    FoundHitBonus = cms.double( 5.0 )
)
process.hltIter1MergedForPhotons = cms.EDProducer( "SimpleTrackListMerger",
    ShareFrac = cms.double( 0.19 ),
    promoteTrackQuality = cms.bool( True ),
    MinPT = cms.double( 0.05 ),
    copyExtras = cms.untracked.bool( True ),
    Epsilon = cms.double( -0.001 ),
    allowFirstHitShare = cms.bool( True ),
    newQuality = cms.string( "confirmed" ),
    MaxNormalizedChisq = cms.double( 1000.0 ),
    TrackProducer1 = cms.string( "hltIter0PFlowTrackSelectionHighPurityForPhotons" ),
    MinFound = cms.int32( 3 ),
    TrackProducer2 = cms.string( "hltIter1PFlowTrackSelectionHighPurityForPhotons" ),
    LostHitPenalty = cms.double( 20.0 ),
    FoundHitBonus = cms.double( 5.0 )
)
process.hltIter2ClustersRefRemovalForPhotons = cms.EDProducer( "HLTTrackClusterRemoverNew",
    doStrip = cms.bool( True ),
    doStripChargeCheck = cms.bool( True ),
    trajectories = cms.InputTag( "hltIter1PFlowTrackSelectionHighPurityForPhotons" ),
    oldClusterRemovalInfo = cms.InputTag( "hltIter1ClustersRefRemovalForPhotons" ),
    stripClusters = cms.InputTag( "hltSiStripRawToClustersFacility" ),
    pixelClusters = cms.InputTag( "hltSiPixelClusters" ),
    Common = cms.PSet( 
      maxChi2 = cms.double( 16.0 ),
      minGoodStripCharge = cms.double( 60.0 )
    ),
    doPixel = cms.bool( True )
)
process.hltIter2MaskedMeasurementTrackerEventForPhotons = cms.EDProducer( "MaskedMeasurementTrackerEventProducer",
    clustersToSkip = cms.InputTag( "hltIter2ClustersRefRemovalForPhotons" ),
    OnDemand = cms.bool( False ),
    src = cms.InputTag( "hltSiStripClusters" )
)
process.hltIter2PixelLayerPairsForPhotons = cms.EDProducer( "SeedingLayersEDProducer",
    layerList = cms.vstring( 'BPix1+BPix2',
      'BPix1+BPix3',
      'BPix2+BPix3',
      'BPix1+FPix1_pos',
      'BPix1+FPix1_neg',
      'BPix1+FPix2_pos',
      'BPix1+FPix2_neg',
      'BPix2+FPix1_pos',
      'BPix2+FPix1_neg',
      'BPix2+FPix2_pos',
      'BPix2+FPix2_neg',
      'FPix1_pos+FPix2_pos',
      'FPix1_neg+FPix2_neg' ),
    MTOB = cms.PSet(  ),
    TEC = cms.PSet(  ),
    MTID = cms.PSet(  ),
    FPix = cms.PSet( 
      HitProducer = cms.string( "hltSiPixelRecHits" ),
      hitErrorRZ = cms.double( 0.0036 ),
      useErrorsFromParam = cms.bool( True ),
      TTRHBuilder = cms.string( "hltESPTTRHBuilderPixelOnly" ),
      skipClusters = cms.InputTag( "hltIter2ClustersRefRemovalForPhotons" ),
      hitErrorRPhi = cms.double( 0.0051 )
    ),
    MTEC = cms.PSet(  ),
    MTIB = cms.PSet(  ),
    TID = cms.PSet(  ),
    TOB = cms.PSet(  ),
    BPix = cms.PSet( 
      HitProducer = cms.string( "hltSiPixelRecHits" ),
      hitErrorRZ = cms.double( 0.006 ),
      useErrorsFromParam = cms.bool( True ),
      TTRHBuilder = cms.string( "hltESPTTRHBuilderPixelOnly" ),
      skipClusters = cms.InputTag( "hltIter2ClustersRefRemovalForPhotons" ),
      hitErrorRPhi = cms.double( 0.0027 )
    ),
    TIB = cms.PSet(  )
)
process.hltIter2PFlowPixelSeedsForPhotons = cms.EDProducer( "SeedGeneratorFromRegionHitsEDProducer",
    RegionFactoryPSet = cms.PSet( 
      ComponentName = cms.string( "CandidateSeededTrackingRegionsProducer" ),
      RegionPSet = cms.PSet( 
        precise = cms.bool( True ),
        originRadius = cms.double( 0.05 ),
        ptMin = cms.double( 1.2 ),
        deltaEta = cms.double( 0.5 ),
        deltaPhi = cms.double( 0.5 ),
        vertexCollection = cms.InputTag( "hltPixelVerticesForPhotons" ),
        input = cms.InputTag( "hltEgammaCandidates" ),
        mode = cms.string( "VerticesFixed" ),
        maxNRegions = cms.int32( 10 ),
        beamSpot = cms.InputTag( "hltOnlineBeamSpot" ),
        maxNVertices = cms.int32( 3 ),
        zErrorBeamSpot = cms.double( 24.2 ),
        nSigmaZVertex = cms.double( 3.0 ),
        nSigmaZBeamSpot = cms.double( 4.0 ),
        zErrorVetex = cms.double( 0.2 )
      )
    ),
    SeedComparitorPSet = cms.PSet(  ComponentName = cms.string( "none" ) ),
    ClusterCheckPSet = cms.PSet( 
      PixelClusterCollectionLabel = cms.InputTag( "hltSiPixelClusters" ),
      MaxNumberOfCosmicClusters = cms.uint32( 50000 ),
      doClusterCheck = cms.bool( False ),
      ClusterCollectionLabel = cms.InputTag( "hltSiStripClusters" ),
      MaxNumberOfPixelClusters = cms.uint32( 10000 )
    ),
    OrderedHitsFactoryPSet = cms.PSet( 
      maxElement = cms.uint32( 0 ),
      ComponentName = cms.string( "StandardHitPairGenerator" ),
      GeneratorPSet = cms.PSet( 
        maxElement = cms.uint32( 100000 ),
        SeedComparitorPSet = cms.PSet(  ComponentName = cms.string( "none" ) )
      ),
      SeedingLayers = cms.InputTag( "hltIter2PixelLayerPairsForPhotons" )
    ),
    SeedCreatorPSet = cms.PSet( 
      ComponentName = cms.string( "SeedFromConsecutiveHitsCreator" ),
      propagator = cms.string( "PropagatorWithMaterialParabolicMf" )
    ),
    TTRHBuilder = cms.string( "hltESPTTRHBWithTrackAngle" )
)
process.hltIter2PFlowCkfTrackCandidatesForPhotons = cms.EDProducer( "CkfTrackCandidateMaker",
    src = cms.InputTag( "hltIter2PFlowPixelSeedsForPhotons" ),
    maxSeedsBeforeCleaning = cms.uint32( 1000 ),
    SimpleMagneticField = cms.string( "ParabolicMf" ),
    TransientInitialStateEstimatorParameters = cms.PSet( 
      propagatorAlongTISE = cms.string( "PropagatorWithMaterialParabolicMf" ),
      numberMeasurementsForFit = cms.int32( 4 ),
      propagatorOppositeTISE = cms.string( "PropagatorWithMaterialParabolicMfOpposite" )
    ),
    TrajectoryCleaner = cms.string( "hltESPTrajectoryCleanerBySharedHits" ),
    MeasurementTrackerEvent = cms.InputTag( "hltIter2MaskedMeasurementTrackerEventForPhotons" ),
    cleanTrajectoryAfterInOut = cms.bool( False ),
    useHitsSplitting = cms.bool( False ),
    RedundantSeedCleaner = cms.string( "CachingSeedCleanerBySharedInput" ),
    doSeedingRegionRebuilding = cms.bool( False ),
    maxNSeeds = cms.uint32( 100000 ),
    TrajectoryBuilderPSet = cms.PSet(  refToPSet_ = cms.string( "HLTIter2PSetTrajectoryBuilderIT" ) ),
    NavigationSchool = cms.string( "SimpleNavigationSchool" ),
    TrajectoryBuilder = cms.string( "" )
)
process.hltIter2PFlowCtfWithMaterialTracksForPhotons = cms.EDProducer( "TrackProducer",
    src = cms.InputTag( "hltIter2PFlowCkfTrackCandidatesForPhotons" ),
    SimpleMagneticField = cms.string( "ParabolicMf" ),
    clusterRemovalInfo = cms.InputTag( "" ),
    beamSpot = cms.InputTag( "hltOnlineBeamSpot" ),
    MeasurementTrackerEvent = cms.InputTag( "hltIter2MaskedMeasurementTrackerEventForPhotons" ),
    Fitter = cms.string( "hltESPFittingSmootherIT" ),
    useHitsSplitting = cms.bool( False ),
    MeasurementTracker = cms.string( "" ),
    AlgorithmName = cms.string( "iter2" ),
    alias = cms.untracked.string( "ctfWithMaterialTracks" ),
    NavigationSchool = cms.string( "" ),
    TrajectoryInEvent = cms.bool( True ),
    TTRHBuilder = cms.string( "hltESPTTRHBWithTrackAngle" ),
    GeometricInnerState = cms.bool( True ),
    useSimpleMF = cms.bool( True ),
    Propagator = cms.string( "hltESPRungeKuttaTrackerPropagator" )
)
process.hltIter2PFlowTrackSelectionHighPurityForPhotons = cms.EDProducer( "AnalyticalTrackSelector",
    max_d0 = cms.double( 100.0 ),
    minNumber3DLayers = cms.uint32( 0 ),
    max_lostHitFraction = cms.double( 1.0 ),
    applyAbsCutsIfNoPV = cms.bool( False ),
    qualityBit = cms.string( "highPurity" ),
    minNumberLayers = cms.uint32( 3 ),
    chi2n_par = cms.double( 0.7 ),
    useVtxError = cms.bool( False ),
    nSigmaZ = cms.double( 3.0 ),
    dz_par2 = cms.vdouble( 0.4, 4.0 ),
    applyAdaptedPVCuts = cms.bool( True ),
    min_eta = cms.double( -9999.0 ),
    dz_par1 = cms.vdouble( 0.35, 4.0 ),
    copyTrajectories = cms.untracked.bool( True ),
    vtxNumber = cms.int32( -1 ),
    max_d0NoPV = cms.double( 100.0 ),
    keepAllTracks = cms.bool( False ),
    maxNumberLostLayers = cms.uint32( 1 ),
    beamspot = cms.InputTag( "hltOnlineBeamSpot" ),
    max_relpterr = cms.double( 9999.0 ),
    copyExtras = cms.untracked.bool( True ),
    max_z0NoPV = cms.double( 100.0 ),
    vertexCut = cms.string( "tracksSize>=3" ),
    max_z0 = cms.double( 100.0 ),
    useVertices = cms.bool( True ),
    min_nhits = cms.uint32( 0 ),
    src = cms.InputTag( "hltIter2PFlowCtfWithMaterialTracksForPhotons" ),
    max_minMissHitOutOrIn = cms.int32( 99 ),
    chi2n_no1Dmod_par = cms.double( 9999.0 ),
    vertices = cms.InputTag( "hltPixelVerticesForPhotons" ),
    max_eta = cms.double( 9999.0 ),
    d0_par2 = cms.vdouble( 0.4, 4.0 ),
    d0_par1 = cms.vdouble( 0.3, 4.0 ),
    res_par = cms.vdouble( 0.003, 0.001 ),
    minHitsToBypassChecks = cms.uint32( 20 )
)
process.hltIter2MergedForPhotons = cms.EDProducer( "SimpleTrackListMerger",
    ShareFrac = cms.double( 0.19 ),
    promoteTrackQuality = cms.bool( True ),
    MinPT = cms.double( 0.05 ),
    copyExtras = cms.untracked.bool( True ),
    Epsilon = cms.double( -0.001 ),
    allowFirstHitShare = cms.bool( True ),
    newQuality = cms.string( "confirmed" ),
    MaxNormalizedChisq = cms.double( 1000.0 ),
    TrackProducer1 = cms.string( "hltIter1MergedForPhotons" ),
    MinFound = cms.int32( 3 ),
    TrackProducer2 = cms.string( "hltIter2PFlowTrackSelectionHighPurityForPhotons" ),
    LostHitPenalty = cms.double( 20.0 ),
    FoundHitBonus = cms.double( 5.0 )
)
process.hltEgammaHollowTrackIso = cms.EDProducer( "EgammaHLTPhotonTrackIsolationProducersRegional",
    egTrkIsoStripEndcap = cms.double( 0.03 ),
    egTrkIsoConeSize = cms.double( 0.29 ),
    trackProducer = cms.InputTag( "hltIter2MergedForPhotons" ),
    egTrkIsoStripBarrel = cms.double( 0.03 ),
    countTracks = cms.bool( False ),
    egTrkIsoRSpan = cms.double( 999999.0 ),
    egTrkIsoVetoConeSize = cms.double( 0.06 ),
    recoEcalCandidateProducer = cms.InputTag( "hltEgammaCandidates" ),
    egTrkIsoPtMin = cms.double( 1.0 ),
    egTrkIsoZSpan = cms.double( 999999.0 )
)
process.hltEG20CaloIdVLIsoLTrackIsoFilter = cms.EDFilter( "HLTEgammaGenericQuadraticFilter",
    doIsolated = cms.bool( True ),
    thrOverE2EE = cms.double( 0.0 ),
    L1NonIsoCand = cms.InputTag( "" ),
    saveTags = cms.bool( True ),
    thrOverE2EB = cms.double( 0.0 ),
    thrRegularEE = cms.double( 3.5 ),
    thrOverEEE = cms.double( 0.002 ),
    L1IsoCand = cms.InputTag( "hltEgammaCandidates" ),
    thrOverEEB = cms.double( 0.002 ),
    thrRegularEB = cms.double( 3.5 ),
    lessThan = cms.bool( True ),
    useEt = cms.bool( True ),
    ncandcut = cms.int32( 1 ),
    isoTag = cms.InputTag( "hltEgammaHollowTrackIso" ),
    candTag = cms.InputTag( "hltEG20CaloIdVLIsoLHcalIsoFilter" ),
    nonIsoTag = cms.InputTag( "" )
)
process.hltL1sL1SingleJet128 = cms.EDFilter( "HLTLevel1GTSeed",
    L1SeedsLogicalExpression = cms.string( "L1_SingleJet128" ),
    saveTags = cms.bool( True ),
    L1MuonCollectionTag = cms.InputTag( "hltL1extraParticles" ),
    L1UseL1TriggerObjectMaps = cms.bool( True ),
    L1UseAliasesForSeeding = cms.bool( True ),
    L1GtReadoutRecordTag = cms.InputTag( "hltGtDigis" ),
    L1CollectionsTag = cms.InputTag( "hltL1extraParticles" ),
    L1NrBxInEvent = cms.int32( 3 ),
    L1GtObjectMapTag = cms.InputTag( "hltL1GtObjectMap" ),
    L1TechTriggerSeeding = cms.bool( False )
)
process.hltPreCaloJet260 = cms.EDFilter( "HLTPrescaler",
    L1GtReadoutRecordTag = cms.InputTag( "hltGtDigis" ),
    offset = cms.uint32( 0 )
)
process.hltAntiKT4CaloJets = cms.EDProducer( "FastjetJetProducer",
    Active_Area_Repeats = cms.int32( 5 ),
    doAreaFastjet = cms.bool( False ),
    voronoiRfact = cms.double( 0.9 ),
    maxBadHcalCells = cms.uint32( 9999999 ),
    doAreaDiskApprox = cms.bool( True ),
    maxRecoveredEcalCells = cms.uint32( 9999999 ),
    jetType = cms.string( "CaloJet" ),
    minSeed = cms.uint32( 14327 ),
    Ghost_EtaMax = cms.double( 6.0 ),
    doRhoFastjet = cms.bool( False ),
    jetAlgorithm = cms.string( "AntiKt" ),
    nSigmaPU = cms.double( 1.0 ),
    GhostArea = cms.double( 0.01 ),
    Rho_EtaMax = cms.double( 4.4 ),
    maxBadEcalCells = cms.uint32( 9999999 ),
    useDeterministicSeed = cms.bool( True ),
    doPVCorrection = cms.bool( False ),
    maxRecoveredHcalCells = cms.uint32( 9999999 ),
    rParam = cms.double( 0.4 ),
    maxProblematicHcalCells = cms.uint32( 9999999 ),
    doOutputJets = cms.bool( True ),
    src = cms.InputTag( "hltTowerMakerForAll" ),
    inputEtMin = cms.double( 0.3 ),
    puPtMin = cms.double( 10.0 ),
    srcPVs = cms.InputTag( "NotUsed" ),
    jetPtMin = cms.double( 1.0 ),
    radiusPU = cms.double( 0.4 ),
    maxProblematicEcalCells = cms.uint32( 9999999 ),
    doPUOffsetCorr = cms.bool( False ),
    inputEMin = cms.double( 0.0 ),
    useMassDropTagger = cms.bool( False ),
    muMin = cms.double( -1.0 ),
    subtractorName = cms.string( "" ),
    muCut = cms.double( -1.0 ),
    subjetPtMin = cms.double( -1.0 ),
    useTrimming = cms.bool( False ),
    muMax = cms.double( -1.0 ),
    yMin = cms.double( -1.0 ),
    useFiltering = cms.bool( False ),
    rFilt = cms.double( -1.0 ),
    yMax = cms.double( -1.0 ),
    zcut = cms.double( -1.0 ),
    MinVtxNdof = cms.int32( 5 ),
    MaxVtxZ = cms.double( 15.0 ),
    UseOnlyVertexTracks = cms.bool( False ),
    dRMin = cms.double( -1.0 ),
    nFilt = cms.int32( -1 ),
    usePruning = cms.bool( False ),
    maxDepth = cms.int32( -1 ),
    yCut = cms.double( -1.0 ),
    DzTrVtxMax = cms.double( 0.0 ),
    UseOnlyOnePV = cms.bool( False ),
    rcut_factor = cms.double( -1.0 ),
    sumRecHits = cms.bool( False ),
    trimPtFracMin = cms.double( -1.0 ),
    dRMax = cms.double( -1.0 ),
    DxyTrVtxMax = cms.double( 0.0 ),
    useCMSBoostedTauSeedingAlgorithm = cms.bool( False )
)
process.hltCaloJetIDPassed = cms.EDProducer( "HLTCaloJetIDProducer",
    min_N90 = cms.int32( -2 ),
    min_N90hits = cms.int32( 2 ),
    min_EMF = cms.double( 1.0E-6 ),
    jetsInput = cms.InputTag( "hltAntiKT4CaloJets" ),
    JetIDParams = cms.PSet( 
      useRecHits = cms.bool( True ),
      hbheRecHitsColl = cms.InputTag( "hltHbhereco" ),
      hoRecHitsColl = cms.InputTag( "hltHoreco" ),
      hfRecHitsColl = cms.InputTag( "hltHfreco" ),
      ebRecHitsColl = cms.InputTag( 'hltEcalRecHit','EcalRecHitsEB' ),
      eeRecHitsColl = cms.InputTag( 'hltEcalRecHit','EcalRecHitsEE' )
    ),
    max_EMF = cms.double( 999.0 )
)
process.hltCaloJetCorrected = cms.EDProducer( "CaloJetCorrectionProducer",
    src = cms.InputTag( "hltCaloJetIDPassed" ),
    correctors = cms.vstring( 'hltESPAK4CaloL2L3' )
)
process.hltSingleJet260 = cms.EDFilter( "HLT1CaloJet",
    saveTags = cms.bool( True ),
    MinPt = cms.double( 260.0 ),
    MinN = cms.int32( 1 ),
    MaxEta = cms.double( 5.0 ),
    MinMass = cms.double( -1.0 ),
    inputTag = cms.InputTag( "hltCaloJetCorrected" ),
    MinE = cms.double( -1.0 ),
    triggerType = cms.int32( 85 )
)
process.hltPrePhysics = cms.EDFilter( "HLTPrescaler",
    L1GtReadoutRecordTag = cms.InputTag( "hltGtDigis" ),
    offset = cms.uint32( 0 )
)
process.hltFEDSelector = cms.EDProducer( "EvFFEDSelector",
    inputTag = cms.InputTag( "rawDataCollector" ),
    fedList = cms.vuint32( 1023 )
)
process.hltTriggerSummaryAOD = cms.EDProducer( "TriggerSummaryProducerAOD",
    processName = cms.string( "@" )
)
process.hltTriggerSummaryRAW = cms.EDProducer( "TriggerSummaryProducerRAW",
    processName = cms.string( "@" )
)
process.hltL1GtTrigReport = cms.EDAnalyzer( "L1GtTrigReport",
    PrintVerbosity = cms.untracked.int32( 10 ),
    UseL1GlobalTriggerRecord = cms.bool( False ),
    PrintOutput = cms.untracked.int32( 3 ),
    L1GtRecordInputTag = cms.InputTag( "hltGtDigis" )
)
process.hltTrigReport = cms.EDAnalyzer( "HLTrigReport",
    ReferencePath = cms.untracked.string( "HLTriggerFinalPath" ),
    ReferenceRate = cms.untracked.double( 100.0 ),
    serviceBy = cms.untracked.string( "never" ),
    resetBy = cms.untracked.string( "never" ),
    reportBy = cms.untracked.string( "job" ),
    HLTriggerResults = cms.InputTag( 'TriggerResults','','HLT' )
)
process.hltPreAOutput = cms.EDFilter( "HLTPrescaler",
    L1GtReadoutRecordTag = cms.InputTag( "hltGtDigis" ),
    offset = cms.uint32( 0 )
)
process.hltDQMFileSaver = cms.EDAnalyzer( "DQMFileSaver",
    runIsComplete = cms.untracked.bool( False ),
    referenceHandling = cms.untracked.string( "all" ),
    producer = cms.untracked.string( "DQM" ),
    workflow = cms.untracked.string( "" ),
    forceRunNumber = cms.untracked.int32( -1 ),
    saveByRun = cms.untracked.int32( 1 ),
    saveAtJobEnd = cms.untracked.bool( False ),
    saveByLumiSection = cms.untracked.int32( 1 ),
    version = cms.untracked.int32( 1 ),
    referenceRequireStatus = cms.untracked.int32( 100 ),
    convention = cms.untracked.string( "FilterUnit" ),
    filterName = cms.untracked.string( "" ),
    dirName = cms.untracked.string( "." ),
    fileFormat = cms.untracked.string( "PB" )
)

process.hltOutputA = cms.OutputModule( "PoolOutputModule",
    fileName = cms.untracked.string( "outputA.root" ),
    fastCloning = cms.untracked.bool( False ),
    dataset = cms.untracked.PSet(
        filterName = cms.untracked.string( "" ),
        dataTier = cms.untracked.string( "RAW" )
    ),
    SelectEvents = cms.untracked.PSet(  SelectEvents = cms.vstring( 'HLT_CaloJet260_v1',
  'HLT_Mu40_v1',
  'HLT_Photon20_CaloIdVL_IsoL_v1',
  'HLT_Physics_v1' ) ),
    outputCommands = cms.untracked.vstring( 'drop *',
      'keep *_hltL1GtObjectMap_*_*',
      'keep FEDRawDataCollection_rawDataCollector_*_*',
      'keep FEDRawDataCollection_source_*_*',
      'keep edmTriggerResults_*_*_*',
      'keep triggerTriggerEvent_*_*_*' )
)

process.HLTL1UnpackerSequence = cms.Sequence( process.hltGtDigis + process.hltGctDigis + process.hltL1GtObjectMap + process.hltL1extraParticles )
process.HLTBeamSpot = cms.Sequence( process.hltScalersRawToDigi + process.hltOnlineBeamSpot )
process.HLTBeginSequence = cms.Sequence( process.hltTriggerType + process.HLTL1UnpackerSequence + process.HLTBeamSpot )
process.HLTMuonLocalRecoSequence = cms.Sequence( process.hltMuonDTDigis + process.hltDt1DRecHits + process.hltDt4DSegments + process.hltMuonCSCDigis + process.hltCsc2DRecHits + process.hltCscSegments + process.hltMuonRPCDigis + process.hltRpcRecHits )
process.HLTL2muonrecoNocandSequence = cms.Sequence( process.HLTMuonLocalRecoSequence + process.hltL2OfflineMuonSeeds + process.hltL2MuonSeeds + process.hltL2Muons )
process.HLTL2muonrecoSequence = cms.Sequence( process.HLTL2muonrecoNocandSequence + process.hltL2MuonCandidates )
process.HLTDoLocalPixelSequence = cms.Sequence( process.hltSiPixelDigis + process.hltSiPixelClusters + process.hltSiPixelClustersCache + process.hltSiPixelRecHits )
process.HLTDoLocalStripSequence = cms.Sequence( process.hltSiStripExcludedFEDListProducer + process.hltSiStripRawToClustersFacility + process.hltSiStripClusters )
process.HLTL3muonTkCandidateSequence = cms.Sequence( process.HLTDoLocalPixelSequence + process.HLTDoLocalStripSequence + process.hltL3TrajSeedOIState + process.hltL3TrackCandidateFromL2OIState + process.hltL3TkTracksFromL2OIState + process.hltL3MuonsOIState + process.hltL3TrajSeedOIHit + process.hltL3TrackCandidateFromL2OIHit + process.hltL3TkTracksFromL2OIHit + process.hltL3MuonsOIHit + process.hltL3TkFromL2OICombination + process.hltPixelLayerTriplets + process.hltPixelLayerPairs + process.hltMixedLayerPairs + process.hltL3TrajSeedIOHit + process.hltL3TrackCandidateFromL2IOHit + process.hltL3TkTracksFromL2IOHit + process.hltL3MuonsIOHit + process.hltL3TrajectorySeed + process.hltL3TrackCandidateFromL2 )
process.HLTL3muonrecoNocandSequence = cms.Sequence( process.HLTL3muonTkCandidateSequence + process.hltL3TkTracksMergeStep1 + process.hltL3TkTracksFromL2 + process.hltL3MuonsLinksCombination + process.hltL3Muons )
process.HLTL3muonrecoSequence = cms.Sequence( process.HLTL3muonrecoNocandSequence + process.hltL3MuonCandidates )
process.HLTEndSequence = cms.Sequence( process.hltBoolEnd )
process.HLTDoFullUnpackingEgammaEcalSequence = cms.Sequence( process.hltEcalDigis + process.hltEcalPreshowerDigis + process.hltEcalUncalibRecHit + process.hltEcalDetIdToBeRecovered + process.hltEcalRecHit + process.hltEcalPreshowerRecHit )
process.HLTPFClusteringForEgamma = cms.Sequence( process.hltRechitInRegionsECAL + process.hltRechitInRegionsES + process.hltParticleFlowRecHitECALL1Seeded + process.hltParticleFlowRecHitPSL1Seeded + process.hltParticleFlowClusterPSL1Seeded + process.hltParticleFlowClusterECALUncorrectedL1Seeded + process.hltParticleFlowClusterECALL1Seeded + process.hltParticleFlowSuperClusterECALL1Seeded )
process.HLTDoLocalHcalWithTowerSequence = cms.Sequence( process.hltHcalDigis + process.hltHbhereco + process.hltHfreco + process.hltHoreco + process.hltTowerMakerForAll )
process.HLTFastJetForEgamma = cms.Sequence( process.hltFixedGridRhoFastjetAllCaloForMuons )
process.HLTPFHcalClusteringForEgamma = cms.Sequence( process.hltRegionalTowerForEgamma + process.hltParticleFlowRecHitHCALForEgamma + process.hltParticleFlowClusterHCALForEgamma )
process.HLTRecoPixelVertexingForPhotonsSequence = cms.Sequence( process.hltPixelLayerTriplets + process.hltPixelTracks + process.hltPixelVerticesForPhotons )
process.HLTIterativeTrackingForPhotonsIteration0 = cms.Sequence( process.hltIter0PFlowPixelSeedsFromPixelTracksForPhotons + process.hltIter0PFlowCkfTrackCandidatesForPhotons + process.hltIter0PFlowCtfWithMaterialTracksForPhotons + process.hltIter0PFlowTrackSelectionHighPurityForPhotons )
process.HLTIterativeTrackingForPhotonsIteration1 = cms.Sequence( process.hltIter1ClustersRefRemovalForPhotons + process.hltIter1MaskedMeasurementTrackerEventForPhotons + process.hltIter1PixelLayerTripletsForPhotons + process.hltIter1PFlowPixelSeedsForPhotons + process.hltIter1PFlowCkfTrackCandidatesForPhotons + process.hltIter1PFlowCtfWithMaterialTracksForPhotons + process.hltIter1PFlowTrackSelectionHighPurityLooseForPhotons + process.hltIter1PFlowTrackSelectionHighPurityTightForPhotons + process.hltIter1PFlowTrackSelectionHighPurityForPhotons )
process.HLTIterativeTrackingForPhotonsIteration2 = cms.Sequence( process.hltIter2ClustersRefRemovalForPhotons + process.hltIter2MaskedMeasurementTrackerEventForPhotons + process.hltIter2PixelLayerPairsForPhotons + process.hltIter2PFlowPixelSeedsForPhotons + process.hltIter2PFlowCkfTrackCandidatesForPhotons + process.hltIter2PFlowCtfWithMaterialTracksForPhotons + process.hltIter2PFlowTrackSelectionHighPurityForPhotons )
process.HLTIterativeTrackingForPhotonsIter02 = cms.Sequence( process.HLTIterativeTrackingForPhotonsIteration0 + process.HLTIterativeTrackingForPhotonsIteration1 + process.hltIter1MergedForPhotons + process.HLTIterativeTrackingForPhotonsIteration2 + process.hltIter2MergedForPhotons )
process.HLTTrackReconstructionForIsoForPhotons = cms.Sequence( process.HLTDoLocalPixelSequence + process.HLTRecoPixelVertexingForPhotonsSequence + process.HLTDoLocalStripSequence + process.HLTIterativeTrackingForPhotonsIter02 )
process.HLTPhoton20CaloIdVLIsoLSequence = cms.Sequence( process.HLTDoFullUnpackingEgammaEcalSequence + process.HLTPFClusteringForEgamma + process.hltEgammaCandidates + process.hltEGL1SingleEG12Filter + process.hltEG20EtFilter + process.hltEgammaClusterShape + process.hltEG20CaloIdVLClusterShapeFilter + process.HLTDoLocalHcalWithTowerSequence + process.HLTFastJetForEgamma + process.hltEgammaHoverE + process.hltEG20CaloIdVLHEFilter + process.hltEgammaEcalPFClusterIso + process.hltEG20CaloIdVLIsoLEcalIsoFilter + process.HLTPFHcalClusteringForEgamma + process.hltEgammaHcalPFClusterIso + process.hltEG20CaloIdVLIsoLHcalIsoFilter + process.HLTDoLocalPixelSequence + process.HLTDoLocalStripSequence + process.HLTTrackReconstructionForIsoForPhotons + process.hltEgammaHollowTrackIso + process.hltEG20CaloIdVLIsoLTrackIsoFilter )
process.HLTDoFullUnpackingEgammaEcalWithoutPreshowerSequence = cms.Sequence( process.hltEcalDigis + process.hltEcalUncalibRecHit + process.hltEcalDetIdToBeRecovered + process.hltEcalRecHit )
process.HLTDoLocalHcalSequence = cms.Sequence( process.hltHcalDigis + process.hltHbhereco + process.hltHfreco + process.hltHoreco )
process.HLTDoCaloSequence = cms.Sequence( process.HLTDoFullUnpackingEgammaEcalWithoutPreshowerSequence + process.HLTDoLocalHcalSequence + process.hltTowerMakerForAll )
process.HLTRecoJetSequenceAK4Corrected = cms.Sequence( process.HLTDoCaloSequence + process.hltAntiKT4CaloJets + process.hltCaloJetIDPassed + process.hltCaloJetCorrected )

process.HLTriggerFirstPath = cms.Path( process.hltGetConditions + process.hltGetRaw + process.hltBoolFalse )
process.HLT_Mu40_v1 = cms.Path( process.HLTBeginSequence + process.hltL1sMu16 + process.hltPreMu40 + process.hltL1fL1sMu16L1Filtered0 + process.HLTL2muonrecoSequence + process.hltL2fL1sMu16L1f0L2Filtered16Q + process.HLTL3muonrecoSequence + process.hltL3fL1sMu16L1f0L2f16QL3Filtered40Q + process.HLTEndSequence )
process.HLT_Photon20_CaloIdVL_IsoL_v1 = cms.Path( process.HLTBeginSequence + process.hltL1sL1SingleEG12 + process.hltPrePhoton20CaloIdVLIsoL + process.HLTPhoton20CaloIdVLIsoLSequence + process.HLTEndSequence )
process.HLT_CaloJet260_v1 = cms.Path( process.HLTBeginSequence + process.hltL1sL1SingleJet128 + process.hltPreCaloJet260 + process.HLTRecoJetSequenceAK4Corrected + process.hltSingleJet260 + process.HLTEndSequence )
process.HLT_Physics_v1 = cms.Path( process.HLTBeginSequence + process.hltPrePhysics + process.HLTEndSequence )
process.HLTriggerFinalPath = cms.Path( process.hltGtDigis + process.hltScalersRawToDigi + process.hltFEDSelector + process.hltTriggerSummaryAOD + process.hltTriggerSummaryRAW )
process.HLTAnalyzerEndpath = cms.EndPath( process.hltL1GtTrigReport + process.hltTrigReport )
process.AOutput = cms.EndPath( process.hltPreAOutput + process.hltOutputA )
process.DQMOutput = cms.EndPath( process.hltDQMFileSaver )


process.source = cms.Source( "PoolSource",
    fileNames = cms.untracked.vstring(
        'file:RelVal_Raw_PIon_STARTUP.root',
    ),
    secondaryFileNames = cms.untracked.vstring(
    ),
    inputCommands = cms.untracked.vstring(
        'keep *'
    )
)

# customise the HLT menu for running on MC
from HLTrigger.Configuration.customizeHLTforMC import customizeHLTforMC
process = customizeHLTforMC(process)

# CMSSW version specific customizations
import os
cmsswVersion = os.environ['CMSSW_VERSION']

# customization for 6_2_X

# none for now


# adapt HLT modules to the correct process name
if 'hltTrigReport' in process.__dict__:
    process.hltTrigReport.HLTriggerResults                    = cms.InputTag( 'TriggerResults', '', 'HLTPIon' )

if 'hltPreExpressCosmicsOutputSmart' in process.__dict__:
    process.hltPreExpressCosmicsOutputSmart.hltResults = cms.InputTag( 'TriggerResults', '', 'HLTPIon' )

if 'hltPreExpressOutputSmart' in process.__dict__:
    process.hltPreExpressOutputSmart.hltResults        = cms.InputTag( 'TriggerResults', '', 'HLTPIon' )

if 'hltPreDQMForHIOutputSmart' in process.__dict__:
    process.hltPreDQMForHIOutputSmart.hltResults       = cms.InputTag( 'TriggerResults', '', 'HLTPIon' )

if 'hltPreDQMForPPOutputSmart' in process.__dict__:
    process.hltPreDQMForPPOutputSmart.hltResults       = cms.InputTag( 'TriggerResults', '', 'HLTPIon' )

if 'hltPreHLTDQMResultsOutputSmart' in process.__dict__:
    process.hltPreHLTDQMResultsOutputSmart.hltResults  = cms.InputTag( 'TriggerResults', '', 'HLTPIon' )

if 'hltPreHLTDQMOutputSmart' in process.__dict__:
    process.hltPreHLTDQMOutputSmart.hltResults         = cms.InputTag( 'TriggerResults', '', 'HLTPIon' )

if 'hltPreHLTMONOutputSmart' in process.__dict__:
    process.hltPreHLTMONOutputSmart.hltResults         = cms.InputTag( 'TriggerResults', '', 'HLTPIon' )

if 'hltDQMHLTScalers' in process.__dict__:
    process.hltDQMHLTScalers.triggerResults                   = cms.InputTag( 'TriggerResults', '', 'HLTPIon' )
    process.hltDQMHLTScalers.processname                      = 'HLTPIon'

if 'hltDQML1SeedLogicScalers' in process.__dict__:
    process.hltDQML1SeedLogicScalers.processname              = 'HLTPIon'

# limit the number of events to be processed
process.maxEvents = cms.untracked.PSet(
    input = cms.untracked.int32( 100 )
)

# enable the TrigReport and TimeReport
process.options = cms.untracked.PSet(
    wantSummary = cms.untracked.bool( True )
)

# override the GlobalTag, connection string and pfnPrefix
if 'GlobalTag' in process.__dict__:
    from Configuration.AlCa.GlobalTag_condDBv2 import GlobalTag as customiseGlobalTag
    process.GlobalTag = customiseGlobalTag(process.GlobalTag, globaltag = 'auto:startup_PIon', conditions = 'L1GtTriggerMenu_L1Menu_CollisionsHeavyIons2013_v0_mc,L1GtTriggerMenuRcd,frontier://FrontierProd/CMS_CONDITIONS')
    process.GlobalTag.connect   = 'frontier://FrontierProd/CMS_CONDITIONS'
    process.GlobalTag.pfnPrefix = cms.untracked.string('frontier://FrontierProd/')
    for pset in process.GlobalTag.toGet.value():
        pset.connect = pset.connect.value().replace('frontier://FrontierProd/', 'frontier://FrontierProd/')
    # fix for multi-run processing
    process.GlobalTag.RefreshEachRun = cms.untracked.bool( False )
    process.GlobalTag.ReconnectEachRun = cms.untracked.bool( False )

if 'MessageLogger' in process.__dict__:
    process.MessageLogger.categories.append('TriggerSummaryProducerAOD')
    process.MessageLogger.categories.append('L1GtTrigReport')
    process.MessageLogger.categories.append('HLTrigReport')
    process.MessageLogger.categories.append('FastReport')
<|MERGE_RESOLUTION|>--- conflicted
+++ resolved
@@ -1,19 +1,11 @@
-<<<<<<< HEAD
-# /dev/CMSSW_7_1_1/PIon/V76 (CMSSW_7_1_4_patch1)
-=======
 # /dev/CMSSW_7_1_1/PIon/V78 (CMSSW_7_1_4_patch1)
->>>>>>> 1b25b1b7
 
 import FWCore.ParameterSet.Config as cms
 
 process = cms.Process( "HLTPIon" )
 
 process.HLTConfigVersion = cms.PSet(
-<<<<<<< HEAD
-  tableName = cms.string('/dev/CMSSW_7_1_1/PIon/V76')
-=======
   tableName = cms.string('/dev/CMSSW_7_1_1/PIon/V78')
->>>>>>> 1b25b1b7
 )
 
 process.HLTIter4PSetTrajectoryFilterIT = cms.PSet( 
