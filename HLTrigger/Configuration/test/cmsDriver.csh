#! /bin/tcsh

cmsenv

rehash

#
# old files in castor: rfdir /castor/cern.ch/cms/store/...
# new files in eos   : cmsLs /store/...
#

#
# gen sim input files for Monte-Carlo tests
set InputGenSimGRun1 = /store/relval/CMSSW_7_1_0/RelValProdTTbar/GEN-SIM/START71_V7-v1/00000/8C172C6B-28FD-E311-8A62-0026189438F4.root
set InputGenSimGRun2 = /store/relval/CMSSW_7_1_9/RelValProdTTbar_13/GEN-SIM/POSTLS171_V17-v1/00000/72B2C6B5-9740-E411-8FF7-002618FDA26D.root
set InputGenSimHIon = /store/relval/CMSSW_5_3_16/RelValPyquen_ZeemumuJets_pt10_2760GeV/GEN-SIM/PU_STARTHI53_LV1_mar03-v2/00000/143C21CD-E8A2-E311-87BE-0025904C66E8.root
set InputGenSimPIon = /store/relval/CMSSW_7_1_9/RelValProdTTbar_13/GEN-SIM/POSTLS171_V17-v1/00000/72B2C6B5-9740-E411-8FF7-002618FDA26D.root
#
# lhc raw input files for Real-Data tests
set InputLHCRawGRun = /store/data/Run2012A/MuEG/RAW/v1/000/191/718/14932935-E289-E111-830C-5404A6388697.root
#et InputLHCRawGRun = /store/data/Run2011B/MinimumBias/RAW/v1/000/178/479/3E364D71-F4F5-E011-ABD2-001D09F29146.root
set InputLHCRawHIon = /store/hidata/HIRun2011/HIHighPt/RAW/v1/000/182/838/F20AAF66-F71C-E111-9704-BCAEC532971D.root
set InputLHCRawPIon = /store/data/Run2012A/MuEG/RAW/v1/000/191/718/14932935-E289-E111-830C-5404A6388697.root

#
# global tags to be used
set BASE1MC  = auto:run1_mc
set BASE1HLT = auto:run1_hlt
set BASE1RD  = auto:run1_data
set BASE2MC  = auto:run2_mc
set BASE2HLT = auto:run2_hlt
set BASE2RD  = auto:run2_data

set NNPPMC = 100
set NNPPRD = 100
set NNHIMC = 25
set NNHIRD = 25

set CustomRun1 = " "
set CustomRun2 = "SLHCUpgradeSimulations/Configuration/postLS1Customs.customisePostLS1"
set CustomHIon = "HLTrigger/Configuration/CustomConfigs.MassReplaceInputTag"
 
set XL1T    = "" # syntax: tag,record[,connect,label]
set XL1TPP1 = "" # "L1GtTriggerMenu_L1Menu_Collisions2012_v1_mc,L1GtTriggerMenuRcd,frontier://FrontierProd/CMS_CONDITIONS"
set XL1TPP2 = "" # "L1GtTriggerMenu_L1Menu_Collisions2012_v2_mc,L1GtTriggerMenuRcd,frontier://FrontierProd/CMS_CONDITIONS"
set XL1TPP3 = "" # "L1GtTriggerMenu_L1Menu_Collisions2012_v3_mc,L1GtTriggerMenuRcd,frontier://FrontierProd/CMS_CONDITIONS"
#set XL1TPP3 = "L1GtTriggerMenu_L1Menu_Collisions2012_v3_mc,L1GtTriggerMenuRcd,sqlite_file:/afs/cern.ch/user/g/ghete/public/L1Menu/L1Menu_Collisions2012_v3/sqlFile/L1Menu_Collisions2012_v3_mc.db"
set XL1THI  = "" # "L1GtTriggerMenu_L1Menu_CollisionsHeavyIons2011_v0_mc,L1GtTriggerMenuRcd,frontier://FrontierProd/CMS_CONDITIONS"
#set XL1THI = "L1GtTriggerMenu_L1Menu_CollisionsHeavyIons2011_v0_mc,L1GtTriggerMenuRcd,sqlite_file:/afs/cern.ch/user/g/ghete/public/L1Menu/L1Menu_CollisionsHeavyIons2011_v0/sqlFile/L1Menu_CollisionsHeavyIons2011_v0_mc.db"
set XL1TPI  = "" # "L1GtTriggerMenu_L1Menu_CollisionsHeavyIons2013_v0_mc,L1GtTriggerMenuRcd,frontier://FrontierProd/CMS_CONDITIONS"
#set XL1TPI =  "L1GtTriggerMenu_L1Menu_CollisionsHeavyIons2013_v0_mc,L1GtTriggerMenuRcd,sqlite_file:/afs/cern.ch/user/g/ghete/public/L1Menu/L1Menu_CollisionsHeavyIons2013_v0/sqlFile/L1Menu_CollisionsHeavyIons2013_v0_mc.db" 

# specific workflows, first varying the globaltags, then the hlt tables

# Append new JECs (as long as not in GT):
#set XJEC = "JetCorrectorParametersCollection_HLT_V1_AK4Calo,JetCorrectionsRecord,frontier://FrontierPrep/CMS_COND_PHYSICSTOOLS,AK4CaloHLT+JetCorrectorParametersCollection_HLT_trk1B_V1_AK4PF,JetCorrectionsRecord,frontier://FrontierPrep/CMS_COND_PHYSICSTOOLS,AK4PFHLT"
#set XJEC = "JetCorrectorParametersCollection_AK5Calo_2012_V8_hlt_mc,JetCorrectionsRecord,frontier://FrontierProd/CMS_CONDITIONS,AK5CaloHLT+JetCorrectorParametersCollection_AK5PF_2012_V8_hlt_mc,JetCorrectionsRecord,frontier://FrontierProd/CMS_CONDITIONS,AK5PFHLT+JetCorrectorParametersCollection_AK5PFchs_2012_V8_hlt_mc,JetCorrectionsRecord,frontier://FrontierProd/CMS_CONDITIONS,AK5PFchsHLT"
#set XJEC = "JetCorrectorParametersCollection_AK5PF_2012_V8_hlt_mc,JetCorrectionsRecord,frontier://FrontierProd/CMS_CONDITIONS,AK5PFHLT+JetCorrectorParametersCollection_AK5PFchs_2012_V8_hlt_mc,JetCorrectionsRecord,frontier://FrontierProd/CMS_CONDITIONS,AK5PFchsHLT"

#set XL1TPP1 = ${XL1TPP1}+${XJEC}
#set XL1TPP2 = ${XL1TPP2}+${XJEC}
#set XL1TPP3 = ${XJEC}
#set XL1THI  = ${XJEC}
#set XL1TPI  = ${XJEC}

foreach gtag ( MC DATA )
  if ( $gtag == DATA ) then
    set BASE1  = $BASE1HLT
    set BASE2  = $BASE2HLT
    set NNPP   = $NNPPRD
    set NNHI   = $NNHIRD
    set DATAMC = --data
    set PNAME  = HLT1
  else  if ( $gtag == MC ) then
    set BASE1  = $BASE1MC
    set BASE2  = $BASE2MC
    set NNPP   = $NNPPMC
    set NNHI   = $NNHIMC
    set DATAMC = --mc
    set PNAME  = HLT
  else
    # unsupported
    continue
  endif

  foreach table ( FULL Fake 2014 GRun HIon PIon )

    set name = ${table}_${gtag}  

    if ( $table == FULL ) then
      set XL1T = $XL1TPP3
      set XHLT = HLT:FULL
      set GTAG = ${BASE2}_FULL
      set RTAG = ${BASE2RD}_FULL
      set NN   = $NNPP
      set SCEN = pp
      set InputGenSim = $InputGenSimGRun2
      set InputLHCRaw = $InputLHCRawGRun
      set Custom1 = $CustomRun2
      set Custom2 = " "
      set L1REPACK = NONE
    else if ( $table == Fake ) then
      set XL1T = $XL1TPP3
      set XHLT = HLT:Fake
      set GTAG = ${BASE1}_Fake
      set RTAG = ${BASE1RD}_Fake
      set NN   = $NNPP
      set SCEN = pp
      set InputGenSim = $InputGenSimGRun1
      set InputLHCRaw = $InputLHCRawGRun
      set Custom1 = $CustomRun1
      set Custom2 = " "
      set L1REPACK = L1REPACK
    else if ( $table == 2014 ) then
      set XL1T = $XL1TPP2
      set XHLT = HLT:2014
      set GTAG = ${BASE1}_2014
      set RTAG = ${BASE1RD}_2014
      set NN   = $NNPP
      set SCEN = pp
      set InputGenSim = $InputGenSimGRun1
      set InputLHCRaw = $InputLHCRawGRun
      set Custom1 = $CustomRun1
      set Custom2 = " "
      set L1REPACK = L1REPACK
    else if ( $table == GRun ) then
      set XL1T = $XL1TPP3
      set XHLT = HLT:GRun
      set GTAG = ${BASE2}_GRun
      set RTAG = ${BASE2RD}_GRun
      set NN   = $NNPP
      set SCEN = pp
<<<<<<< HEAD
      set InputGenSim = $InputGenSimGRun
=======
      set InputGenSim = $InputGenSimGRun2
>>>>>>> ea2def85
      set InputLHCRaw = $InputLHCRawGRun
      set Custom1 = $CustomRun2
      set Custom2 = " "
      set L1REPACK = NONE
    else if ( $table == HIon ) then
      set XL1T = $XL1THI
      set XHLT = HLT:HIon
      set GTAG = ${BASE2}_HIon
      set RTAG = ${BASE2RD}_HIon
      set NN   = $NNHI
      set SCEN = HeavyIons
      set InputGenSim = $InputGenSimHIon
      set InputLHCRaw = $InputLHCRawHIon
      set Custom1 = $CustomRun2
      set Custom2 = " "
      if ( $gtag == DATA ) then
	set Custom2 = $CustomHIon
      endif
      set L1REPACK = NONE
    else if ( $table == PIon ) then
      set XL1T = $XL1TPI
      set XHLT = HLT:PIon
      set GTAG = ${BASE2}_PIon
      set RTAG = ${BASE2RD}_PIon
      set NN   = $NNPP
      set SCEN = pp
      set InputGenSim = $InputGenSimPIon
      set InputLHCRaw = $InputLHCRawPIon
      set Custom1 = $CustomRun2
      set Custom2 = " "
      set L1REPACK = NONE
    else
      # unsupported
      continue
    endif


    if ( $gtag == DATA ) then

    echo
    echo "Creating L1RePack $name"
    cmsDriver.py RelVal                --step=$L1REPACK                            --conditions=$GTAG --filein=$InputLHCRaw                        --custom_conditions=$XL1T --fileout=RelVal_L1RePack_$name.root      --number=$NN $DATAMC --no_exec --datatier 'GEN-SIM-DIGI-RAW'      --eventcontent=RAW          --customise=HLTrigger/Configuration/CustomConfigs.L1T     --customise=$Custom1 --customise=$Custom2  --scenario=$SCEN --python_filename=RelVal_L1RePack_$name.py

    else

#   echo
#   echo "Creating TTbarGenToHLT $name"
#   cmsDriver.py TTbar_Tauola_8TeV_cfi --step=GEN,SIM,DIGI,L1,DIGI2RAW,$XHLT       --conditions=$GTAG                                              --custom_conditions=$XL1T  --fileout=RelVal_GenSim_$name.root       --number=$NN $DATAMC --no_exec --datatier 'GEN-SIM-DIGI-RAW-HLT'  --eventcontent=FEVTDEBUGHLT --customise=HLTrigger/Configuration/CustomConfigs.L1THLT  --customise=$Custom1 --customise=$Custom2  --scenario=$SCEN --python_filename=RelVal_GenSim_$name.py

    echo
    echo "Creating DigiL1Raw $name"
    cmsDriver.py RelVal                --step=DIGI,L1,DIGI2RAW                     --conditions=$GTAG --filein=$InputGenSim                        --custom_conditions=$XL1T  --fileout=RelVal_DigiL1Raw_$name.root    --number=$NN $DATAMC --no_exec --datatier 'GEN-SIM-DIGI-RAW'      --eventcontent=RAW          --customise=HLTrigger/Configuration/CustomConfigs.L1T     --customise=$Custom1 --customise=$Custom2  --scenario=$SCEN --python_filename=RelVal_DigiL1Raw_$name.py

    echo
    echo "Creating DigiL1RawHLT $name"
    cmsDriver.py RelVal                --step=DIGI:pdigi_valid,L1,DIGI2RAW,$XHLT   --conditions=$GTAG --filein=$InputGenSim                        --custom_conditions=$XL1T  --fileout=RelVal_DigiL1RawHLT_$name.root --number=$NN $DATAMC --no_exec --datatier 'GEN-SIM-DIGI-RAW-HLT'  --eventcontent=FEVTDEBUGHLT --customise=HLTrigger/Configuration/CustomConfigs.L1THLT  --customise=$Custom1 --customise=$Custom2  --scenario=$SCEN --python_filename=RelVal_DigiL1RawHLT_$name.py  --processName=$PNAME

    if ( ($table != HIon) && ($table != PIon) ) then

    echo
    echo "Creating FastSim $name"
    cmsDriver.py TTbar_Tauola_8TeV_cfi --step GEN,SIM,$XHLT --fast                 --conditions=$GTAG                                              --custom_conditions=$XL1T  --fileout=FastSim_GenToHLT_$name.root    --number=$NN $DATAMC --no_exec --datatier 'GEN-SIM-DIGI-RECO'     --eventcontent FEVTDEBUGHLT --customise=HLTrigger/Configuration/CustomConfigs.FASTSIM --customise=$Custom1 --customise=$Custom2  --scenario=$SCEN --python_filename=FastSim_GenToHLT_$name.py     --processName=$PNAME

    endif

    endif

    echo
    echo "Creating HLT $name"
    cmsDriver.py RelVal                --step=$XHLT                                --conditions=$GTAG --filein=file:RelVal_Raw_$name.root          --custom_conditions=$XL1T  --fileout=RelVal_HLT_$name.root          --number=$NN $DATAMC --no_exec --datatier 'SIM-DIGI-RAW-HLTDEBUG' --eventcontent=FEVTDEBUGHLT --customise=HLTrigger/Configuration/CustomConfigs.L1THLT  --customise=$Custom1 --customise=$Custom2  --scenario=$SCEN --python_filename=RelVal_HLT_$name.py           --processName=$PNAME

    echo
    echo "Creating HLT2 (re-running HLT) $name"
    cmsDriver.py RelVal                --step=$XHLT                                --conditions=$GTAG --filein=file:RelVal_HLT_$name.root          --custom_conditions=$XL1T  --fileout=RelVal_HLT2_$name.root         --number=$NN $DATAMC --no_exec --datatier 'SIM-DIGI-RAW-HLTDEBUG' --eventcontent=RAW          --customise=HLTrigger/Configuration/CustomConfigs.L1THLT  --customise=$Custom1 --customise=$Custom2  --scenario=$SCEN --python_filename=RelVal_HLT2_$name.py          --processName=HLT2


    if ( $gtag == DATA ) then

    echo
    echo "Creating HLT+RECO $name"
    cmsDriver.py RelVal                --step=$XHLT,RAW2DIGI,L1Reco,RECO           --conditions=$RTAG --filein=file:RelVal_Raw_$name.root          --custom_conditions=$XL1T  --fileout=RelVal_HLT_RECO_$name.root     --number=$NN $DATAMC --no_exec --datatier 'SIM-RAW-HLT-RECO'      --eventcontent=RAW          --customise=HLTrigger/Configuration/CustomConfigs.L1THLT  --customise=$Custom1 --customise=$Custom2  --scenario=$SCEN --python_filename=RelVal_HLT_Reco_$name.py      --processName=$PNAME

    echo
    echo "Creating RECO+DQM $name"
    cmsDriver.py RelVal                --step=RAW2DIGI,L1Reco,RECO,DQM             --conditions=$RTAG --filein=file:RelVal_HLT_$name.root          --custom_conditions=$XL1T  --fileout=RelVal_RECO_$name.root         --number=$NN $DATAMC --no_exec --datatier 'SIM-RAW-HLT-RECO'      --eventcontent=RAW          --customise=HLTrigger/Configuration/CustomConfigs.Base    --customise=$Custom1 --customise=$Custom2  --scenario=$SCEN --python_filename=RelVal_RECO_$name.py

    else

    set RTAG = $GTAG

    echo
    echo "Creating HLT+RECO $name"
    cmsDriver.py RelVal                --step=$XHLT,RAW2DIGI,L1Reco,RECO           --conditions=$RTAG --filein=file:RelVal_Raw_$name.root          --custom_conditions=$XL1T  --fileout=RelVal_HLT_RECO_$name.root     --number=$NN $DATAMC --no_exec --datatier 'SIM-RAW-HLT-RECO'      --eventcontent=RAW          --customise=HLTrigger/Configuration/CustomConfigs.L1THLT  --customise=$Custom1 --customise=$Custom2  --scenario=$SCEN --python_filename=RelVal_HLT_Reco_$name.py      --processName=$PNAME

    echo
    echo "Creating RECO+VALIDATION+DQM $name"
    cmsDriver.py RelVal                --step=RAW2DIGI,L1Reco,RECO,VALIDATION,DQM  --conditions=$RTAG --filein=file:RelVal_DigiL1RawHLT_$name.root --custom_conditions=$XL1T  --fileout=RelVal_RECO_$name.root         --number=$NN $DATAMC --no_exec --datatier 'SIM-RAW-HLT-RECO'      --eventcontent=RAW          --customise=HLTrigger/Configuration/CustomConfigs.Base    --customise=$Custom1 --customise=$Custom2  --scenario=$SCEN --python_filename=RelVal_RECO_$name.py

    endif

  end
end<|MERGE_RESOLUTION|>--- conflicted
+++ resolved
@@ -130,11 +130,7 @@
       set RTAG = ${BASE2RD}_GRun
       set NN   = $NNPP
       set SCEN = pp
-<<<<<<< HEAD
-      set InputGenSim = $InputGenSimGRun
-=======
       set InputGenSim = $InputGenSimGRun2
->>>>>>> ea2def85
       set InputLHCRaw = $InputLHCRawGRun
       set Custom1 = $CustomRun2
       set Custom2 = " "
