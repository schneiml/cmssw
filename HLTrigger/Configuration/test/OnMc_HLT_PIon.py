--- conflicted
+++ resolved
@@ -1,19 +1,11 @@
-<<<<<<< HEAD
 # /dev/CMSSW_7_3_0/PIon/V4 (CMSSW_7_2_2_patch2_HLT1)
-=======
-# /dev/CMSSW_7_3_0/PIon/V6 (CMSSW_7_2_3_HLT4)
->>>>>>> c1eb1c60
 
 import FWCore.ParameterSet.Config as cms
 
 process = cms.Process( "HLTPIon" )
 
 process.HLTConfigVersion = cms.PSet(
-<<<<<<< HEAD
   tableName = cms.string('/dev/CMSSW_7_3_0/PIon/V4')
-=======
-  tableName = cms.string('/dev/CMSSW_7_3_0/PIon/V6')
->>>>>>> c1eb1c60
 )
 
 process.HLTIter4PSetTrajectoryFilterIT = cms.PSet( 
