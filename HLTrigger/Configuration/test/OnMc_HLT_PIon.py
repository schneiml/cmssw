<<<<<<< HEAD
# /dev/CMSSW_7_2_1/PIon/V25 (CMSSW_7_2_1_patch1)
=======
# /dev/CMSSW_7_2_1/PIon/V53 (CMSSW_7_2_1_patch2)
>>>>>>> 08b9744c

import FWCore.ParameterSet.Config as cms

process = cms.Process( "HLTPIon" )

process.HLTConfigVersion = cms.PSet(
<<<<<<< HEAD
  tableName = cms.string('/dev/CMSSW_7_2_1/PIon/V25')
=======
  tableName = cms.string('/dev/CMSSW_7_2_1/PIon/V53')
>>>>>>> 08b9744c
)

process.HLTIter4PSetTrajectoryFilterIT = cms.PSet( 
  minPt = cms.double( 0.3 ),
  minHitsMinPt = cms.int32( 3 ),
  ComponentType = cms.string( "CkfBaseTrajectoryFilter" ),
  maxLostHits = cms.int32( 0 ),
  maxNumberOfHits = cms.int32( 100 ),
  maxConsecLostHits = cms.int32( 1 ),
  minimumNumberOfHits = cms.int32( 6 ),
  nSigmaMinPt = cms.double( 5.0 ),
  chargeSignificance = cms.double( -1.0 )
)
process.HLTIter3PSetTrajectoryFilterIT = cms.PSet( 
  minPt = cms.double( 0.3 ),
  minHitsMinPt = cms.int32( 3 ),
  ComponentType = cms.string( "CkfBaseTrajectoryFilter" ),
  maxLostHits = cms.int32( 0 ),
  maxNumberOfHits = cms.int32( 100 ),
  maxConsecLostHits = cms.int32( 1 ),
  minimumNumberOfHits = cms.int32( 3 ),
  nSigmaMinPt = cms.double( 5.0 ),
  chargeSignificance = cms.double( -1.0 )
)
process.HLTIter2PSetTrajectoryFilterIT = cms.PSet( 
  minPt = cms.double( 0.3 ),
  minHitsMinPt = cms.int32( 3 ),
  ComponentType = cms.string( "CkfBaseTrajectoryFilter" ),
  maxLostHits = cms.int32( 1 ),
  maxNumberOfHits = cms.int32( 100 ),
  maxConsecLostHits = cms.int32( 1 ),
  minimumNumberOfHits = cms.int32( 3 ),
  nSigmaMinPt = cms.double( 5.0 ),
  chargeSignificance = cms.double( -1.0 )
)
process.HLTIter1PSetTrajectoryFilterIT = cms.PSet( 
  minPt = cms.double( 0.2 ),
  minHitsMinPt = cms.int32( 3 ),
  ComponentType = cms.string( "CkfBaseTrajectoryFilter" ),
  maxLostHits = cms.int32( 1 ),
  maxNumberOfHits = cms.int32( 100 ),
  maxConsecLostHits = cms.int32( 1 ),
  minimumNumberOfHits = cms.int32( 3 ),
  nSigmaMinPt = cms.double( 5.0 ),
  chargeSignificance = cms.double( -1.0 )
)
process.HLTPSetbJetRegionalTrajectoryFilter = cms.PSet( 
  minPt = cms.double( 1.0 ),
  minHitsMinPt = cms.int32( 3 ),
  ComponentType = cms.string( "CkfBaseTrajectoryFilter" ),
  maxLostHits = cms.int32( 1 ),
  maxNumberOfHits = cms.int32( 8 ),
  maxConsecLostHits = cms.int32( 1 ),
  minimumNumberOfHits = cms.int32( 5 ),
  nSigmaMinPt = cms.double( 5.0 ),
  chargeSignificance = cms.double( -1.0 )
)
process.HLTPSetTrajectoryFilterL3 = cms.PSet( 
  minPt = cms.double( 0.5 ),
  minHitsMinPt = cms.int32( 3 ),
  ComponentType = cms.string( "CkfBaseTrajectoryFilter" ),
  maxLostHits = cms.int32( 1 ),
  maxNumberOfHits = cms.int32( 1000000000 ),
  maxConsecLostHits = cms.int32( 1 ),
  minimumNumberOfHits = cms.int32( 5 ),
  nSigmaMinPt = cms.double( 5.0 ),
  chargeSignificance = cms.double( -1.0 )
)
process.HLTPSetTrajectoryFilterIT = cms.PSet( 
  minPt = cms.double( 0.3 ),
  minHitsMinPt = cms.int32( 3 ),
  ComponentType = cms.string( "CkfBaseTrajectoryFilter" ),
  maxLostHits = cms.int32( 1 ),
  maxNumberOfHits = cms.int32( 100 ),
  maxConsecLostHits = cms.int32( 1 ),
  minimumNumberOfHits = cms.int32( 3 ),
  nSigmaMinPt = cms.double( 5.0 ),
  chargeSignificance = cms.double( -1.0 )
)
process.HLTPSetTrajectoryFilterForElectrons = cms.PSet( 
  ComponentType = cms.string( "CkfBaseTrajectoryFilter" ),
  minPt = cms.double( 2.0 ),
  minHitsMinPt = cms.int32( -1 ),
  maxLostHits = cms.int32( 1 ),
  maxNumberOfHits = cms.int32( -1 ),
  maxConsecLostHits = cms.int32( 1 ),
  nSigmaMinPt = cms.double( 5.0 ),
  minimumNumberOfHits = cms.int32( 5 ),
  chargeSignificance = cms.double( -1.0 )
)
process.HLTPSetMuonCkfTrajectoryFilter = cms.PSet( 
  minPt = cms.double( 0.9 ),
  minHitsMinPt = cms.int32( 3 ),
  ComponentType = cms.string( "CkfBaseTrajectoryFilter" ),
  maxLostHits = cms.int32( 1 ),
  maxNumberOfHits = cms.int32( -1 ),
  maxConsecLostHits = cms.int32( 1 ),
  chargeSignificance = cms.double( -1.0 ),
  nSigmaMinPt = cms.double( 5.0 ),
  minimumNumberOfHits = cms.int32( 5 )
)
process.HLTPSetMuTrackJpsiTrajectoryFilter = cms.PSet( 
  minPt = cms.double( 10.0 ),
  minHitsMinPt = cms.int32( 3 ),
  ComponentType = cms.string( "CkfBaseTrajectoryFilter" ),
  maxLostHits = cms.int32( 1 ),
  maxNumberOfHits = cms.int32( 8 ),
  maxConsecLostHits = cms.int32( 1 ),
  minimumNumberOfHits = cms.int32( 5 ),
  nSigmaMinPt = cms.double( 5.0 ),
  chargeSignificance = cms.double( -1.0 )
)
process.HLTPSetMuTrackJpsiEffTrajectoryFilter = cms.PSet( 
  minPt = cms.double( 1.0 ),
  minHitsMinPt = cms.int32( 3 ),
  ComponentType = cms.string( "CkfBaseTrajectoryFilter" ),
  maxLostHits = cms.int32( 1 ),
  maxNumberOfHits = cms.int32( 9 ),
  maxConsecLostHits = cms.int32( 1 ),
  minimumNumberOfHits = cms.int32( 5 ),
  nSigmaMinPt = cms.double( 5.0 ),
  chargeSignificance = cms.double( -1.0 )
)
process.HLTPSetCkfTrajectoryFilter = cms.PSet( 
  minPt = cms.double( 0.9 ),
  minHitsMinPt = cms.int32( 3 ),
  ComponentType = cms.string( "CkfBaseTrajectoryFilter" ),
  maxLostHits = cms.int32( 1 ),
  maxNumberOfHits = cms.int32( -1 ),
  maxConsecLostHits = cms.int32( 1 ),
  minimumNumberOfHits = cms.int32( 5 ),
  nSigmaMinPt = cms.double( 5.0 ),
  chargeSignificance = cms.double( -1.0 )
)
process.HLTPSetCkf3HitTrajectoryFilter = cms.PSet( 
  minPt = cms.double( 0.9 ),
  minHitsMinPt = cms.int32( 3 ),
  ComponentType = cms.string( "CkfBaseTrajectoryFilter" ),
  maxLostHits = cms.int32( 1 ),
  maxNumberOfHits = cms.int32( -1 ),
  maxConsecLostHits = cms.int32( 1 ),
  minimumNumberOfHits = cms.int32( 3 ),
  nSigmaMinPt = cms.double( 5.0 ),
  chargeSignificance = cms.double( -1.0 )
)
process.HLTIter4PSetTrajectoryBuilderIT = cms.PSet( 
  propagatorAlong = cms.string( "PropagatorWithMaterialParabolicMf" ),
  trajectoryFilter = cms.PSet(  refToPSet_ = cms.string( "HLTIter4PSetTrajectoryFilterIT" ) ),
  maxCand = cms.int32( 1 ),
  ComponentType = cms.string( "CkfTrajectoryBuilder" ),
  propagatorOpposite = cms.string( "PropagatorWithMaterialParabolicMfOpposite" ),
  MeasurementTrackerName = cms.string( "hltIter4ESPMeasurementTracker" ),
  estimator = cms.string( "hltESPChi2ChargeMeasurementEstimator16" ),
  TTRHBuilder = cms.string( "hltESPTTRHBWithTrackAngle" ),
  updator = cms.string( "hltESPKFUpdator" ),
  alwaysUseInvalidHits = cms.bool( False ),
  intermediateCleaning = cms.bool( True ),
  lostHitPenalty = cms.double( 30.0 ),
  minNrOfHitsForRebuild = cms.untracked.int32( 4 )
)
process.HLTIter3PSetTrajectoryBuilderIT = cms.PSet( 
  propagatorAlong = cms.string( "PropagatorWithMaterialParabolicMf" ),
  trajectoryFilter = cms.PSet(  refToPSet_ = cms.string( "HLTIter3PSetTrajectoryFilterIT" ) ),
  maxCand = cms.int32( 1 ),
  ComponentType = cms.string( "CkfTrajectoryBuilder" ),
  propagatorOpposite = cms.string( "PropagatorWithMaterialParabolicMfOpposite" ),
  MeasurementTrackerName = cms.string( "hltIter3ESPMeasurementTracker" ),
  estimator = cms.string( "hltESPChi2ChargeMeasurementEstimator16" ),
  TTRHBuilder = cms.string( "hltESPTTRHBWithTrackAngle" ),
  updator = cms.string( "hltESPKFUpdator" ),
  alwaysUseInvalidHits = cms.bool( False ),
  intermediateCleaning = cms.bool( True ),
  lostHitPenalty = cms.double( 30.0 )
)
process.HLTIter2PSetTrajectoryBuilderIT = cms.PSet( 
  propagatorAlong = cms.string( "PropagatorWithMaterialParabolicMf" ),
  trajectoryFilter = cms.PSet(  refToPSet_ = cms.string( "HLTIter2PSetTrajectoryFilterIT" ) ),
  maxCand = cms.int32( 2 ),
  ComponentType = cms.string( "CkfTrajectoryBuilder" ),
  propagatorOpposite = cms.string( "PropagatorWithMaterialParabolicMfOpposite" ),
  MeasurementTrackerName = cms.string( "hltIter2ESPMeasurementTracker" ),
  estimator = cms.string( "hltESPChi2ChargeMeasurementEstimator16" ),
  TTRHBuilder = cms.string( "hltESPTTRHBWithTrackAngle" ),
  updator = cms.string( "hltESPKFUpdator" ),
  alwaysUseInvalidHits = cms.bool( False ),
  intermediateCleaning = cms.bool( True ),
  lostHitPenalty = cms.double( 30.0 )
)
process.HLTIter1PSetTrajectoryBuilderIT = cms.PSet( 
  propagatorAlong = cms.string( "PropagatorWithMaterialParabolicMf" ),
  trajectoryFilter = cms.PSet(  refToPSet_ = cms.string( "HLTIter1PSetTrajectoryFilterIT" ) ),
  maxCand = cms.int32( 2 ),
  ComponentType = cms.string( "CkfTrajectoryBuilder" ),
  propagatorOpposite = cms.string( "PropagatorWithMaterialParabolicMfOpposite" ),
  MeasurementTrackerName = cms.string( "hltIter1ESPMeasurementTracker" ),
  estimator = cms.string( "hltESPChi2ChargeMeasurementEstimator16" ),
  TTRHBuilder = cms.string( "hltESPTTRHBWithTrackAngle" ),
  updator = cms.string( "hltESPKFUpdator" ),
  alwaysUseInvalidHits = cms.bool( False ),
  intermediateCleaning = cms.bool( True ),
  lostHitPenalty = cms.double( 30.0 )
)
process.HLTPSetbJetRegionalTrajectoryBuilder = cms.PSet( 
  propagatorAlong = cms.string( "PropagatorWithMaterial" ),
  trajectoryFilter = cms.PSet(  refToPSet_ = cms.string( "HLTPSetbJetRegionalTrajectoryFilter" ) ),
  maxCand = cms.int32( 1 ),
  ComponentType = cms.string( "CkfTrajectoryBuilder" ),
  propagatorOpposite = cms.string( "PropagatorWithMaterialOpposite" ),
  MeasurementTrackerName = cms.string( "hltESPMeasurementTracker" ),
  estimator = cms.string( "hltESPChi2MeasurementEstimator30" ),
  TTRHBuilder = cms.string( "hltESPTTRHBWithTrackAngle" ),
  updator = cms.string( "hltESPKFUpdator" ),
  alwaysUseInvalidHits = cms.bool( False ),
  intermediateCleaning = cms.bool( True ),
  lostHitPenalty = cms.double( 30.0 )
)
process.HLTPSetTrajectoryBuilderL3 = cms.PSet( 
  propagatorAlong = cms.string( "PropagatorWithMaterial" ),
  trajectoryFilter = cms.PSet(  refToPSet_ = cms.string( "HLTPSetTrajectoryFilterL3" ) ),
  maxCand = cms.int32( 5 ),
  ComponentType = cms.string( "CkfTrajectoryBuilder" ),
  propagatorOpposite = cms.string( "PropagatorWithMaterialOpposite" ),
  MeasurementTrackerName = cms.string( "hltESPMeasurementTracker" ),
  estimator = cms.string( "hltESPChi2MeasurementEstimator30" ),
  TTRHBuilder = cms.string( "hltESPTTRHBWithTrackAngle" ),
  updator = cms.string( "hltESPKFUpdator" ),
  alwaysUseInvalidHits = cms.bool( False ),
  intermediateCleaning = cms.bool( True ),
  lostHitPenalty = cms.double( 30.0 )
)
process.HLTPSetTrajectoryBuilderForElectrons = cms.PSet( 
  propagatorAlong = cms.string( "hltESPFwdElectronPropagator" ),
  trajectoryFilter = cms.PSet(  refToPSet_ = cms.string( "HLTPSetTrajectoryFilterForElectrons" ) ),
  maxCand = cms.int32( 5 ),
  ComponentType = cms.string( "CkfTrajectoryBuilder" ),
  propagatorOpposite = cms.string( "hltESPBwdElectronPropagator" ),
  MeasurementTrackerName = cms.string( "hltESPMeasurementTracker" ),
  estimator = cms.string( "hltESPChi2MeasurementEstimator30" ),
  TTRHBuilder = cms.string( "hltESPTTRHBWithTrackAngle" ),
  updator = cms.string( "hltESPKFUpdator" ),
  alwaysUseInvalidHits = cms.bool( True ),
  intermediateCleaning = cms.bool( False ),
  lostHitPenalty = cms.double( 90.0 )
)
process.HLTPSetMuTrackJpsiTrajectoryBuilder = cms.PSet( 
  propagatorAlong = cms.string( "PropagatorWithMaterial" ),
  trajectoryFilter = cms.PSet(  refToPSet_ = cms.string( "HLTPSetMuTrackJpsiTrajectoryFilter" ) ),
  maxCand = cms.int32( 1 ),
  ComponentType = cms.string( "CkfTrajectoryBuilder" ),
  propagatorOpposite = cms.string( "PropagatorWithMaterialOpposite" ),
  MeasurementTrackerName = cms.string( "hltESPMeasurementTracker" ),
  estimator = cms.string( "hltESPChi2MeasurementEstimator30" ),
  TTRHBuilder = cms.string( "hltESPTTRHBWithTrackAngle" ),
  updator = cms.string( "hltESPKFUpdator" ),
  alwaysUseInvalidHits = cms.bool( False ),
  intermediateCleaning = cms.bool( True ),
  lostHitPenalty = cms.double( 30.0 )
)
process.HLTPSetMuTrackJpsiEffTrajectoryBuilder = cms.PSet( 
  propagatorAlong = cms.string( "PropagatorWithMaterial" ),
  trajectoryFilter = cms.PSet(  refToPSet_ = cms.string( "HLTPSetMuTrackJpsiEffTrajectoryFilter" ) ),
  maxCand = cms.int32( 1 ),
  ComponentType = cms.string( "CkfTrajectoryBuilder" ),
  propagatorOpposite = cms.string( "PropagatorWithMaterialOpposite" ),
  MeasurementTrackerName = cms.string( "hltESPMeasurementTracker" ),
  estimator = cms.string( "hltESPChi2MeasurementEstimator30" ),
  TTRHBuilder = cms.string( "hltESPTTRHBWithTrackAngle" ),
  updator = cms.string( "hltESPKFUpdator" ),
  alwaysUseInvalidHits = cms.bool( False ),
  intermediateCleaning = cms.bool( True ),
  lostHitPenalty = cms.double( 30.0 )
)
process.HLTPSetCkfTrajectoryBuilder = cms.PSet( 
  propagatorAlong = cms.string( "PropagatorWithMaterial" ),
  trajectoryFilter = cms.PSet(  refToPSet_ = cms.string( "HLTPSetCkfTrajectoryFilter" ) ),
  maxCand = cms.int32( 5 ),
  ComponentType = cms.string( "CkfTrajectoryBuilder" ),
  propagatorOpposite = cms.string( "PropagatorWithMaterialOpposite" ),
  MeasurementTrackerName = cms.string( "hltESPMeasurementTracker" ),
  estimator = cms.string( "hltESPChi2MeasurementEstimator30" ),
  TTRHBuilder = cms.string( "hltESPTTRHBWithTrackAngle" ),
  updator = cms.string( "hltESPKFUpdator" ),
  alwaysUseInvalidHits = cms.bool( True ),
  intermediateCleaning = cms.bool( True ),
  lostHitPenalty = cms.double( 30.0 )
)
process.HLTPSetCkf3HitTrajectoryBuilder = cms.PSet( 
  propagatorAlong = cms.string( "PropagatorWithMaterial" ),
  trajectoryFilter = cms.PSet(  refToPSet_ = cms.string( "HLTPSetCkf3HitTrajectoryFilter" ) ),
  maxCand = cms.int32( 5 ),
  ComponentType = cms.string( "CkfTrajectoryBuilder" ),
  propagatorOpposite = cms.string( "PropagatorWithMaterialOpposite" ),
  MeasurementTrackerName = cms.string( "hltESPMeasurementTracker" ),
  estimator = cms.string( "hltESPChi2MeasurementEstimator30" ),
  TTRHBuilder = cms.string( "hltESPTTRHBWithTrackAngle" ),
  updator = cms.string( "hltESPKFUpdator" ),
  alwaysUseInvalidHits = cms.bool( True ),
  intermediateCleaning = cms.bool( True ),
  lostHitPenalty = cms.double( 30.0 )
)
process.HLTPSetMuonCkfTrajectoryBuilderSeedHit = cms.PSet( 
  propagatorAlong = cms.string( "PropagatorWithMaterial" ),
  trajectoryFilter = cms.PSet(  refToPSet_ = cms.string( "HLTPSetMuonCkfTrajectoryFilter" ) ),
  maxCand = cms.int32( 5 ),
  ComponentType = cms.string( "MuonCkfTrajectoryBuilder" ),
  propagatorOpposite = cms.string( "PropagatorWithMaterialOpposite" ),
  useSeedLayer = cms.bool( True ),
  deltaEta = cms.double( -1.0 ),
  deltaPhi = cms.double( -1.0 ),
  estimator = cms.string( "hltESPChi2MeasurementEstimator30" ),
  rescaleErrorIfFail = cms.double( 1.0 ),
  propagatorProximity = cms.string( "SteppingHelixPropagatorAny" ),
  updator = cms.string( "hltESPKFUpdator" ),
  alwaysUseInvalidHits = cms.bool( True ),
  TTRHBuilder = cms.string( "hltESPTTRHBWithTrackAngle" ),
  MeasurementTrackerName = cms.string( "hltESPMeasurementTracker" ),
  intermediateCleaning = cms.bool( False ),
  lostHitPenalty = cms.double( 30.0 )
)
process.HLTPSetMuonCkfTrajectoryBuilder = cms.PSet( 
  propagatorAlong = cms.string( "PropagatorWithMaterial" ),
  trajectoryFilter = cms.PSet(  refToPSet_ = cms.string( "HLTPSetMuonCkfTrajectoryFilter" ) ),
  maxCand = cms.int32( 5 ),
  ComponentType = cms.string( "MuonCkfTrajectoryBuilder" ),
  propagatorOpposite = cms.string( "PropagatorWithMaterialOpposite" ),
  useSeedLayer = cms.bool( False ),
  deltaEta = cms.double( -1.0 ),
  deltaPhi = cms.double( -1.0 ),
  estimator = cms.string( "hltESPChi2MeasurementEstimator30" ),
  rescaleErrorIfFail = cms.double( 1.0 ),
  propagatorProximity = cms.string( "SteppingHelixPropagatorAny" ),
  updator = cms.string( "hltESPKFUpdator" ),
  alwaysUseInvalidHits = cms.bool( True ),
  TTRHBuilder = cms.string( "hltESPTTRHBWithTrackAngle" ),
  MeasurementTrackerName = cms.string( "hltESPMeasurementTracker" ),
  intermediateCleaning = cms.bool( False ),
  lostHitPenalty = cms.double( 30.0 )
)
process.HLTPSetPvClusterComparer = cms.PSet( 
  track_pt_min = cms.double( 2.5 ),
  track_pt_max = cms.double( 10.0 ),
  track_chi2_max = cms.double( 9999999.0 ),
  track_prob_min = cms.double( -1.0 )
)
process.HLTIter0PSetTrajectoryBuilderIT = cms.PSet( 
  propagatorAlong = cms.string( "PropagatorWithMaterialParabolicMf" ),
  trajectoryFilter = cms.PSet(  refToPSet_ = cms.string( "HLTIter0PSetTrajectoryFilterIT" ) ),
  maxCand = cms.int32( 2 ),
  ComponentType = cms.string( "CkfTrajectoryBuilder" ),
  propagatorOpposite = cms.string( "PropagatorWithMaterialParabolicMfOpposite" ),
  estimator = cms.string( "hltESPChi2ChargeMeasurementEstimator9" ),
  TTRHBuilder = cms.string( "hltESPTTRHBWithTrackAngle" ),
  updator = cms.string( "hltESPKFUpdator" ),
  alwaysUseInvalidHits = cms.bool( False ),
  intermediateCleaning = cms.bool( True ),
  lostHitPenalty = cms.double( 30.0 )
)
process.HLTIter0PSetTrajectoryFilterIT = cms.PSet( 
  minPt = cms.double( 0.3 ),
  minHitsMinPt = cms.int32( 3 ),
  ComponentType = cms.string( "CkfBaseTrajectoryFilter" ),
  maxLostHits = cms.int32( 1 ),
  maxNumberOfHits = cms.int32( 100 ),
  maxConsecLostHits = cms.int32( 1 ),
  minimumNumberOfHits = cms.int32( 3 ),
  nSigmaMinPt = cms.double( 5.0 ),
  chargeSignificance = cms.double( -1.0 )
)
process.HLTPSetPvClusterComparerForBTag = cms.PSet( 
  track_pt_min = cms.double( 0.1 ),
  track_pt_max = cms.double( 20.0 ),
  track_chi2_max = cms.double( 20.0 ),
  track_prob_min = cms.double( -1.0 )
)
process.HLTSeedFromConsecutiveHitsTripletOnlyCreator = cms.PSet( 
  ComponentName = cms.string( "SeedFromConsecutiveHitsTripletOnlyCreator" ),
  propagator = cms.string( "PropagatorWithMaterialParabolicMf" )
)
process.HLTSeedFromConsecutiveHitsCreator = cms.PSet( 
  ComponentName = cms.string( "SeedFromConsecutiveHitsCreator" ),
  propagator = cms.string( "PropagatorWithMaterialParabolicMf" ),
  SeedMomentumForBOFF = cms.double( 5.0 ),
  OriginTransverseErrorMultiplier = cms.double( 1.0 ),
  MinOneOverPtError = cms.double( 1.0 ),
  SimpleMagneticField = cms.string( "ParabolicMf" ),
  TTRHBuilder = cms.string( "hltESPTTRHBWithTrackAngle" )
)
process.HLTIter0HighPtTkMuPSetTrajectoryBuilderIT = cms.PSet( 
  propagatorAlong = cms.string( "PropagatorWithMaterialParabolicMf" ),
  trajectoryFilter = cms.PSet(  refToPSet_ = cms.string( "HLTIter0PSetTrajectoryFilterIT" ) ),
  maxCand = cms.int32( 4 ),
  ComponentType = cms.string( "CkfTrajectoryBuilder" ),
  propagatorOpposite = cms.string( "PropagatorWithMaterialParabolicMfOpposite" ),
  estimator = cms.string( "hltESPChi2MeasurementEstimator30" ),
  TTRHBuilder = cms.string( "hltESPTTRHBWithTrackAngle" ),
  updator = cms.string( "hltESPKFUpdator" ),
  alwaysUseInvalidHits = cms.bool( True ),
  intermediateCleaning = cms.bool( True ),
  lostHitPenalty = cms.double( 30.0 )
)
process.HLTIter2HighPtTkMuPSetTrajectoryBuilderIT = cms.PSet( 
  propagatorAlong = cms.string( "PropagatorWithMaterialParabolicMf" ),
  trajectoryFilter = cms.PSet(  refToPSet_ = cms.string( "HLTIter2HighPtTkMuPSetTrajectoryFilterIT" ) ),
  maxCand = cms.int32( 2 ),
  ComponentType = cms.string( "CkfTrajectoryBuilder" ),
  propagatorOpposite = cms.string( "PropagatorWithMaterialParabolicMfOpposite" ),
  estimator = cms.string( "hltESPChi2MeasurementEstimator30" ),
  TTRHBuilder = cms.string( "hltESPTTRHBWithTrackAngle" ),
  updator = cms.string( "hltESPKFUpdator" ),
  alwaysUseInvalidHits = cms.bool( False ),
  intermediateCleaning = cms.bool( True ),
  lostHitPenalty = cms.double( 30.0 ),
  MeasurementTrackerName = cms.string( "hltIter2HighPtTkMuESPMeasurementTracker" )
)
process.HLTIter2HighPtTkMuPSetTrajectoryFilterIT = cms.PSet( 
  minPt = cms.double( 0.3 ),
  minHitsMinPt = cms.int32( 3 ),
  ComponentType = cms.string( "CkfBaseTrajectoryFilter" ),
  maxLostHits = cms.int32( 1 ),
  maxNumberOfHits = cms.int32( 100 ),
  maxConsecLostHits = cms.int32( 3 ),
  minimumNumberOfHits = cms.int32( 5 ),
  nSigmaMinPt = cms.double( 5.0 ),
  chargeSignificance = cms.double( -1.0 )
)
process.HLTPSetPvClusterComparerForIT = cms.PSet( 
  track_pt_min = cms.double( 1.0 ),
  track_pt_max = cms.double( 20.0 ),
  track_chi2_max = cms.double( 20.0 ),
  track_prob_min = cms.double( -1.0 )
)
process.streams = cms.PSet(  A = cms.vstring( 'InitialPD',
  'Templates' ) )
process.datasets = cms.PSet( 
  InitialPD = cms.vstring( 'HLT_Ele27_eta2p1_WP85_Gsf_v1',
    'HLT_Mu40_v1',
    'HLT_PFJet260_v1',
    'HLT_Physics_v1' ),
  Templates = cms.vstring( 'HLT_CaloJet260_v1',
    'HLT_Photon20_CaloIdVL_IsoL_v1' )
)

process.magfield = cms.ESSource( "XMLIdealGeometryESSource",
    geomXMLFiles = cms.vstring( 'Geometry/CMSCommonData/data/normal/cmsextent.xml',
      'Geometry/CMSCommonData/data/cms.xml',
      'Geometry/CMSCommonData/data/cmsMagneticField.xml',
      'MagneticField/GeomBuilder/data/MagneticFieldVolumes_1103l.xml',
      'Geometry/CMSCommonData/data/materials.xml' ),
    rootNodeName = cms.string( "cmsMagneticField:MAGF" )
)
process.hltESSHcalSeverityLevel = cms.ESSource( "EmptyESSource",
    iovIsRunNotTime = cms.bool( True ),
    recordName = cms.string( "HcalSeverityLevelComputerRcd" ),
    firstValid = cms.vuint32( 1 )
)
process.hltESSEcalSeverityLevel = cms.ESSource( "EmptyESSource",
    iovIsRunNotTime = cms.bool( True ),
    recordName = cms.string( "EcalSeverityLevelAlgoRcd" ),
    firstValid = cms.vuint32( 1 )
)
process.hltESSBTagRecord = cms.ESSource( "EmptyESSource",
    iovIsRunNotTime = cms.bool( True ),
    recordName = cms.string( "JetTagComputerRecord" ),
    firstValid = cms.vuint32( 1 )
)
process.es_hardcode = cms.ESSource( "HcalHardcodeCalibrations",
    fromDDD = cms.untracked.bool( False ),
    toGet = cms.untracked.vstring( 'GainWidths' )
)
process.eegeom = cms.ESSource( "EmptyESSource",
    iovIsRunNotTime = cms.bool( True ),
    recordName = cms.string( "EcalMappingRcd" ),
    firstValid = cms.vuint32( 1 )
)
process.HepPDTESSource = cms.ESSource( "HepPDTESSource",
    pdtFileName = cms.FileInPath( "SimGeneral/HepPDTESSource/data/pythiaparticle.tbl" )
)
process.GlobalTag = cms.ESSource( "PoolDBESSource",
    globaltag = cms.string( "GR_H_V39" ),
    RefreshEachRun = cms.untracked.bool( True ),
    RefreshOpenIOVs = cms.untracked.bool( False ),
    toGet = cms.VPSet( 
    ),
    DBParameters = cms.PSet( 
      authenticationPath = cms.untracked.string( "." ),
      connectionRetrialTimeOut = cms.untracked.int32( 60 ),
      idleConnectionCleanupPeriod = cms.untracked.int32( 10 ),
      messageLevel = cms.untracked.int32( 0 ),
      enablePoolAutomaticCleanUp = cms.untracked.bool( False ),
      enableConnectionSharing = cms.untracked.bool( True ),
      enableReadOnlySessionOnUpdateConnection = cms.untracked.bool( False ),
      connectionTimeOut = cms.untracked.int32( 0 ),
      connectionRetrialPeriod = cms.untracked.int32( 10 )
    ),
    RefreshAlways = cms.untracked.bool( False ),
    connect = cms.string( "frontier://(proxyurl=http://localhost:3128)(serverurl=http://localhost:8000/FrontierOnProd)(serverurl=http://localhost:8000/FrontierOnProd)(retrieve-ziplevel=0)/CMS_CONDITIONS" ),
    ReconnectEachRun = cms.untracked.bool( True ),
    BlobStreamerName = cms.untracked.string( "TBufferBlobStreamingService" )
)
process.CSCINdexerESSource = cms.ESSource( "EmptyESSource",
    iovIsRunNotTime = cms.bool( True ),
    recordName = cms.string( "CSCIndexerRecord" ),
    firstValid = cms.vuint32( 1 )
)
process.CSCChannelMapperESSource = cms.ESSource( "EmptyESSource",
    iovIsRunNotTime = cms.bool( True ),
    recordName = cms.string( "CSCChannelMapperRecord" ),
    firstValid = cms.vuint32( 1 )
)

process.hltDisplacedDijethltESPTrackCounting2D1st = cms.ESProducer( "TrackCountingESProducer",
  b_pT = cms.double( 0.3684 ),
  deltaR = cms.double( -1.0 ),
  minimumImpactParameter = cms.double( 0.05 ),
  a_dR = cms.double( -0.001053 ),
  min_pT = cms.double( 120.0 ),
  maximumDistanceToJetAxis = cms.double( 9999999.0 ),
  max_pT = cms.double( 500.0 ),
  impactParameterType = cms.int32( 1 ),
  trackQualityClass = cms.string( "any" ),
  useVariableJTA = cms.bool( False ),
  min_pT_dRcut = cms.double( 0.5 ),
  max_pT_trackPTcut = cms.double( 3.0 ),
  max_pT_dRcut = cms.double( 0.1 ),
  b_dR = cms.double( 0.6263 ),
  a_pT = cms.double( 0.005263 ),
  maximumDecayLength = cms.double( 999999.0 ),
  nthTrack = cms.int32( 1 ),
  useSignedImpactParameterSig = cms.bool( False )
)
process.hltDisplacedDijethltESPPromptTrackCountingESProducer = cms.ESProducer( "PromptTrackCountingESProducer",
  maxImpactParameterSig = cms.double( 999999.0 ),
  deltaR = cms.double( -1.0 ),
  minimumImpactParameter = cms.double( -1.0 ),
  maximumDecayLength = cms.double( 999999.0 ),
  impactParameterType = cms.int32( 1 ),
  trackQualityClass = cms.string( "any" ),
  deltaRmin = cms.double( 0.0 ),
  maxImpactParameter = cms.double( 0.1 ),
  useSignedImpactParameterSig = cms.bool( True ),
  maximumDistanceToJetAxis = cms.double( 999999.0 ),
  nthTrack = cms.int32( -1 )
)
process.hltESPAK4CaloCorrection = cms.ESProducer( "JetCorrectionESChain",
  correctors = cms.vstring( 'hltESPAK4CaloFastJetCorrectionESProducer',
    'hltESPAK4CaloRelativeCorrectionESProducer',
    'hltESPAK4CaloAbsoluteCorrectionESProducer' ),
  appendToDataLabel = cms.string( "" )
)
process.hltESPAK4PFCorrection = cms.ESProducer( "JetCorrectionESChain",
  correctors = cms.vstring( 'hltESPAK4PFFastJetCorrectionESProducer',
    'hltESPAK4PFRelativeCorrectionESProducer',
    'hltESPAK4PFAbsoluteCorrectionESProducer' ),
  appendToDataLabel = cms.string( "" )
)
process.hltESPAK4CaloFastJetCorrectionESProducer = cms.ESProducer( "L1FastjetCorrectionESProducer",
  appendToDataLabel = cms.string( "" ),
  srcRho = cms.InputTag( "hltFixedGridRhoFastjetAllCalo" ),
  algorithm = cms.string( "AK4CaloHLT" ),
  level = cms.string( "L1FastJet" )
)
process.hltESPAK4PFFastJetCorrectionESProducer = cms.ESProducer( "L1FastjetCorrectionESProducer",
  appendToDataLabel = cms.string( "" ),
  srcRho = cms.InputTag( "hltFixedGridRhoFastjetAll" ),
  algorithm = cms.string( "AK4PFHLT" ),
  level = cms.string( "L1FastJet" )
)
process.hltESPAK4PFRelativeCorrectionESProducer = cms.ESProducer( "LXXXCorrectionESProducer",
  appendToDataLabel = cms.string( "" ),
  algorithm = cms.string( "AK4PFHLT" ),
  level = cms.string( "L2Relative" )
)
process.hltESPAK4CaloRelativeCorrectionESProducer = cms.ESProducer( "LXXXCorrectionESProducer",
  appendToDataLabel = cms.string( "" ),
  algorithm = cms.string( "AK4CaloHLT" ),
  level = cms.string( "L2Relative" )
)
process.hltESPAK4CaloAbsoluteCorrectionESProducer = cms.ESProducer( "LXXXCorrectionESProducer",
  appendToDataLabel = cms.string( "" ),
  algorithm = cms.string( "AK4CaloHLT" ),
  level = cms.string( "L3Absolute" )
)
process.hltESPAK4PFAbsoluteCorrectionESProducer = cms.ESProducer( "LXXXCorrectionESProducer",
  appendToDataLabel = cms.string( "" ),
  algorithm = cms.string( "AK4PFHLT" ),
  level = cms.string( "L3Absolute" )
)
process.MaterialPropagatorParabolicMF = cms.ESProducer( "PropagatorWithMaterialESProducer",
  SimpleMagneticField = cms.string( "ParabolicMf" ),
  PropagationDirection = cms.string( "alongMomentum" ),
  ComponentName = cms.string( "PropagatorWithMaterialParabolicMf" ),
  Mass = cms.double( 0.105 ),
  ptMin = cms.double( -1.0 ),
  MaxDPhi = cms.double( 1.6 ),
  useRungeKutta = cms.bool( False )
)
process.OppositeMaterialPropagatorParabolicMF = cms.ESProducer( "PropagatorWithMaterialESProducer",
  SimpleMagneticField = cms.string( "ParabolicMf" ),
  PropagationDirection = cms.string( "oppositeToMomentum" ),
  ComponentName = cms.string( "PropagatorWithMaterialParabolicMfOpposite" ),
  Mass = cms.double( 0.105 ),
  ptMin = cms.double( -1.0 ),
  MaxDPhi = cms.double( 1.6 ),
  useRungeKutta = cms.bool( False )
)
process.ParabolicParametrizedMagneticFieldProducer = cms.ESProducer( "ParametrizedMagneticFieldProducer",
  version = cms.string( "Parabolic" ),
  parameters = cms.PSet(  BValue = cms.string( "" ) ),
  label = cms.untracked.string( "ParabolicMf" )
)
process.hltESPChi2MeasurementEstimator30 = cms.ESProducer( "Chi2MeasurementEstimatorESProducer",
  MaxChi2 = cms.double( 30.0 ),
  nSigma = cms.double( 3.0 ),
  ComponentName = cms.string( "hltESPChi2MeasurementEstimator30" )
)
process.hltESPChi2ChargeMeasurementEstimator30 = cms.ESProducer( "Chi2ChargeMeasurementEstimatorESProducer",
  minGoodStripCharge = cms.double( 1724.0 ),
  ComponentName = cms.string( "hltESPChi2ChargeMeasurementEstimator30" ),
  pTChargeCutThreshold = cms.double( -1.0 ),
  nSigma = cms.double( 3.0 ),
  MaxChi2 = cms.double( 30.0 )
)
process.AnyDirectionAnalyticalPropagator = cms.ESProducer( "AnalyticalPropagatorESProducer",
  MaxDPhi = cms.double( 1.6 ),
  ComponentName = cms.string( "AnyDirectionAnalyticalPropagator" ),
  PropagationDirection = cms.string( "anyDirection" )
)
process.AutoMagneticFieldESProducer = cms.ESProducer( "AutoMagneticFieldESProducer",
  label = cms.untracked.string( "" ),
  nominalCurrents = cms.untracked.vint32( -1, 0, 9558, 14416, 16819, 18268, 19262 ),
  valueOverride = cms.int32( -1 ),
  mapLabels = cms.untracked.vstring( '090322_3_8t',
    '0t',
    '071212_2t',
    '071212_3t',
    '071212_3_5t',
    '090322_3_8t',
    '071212_4t' )
)
process.CSCChannelMapperESProducer = cms.ESProducer( "CSCChannelMapperESProducer",
  AlgoName = cms.string( "CSCChannelMapperPostls1" )
)
process.CSCGeometryESModule = cms.ESProducer( "CSCGeometryESModule",
  useRealWireGeometry = cms.bool( True ),
  appendToDataLabel = cms.string( "" ),
  alignmentsLabel = cms.string( "" ),
  useGangedStripsInME1a = cms.bool( False ),
  debugV = cms.untracked.bool( False ),
  useOnlyWiresInME1a = cms.bool( False ),
  useDDD = cms.bool( False ),
  useCentreTIOffsets = cms.bool( False ),
  applyAlignment = cms.bool( True )
)
process.CSCIndexerESProducer = cms.ESProducer( "CSCIndexerESProducer",
  AlgoName = cms.string( "CSCIndexerPostls1" )
)
process.CaloGeometryBuilder = cms.ESProducer( "CaloGeometryBuilder",
  SelectedCalos = cms.vstring( 'HCAL',
    'ZDC',
    'EcalBarrel',
    'EcalEndcap',
    'EcalPreshower',
    'TOWER' )
)
process.CaloTopologyBuilder = cms.ESProducer( "CaloTopologyBuilder" )
process.CaloTowerConstituentsMapBuilder = cms.ESProducer( "CaloTowerConstituentsMapBuilder",
  appendToDataLabel = cms.string( "" ),
  MapFile = cms.untracked.string( "Geometry/CaloTopology/data/CaloTowerEEGeometric.map.gz" )
)
process.CaloTowerGeometryFromDBEP = cms.ESProducer( "CaloTowerGeometryFromDBEP",
  applyAlignment = cms.bool( False ),
  hcalTopologyConstants = cms.PSet( 
    maxDepthHE = cms.int32( 3 ),
    maxDepthHB = cms.int32( 2 ),
    mode = cms.string( "HcalTopologyMode::LHC" )
  )
)
process.CastorDbProducer = cms.ESProducer( "CastorDbProducer",
  appendToDataLabel = cms.string( "" )
)
process.ClusterShapeHitFilterESProducer = cms.ESProducer( "ClusterShapeHitFilterESProducer",
  ComponentName = cms.string( "ClusterShapeHitFilter" ),
  PixelShapeFile = cms.string( "RecoPixelVertexing/PixelLowPtUtilities/data/pixelShape.par" )
)
process.DTGeometryESModule = cms.ESProducer( "DTGeometryESModule",
  appendToDataLabel = cms.string( "" ),
  fromDDD = cms.bool( False ),
  applyAlignment = cms.bool( True ),
  alignmentsLabel = cms.string( "" )
)
process.EcalBarrelGeometryFromDBEP = cms.ESProducer( "EcalBarrelGeometryFromDBEP",
  applyAlignment = cms.bool( True )
)
process.EcalElectronicsMappingBuilder = cms.ESProducer( "EcalElectronicsMappingBuilder" )
process.EcalEndcapGeometryFromDBEP = cms.ESProducer( "EcalEndcapGeometryFromDBEP",
  applyAlignment = cms.bool( True )
)
process.EcalLaserCorrectionService = cms.ESProducer( "EcalLaserCorrectionService" )
process.EcalPreshowerGeometryFromDBEP = cms.ESProducer( "EcalPreshowerGeometryFromDBEP",
  applyAlignment = cms.bool( True )
)
process.hltESPChi2ChargeMeasurementEstimator9 = cms.ESProducer( "Chi2ChargeMeasurementEstimatorESProducer",
  minGoodStripCharge = cms.double( 1724.0 ),
  ComponentName = cms.string( "hltESPChi2ChargeMeasurementEstimator9" ),
  pTChargeCutThreshold = cms.double( 15.0 ),
  nSigma = cms.double( 3.0 ),
  MaxChi2 = cms.double( 9.0 )
)
process.hltESPChi2ChargeMeasurementEstimator16 = cms.ESProducer( "Chi2ChargeMeasurementEstimatorESProducer",
  minGoodStripCharge = cms.double( 1724.0 ),
  ComponentName = cms.string( "hltESPChi2ChargeMeasurementEstimator16" ),
  pTChargeCutThreshold = cms.double( -1.0 ),
  nSigma = cms.double( 3.0 ),
  MaxChi2 = cms.double( 16.0 )
)
process.HcalGeometryFromDBEP = cms.ESProducer( "HcalGeometryFromDBEP",
  applyAlignment = cms.bool( False ),
  hcalTopologyConstants = cms.PSet( 
    maxDepthHE = cms.int32( 3 ),
    maxDepthHB = cms.int32( 2 ),
    mode = cms.string( "HcalTopologyMode::LHC" )
  )
)
process.HcalTopologyIdealEP = cms.ESProducer( "HcalTopologyIdealEP",
  Exclude = cms.untracked.string( "" ),
  appendToDataLabel = cms.string( "" ),
  hcalTopologyConstants = cms.PSet( 
    maxDepthHE = cms.int32( 3 ),
    maxDepthHB = cms.int32( 2 ),
    mode = cms.string( "HcalTopologyMode::LHC" )
  )
)
process.MaterialPropagator = cms.ESProducer( "PropagatorWithMaterialESProducer",
  SimpleMagneticField = cms.string( "" ),
  PropagationDirection = cms.string( "alongMomentum" ),
  ComponentName = cms.string( "PropagatorWithMaterial" ),
  Mass = cms.double( 0.105 ),
  ptMin = cms.double( -1.0 ),
  MaxDPhi = cms.double( 1.6 ),
  useRungeKutta = cms.bool( False )
)
process.OppositeMaterialPropagator = cms.ESProducer( "PropagatorWithMaterialESProducer",
  SimpleMagneticField = cms.string( "" ),
  PropagationDirection = cms.string( "oppositeToMomentum" ),
  ComponentName = cms.string( "PropagatorWithMaterialOpposite" ),
  Mass = cms.double( 0.105 ),
  ptMin = cms.double( -1.0 ),
  MaxDPhi = cms.double( 1.6 ),
  useRungeKutta = cms.bool( False )
)
process.RPCGeometryESModule = cms.ESProducer( "RPCGeometryESModule",
  useDDD = cms.untracked.bool( False ),
  compatibiltyWith11 = cms.untracked.bool( True )
)
process.SiStripGainESProducer = cms.ESProducer( "SiStripGainESProducer",
  printDebug = cms.untracked.bool( False ),
  appendToDataLabel = cms.string( "" ),
  APVGain = cms.VPSet( 
    cms.PSet(  Record = cms.string( "SiStripApvGainRcd" ),
      NormalizationFactor = cms.untracked.double( 1.0 ),
      Label = cms.untracked.string( "" )
    ),
    cms.PSet(  Record = cms.string( "SiStripApvGain2Rcd" ),
      NormalizationFactor = cms.untracked.double( 1.0 ),
      Label = cms.untracked.string( "" )
    )
  ),
  AutomaticNormalization = cms.bool( False )
)
process.SiStripQualityESProducer = cms.ESProducer( "SiStripQualityESProducer",
  appendToDataLabel = cms.string( "" ),
  PrintDebugOutput = cms.bool( False ),
  ThresholdForReducedGranularity = cms.double( 0.3 ),
  UseEmptyRunInfo = cms.bool( False ),
  ReduceGranularity = cms.bool( False ),
  ListOfRecordToMerge = cms.VPSet( 
    cms.PSet(  record = cms.string( "SiStripDetVOffRcd" ),
      tag = cms.string( "" )
    ),
    cms.PSet(  record = cms.string( "SiStripDetCablingRcd" ),
      tag = cms.string( "" )
    ),
    cms.PSet(  record = cms.string( "SiStripBadChannelRcd" ),
      tag = cms.string( "" )
    ),
    cms.PSet(  record = cms.string( "SiStripBadFiberRcd" ),
      tag = cms.string( "" )
    ),
    cms.PSet(  record = cms.string( "SiStripBadModuleRcd" ),
      tag = cms.string( "" )
    )
  )
)
process.SiStripRecHitMatcherESProducer = cms.ESProducer( "SiStripRecHitMatcherESProducer",
  PreFilter = cms.bool( False ),
  ComponentName = cms.string( "StandardMatcher" ),
  NSigmaInside = cms.double( 3.0 )
)
process.SlaveField0 = cms.ESProducer( "UniformMagneticFieldESProducer",
  ZFieldInTesla = cms.double( 0.0 ),
  label = cms.untracked.string( "slave_0" )
)
process.SlaveField20 = cms.ESProducer( "ParametrizedMagneticFieldProducer",
  version = cms.string( "OAE_1103l_071212" ),
  parameters = cms.PSet(  BValue = cms.string( "2_0T" ) ),
  label = cms.untracked.string( "slave_20" )
)
process.SlaveField30 = cms.ESProducer( "ParametrizedMagneticFieldProducer",
  version = cms.string( "OAE_1103l_071212" ),
  parameters = cms.PSet(  BValue = cms.string( "3_0T" ) ),
  label = cms.untracked.string( "slave_30" )
)
process.SlaveField35 = cms.ESProducer( "ParametrizedMagneticFieldProducer",
  version = cms.string( "OAE_1103l_071212" ),
  parameters = cms.PSet(  BValue = cms.string( "3_5T" ) ),
  label = cms.untracked.string( "slave_35" )
)
process.SlaveField38 = cms.ESProducer( "ParametrizedMagneticFieldProducer",
  version = cms.string( "OAE_1103l_071212" ),
  parameters = cms.PSet(  BValue = cms.string( "3_8T" ) ),
  label = cms.untracked.string( "slave_38" )
)
process.SlaveField40 = cms.ESProducer( "ParametrizedMagneticFieldProducer",
  version = cms.string( "OAE_1103l_071212" ),
  parameters = cms.PSet(  BValue = cms.string( "4_0T" ) ),
  label = cms.untracked.string( "slave_40" )
)
process.SteppingHelixPropagatorAny = cms.ESProducer( "SteppingHelixPropagatorESProducer",
  NoErrorPropagation = cms.bool( False ),
  endcapShiftInZPos = cms.double( 0.0 ),
  PropagationDirection = cms.string( "anyDirection" ),
  useTuningForL2Speed = cms.bool( False ),
  useIsYokeFlag = cms.bool( True ),
  endcapShiftInZNeg = cms.double( 0.0 ),
  SetVBFPointer = cms.bool( False ),
  AssumeNoMaterial = cms.bool( False ),
  returnTangentPlane = cms.bool( True ),
  useInTeslaFromMagField = cms.bool( False ),
  VBFName = cms.string( "VolumeBasedMagneticField" ),
  useEndcapShiftsInZ = cms.bool( False ),
  sendLogWarning = cms.bool( False ),
  useMatVolumes = cms.bool( True ),
  debug = cms.bool( False ),
  ApplyRadX0Correction = cms.bool( True ),
  useMagVolumes = cms.bool( True ),
  ComponentName = cms.string( "SteppingHelixPropagatorAny" )
)
process.TrackerDigiGeometryESModule = cms.ESProducer( "TrackerDigiGeometryESModule",
  appendToDataLabel = cms.string( "" ),
  fromDDD = cms.bool( False ),
  trackerGeometryConstants = cms.PSet( 
    ROCS_X = cms.int32( 0 ),
    ROCS_Y = cms.int32( 0 ),
    upgradeGeometry = cms.bool( False ),
    BIG_PIX_PER_ROC_Y = cms.int32( 2 ),
    BIG_PIX_PER_ROC_X = cms.int32( 1 ),
    ROWS_PER_ROC = cms.int32( 80 ),
    COLS_PER_ROC = cms.int32( 52 )
  ),
  applyAlignment = cms.bool( True ),
  alignmentsLabel = cms.string( "" )
)
process.TrackerGeometricDetESModule = cms.ESProducer( "TrackerGeometricDetESModule",
  appendToDataLabel = cms.string( "" ),
  fromDDD = cms.bool( False ),
  layerNumberPXB = cms.uint32( 16 ),
  totalBlade = cms.uint32( 24 )
)
process.TransientTrackBuilderESProducer = cms.ESProducer( "TransientTrackBuilderESProducer",
  ComponentName = cms.string( "TransientTrackBuilder" )
)
process.VBF0 = cms.ESProducer( "VolumeBasedMagneticFieldESProducer",
  scalingVolumes = cms.vint32(  ),
  useParametrizedTrackerField = cms.bool( True ),
  scalingFactors = cms.vdouble(  ),
  label = cms.untracked.string( "0t" ),
  version = cms.string( "grid_1103l_071212_2t" ),
  debugBuilder = cms.untracked.bool( False ),
  paramLabel = cms.string( "slave_0" ),
  geometryVersion = cms.int32( 71212 ),
  gridFiles = cms.VPSet( 
    cms.PSet(  path = cms.string( "grid.[v].bin" ),
      master = cms.int32( 1 ),
      sectors = cms.string( "0" ),
      volumes = cms.string( "1-312" )
    )
  ),
  cacheLastVolume = cms.untracked.bool( True )
)
process.VBF20 = cms.ESProducer( "VolumeBasedMagneticFieldESProducer",
  scalingVolumes = cms.vint32(  ),
  useParametrizedTrackerField = cms.bool( True ),
  scalingFactors = cms.vdouble(  ),
  label = cms.untracked.string( "071212_2t" ),
  version = cms.string( "grid_1103l_071212_2t" ),
  debugBuilder = cms.untracked.bool( False ),
  paramLabel = cms.string( "slave_20" ),
  geometryVersion = cms.int32( 71212 ),
  gridFiles = cms.VPSet( 
    cms.PSet(  path = cms.string( "grid.[v].bin" ),
      master = cms.int32( 1 ),
      sectors = cms.string( "0" ),
      volumes = cms.string( "1-312" )
    )
  ),
  cacheLastVolume = cms.untracked.bool( True )
)
process.VBF30 = cms.ESProducer( "VolumeBasedMagneticFieldESProducer",
  scalingVolumes = cms.vint32(  ),
  useParametrizedTrackerField = cms.bool( True ),
  scalingFactors = cms.vdouble(  ),
  label = cms.untracked.string( "071212_3t" ),
  version = cms.string( "grid_1103l_071212_3t" ),
  debugBuilder = cms.untracked.bool( False ),
  paramLabel = cms.string( "slave_30" ),
  geometryVersion = cms.int32( 71212 ),
  gridFiles = cms.VPSet( 
    cms.PSet(  path = cms.string( "grid.[v].bin" ),
      master = cms.int32( 1 ),
      sectors = cms.string( "0" ),
      volumes = cms.string( "1-312" )
    )
  ),
  cacheLastVolume = cms.untracked.bool( True )
)
process.VBF35 = cms.ESProducer( "VolumeBasedMagneticFieldESProducer",
  scalingVolumes = cms.vint32(  ),
  useParametrizedTrackerField = cms.bool( True ),
  scalingFactors = cms.vdouble(  ),
  label = cms.untracked.string( "071212_3_5t" ),
  version = cms.string( "grid_1103l_071212_3_5t" ),
  debugBuilder = cms.untracked.bool( False ),
  paramLabel = cms.string( "slave_35" ),
  geometryVersion = cms.int32( 71212 ),
  gridFiles = cms.VPSet( 
    cms.PSet(  path = cms.string( "grid.[v].bin" ),
      master = cms.int32( 1 ),
      sectors = cms.string( "0" ),
      volumes = cms.string( "1-312" )
    )
  ),
  cacheLastVolume = cms.untracked.bool( True )
)
process.VBF38 = cms.ESProducer( "VolumeBasedMagneticFieldESProducer",
  scalingVolumes = cms.vint32( 14100, 14200, 17600, 17800, 17900, 18100, 18300, 18400, 18600, 23100, 23300, 23400, 23600, 23800, 23900, 24100, 28600, 28800, 28900, 29100, 29300, 29400, 29600, 28609, 28809, 28909, 29109, 29309, 29409, 29609, 28610, 28810, 28910, 29110, 29310, 29410, 29610, 28611, 28811, 28911, 29111, 29311, 29411, 29611 ),
  useParametrizedTrackerField = cms.bool( True ),
  scalingFactors = cms.vdouble( 1.0, 1.0, 0.994, 1.004, 1.004, 1.005, 1.004, 1.004, 0.994, 0.965, 0.958, 0.958, 0.953, 0.958, 0.958, 0.965, 0.918, 0.924, 0.924, 0.906, 0.924, 0.924, 0.918, 0.991, 0.998, 0.998, 0.978, 0.998, 0.998, 0.991, 0.991, 0.998, 0.998, 0.978, 0.998, 0.998, 0.991, 0.991, 0.998, 0.998, 0.978, 0.998, 0.998, 0.991 ),
  label = cms.untracked.string( "090322_3_8t" ),
  version = cms.string( "grid_1103l_090322_3_8t" ),
  debugBuilder = cms.untracked.bool( False ),
  paramLabel = cms.string( "slave_38" ),
  geometryVersion = cms.int32( 71212 ),
  gridFiles = cms.VPSet( 
    cms.PSet(  path = cms.string( "grid.[v].bin" ),
      master = cms.int32( 1 ),
      sectors = cms.string( "0" ),
      volumes = cms.string( "1-312" )
    ),
    cms.PSet(  path = cms.string( "S3/grid.[v].bin" ),
      master = cms.int32( 3 ),
      sectors = cms.string( "3" ),
      volumes = cms.string( "176-186,231-241,286-296" )
    ),
    cms.PSet(  path = cms.string( "S4/grid.[v].bin" ),
      master = cms.int32( 4 ),
      sectors = cms.string( "4" ),
      volumes = cms.string( "176-186,231-241,286-296" )
    ),
    cms.PSet(  path = cms.string( "S9/grid.[v].bin" ),
      master = cms.int32( 9 ),
      sectors = cms.string( "9" ),
      volumes = cms.string( "14,15,20,21,24-27,32,33,40,41,48,49,56,57,62,63,70,71,286-296" )
    ),
    cms.PSet(  path = cms.string( "S10/grid.[v].bin" ),
      master = cms.int32( 10 ),
      sectors = cms.string( "10" ),
      volumes = cms.string( "14,15,20,21,24-27,32,33,40,41,48,49,56,57,62,63,70,71,286-296" )
    ),
    cms.PSet(  path = cms.string( "S11/grid.[v].bin" ),
      master = cms.int32( 11 ),
      sectors = cms.string( "11" ),
      volumes = cms.string( "14,15,20,21,24-27,32,33,40,41,48,49,56,57,62,63,70,71,286-296" )
    )
  ),
  cacheLastVolume = cms.untracked.bool( True )
)
process.VBF40 = cms.ESProducer( "VolumeBasedMagneticFieldESProducer",
  scalingVolumes = cms.vint32(  ),
  useParametrizedTrackerField = cms.bool( True ),
  scalingFactors = cms.vdouble(  ),
  label = cms.untracked.string( "071212_4t" ),
  version = cms.string( "grid_1103l_071212_4t" ),
  debugBuilder = cms.untracked.bool( False ),
  paramLabel = cms.string( "slave_40" ),
  geometryVersion = cms.int32( 71212 ),
  gridFiles = cms.VPSet( 
    cms.PSet(  path = cms.string( "grid.[v].bin" ),
      master = cms.int32( 1 ),
      sectors = cms.string( "0" ),
      volumes = cms.string( "1-312" )
    )
  ),
  cacheLastVolume = cms.untracked.bool( True )
)
process.ZdcGeometryFromDBEP = cms.ESProducer( "ZdcGeometryFromDBEP",
  applyAlignment = cms.bool( False )
)
process.caloDetIdAssociator = cms.ESProducer( "DetIdAssociatorESProducer",
  ComponentName = cms.string( "CaloDetIdAssociator" ),
  etaBinSize = cms.double( 0.087 ),
  nEta = cms.int32( 70 ),
  nPhi = cms.int32( 72 ),
  includeBadChambers = cms.bool( False )
)
process.cosmicsNavigationSchoolESProducer = cms.ESProducer( "NavigationSchoolESProducer",
  ComponentName = cms.string( "CosmicNavigationSchool" ),
  SimpleMagneticField = cms.string( "" )
)
process.ecalDetIdAssociator = cms.ESProducer( "DetIdAssociatorESProducer",
  ComponentName = cms.string( "EcalDetIdAssociator" ),
  etaBinSize = cms.double( 0.02 ),
  nEta = cms.int32( 300 ),
  nPhi = cms.int32( 360 ),
  includeBadChambers = cms.bool( False )
)
process.ecalSeverityLevel = cms.ESProducer( "EcalSeverityLevelESProducer",
  dbstatusMask = cms.PSet( 
    kGood = cms.vstring( 'kOk' ),
    kProblematic = cms.vstring( 'kDAC',
      'kNoLaser',
      'kNoisy',
      'kNNoisy',
      'kNNNoisy',
      'kNNNNoisy',
      'kNNNNNoisy',
      'kFixedG6',
      'kFixedG1',
      'kFixedG0' ),
    kRecovered = cms.vstring(  ),
    kTime = cms.vstring(  ),
    kWeird = cms.vstring(  ),
    kBad = cms.vstring( 'kNonRespondingIsolated',
      'kDeadVFE',
      'kDeadFE',
      'kNoDataNoTP' )
  ),
  timeThresh = cms.double( 2.0 ),
  flagMask = cms.PSet( 
    kGood = cms.vstring( 'kGood' ),
    kProblematic = cms.vstring( 'kPoorReco',
      'kPoorCalib',
      'kNoisy',
      'kSaturated' ),
    kRecovered = cms.vstring( 'kLeadingEdgeRecovered',
      'kTowerRecovered' ),
    kTime = cms.vstring( 'kOutOfTime' ),
    kWeird = cms.vstring( 'kWeird',
      'kDiWeird' ),
    kBad = cms.vstring( 'kFaultyHardware',
      'kDead',
      'kKilled' )
  )
)
process.hcalDetIdAssociator = cms.ESProducer( "DetIdAssociatorESProducer",
  ComponentName = cms.string( "HcalDetIdAssociator" ),
  etaBinSize = cms.double( 0.087 ),
  nEta = cms.int32( 70 ),
  nPhi = cms.int32( 72 ),
  includeBadChambers = cms.bool( False )
)
process.hcalRecAlgos = cms.ESProducer( "HcalRecAlgoESProducer",
  RecoveredRecHitBits = cms.vstring( 'TimingAddedBit',
    'TimingSubtractedBit' ),
  SeverityLevels = cms.VPSet( 
    cms.PSet(  RecHitFlags = cms.vstring(  ),
      ChannelStatus = cms.vstring(  ),
      Level = cms.int32( 0 )
    ),
    cms.PSet(  RecHitFlags = cms.vstring(  ),
      ChannelStatus = cms.vstring( 'HcalCellCaloTowerProb' ),
      Level = cms.int32( 1 )
    ),
    cms.PSet(  RecHitFlags = cms.vstring( 'HSCP_R1R2',
  'HSCP_FracLeader',
  'HSCP_OuterEnergy',
  'HSCP_ExpFit',
  'ADCSaturationBit',
  'HBHEIsolatedNoise',
  'AddedSimHcalNoise' ),
      ChannelStatus = cms.vstring( 'HcalCellExcludeFromHBHENoiseSummary' ),
      Level = cms.int32( 5 )
    ),
    cms.PSet(  RecHitFlags = cms.vstring( 'HBHEHpdHitMultiplicity',
  'HBHEPulseShape',
  'HOBit',
  'HFInTimeWindow',
  'ZDCBit',
  'CalibrationBit',
  'TimingErrorBit',
  'HBHETriangleNoise',
  'HBHETS4TS5Noise' ),
      ChannelStatus = cms.vstring(  ),
      Level = cms.int32( 8 )
    ),
    cms.PSet(  RecHitFlags = cms.vstring( 'HFLongShort',
  'HFPET',
  'HFS8S1Ratio',
  'HFDigiTime' ),
      ChannelStatus = cms.vstring(  ),
      Level = cms.int32( 11 )
    ),
    cms.PSet(  RecHitFlags = cms.vstring( 'HBHEFlatNoise',
  'HBHESpikeNoise' ),
      ChannelStatus = cms.vstring( 'HcalCellCaloTowerMask' ),
      Level = cms.int32( 12 )
    ),
    cms.PSet(  RecHitFlags = cms.vstring(  ),
      ChannelStatus = cms.vstring( 'HcalCellHot' ),
      Level = cms.int32( 15 )
    ),
    cms.PSet(  RecHitFlags = cms.vstring(  ),
      ChannelStatus = cms.vstring( 'HcalCellOff',
        'HcalCellDead' ),
      Level = cms.int32( 20 )
    )
  ),
  DropChannelStatusBits = cms.vstring( 'HcalCellMask',
    'HcalCellOff',
    'HcalCellDead' )
)
process.hcal_db_producer = cms.ESProducer( "HcalDbProducer" )
process.hltCombinedSecondaryVertex = cms.ESProducer( "CombinedSecondaryVertexESProducer",
  trackPairV0Filter = cms.PSet(  k0sMassWindow = cms.double( 0.03 ) ),
  useTrackWeights = cms.bool( True ),
  useCategories = cms.bool( True ),
  pseudoMultiplicityMin = cms.uint32( 2 ),
  categoryVariableName = cms.string( "vertexCategory" ),
  trackSelection = cms.PSet( 
    totalHitsMin = cms.uint32( 0 ),
    jetDeltaRMax = cms.double( 0.3 ),
    qualityClass = cms.string( "any" ),
    pixelHitsMin = cms.uint32( 0 ),
    sip3dSigMin = cms.double( -99999.9 ),
    sip3dSigMax = cms.double( 99999.9 ),
    normChi2Max = cms.double( 99999.9 ),
    maxDistToAxis = cms.double( 0.07 ),
    sip2dValMax = cms.double( 99999.9 ),
    maxDecayLen = cms.double( 5.0 ),
    ptMin = cms.double( 0.0 ),
    sip2dSigMax = cms.double( 99999.9 ),
    sip2dSigMin = cms.double( -99999.9 ),
    sip3dValMax = cms.double( 99999.9 ),
    sip2dValMin = cms.double( -99999.9 ),
    sip3dValMin = cms.double( -99999.9 )
  ),
  calibrationRecords = cms.vstring( 'CombinedSVRecoVertex',
    'CombinedSVPseudoVertex',
    'CombinedSVNoVertex' ),
  correctVertexMass = cms.bool( True ),
  charmCut = cms.double( 1.5 ),
  vertexFlip = cms.bool( False ),
  minimumTrackWeight = cms.double( 0.5 ),
  pseudoVertexV0Filter = cms.PSet(  k0sMassWindow = cms.double( 0.05 ) ),
  trackMultiplicityMin = cms.uint32( 3 ),
  trackPseudoSelection = cms.PSet( 
    totalHitsMin = cms.uint32( 0 ),
    jetDeltaRMax = cms.double( 0.3 ),
    qualityClass = cms.string( "any" ),
    pixelHitsMin = cms.uint32( 0 ),
    sip3dSigMin = cms.double( -99999.9 ),
    sip3dSigMax = cms.double( 99999.9 ),
    normChi2Max = cms.double( 99999.9 ),
    maxDistToAxis = cms.double( 0.07 ),
    sip2dValMax = cms.double( 99999.9 ),
    maxDecayLen = cms.double( 5.0 ),
    ptMin = cms.double( 0.0 ),
    sip2dSigMax = cms.double( 99999.9 ),
    sip2dSigMin = cms.double( 2.0 ),
    sip3dValMax = cms.double( 99999.9 ),
    sip2dValMin = cms.double( -99999.9 ),
    sip3dValMin = cms.double( -99999.9 )
  ),
  trackSort = cms.string( "sip2dSig" ),
  trackFlip = cms.bool( False )
)
process.hltESPAnalyticalPropagator = cms.ESProducer( "AnalyticalPropagatorESProducer",
  MaxDPhi = cms.double( 1.6 ),
  ComponentName = cms.string( "hltESPAnalyticalPropagator" ),
  PropagationDirection = cms.string( "alongMomentum" )
)
process.hltESPBwdAnalyticalPropagator = cms.ESProducer( "AnalyticalPropagatorESProducer",
  MaxDPhi = cms.double( 1.6 ),
  ComponentName = cms.string( "hltESPBwdAnalyticalPropagator" ),
  PropagationDirection = cms.string( "oppositeToMomentum" )
)
process.hltESPBwdElectronPropagator = cms.ESProducer( "PropagatorWithMaterialESProducer",
  SimpleMagneticField = cms.string( "" ),
  PropagationDirection = cms.string( "oppositeToMomentum" ),
  ComponentName = cms.string( "hltESPBwdElectronPropagator" ),
  Mass = cms.double( 5.11E-4 ),
  ptMin = cms.double( -1.0 ),
  MaxDPhi = cms.double( 1.6 ),
  useRungeKutta = cms.bool( False )
)
process.hltESPChi2EstimatorForRefit = cms.ESProducer( "Chi2MeasurementEstimatorESProducer",
  MaxChi2 = cms.double( 100000.0 ),
  nSigma = cms.double( 3.0 ),
  ComponentName = cms.string( "hltESPChi2EstimatorForRefit" )
)
process.hltESPChi2MeasurementEstimator16 = cms.ESProducer( "Chi2MeasurementEstimatorESProducer",
  MaxChi2 = cms.double( 16.0 ),
  nSigma = cms.double( 3.0 ),
  ComponentName = cms.string( "hltESPChi2MeasurementEstimator16" )
)
process.hltESPChi2MeasurementEstimator9 = cms.ESProducer( "Chi2MeasurementEstimatorESProducer",
  MaxChi2 = cms.double( 9.0 ),
  nSigma = cms.double( 3.0 ),
  ComponentName = cms.string( "hltESPChi2MeasurementEstimator9" )
)
process.hltESPCloseComponentsMerger5D = cms.ESProducer( "CloseComponentsMergerESProducer5D",
  ComponentName = cms.string( "hltESPCloseComponentsMerger5D" ),
  MaxComponents = cms.int32( 12 ),
  DistanceMeasure = cms.string( "hltESPKullbackLeiblerDistance5D" )
)
process.hltESPDummyDetLayerGeometry = cms.ESProducer( "DetLayerGeometryESProducer",
  ComponentName = cms.string( "hltESPDummyDetLayerGeometry" )
)
process.hltESPEcalRegionCablingESProducer = cms.ESProducer( "EcalRegionCablingESProducer",
  esMapping = cms.PSet(  LookupTable = cms.FileInPath( "EventFilter/ESDigiToRaw/data/ES_lookup_table.dat" ) )
)
process.hltESPEcalTrigTowerConstituentsMapBuilder = cms.ESProducer( "EcalTrigTowerConstituentsMapBuilder",
  MapFile = cms.untracked.string( "Geometry/EcalMapping/data/EndCap_TTMap.txt" )
)
process.hltESPElectronChi2 = cms.ESProducer( "Chi2MeasurementEstimatorESProducer",
  MaxChi2 = cms.double( 2000.0 ),
  nSigma = cms.double( 3.0 ),
  ComponentName = cms.string( "hltESPElectronChi2" )
)
process.hltESPElectronMaterialEffects = cms.ESProducer( "GsfMaterialEffectsESProducer",
  BetheHeitlerParametrization = cms.string( "BetheHeitler_cdfmom_nC6_O5.par" ),
  EnergyLossUpdator = cms.string( "GsfBetheHeitlerUpdator" ),
  ComponentName = cms.string( "hltESPElectronMaterialEffects" ),
  MultipleScatteringUpdator = cms.string( "MultipleScatteringUpdator" ),
  Mass = cms.double( 5.11E-4 ),
  BetheHeitlerCorrection = cms.int32( 2 )
)
process.hltESPFastSteppingHelixPropagatorAny = cms.ESProducer( "SteppingHelixPropagatorESProducer",
  NoErrorPropagation = cms.bool( False ),
  endcapShiftInZPos = cms.double( 0.0 ),
  PropagationDirection = cms.string( "anyDirection" ),
  useTuningForL2Speed = cms.bool( True ),
  useIsYokeFlag = cms.bool( True ),
  endcapShiftInZNeg = cms.double( 0.0 ),
  SetVBFPointer = cms.bool( False ),
  AssumeNoMaterial = cms.bool( False ),
  returnTangentPlane = cms.bool( True ),
  useInTeslaFromMagField = cms.bool( False ),
  VBFName = cms.string( "VolumeBasedMagneticField" ),
  useEndcapShiftsInZ = cms.bool( False ),
  sendLogWarning = cms.bool( False ),
  useMatVolumes = cms.bool( True ),
  debug = cms.bool( False ),
  ApplyRadX0Correction = cms.bool( True ),
  useMagVolumes = cms.bool( True ),
  ComponentName = cms.string( "hltESPFastSteppingHelixPropagatorAny" )
)
process.hltESPFastSteppingHelixPropagatorOpposite = cms.ESProducer( "SteppingHelixPropagatorESProducer",
  NoErrorPropagation = cms.bool( False ),
  endcapShiftInZPos = cms.double( 0.0 ),
  PropagationDirection = cms.string( "oppositeToMomentum" ),
  useTuningForL2Speed = cms.bool( True ),
  useIsYokeFlag = cms.bool( True ),
  endcapShiftInZNeg = cms.double( 0.0 ),
  SetVBFPointer = cms.bool( False ),
  AssumeNoMaterial = cms.bool( False ),
  returnTangentPlane = cms.bool( True ),
  useInTeslaFromMagField = cms.bool( False ),
  VBFName = cms.string( "VolumeBasedMagneticField" ),
  useEndcapShiftsInZ = cms.bool( False ),
  sendLogWarning = cms.bool( False ),
  useMatVolumes = cms.bool( True ),
  debug = cms.bool( False ),
  ApplyRadX0Correction = cms.bool( True ),
  useMagVolumes = cms.bool( True ),
  ComponentName = cms.string( "hltESPFastSteppingHelixPropagatorOpposite" )
)
process.hltESPFittingSmootherIT = cms.ESProducer( "KFFittingSmootherESProducer",
  EstimateCut = cms.double( -1.0 ),
  LogPixelProbabilityCut = cms.double( -16.0 ),
  Fitter = cms.string( "hltESPTrajectoryFitterRK" ),
  MinNumberOfHits = cms.int32( 3 ),
  Smoother = cms.string( "hltESPTrajectorySmootherRK" ),
  BreakTrajWith2ConsecutiveMissing = cms.bool( True ),
  ComponentName = cms.string( "hltESPFittingSmootherIT" ),
  NoInvalidHitsBeginEnd = cms.bool( True ),
  RejectTracks = cms.bool( True )
)
process.hltESPFittingSmootherRK = cms.ESProducer( "KFFittingSmootherESProducer",
  EstimateCut = cms.double( -1.0 ),
  LogPixelProbabilityCut = cms.double( -16.0 ),
  Fitter = cms.string( "hltESPTrajectoryFitterRK" ),
  MinNumberOfHits = cms.int32( 5 ),
  Smoother = cms.string( "hltESPTrajectorySmootherRK" ),
  BreakTrajWith2ConsecutiveMissing = cms.bool( False ),
  ComponentName = cms.string( "hltESPFittingSmootherRK" ),
  NoInvalidHitsBeginEnd = cms.bool( False ),
  RejectTracks = cms.bool( True )
)
process.hltESPFwdElectronPropagator = cms.ESProducer( "PropagatorWithMaterialESProducer",
  SimpleMagneticField = cms.string( "" ),
  PropagationDirection = cms.string( "alongMomentum" ),
  ComponentName = cms.string( "hltESPFwdElectronPropagator" ),
  Mass = cms.double( 5.11E-4 ),
  ptMin = cms.double( -1.0 ),
  MaxDPhi = cms.double( 1.6 ),
  useRungeKutta = cms.bool( False )
)
process.hltESPGlobalDetLayerGeometry = cms.ESProducer( "GlobalDetLayerGeometryESProducer",
  ComponentName = cms.string( "hltESPGlobalDetLayerGeometry" )
)
process.hltESPGlobalTrackingGeometryESProducer = cms.ESProducer( "GlobalTrackingGeometryESProducer" )
process.hltESPGsfElectronFittingSmoother = cms.ESProducer( "KFFittingSmootherESProducer",
  EstimateCut = cms.double( -1.0 ),
  LogPixelProbabilityCut = cms.double( -16.0 ),
  Fitter = cms.string( "hltESPGsfTrajectoryFitter" ),
  MinNumberOfHits = cms.int32( 5 ),
  Smoother = cms.string( "hltESPGsfTrajectorySmoother" ),
  BreakTrajWith2ConsecutiveMissing = cms.bool( True ),
  ComponentName = cms.string( "hltESPGsfElectronFittingSmoother" ),
  NoInvalidHitsBeginEnd = cms.bool( True ),
  RejectTracks = cms.bool( True )
)
process.hltESPGsfTrajectoryFitter = cms.ESProducer( "GsfTrajectoryFitterESProducer",
  Merger = cms.string( "hltESPCloseComponentsMerger5D" ),
  ComponentName = cms.string( "hltESPGsfTrajectoryFitter" ),
  MaterialEffectsUpdator = cms.string( "hltESPElectronMaterialEffects" ),
  RecoGeometry = cms.string( "hltESPGlobalDetLayerGeometry" ),
  GeometricalPropagator = cms.string( "hltESPAnalyticalPropagator" )
)
process.hltESPGsfTrajectorySmoother = cms.ESProducer( "GsfTrajectorySmootherESProducer",
  ErrorRescaling = cms.double( 100.0 ),
  RecoGeometry = cms.string( "hltESPGlobalDetLayerGeometry" ),
  Merger = cms.string( "hltESPCloseComponentsMerger5D" ),
  ComponentName = cms.string( "hltESPGsfTrajectorySmoother" ),
  GeometricalPropagator = cms.string( "hltESPBwdAnalyticalPropagator" ),
  MaterialEffectsUpdator = cms.string( "hltESPElectronMaterialEffects" )
)
process.hltESPKFFittingSmoother = cms.ESProducer( "KFFittingSmootherESProducer",
  EstimateCut = cms.double( -1.0 ),
  LogPixelProbabilityCut = cms.double( -16.0 ),
  Fitter = cms.string( "hltESPKFTrajectoryFitter" ),
  MinNumberOfHits = cms.int32( 5 ),
  Smoother = cms.string( "hltESPKFTrajectorySmoother" ),
  BreakTrajWith2ConsecutiveMissing = cms.bool( False ),
  ComponentName = cms.string( "hltESPKFFittingSmoother" ),
  NoInvalidHitsBeginEnd = cms.bool( False ),
  RejectTracks = cms.bool( True )
)
process.hltESPKFFittingSmootherForL2Muon = cms.ESProducer( "KFFittingSmootherESProducer",
  EstimateCut = cms.double( -1.0 ),
  LogPixelProbabilityCut = cms.double( -16.0 ),
  Fitter = cms.string( "hltESPKFTrajectoryFitterForL2Muon" ),
  MinNumberOfHits = cms.int32( 5 ),
  Smoother = cms.string( "hltESPKFTrajectorySmootherForL2Muon" ),
  BreakTrajWith2ConsecutiveMissing = cms.bool( False ),
  ComponentName = cms.string( "hltESPKFFittingSmootherForL2Muon" ),
  NoInvalidHitsBeginEnd = cms.bool( False ),
  RejectTracks = cms.bool( True )
)
process.hltESPKFFittingSmootherWithOutliersRejectionAndRK = cms.ESProducer( "KFFittingSmootherESProducer",
  EstimateCut = cms.double( 20.0 ),
  LogPixelProbabilityCut = cms.double( -14.0 ),
  Fitter = cms.string( "hltESPRKTrajectoryFitter" ),
  MinNumberOfHits = cms.int32( 3 ),
  Smoother = cms.string( "hltESPRKTrajectorySmoother" ),
  BreakTrajWith2ConsecutiveMissing = cms.bool( True ),
  ComponentName = cms.string( "hltESPKFFittingSmootherWithOutliersRejectionAndRK" ),
  NoInvalidHitsBeginEnd = cms.bool( True ),
  RejectTracks = cms.bool( True )
)
process.hltESPKFTrajectoryFitter = cms.ESProducer( "KFTrajectoryFitterESProducer",
  minHits = cms.int32( 3 ),
  ComponentName = cms.string( "hltESPKFTrajectoryFitter" ),
  Estimator = cms.string( "hltESPChi2MeasurementEstimator30" ),
  Updator = cms.string( "hltESPKFUpdator" ),
  Propagator = cms.string( "PropagatorWithMaterialParabolicMf" ),
  RecoGeometry = cms.string( "hltESPDummyDetLayerGeometry" )
)
process.hltESPKFTrajectoryFitterForL2Muon = cms.ESProducer( "KFTrajectoryFitterESProducer",
  minHits = cms.int32( 3 ),
  ComponentName = cms.string( "hltESPKFTrajectoryFitterForL2Muon" ),
  Estimator = cms.string( "hltESPChi2MeasurementEstimator30" ),
  Updator = cms.string( "hltESPKFUpdator" ),
  Propagator = cms.string( "hltESPFastSteppingHelixPropagatorAny" ),
  RecoGeometry = cms.string( "hltESPDummyDetLayerGeometry" )
)
process.hltESPKFTrajectorySmoother = cms.ESProducer( "KFTrajectorySmootherESProducer",
  errorRescaling = cms.double( 100.0 ),
  minHits = cms.int32( 3 ),
  ComponentName = cms.string( "hltESPKFTrajectorySmoother" ),
  Estimator = cms.string( "hltESPChi2MeasurementEstimator30" ),
  Updator = cms.string( "hltESPKFUpdator" ),
  Propagator = cms.string( "PropagatorWithMaterialParabolicMf" ),
  RecoGeometry = cms.string( "hltESPDummyDetLayerGeometry" )
)
process.hltESPKFTrajectorySmootherForL2Muon = cms.ESProducer( "KFTrajectorySmootherESProducer",
  errorRescaling = cms.double( 100.0 ),
  minHits = cms.int32( 3 ),
  ComponentName = cms.string( "hltESPKFTrajectorySmootherForL2Muon" ),
  Estimator = cms.string( "hltESPChi2MeasurementEstimator30" ),
  Updator = cms.string( "hltESPKFUpdator" ),
  Propagator = cms.string( "hltESPFastSteppingHelixPropagatorOpposite" ),
  RecoGeometry = cms.string( "hltESPDummyDetLayerGeometry" )
)
process.hltESPKFTrajectorySmootherForMuonTrackLoader = cms.ESProducer( "KFTrajectorySmootherESProducer",
  errorRescaling = cms.double( 10.0 ),
  minHits = cms.int32( 3 ),
  ComponentName = cms.string( "hltESPKFTrajectorySmootherForMuonTrackLoader" ),
  Estimator = cms.string( "hltESPChi2MeasurementEstimator30" ),
  Updator = cms.string( "hltESPKFUpdator" ),
  Propagator = cms.string( "hltESPSmartPropagatorAnyOpposite" ),
  RecoGeometry = cms.string( "hltESPDummyDetLayerGeometry" )
)
process.hltESPKFUpdator = cms.ESProducer( "KFUpdatorESProducer",
  ComponentName = cms.string( "hltESPKFUpdator" )
)
process.hltESPKullbackLeiblerDistance5D = cms.ESProducer( "DistanceBetweenComponentsESProducer5D",
  ComponentName = cms.string( "hltESPKullbackLeiblerDistance5D" ),
  DistanceMeasure = cms.string( "KullbackLeibler" )
)
process.hltESPL3MuKFTrajectoryFitter = cms.ESProducer( "KFTrajectoryFitterESProducer",
  minHits = cms.int32( 3 ),
  ComponentName = cms.string( "hltESPL3MuKFTrajectoryFitter" ),
  Estimator = cms.string( "hltESPChi2MeasurementEstimator30" ),
  Updator = cms.string( "hltESPKFUpdator" ),
  Propagator = cms.string( "hltESPSmartPropagatorAny" ),
  RecoGeometry = cms.string( "hltESPDummyDetLayerGeometry" )
)
process.hltESPMeasurementTracker = cms.ESProducer( "MeasurementTrackerESProducer",
  UseStripStripQualityDB = cms.bool( True ),
  StripCPE = cms.string( "hltESPStripCPEfromTrackAngle" ),
  UsePixelROCQualityDB = cms.bool( True ),
  DebugPixelROCQualityDB = cms.untracked.bool( False ),
  UseStripAPVFiberQualityDB = cms.bool( True ),
  badStripCuts = cms.PSet( 
    TOB = cms.PSet( 
      maxConsecutiveBad = cms.uint32( 9999 ),
      maxBad = cms.uint32( 9999 )
    ),
    TID = cms.PSet( 
      maxConsecutiveBad = cms.uint32( 9999 ),
      maxBad = cms.uint32( 9999 )
    ),
    TEC = cms.PSet( 
      maxConsecutiveBad = cms.uint32( 9999 ),
      maxBad = cms.uint32( 9999 )
    ),
    TIB = cms.PSet( 
      maxConsecutiveBad = cms.uint32( 9999 ),
      maxBad = cms.uint32( 9999 )
    )
  ),
  DebugStripModuleQualityDB = cms.untracked.bool( False ),
  ComponentName = cms.string( "hltESPMeasurementTracker" ),
  DebugPixelModuleQualityDB = cms.untracked.bool( False ),
  UsePixelModuleQualityDB = cms.bool( True ),
  DebugStripAPVFiberQualityDB = cms.untracked.bool( False ),
  HitMatcher = cms.string( "StandardMatcher" ),
  DebugStripStripQualityDB = cms.untracked.bool( False ),
  PixelCPE = cms.string( "hltESPPixelCPEGeneric" ),
  SiStripQualityLabel = cms.string( "" ),
  UseStripModuleQualityDB = cms.bool( True ),
  MaskBadAPVFibers = cms.bool( True )
)
process.hltESPMeasurementTrackerReg = cms.ESProducer( "MeasurementTrackerESProducer",
  UseStripStripQualityDB = cms.bool( True ),
  StripCPE = cms.string( "hltESPStripCPEfromTrackAngle" ),
  UsePixelROCQualityDB = cms.bool( True ),
  DebugPixelROCQualityDB = cms.untracked.bool( False ),
  UseStripAPVFiberQualityDB = cms.bool( True ),
  badStripCuts = cms.PSet( 
    TOB = cms.PSet( 
      maxConsecutiveBad = cms.uint32( 9999 ),
      maxBad = cms.uint32( 9999 )
    ),
    TID = cms.PSet( 
      maxConsecutiveBad = cms.uint32( 9999 ),
      maxBad = cms.uint32( 9999 )
    ),
    TEC = cms.PSet( 
      maxConsecutiveBad = cms.uint32( 9999 ),
      maxBad = cms.uint32( 9999 )
    ),
    TIB = cms.PSet( 
      maxConsecutiveBad = cms.uint32( 9999 ),
      maxBad = cms.uint32( 9999 )
    )
  ),
  DebugStripModuleQualityDB = cms.untracked.bool( False ),
  ComponentName = cms.string( "hltESPMeasurementTrackerReg" ),
  DebugPixelModuleQualityDB = cms.untracked.bool( False ),
  UsePixelModuleQualityDB = cms.bool( True ),
  DebugStripAPVFiberQualityDB = cms.untracked.bool( False ),
  HitMatcher = cms.string( "StandardMatcher" ),
  DebugStripStripQualityDB = cms.untracked.bool( False ),
  PixelCPE = cms.string( "hltESPPixelCPEGeneric" ),
  SiStripQualityLabel = cms.string( "" ),
  UseStripModuleQualityDB = cms.bool( True ),
  MaskBadAPVFibers = cms.bool( True )
)
process.hltESPMuonDetLayerGeometryESProducer = cms.ESProducer( "MuonDetLayerGeometryESProducer" )
process.hltESPMuonTransientTrackingRecHitBuilder = cms.ESProducer( "MuonTransientTrackingRecHitBuilderESProducer",
  ComponentName = cms.string( "hltESPMuonTransientTrackingRecHitBuilder" )
)
process.hltESPPixelCPEGeneric = cms.ESProducer( "PixelCPEGenericESProducer",
  useLAAlignmentOffsets = cms.bool( False ),
  DoCosmics = cms.bool( False ),
  eff_charge_cut_highX = cms.double( 1.0 ),
  eff_charge_cut_highY = cms.double( 1.0 ),
  inflate_all_errors_no_trk_angle = cms.bool( False ),
  eff_charge_cut_lowY = cms.double( 0.0 ),
  eff_charge_cut_lowX = cms.double( 0.0 ),
  UseErrorsFromTemplates = cms.bool( True ),
  TruncatePixelCharge = cms.bool( True ),
  size_cutY = cms.double( 3.0 ),
  size_cutX = cms.double( 3.0 ),
  useLAWidthFromDB = cms.bool( False ),
  inflate_errors = cms.bool( False ),
  Alpha2Order = cms.bool( True ),
  ClusterProbComputationFlag = cms.int32( 0 ),
  PixelErrorParametrization = cms.string( "NOTcmsim" ),
  EdgeClusterErrorX = cms.double( 50.0 ),
  EdgeClusterErrorY = cms.double( 85.0 ),
  LoadTemplatesFromDB = cms.bool( True ),
  ComponentName = cms.string( "hltESPPixelCPEGeneric" ),
  IrradiationBiasCorrection = cms.bool( False )
)
process.hltESPPixelCPETemplateReco = cms.ESProducer( "PixelCPETemplateRecoESProducer",
  DoLorentz = cms.bool( False ),
  DoCosmics = cms.bool( False ),
  LoadTemplatesFromDB = cms.bool( True ),
  ComponentName = cms.string( "hltESPPixelCPETemplateReco" ),
  Alpha2Order = cms.bool( True ),
  ClusterProbComputationFlag = cms.int32( 0 ),
  speed = cms.int32( -2 ),
  UseClusterSplitter = cms.bool( False )
)
process.hltESPPromptTrackCountingESProducer = cms.ESProducer( "PromptTrackCountingESProducer",
  maxImpactParameterSig = cms.double( 999999.0 ),
  deltaR = cms.double( -1.0 ),
  minimumImpactParameter = cms.double( -1.0 ),
  maximumDecayLength = cms.double( 999999.0 ),
  impactParameterType = cms.int32( 0 ),
  trackQualityClass = cms.string( "any" ),
  deltaRmin = cms.double( 0.0 ),
  maxImpactParameter = cms.double( 0.03 ),
  useSignedImpactParameterSig = cms.bool( True ),
  maximumDistanceToJetAxis = cms.double( 999999.0 ),
  nthTrack = cms.int32( -1 )
)
process.hltESPRKTrajectoryFitter = cms.ESProducer( "KFTrajectoryFitterESProducer",
  minHits = cms.int32( 3 ),
  ComponentName = cms.string( "hltESPRKTrajectoryFitter" ),
  Estimator = cms.string( "hltESPChi2MeasurementEstimator30" ),
  Updator = cms.string( "hltESPKFUpdator" ),
  Propagator = cms.string( "hltESPRungeKuttaTrackerPropagator" ),
  RecoGeometry = cms.string( "hltESPGlobalDetLayerGeometry" )
)
process.hltESPRKTrajectorySmoother = cms.ESProducer( "KFTrajectorySmootherESProducer",
  errorRescaling = cms.double( 100.0 ),
  minHits = cms.int32( 3 ),
  ComponentName = cms.string( "hltESPRKTrajectorySmoother" ),
  Estimator = cms.string( "hltESPChi2MeasurementEstimator30" ),
  Updator = cms.string( "hltESPKFUpdator" ),
  Propagator = cms.string( "hltESPRungeKuttaTrackerPropagator" ),
  RecoGeometry = cms.string( "hltESPGlobalDetLayerGeometry" )
)
process.hltESPRungeKuttaTrackerPropagator = cms.ESProducer( "PropagatorWithMaterialESProducer",
  SimpleMagneticField = cms.string( "" ),
  PropagationDirection = cms.string( "alongMomentum" ),
  ComponentName = cms.string( "hltESPRungeKuttaTrackerPropagator" ),
  Mass = cms.double( 0.105 ),
  ptMin = cms.double( -1.0 ),
  MaxDPhi = cms.double( 1.6 ),
  useRungeKutta = cms.bool( True )
)
process.hltESPSiStripRegionConnectivity = cms.ESProducer( "SiStripRegionConnectivity",
  EtaDivisions = cms.untracked.uint32( 20 ),
  PhiDivisions = cms.untracked.uint32( 20 ),
  EtaMax = cms.untracked.double( 2.5 )
)
process.hltESPSmartPropagator = cms.ESProducer( "SmartPropagatorESProducer",
  Epsilon = cms.double( 5.0 ),
  TrackerPropagator = cms.string( "PropagatorWithMaterial" ),
  MuonPropagator = cms.string( "hltESPSteppingHelixPropagatorAlong" ),
  PropagationDirection = cms.string( "alongMomentum" ),
  ComponentName = cms.string( "hltESPSmartPropagator" )
)
process.hltESPSmartPropagatorAny = cms.ESProducer( "SmartPropagatorESProducer",
  Epsilon = cms.double( 5.0 ),
  TrackerPropagator = cms.string( "PropagatorWithMaterial" ),
  MuonPropagator = cms.string( "SteppingHelixPropagatorAny" ),
  PropagationDirection = cms.string( "alongMomentum" ),
  ComponentName = cms.string( "hltESPSmartPropagatorAny" )
)
process.hltESPSmartPropagatorAnyOpposite = cms.ESProducer( "SmartPropagatorESProducer",
  Epsilon = cms.double( 5.0 ),
  TrackerPropagator = cms.string( "PropagatorWithMaterialOpposite" ),
  MuonPropagator = cms.string( "SteppingHelixPropagatorAny" ),
  PropagationDirection = cms.string( "oppositeToMomentum" ),
  ComponentName = cms.string( "hltESPSmartPropagatorAnyOpposite" )
)
process.hltESPSmartPropagatorOpposite = cms.ESProducer( "SmartPropagatorESProducer",
  Epsilon = cms.double( 5.0 ),
  TrackerPropagator = cms.string( "PropagatorWithMaterialOpposite" ),
  MuonPropagator = cms.string( "hltESPSteppingHelixPropagatorOpposite" ),
  PropagationDirection = cms.string( "oppositeToMomentum" ),
  ComponentName = cms.string( "hltESPSmartPropagatorOpposite" )
)
process.hltESPSoftLeptonByDistance = cms.ESProducer( "LeptonTaggerByDistanceESProducer",
  distance = cms.double( 0.5 )
)
process.hltESPSoftLeptonByPt = cms.ESProducer( "LeptonTaggerByPtESProducer",
  ipSign = cms.string( "any" )
)
process.hltESPSteppingHelixPropagatorAlong = cms.ESProducer( "SteppingHelixPropagatorESProducer",
  NoErrorPropagation = cms.bool( False ),
  endcapShiftInZPos = cms.double( 0.0 ),
  PropagationDirection = cms.string( "alongMomentum" ),
  useTuningForL2Speed = cms.bool( False ),
  useIsYokeFlag = cms.bool( True ),
  endcapShiftInZNeg = cms.double( 0.0 ),
  SetVBFPointer = cms.bool( False ),
  AssumeNoMaterial = cms.bool( False ),
  returnTangentPlane = cms.bool( True ),
  useInTeslaFromMagField = cms.bool( False ),
  VBFName = cms.string( "VolumeBasedMagneticField" ),
  useEndcapShiftsInZ = cms.bool( False ),
  sendLogWarning = cms.bool( False ),
  useMatVolumes = cms.bool( True ),
  debug = cms.bool( False ),
  ApplyRadX0Correction = cms.bool( True ),
  useMagVolumes = cms.bool( True ),
  ComponentName = cms.string( "hltESPSteppingHelixPropagatorAlong" )
)
process.hltESPSteppingHelixPropagatorOpposite = cms.ESProducer( "SteppingHelixPropagatorESProducer",
  NoErrorPropagation = cms.bool( False ),
  endcapShiftInZPos = cms.double( 0.0 ),
  PropagationDirection = cms.string( "oppositeToMomentum" ),
  useTuningForL2Speed = cms.bool( False ),
  useIsYokeFlag = cms.bool( True ),
  endcapShiftInZNeg = cms.double( 0.0 ),
  SetVBFPointer = cms.bool( False ),
  AssumeNoMaterial = cms.bool( False ),
  returnTangentPlane = cms.bool( True ),
  useInTeslaFromMagField = cms.bool( False ),
  VBFName = cms.string( "VolumeBasedMagneticField" ),
  useEndcapShiftsInZ = cms.bool( False ),
  sendLogWarning = cms.bool( False ),
  useMatVolumes = cms.bool( True ),
  debug = cms.bool( False ),
  ApplyRadX0Correction = cms.bool( True ),
  useMagVolumes = cms.bool( True ),
  ComponentName = cms.string( "hltESPSteppingHelixPropagatorOpposite" )
)
process.hltESPStraightLinePropagator = cms.ESProducer( "StraightLinePropagatorESProducer",
  ComponentName = cms.string( "hltESPStraightLinePropagator" ),
  PropagationDirection = cms.string( "alongMomentum" )
)
process.hltESPStripCPEfromTrackAngle = cms.ESProducer( "StripCPEESProducer",
  ComponentType = cms.string( "StripCPEfromTrackAngle" ),
  ComponentName = cms.string( "hltESPStripCPEfromTrackAngle" ),
  parameters = cms.PSet( 
    mLC_P2 = cms.double( 0.3 ),
    mLC_P1 = cms.double( 0.618 ),
    mLC_P0 = cms.double( -0.326 ),
    useLegacyError = cms.bool( True ),
    mTEC_P1 = cms.double( 0.471 ),
    mTEC_P0 = cms.double( -1.885 ),
    mTOB_P0 = cms.double( -1.026 ),
    mTOB_P1 = cms.double( 0.253 ),
    mTIB_P0 = cms.double( -0.742 ),
    mTIB_P1 = cms.double( 0.202 ),
    mTID_P0 = cms.double( -1.427 ),
    mTID_P1 = cms.double( 0.433 )
  )
)
process.hltESPTTRHBWithTrackAngle = cms.ESProducer( "TkTransientTrackingRecHitBuilderESProducer",
  StripCPE = cms.string( "hltESPStripCPEfromTrackAngle" ),
  Matcher = cms.string( "StandardMatcher" ),
  ComputeCoarseLocalPositionFromDisk = cms.bool( False ),
  PixelCPE = cms.string( "hltESPPixelCPEGeneric" ),
  ComponentName = cms.string( "hltESPTTRHBWithTrackAngle" )
)
process.hltESPTTRHBuilderAngleAndTemplate = cms.ESProducer( "TkTransientTrackingRecHitBuilderESProducer",
  StripCPE = cms.string( "hltESPStripCPEfromTrackAngle" ),
  Matcher = cms.string( "StandardMatcher" ),
  ComputeCoarseLocalPositionFromDisk = cms.bool( False ),
  PixelCPE = cms.string( "hltESPPixelCPETemplateReco" ),
  ComponentName = cms.string( "hltESPTTRHBuilderAngleAndTemplate" )
)
process.hltESPTTRHBuilderPixelOnly = cms.ESProducer( "TkTransientTrackingRecHitBuilderESProducer",
  StripCPE = cms.string( "Fake" ),
  Matcher = cms.string( "StandardMatcher" ),
  ComputeCoarseLocalPositionFromDisk = cms.bool( False ),
  PixelCPE = cms.string( "hltESPPixelCPEGeneric" ),
  ComponentName = cms.string( "hltESPTTRHBuilderPixelOnly" )
)
process.hltESPTTRHBuilderWithoutAngle4PixelTriplets = cms.ESProducer( "TkTransientTrackingRecHitBuilderESProducer",
  StripCPE = cms.string( "Fake" ),
  Matcher = cms.string( "StandardMatcher" ),
  ComputeCoarseLocalPositionFromDisk = cms.bool( False ),
  PixelCPE = cms.string( "hltESPPixelCPEGeneric" ),
  ComponentName = cms.string( "hltESPTTRHBuilderWithoutAngle4PixelTriplets" )
)
process.hltESPTrackCounting3D1st = cms.ESProducer( "TrackCountingESProducer",
  b_pT = cms.double( 0.3684 ),
  deltaR = cms.double( -1.0 ),
  minimumImpactParameter = cms.double( -1.0 ),
  a_dR = cms.double( -0.001053 ),
  min_pT = cms.double( 120.0 ),
  maximumDistanceToJetAxis = cms.double( 0.07 ),
  max_pT = cms.double( 500.0 ),
  impactParameterType = cms.int32( 0 ),
  trackQualityClass = cms.string( "any" ),
  useVariableJTA = cms.bool( False ),
  min_pT_dRcut = cms.double( 0.5 ),
  max_pT_trackPTcut = cms.double( 3.0 ),
  max_pT_dRcut = cms.double( 0.1 ),
  b_dR = cms.double( 0.6263 ),
  a_pT = cms.double( 0.005263 ),
  maximumDecayLength = cms.double( 5.0 ),
  nthTrack = cms.int32( 1 ),
  useSignedImpactParameterSig = cms.bool( True )
)
process.hltESPTrackCounting3D2nd = cms.ESProducer( "TrackCountingESProducer",
  b_pT = cms.double( 0.3684 ),
  deltaR = cms.double( -1.0 ),
  minimumImpactParameter = cms.double( -1.0 ),
  a_dR = cms.double( -0.001053 ),
  min_pT = cms.double( 120.0 ),
  maximumDistanceToJetAxis = cms.double( 0.07 ),
  max_pT = cms.double( 500.0 ),
  impactParameterType = cms.int32( 0 ),
  trackQualityClass = cms.string( "any" ),
  useVariableJTA = cms.bool( False ),
  min_pT_dRcut = cms.double( 0.5 ),
  max_pT_trackPTcut = cms.double( 3.0 ),
  max_pT_dRcut = cms.double( 0.1 ),
  b_dR = cms.double( 0.6263 ),
  a_pT = cms.double( 0.005263 ),
  maximumDecayLength = cms.double( 5.0 ),
  nthTrack = cms.int32( 2 ),
  useSignedImpactParameterSig = cms.bool( True )
)
process.hltESPTrackerRecoGeometryESProducer = cms.ESProducer( "TrackerRecoGeometryESProducer",
  appendToDataLabel = cms.string( "" ),
  trackerGeometryLabel = cms.untracked.string( "" )
)
process.hltESPTrajectoryCleanerBySharedHits = cms.ESProducer( "TrajectoryCleanerESProducer",
  ComponentName = cms.string( "hltESPTrajectoryCleanerBySharedHits" ),
  fractionShared = cms.double( 0.5 ),
  ValidHitBonus = cms.double( 100.0 ),
  ComponentType = cms.string( "TrajectoryCleanerBySharedHits" ),
  MissingHitPenalty = cms.double( 0.0 ),
  allowSharedFirstHit = cms.bool( False )
)
process.hltESPTrajectoryCleanerBySharedSeeds = cms.ESProducer( "TrajectoryCleanerESProducer",
  ComponentName = cms.string( "hltESPTrajectoryCleanerBySharedSeeds" ),
  fractionShared = cms.double( 0.5 ),
  ValidHitBonus = cms.double( 100.0 ),
  ComponentType = cms.string( "TrajectoryCleanerBySharedSeeds" ),
  MissingHitPenalty = cms.double( 0.0 ),
  allowSharedFirstHit = cms.bool( True )
)
process.hltESPTrajectoryFitterRK = cms.ESProducer( "KFTrajectoryFitterESProducer",
  minHits = cms.int32( 3 ),
  ComponentName = cms.string( "hltESPTrajectoryFitterRK" ),
  Estimator = cms.string( "hltESPChi2MeasurementEstimator30" ),
  Updator = cms.string( "hltESPKFUpdator" ),
  Propagator = cms.string( "hltESPRungeKuttaTrackerPropagator" ),
  RecoGeometry = cms.string( "hltESPDummyDetLayerGeometry" )
)
process.hltESPTrajectorySmootherRK = cms.ESProducer( "KFTrajectorySmootherESProducer",
  errorRescaling = cms.double( 100.0 ),
  minHits = cms.int32( 3 ),
  ComponentName = cms.string( "hltESPTrajectorySmootherRK" ),
  Estimator = cms.string( "hltESPChi2MeasurementEstimator30" ),
  Updator = cms.string( "hltESPKFUpdator" ),
  Propagator = cms.string( "hltESPRungeKuttaTrackerPropagator" ),
  RecoGeometry = cms.string( "hltESPDummyDetLayerGeometry" )
)
process.hoDetIdAssociator = cms.ESProducer( "DetIdAssociatorESProducer",
  ComponentName = cms.string( "HODetIdAssociator" ),
  etaBinSize = cms.double( 0.087 ),
  nEta = cms.int32( 30 ),
  nPhi = cms.int32( 72 ),
  includeBadChambers = cms.bool( False )
)
process.muonDetIdAssociator = cms.ESProducer( "DetIdAssociatorESProducer",
  ComponentName = cms.string( "MuonDetIdAssociator" ),
  etaBinSize = cms.double( 0.125 ),
  nEta = cms.int32( 48 ),
  nPhi = cms.int32( 48 ),
  includeBadChambers = cms.bool( False )
)
process.navigationSchoolESProducer = cms.ESProducer( "NavigationSchoolESProducer",
  ComponentName = cms.string( "SimpleNavigationSchool" ),
  SimpleMagneticField = cms.string( "ParabolicMf" )
)
process.preshowerDetIdAssociator = cms.ESProducer( "DetIdAssociatorESProducer",
  ComponentName = cms.string( "PreshowerDetIdAssociator" ),
  etaBinSize = cms.double( 0.1 ),
  nEta = cms.int32( 60 ),
  nPhi = cms.int32( 30 ),
  includeBadChambers = cms.bool( False )
)
process.siPixelQualityESProducer = cms.ESProducer( "SiPixelQualityESProducer",
  ListOfRecordToMerge = cms.VPSet( 
    cms.PSet(  record = cms.string( "SiPixelQualityFromDbRcd" ),
      tag = cms.string( "" )
    ),
    cms.PSet(  record = cms.string( "SiPixelDetVOffRcd" ),
      tag = cms.string( "" )
    )
  )
)
process.siPixelTemplateDBObjectESProducer = cms.ESProducer( "SiPixelTemplateDBObjectESProducer" )
process.siStripBackPlaneCorrectionDepESProducer = cms.ESProducer( "SiStripBackPlaneCorrectionDepESProducer",
  LatencyRecord = cms.PSet( 
    record = cms.string( "SiStripLatencyRcd" ),
    label = cms.untracked.string( "" )
  ),
  BackPlaneCorrectionDeconvMode = cms.PSet( 
    record = cms.string( "SiStripBackPlaneCorrectionRcd" ),
    label = cms.untracked.string( "deconvolution" )
  ),
  BackPlaneCorrectionPeakMode = cms.PSet( 
    record = cms.string( "SiStripBackPlaneCorrectionRcd" ),
    label = cms.untracked.string( "peak" )
  )
)
process.siStripLorentzAngleDepESProducer = cms.ESProducer( "SiStripLorentzAngleDepESProducer",
  LatencyRecord = cms.PSet( 
    record = cms.string( "SiStripLatencyRcd" ),
    label = cms.untracked.string( "" )
  ),
  LorentzAngleDeconvMode = cms.PSet( 
    record = cms.string( "SiStripLorentzAngleRcd" ),
    label = cms.untracked.string( "deconvolution" )
  ),
  LorentzAnglePeakMode = cms.PSet( 
    record = cms.string( "SiStripLorentzAngleRcd" ),
    label = cms.untracked.string( "peak" )
  )
)
process.sistripconn = cms.ESProducer( "SiStripConnectivity" )
process.trackerTopologyConstants = cms.ESProducer( "TrackerTopologyEP",
  pxb_layerMask = cms.uint32( 15 ),
  tib_str_int_extStartBit = cms.uint32( 10 ),
  tib_layerMask = cms.uint32( 7 ),
  tib_str_fw_bwStartBit = cms.uint32( 12 ),
  pxf_bladeMask = cms.uint32( 63 ),
  pxb_moduleStartBit = cms.uint32( 2 ),
  pxb_ladderStartBit = cms.uint32( 8 ),
  pxb_layerStartBit = cms.uint32( 16 ),
  tec_wheelStartBit = cms.uint32( 14 ),
  tib_str_fw_bwMask = cms.uint32( 3 ),
  tec_ringStartBit = cms.uint32( 5 ),
  tib_moduleStartBit = cms.uint32( 2 ),
  tib_sterMask = cms.uint32( 3 ),
  tid_sideStartBit = cms.uint32( 13 ),
  tid_wheelStartBit = cms.uint32( 11 ),
  tid_ringMask = cms.uint32( 3 ),
  tid_sterMask = cms.uint32( 3 ),
  tec_petal_fw_bwStartBit = cms.uint32( 12 ),
  tec_ringMask = cms.uint32( 7 ),
  tib_strMask = cms.uint32( 63 ),
  tec_sterMask = cms.uint32( 3 ),
  tec_sideStartBit = cms.uint32( 18 ),
  pxb_moduleMask = cms.uint32( 63 ),
  pxf_panelStartBit = cms.uint32( 8 ),
  tid_sideMask = cms.uint32( 3 ),
  tob_moduleMask = cms.uint32( 7 ),
  tid_ringStartBit = cms.uint32( 9 ),
  pxf_sideMask = cms.uint32( 3 ),
  appendToDataLabel = cms.string( "" ),
  pxf_diskStartBit = cms.uint32( 16 ),
  tib_str_int_extMask = cms.uint32( 3 ),
  tec_moduleMask = cms.uint32( 7 ),
  tob_sterMask = cms.uint32( 3 ),
  tob_rod_fw_bwMask = cms.uint32( 3 ),
  tob_layerStartBit = cms.uint32( 14 ),
  tec_petal_fw_bwMask = cms.uint32( 3 ),
  tib_layerStartBit = cms.uint32( 14 ),
  tec_sterStartBit = cms.uint32( 0 ),
  tid_moduleMask = cms.uint32( 31 ),
  tib_sterStartBit = cms.uint32( 0 ),
  tid_sterStartBit = cms.uint32( 0 ),
  pxf_moduleStartBit = cms.uint32( 2 ),
  pxf_diskMask = cms.uint32( 15 ),
  pxf_sideStartBit = cms.uint32( 23 ),
  tid_module_fw_bwStartBit = cms.uint32( 7 ),
  tob_layerMask = cms.uint32( 7 ),
  tid_module_fw_bwMask = cms.uint32( 3 ),
  tob_rod_fw_bwStartBit = cms.uint32( 12 ),
  tec_petalMask = cms.uint32( 15 ),
  pxb_ladderMask = cms.uint32( 255 ),
  tec_moduleStartBit = cms.uint32( 2 ),
  tec_sideMask = cms.uint32( 3 ),
  tob_rodMask = cms.uint32( 127 ),
  tib_strStartBit = cms.uint32( 4 ),
  tec_wheelMask = cms.uint32( 15 ),
  tob_rodStartBit = cms.uint32( 5 ),
  pxf_panelMask = cms.uint32( 3 ),
  tib_moduleMask = cms.uint32( 3 ),
  pxf_bladeStartBit = cms.uint32( 10 ),
  tid_wheelMask = cms.uint32( 3 ),
  tob_sterStartBit = cms.uint32( 0 ),
  tid_moduleStartBit = cms.uint32( 2 ),
  tec_petalStartBit = cms.uint32( 8 ),
  tob_moduleStartBit = cms.uint32( 2 ),
  pxf_moduleMask = cms.uint32( 63 )
)

process.FastTimerService = cms.Service( "FastTimerService",
    dqmPath = cms.untracked.string( "HLT/TimerService" ),
    dqmModuleTimeRange = cms.untracked.double( 40.0 ),
    useRealTimeClock = cms.untracked.bool( True ),
    enableTimingModules = cms.untracked.bool( True ),
    enableDQM = cms.untracked.bool( True ),
    enableDQMbyModule = cms.untracked.bool( False ),
    enableTimingExclusive = cms.untracked.bool( True ),
    skipFirstPath = cms.untracked.bool( False ),
    enableDQMbyLumiSection = cms.untracked.bool( True ),
    dqmPathTimeResolution = cms.untracked.double( 0.5 ),
    dqmPathTimeRange = cms.untracked.double( 100.0 ),
    dqmTimeRange = cms.untracked.double( 1000.0 ),
    dqmLumiSectionsRange = cms.untracked.uint32( 2500 ),
    enableDQMbyProcesses = cms.untracked.bool( True ),
    enableDQMSummary = cms.untracked.bool( True ),
    enableTimingSummary = cms.untracked.bool( True ),
    enableDQMbyPathTotal = cms.untracked.bool( True ),
    enableTimingPaths = cms.untracked.bool( True ),
    enableDQMbyPathExclusive = cms.untracked.bool( True ),
    dqmTimeResolution = cms.untracked.double( 5.0 ),
    dqmModuleTimeResolution = cms.untracked.double( 0.2 ),
    enableDQMbyPathActive = cms.untracked.bool( True ),
    enableDQMbyPathDetails = cms.untracked.bool( True ),
    enableDQMbyPathOverhead = cms.untracked.bool( False ),
    enableDQMbyPathCounters = cms.untracked.bool( True ),
    enableDQMbyModuleType = cms.untracked.bool( False )
)
process.MessageLogger = cms.Service( "MessageLogger",
    suppressInfo = cms.untracked.vstring(  ),
    debugs = cms.untracked.PSet( 
      threshold = cms.untracked.string( "INFO" ),
      placeholder = cms.untracked.bool( True ),
      suppressInfo = cms.untracked.vstring(  ),
      suppressWarning = cms.untracked.vstring(  ),
      suppressDebug = cms.untracked.vstring(  ),
      suppressError = cms.untracked.vstring(  )
    ),
    suppressDebug = cms.untracked.vstring(  ),
    cout = cms.untracked.PSet(  placeholder = cms.untracked.bool( True ) ),
    cerr_stats = cms.untracked.PSet( 
      threshold = cms.untracked.string( "WARNING" ),
      output = cms.untracked.string( "cerr" ),
      optionalPSet = cms.untracked.bool( True )
    ),
    warnings = cms.untracked.PSet( 
      threshold = cms.untracked.string( "INFO" ),
      placeholder = cms.untracked.bool( True ),
      suppressInfo = cms.untracked.vstring(  ),
      suppressWarning = cms.untracked.vstring(  ),
      suppressDebug = cms.untracked.vstring(  ),
      suppressError = cms.untracked.vstring(  )
    ),
    statistics = cms.untracked.vstring( 'cerr' ),
    cerr = cms.untracked.PSet( 
      INFO = cms.untracked.PSet(  limit = cms.untracked.int32( 0 ) ),
      noTimeStamps = cms.untracked.bool( False ),
      FwkReport = cms.untracked.PSet( 
        reportEvery = cms.untracked.int32( 1 ),
        limit = cms.untracked.int32( 0 )
      ),
      default = cms.untracked.PSet(  limit = cms.untracked.int32( 10000000 ) ),
      Root_NoDictionary = cms.untracked.PSet(  limit = cms.untracked.int32( 0 ) ),
      FwkJob = cms.untracked.PSet(  limit = cms.untracked.int32( 0 ) ),
      FwkSummary = cms.untracked.PSet( 
        reportEvery = cms.untracked.int32( 1 ),
        limit = cms.untracked.int32( 10000000 )
      ),
      threshold = cms.untracked.string( "INFO" ),
      suppressInfo = cms.untracked.vstring(  ),
      suppressWarning = cms.untracked.vstring(  ),
      suppressDebug = cms.untracked.vstring(  ),
      suppressError = cms.untracked.vstring(  )
    ),
    FrameworkJobReport = cms.untracked.PSet( 
      default = cms.untracked.PSet(  limit = cms.untracked.int32( 0 ) ),
      FwkJob = cms.untracked.PSet(  limit = cms.untracked.int32( 10000000 ) )
    ),
    suppressWarning = cms.untracked.vstring( 'hltOnlineBeamSpot',
      'hltCtf3HitL1SeededWithMaterialTracks',
      'hltL3MuonsOIState',
      'hltPixelTracksForHighMult',
      'hltHITPixelTracksHE',
      'hltHITPixelTracksHB',
      'hltCtfL1SeededWithMaterialTracks',
      'hltRegionalTracksForL3MuonIsolation',
      'hltSiPixelClusters',
      'hltActivityStartUpElectronPixelSeeds',
      'hltLightPFTracks',
      'hltPixelVertices3DbbPhi',
      'hltL3MuonsIOHit',
      'hltPixelTracks',
      'hltSiPixelDigis',
      'hltL3MuonsOIHit',
      'hltL1SeededElectronGsfTracks',
      'hltL1SeededStartUpElectronPixelSeeds',
      'hltBLifetimeRegionalCtfWithMaterialTracksbbPhiL1FastJetFastPV',
      'hltCtfActivityWithMaterialTracks' ),
    errors = cms.untracked.PSet( 
      threshold = cms.untracked.string( "INFO" ),
      placeholder = cms.untracked.bool( True ),
      suppressInfo = cms.untracked.vstring(  ),
      suppressWarning = cms.untracked.vstring(  ),
      suppressDebug = cms.untracked.vstring(  ),
      suppressError = cms.untracked.vstring(  )
    ),
    fwkJobReports = cms.untracked.vstring( 'FrameworkJobReport' ),
    debugModules = cms.untracked.vstring(  ),
    infos = cms.untracked.PSet( 
      threshold = cms.untracked.string( "INFO" ),
      Root_NoDictionary = cms.untracked.PSet(  limit = cms.untracked.int32( 0 ) ),
      placeholder = cms.untracked.bool( True ),
      suppressInfo = cms.untracked.vstring(  ),
      suppressWarning = cms.untracked.vstring(  ),
      suppressDebug = cms.untracked.vstring(  ),
      suppressError = cms.untracked.vstring(  )
    ),
    categories = cms.untracked.vstring( 'FwkJob',
      'FwkReport',
      'FwkSummary',
      'Root_NoDictionary' ),
    destinations = cms.untracked.vstring( 'warnings',
      'errors',
      'infos',
      'debugs',
      'cout',
      'cerr' ),
    threshold = cms.untracked.string( "INFO" ),
    suppressError = cms.untracked.vstring( 'hltOnlineBeamSpot',
      'hltL3MuonCandidates',
      'hltL3TkTracksFromL2OIState',
      'hltPFJetCtfWithMaterialTracks',
      'hltL3TkTracksFromL2IOHit',
      'hltL3TkTracksFromL2OIHit' )
)

process.hltGetConditions = cms.EDAnalyzer( "EventSetupRecordDataGetter",
    toGet = cms.VPSet( 
    ),
    verbose = cms.untracked.bool( False )
)
process.hltGetRaw = cms.EDAnalyzer( "HLTGetRaw",
    RawDataCollection = cms.InputTag( "rawDataCollector" )
)
process.hltBoolFalse = cms.EDFilter( "HLTBool",
    result = cms.bool( False )
)
process.hltTriggerType = cms.EDFilter( "HLTTriggerTypeFilter",
    SelectedTriggerType = cms.int32( 1 )
)
process.hltGtDigis = cms.EDProducer( "L1GlobalTriggerRawToDigi",
    DaqGtFedId = cms.untracked.int32( 813 ),
    DaqGtInputTag = cms.InputTag( "rawDataCollector" ),
    UnpackBxInEvent = cms.int32( 5 ),
    ActiveBoardsMask = cms.uint32( 0xffff )
)
process.hltGctDigis = cms.EDProducer( "GctRawToDigi",
    unpackSharedRegions = cms.bool( False ),
    numberOfGctSamplesToUnpack = cms.uint32( 1 ),
    verbose = cms.untracked.bool( False ),
    numberOfRctSamplesToUnpack = cms.uint32( 1 ),
    inputLabel = cms.InputTag( "rawDataCollector" ),
    unpackerVersion = cms.uint32( 0 ),
    gctFedId = cms.untracked.int32( 745 ),
    hltMode = cms.bool( True )
)
process.hltL1GtObjectMap = cms.EDProducer( "L1GlobalTrigger",
    TechnicalTriggersUnprescaled = cms.bool( True ),
    ProduceL1GtObjectMapRecord = cms.bool( True ),
    AlgorithmTriggersUnmasked = cms.bool( False ),
    EmulateBxInEvent = cms.int32( 1 ),
    AlgorithmTriggersUnprescaled = cms.bool( True ),
    ProduceL1GtDaqRecord = cms.bool( False ),
    ReadTechnicalTriggerRecords = cms.bool( True ),
    RecordLength = cms.vint32( 3, 0 ),
    TechnicalTriggersUnmasked = cms.bool( False ),
    ProduceL1GtEvmRecord = cms.bool( False ),
    GmtInputTag = cms.InputTag( "hltGtDigis" ),
    TechnicalTriggersVetoUnmasked = cms.bool( True ),
    AlternativeNrBxBoardEvm = cms.uint32( 0 ),
    TechnicalTriggersInputTags = cms.VInputTag( 'simBscDigis' ),
    CastorInputTag = cms.InputTag( "castorL1Digis" ),
    GctInputTag = cms.InputTag( "hltGctDigis" ),
    AlternativeNrBxBoardDaq = cms.uint32( 0 ),
    WritePsbL1GtDaqRecord = cms.bool( False ),
    BstLengthBytes = cms.int32( -1 )
)
process.hltL1extraParticles = cms.EDProducer( "L1ExtraParticlesProd",
    tauJetSource = cms.InputTag( 'hltGctDigis','tauJets' ),
    etHadSource = cms.InputTag( "hltGctDigis" ),
    etTotalSource = cms.InputTag( "hltGctDigis" ),
    centralBxOnly = cms.bool( True ),
    centralJetSource = cms.InputTag( 'hltGctDigis','cenJets' ),
    etMissSource = cms.InputTag( "hltGctDigis" ),
    hfRingEtSumsSource = cms.InputTag( "hltGctDigis" ),
    produceMuonParticles = cms.bool( True ),
    forwardJetSource = cms.InputTag( 'hltGctDigis','forJets' ),
    ignoreHtMiss = cms.bool( False ),
    htMissSource = cms.InputTag( "hltGctDigis" ),
    produceCaloParticles = cms.bool( True ),
    muonSource = cms.InputTag( "hltGtDigis" ),
    isolatedEmSource = cms.InputTag( 'hltGctDigis','isoEm' ),
    nonIsolatedEmSource = cms.InputTag( 'hltGctDigis','nonIsoEm' ),
    hfRingBitCountsSource = cms.InputTag( "hltGctDigis" )
)
process.hltScalersRawToDigi = cms.EDProducer( "ScalersRawToDigi",
    scalersInputTag = cms.InputTag( "rawDataCollector" )
)
process.hltOnlineBeamSpot = cms.EDProducer( "BeamSpotOnlineProducer",
    maxZ = cms.double( 40.0 ),
    src = cms.InputTag( "hltScalersRawToDigi" ),
    gtEvmLabel = cms.InputTag( "" ),
    changeToCMSCoordinates = cms.bool( False ),
    setSigmaZ = cms.double( 0.0 ),
    maxRadius = cms.double( 2.0 )
)
process.hltL1sL1SingleJet200 = cms.EDFilter( "HLTLevel1GTSeed",
    L1SeedsLogicalExpression = cms.string( "L1_SingleJet200" ),
    saveTags = cms.bool( True ),
    L1MuonCollectionTag = cms.InputTag( "hltL1extraParticles" ),
    L1UseL1TriggerObjectMaps = cms.bool( True ),
    L1UseAliasesForSeeding = cms.bool( True ),
    L1GtReadoutRecordTag = cms.InputTag( "hltGtDigis" ),
    L1CollectionsTag = cms.InputTag( "hltL1extraParticles" ),
    L1NrBxInEvent = cms.int32( 3 ),
    L1GtObjectMapTag = cms.InputTag( "hltL1GtObjectMap" ),
    L1TechTriggerSeeding = cms.bool( False )
)
process.hltPreCaloJet260 = cms.EDFilter( "HLTPrescaler",
    L1GtReadoutRecordTag = cms.InputTag( "hltGtDigis" ),
    offset = cms.uint32( 0 )
)
process.hltEcalDigis = cms.EDProducer( "EcalRawToDigi",
    tccUnpacking = cms.bool( True ),
    FedLabel = cms.InputTag( "listfeds" ),
    srpUnpacking = cms.bool( True ),
    syncCheck = cms.bool( True ),
    feIdCheck = cms.bool( True ),
    silentMode = cms.untracked.bool( True ),
    InputLabel = cms.InputTag( "rawDataCollector" ),
    orderedFedList = cms.vint32( 601, 602, 603, 604, 605, 606, 607, 608, 609, 610, 611, 612, 613, 614, 615, 616, 617, 618, 619, 620, 621, 622, 623, 624, 625, 626, 627, 628, 629, 630, 631, 632, 633, 634, 635, 636, 637, 638, 639, 640, 641, 642, 643, 644, 645, 646, 647, 648, 649, 650, 651, 652, 653, 654 ),
    eventPut = cms.bool( True ),
    numbTriggerTSamples = cms.int32( 1 ),
    numbXtalTSamples = cms.int32( 10 ),
    orderedDCCIdList = cms.vint32( 1, 2, 3, 4, 5, 6, 7, 8, 9, 10, 11, 12, 13, 14, 15, 16, 17, 18, 19, 20, 21, 22, 23, 24, 25, 26, 27, 28, 29, 30, 31, 32, 33, 34, 35, 36, 37, 38, 39, 40, 41, 42, 43, 44, 45, 46, 47, 48, 49, 50, 51, 52, 53, 54 ),
    FEDs = cms.vint32( 601, 602, 603, 604, 605, 606, 607, 608, 609, 610, 611, 612, 613, 614, 615, 616, 617, 618, 619, 620, 621, 622, 623, 624, 625, 626, 627, 628, 629, 630, 631, 632, 633, 634, 635, 636, 637, 638, 639, 640, 641, 642, 643, 644, 645, 646, 647, 648, 649, 650, 651, 652, 653, 654 ),
    DoRegional = cms.bool( False ),
    feUnpacking = cms.bool( True ),
    forceToKeepFRData = cms.bool( False ),
    headerUnpacking = cms.bool( True ),
    memUnpacking = cms.bool( True )
)
process.hltEcalUncalibRecHit = cms.EDProducer( "EcalUncalibRecHitProducer",
    EEdigiCollection = cms.InputTag( 'hltEcalDigis','eeDigis' ),
    alphaEB = cms.double( 1.138 ),
    alphaEE = cms.double( 1.89 ),
    EBdigiCollection = cms.InputTag( 'hltEcalDigis','ebDigis' ),
    EEhitCollection = cms.string( "EcalUncalibRecHitsEE" ),
    AlphaBetaFilename = cms.untracked.string( "NOFILE" ),
    betaEB = cms.double( 1.655 ),
    MinAmplEndcap = cms.double( 14.0 ),
    MinAmplBarrel = cms.double( 8.0 ),
    algo = cms.string( "EcalUncalibRecHitWorkerWeights" ),
    betaEE = cms.double( 1.4 ),
    UseDynamicPedestal = cms.bool( True ),
    EBhitCollection = cms.string( "EcalUncalibRecHitsEB" )
)
process.hltEcalDetIdToBeRecovered = cms.EDProducer( "EcalDetIdToBeRecoveredProducer",
    ebIntegrityChIdErrors = cms.InputTag( 'hltEcalDigis','EcalIntegrityChIdErrors' ),
    ebDetIdToBeRecovered = cms.string( "ebDetId" ),
    integrityTTIdErrors = cms.InputTag( 'hltEcalDigis','EcalIntegrityTTIdErrors' ),
    eeIntegrityGainErrors = cms.InputTag( 'hltEcalDigis','EcalIntegrityGainErrors' ),
    ebFEToBeRecovered = cms.string( "ebFE" ),
    ebIntegrityGainErrors = cms.InputTag( 'hltEcalDigis','EcalIntegrityGainErrors' ),
    eeDetIdToBeRecovered = cms.string( "eeDetId" ),
    eeIntegrityGainSwitchErrors = cms.InputTag( 'hltEcalDigis','EcalIntegrityGainSwitchErrors' ),
    eeIntegrityChIdErrors = cms.InputTag( 'hltEcalDigis','EcalIntegrityChIdErrors' ),
    ebIntegrityGainSwitchErrors = cms.InputTag( 'hltEcalDigis','EcalIntegrityGainSwitchErrors' ),
    ebSrFlagCollection = cms.InputTag( "hltEcalDigis" ),
    eeFEToBeRecovered = cms.string( "eeFE" ),
    integrityBlockSizeErrors = cms.InputTag( 'hltEcalDigis','EcalIntegrityBlockSizeErrors' ),
    eeSrFlagCollection = cms.InputTag( "hltEcalDigis" )
)
process.hltEcalRecHit = cms.EDProducer( "EcalRecHitProducer",
    recoverEEVFE = cms.bool( False ),
    EErechitCollection = cms.string( "EcalRecHitsEE" ),
    recoverEBIsolatedChannels = cms.bool( False ),
    recoverEBVFE = cms.bool( False ),
    laserCorrection = cms.bool( True ),
    EBLaserMIN = cms.double( 0.5 ),
    killDeadChannels = cms.bool( True ),
    dbStatusToBeExcludedEB = cms.vint32( 14, 78, 142 ),
    EEuncalibRecHitCollection = cms.InputTag( 'hltEcalUncalibRecHit','EcalUncalibRecHitsEE' ),
    dbStatusToBeExcludedEE = cms.vint32( 14, 78, 142 ),
    EELaserMIN = cms.double( 0.5 ),
    ebFEToBeRecovered = cms.InputTag( 'hltEcalDetIdToBeRecovered','ebFE' ),
    cleaningConfig = cms.PSet( 
      e6e2thresh = cms.double( 0.04 ),
      tightenCrack_e6e2_double = cms.double( 3.0 ),
      e4e1Threshold_endcap = cms.double( 0.3 ),
      tightenCrack_e4e1_single = cms.double( 3.0 ),
      tightenCrack_e1_double = cms.double( 2.0 ),
      cThreshold_barrel = cms.double( 4.0 ),
      e4e1Threshold_barrel = cms.double( 0.08 ),
      tightenCrack_e1_single = cms.double( 2.0 ),
      e4e1_b_barrel = cms.double( -0.024 ),
      e4e1_a_barrel = cms.double( 0.04 ),
      ignoreOutOfTimeThresh = cms.double( 1.0E9 ),
      cThreshold_endcap = cms.double( 15.0 ),
      e4e1_b_endcap = cms.double( -0.0125 ),
      e4e1_a_endcap = cms.double( 0.02 ),
      cThreshold_double = cms.double( 10.0 )
    ),
    logWarningEtThreshold_EE_FE = cms.double( 50.0 ),
    eeDetIdToBeRecovered = cms.InputTag( 'hltEcalDetIdToBeRecovered','eeDetId' ),
    recoverEBFE = cms.bool( True ),
    eeFEToBeRecovered = cms.InputTag( 'hltEcalDetIdToBeRecovered','eeFE' ),
    ebDetIdToBeRecovered = cms.InputTag( 'hltEcalDetIdToBeRecovered','ebDetId' ),
    singleChannelRecoveryThreshold = cms.double( 8.0 ),
    ChannelStatusToBeExcluded = cms.vstring(  ),
    EBrechitCollection = cms.string( "EcalRecHitsEB" ),
    triggerPrimitiveDigiCollection = cms.InputTag( 'hltEcalDigis','EcalTriggerPrimitives' ),
    recoverEEFE = cms.bool( True ),
    singleChannelRecoveryMethod = cms.string( "NeuralNetworks" ),
    EBLaserMAX = cms.double( 3.0 ),
    flagsMapDBReco = cms.PSet( 
      kGood = cms.vstring( 'kOk',
        'kDAC',
        'kNoLaser',
        'kNoisy' ),
      kNeighboursRecovered = cms.vstring( 'kFixedG0',
        'kNonRespondingIsolated',
        'kDeadVFE' ),
      kDead = cms.vstring( 'kNoDataNoTP' ),
      kNoisy = cms.vstring( 'kNNoisy',
        'kFixedG6',
        'kFixedG1' ),
      kTowerRecovered = cms.vstring( 'kDeadFE' )
    ),
    EBuncalibRecHitCollection = cms.InputTag( 'hltEcalUncalibRecHit','EcalUncalibRecHitsEB' ),
    algoRecover = cms.string( "EcalRecHitWorkerRecover" ),
    algo = cms.string( "EcalRecHitWorkerSimple" ),
    EELaserMAX = cms.double( 8.0 ),
    logWarningEtThreshold_EB_FE = cms.double( 50.0 ),
    recoverEEIsolatedChannels = cms.bool( False )
)
process.hltHcalDigis = cms.EDProducer( "HcalRawToDigi",
    UnpackZDC = cms.untracked.bool( True ),
    FilterDataQuality = cms.bool( True ),
    InputLabel = cms.InputTag( "rawDataCollector" ),
    ComplainEmptyData = cms.untracked.bool( False ),
    UnpackCalib = cms.untracked.bool( True ),
    UnpackTTP = cms.untracked.bool( False ),
    lastSample = cms.int32( 9 ),
    firstSample = cms.int32( 0 )
)
process.hltHbhereco = cms.EDProducer( "HcalHitReconstructor",
    digiTimeFromDB = cms.bool( True ),
    mcOOTCorrectionName = cms.string( "" ),
    S9S1stat = cms.PSet(  ),
    saturationParameters = cms.PSet(  maxADCvalue = cms.int32( 127 ) ),
    tsFromDB = cms.bool( True ),
    samplesToAdd = cms.int32( 4 ),
    mcOOTCorrectionCategory = cms.string( "MC" ),
    dataOOTCorrectionName = cms.string( "" ),
    correctionPhaseNS = cms.double( 13.0 ),
    HFInWindowStat = cms.PSet(  ),
    digiLabel = cms.InputTag( "hltHcalDigis" ),
    setHSCPFlags = cms.bool( False ),
    firstAuxTS = cms.int32( 4 ),
    setSaturationFlags = cms.bool( False ),
    hfTimingTrustParameters = cms.PSet(  ),
    PETstat = cms.PSet(  ),
    digistat = cms.PSet(  ),
    useLeakCorrection = cms.bool( False ),
    setTimingTrustFlags = cms.bool( False ),
    S8S1stat = cms.PSet(  ),
    correctForPhaseContainment = cms.bool( True ),
    correctForTimeslew = cms.bool( True ),
    setNoiseFlags = cms.bool( False ),
    correctTiming = cms.bool( False ),
    recoParamsFromDB = cms.bool( True ),
    Subdetector = cms.string( "HBHE" ),
    dataOOTCorrectionCategory = cms.string( "Data" ),
    dropZSmarkedPassed = cms.bool( True ),
    setPulseShapeFlags = cms.bool( False ),
    firstSample = cms.int32( 4 ),
    setTimingShapedCutsFlags = cms.bool( False ),
    timingshapedcutsParameters = cms.PSet( 
      ignorelowest = cms.bool( True ),
      win_offset = cms.double( 0.0 ),
      ignorehighest = cms.bool( False ),
      win_gain = cms.double( 1.0 ),
      tfilterEnvelope = cms.vdouble( 4.0, 12.04, 13.0, 10.56, 23.5, 8.82, 37.0, 7.38, 56.0, 6.3, 81.0, 5.64, 114.5, 5.44, 175.5, 5.38, 350.5, 5.14 )
    ),
    pulseShapeParameters = cms.PSet(  ),
    flagParameters = cms.PSet( 
      nominalPedestal = cms.double( 3.0 ),
      hitMultiplicityThreshold = cms.int32( 17 ),
      hitEnergyMinimum = cms.double( 1.0 ),
      pulseShapeParameterSets = cms.VPSet( 
        cms.PSet(  pulseShapeParameters = cms.vdouble( 0.0, 100.0, -50.0, 0.0, -15.0, 0.15 )        ),
        cms.PSet(  pulseShapeParameters = cms.vdouble( 100.0, 2000.0, -50.0, 0.0, -5.0, 0.05 )        ),
        cms.PSet(  pulseShapeParameters = cms.vdouble( 2000.0, 1000000.0, -50.0, 0.0, 95.0, 0.0 )        ),
        cms.PSet(  pulseShapeParameters = cms.vdouble( -1000000.0, 1000000.0, 45.0, 0.1, 1000000.0, 0.0 )        )
      )
    ),
    hscpParameters = cms.PSet( 
      slopeMax = cms.double( -0.6 ),
      r1Max = cms.double( 1.0 ),
      r1Min = cms.double( 0.15 ),
      TimingEnergyThreshold = cms.double( 30.0 ),
      slopeMin = cms.double( -1.5 ),
      outerMin = cms.double( 0.0 ),
      outerMax = cms.double( 0.1 ),
      fracLeaderMin = cms.double( 0.4 ),
      r2Min = cms.double( 0.1 ),
      r2Max = cms.double( 0.5 ),
      fracLeaderMax = cms.double( 0.7 )
    )
)
process.hltHfreco = cms.EDProducer( "HcalHitReconstructor",
    digiTimeFromDB = cms.bool( True ),
    mcOOTCorrectionName = cms.string( "" ),
    S9S1stat = cms.PSet( 
      longETParams = cms.vdouble( 0.0, 0.0, 0.0, 0.0, 0.0, 0.0, 0.0, 0.0, 0.0, 0.0, 0.0, 0.0, 0.0 ),
      shortEnergyParams = cms.vdouble( 35.1773, 35.37, 35.7933, 36.4472, 37.3317, 38.4468, 39.7925, 41.3688, 43.1757, 45.2132, 47.4813, 49.98, 52.7093 ),
      flagsToSkip = cms.int32( 24 ),
      shortETParams = cms.vdouble( 0.0, 0.0, 0.0, 0.0, 0.0, 0.0, 0.0, 0.0, 0.0, 0.0, 0.0, 0.0, 0.0 ),
      short_optimumSlope = cms.vdouble( -99999.0, 0.0164905, 0.0238698, 0.0321383, 0.041296, 0.0513428, 0.0622789, 0.0741041, 0.0868186, 0.100422, 0.135313, 0.136289, 0.0589927 ),
      longEnergyParams = cms.vdouble( 43.5, 45.7, 48.32, 51.36, 54.82, 58.7, 63.0, 67.72, 72.86, 78.42, 84.4, 90.8, 97.62 ),
      long_optimumSlope = cms.vdouble( -99999.0, 0.0164905, 0.0238698, 0.0321383, 0.041296, 0.0513428, 0.0622789, 0.0741041, 0.0868186, 0.100422, 0.135313, 0.136289, 0.0589927 ),
      isS8S1 = cms.bool( False ),
      HcalAcceptSeverityLevel = cms.int32( 9 )
    ),
    saturationParameters = cms.PSet(  maxADCvalue = cms.int32( 127 ) ),
    tsFromDB = cms.bool( True ),
    samplesToAdd = cms.int32( 2 ),
    mcOOTCorrectionCategory = cms.string( "MC" ),
    dataOOTCorrectionName = cms.string( "" ),
    correctionPhaseNS = cms.double( 13.0 ),
    HFInWindowStat = cms.PSet( 
      hflongEthresh = cms.double( 40.0 ),
      hflongMinWindowTime = cms.vdouble( -10.0 ),
      hfshortEthresh = cms.double( 40.0 ),
      hflongMaxWindowTime = cms.vdouble( 10.0 ),
      hfshortMaxWindowTime = cms.vdouble( 10.0 ),
      hfshortMinWindowTime = cms.vdouble( -12.0 )
    ),
    digiLabel = cms.InputTag( "hltHcalDigis" ),
    setHSCPFlags = cms.bool( False ),
    firstAuxTS = cms.int32( 1 ),
    setSaturationFlags = cms.bool( False ),
    hfTimingTrustParameters = cms.PSet( 
      hfTimingTrustLevel2 = cms.int32( 4 ),
      hfTimingTrustLevel1 = cms.int32( 1 )
    ),
    PETstat = cms.PSet( 
      longETParams = cms.vdouble( 0.0, 0.0, 0.0, 0.0, 0.0, 0.0, 0.0, 0.0, 0.0, 0.0, 0.0, 0.0, 0.0 ),
      short_R_29 = cms.vdouble( 0.8 ),
      shortEnergyParams = cms.vdouble( 35.1773, 35.37, 35.7933, 36.4472, 37.3317, 38.4468, 39.7925, 41.3688, 43.1757, 45.2132, 47.4813, 49.98, 52.7093 ),
      flagsToSkip = cms.int32( 0 ),
      short_R = cms.vdouble( 0.8 ),
      shortETParams = cms.vdouble( 0.0, 0.0, 0.0, 0.0, 0.0, 0.0, 0.0, 0.0, 0.0, 0.0, 0.0, 0.0, 0.0 ),
      long_R_29 = cms.vdouble( 0.8 ),
      longEnergyParams = cms.vdouble( 43.5, 45.7, 48.32, 51.36, 54.82, 58.7, 63.0, 67.72, 72.86, 78.42, 84.4, 90.8, 97.62 ),
      long_R = cms.vdouble( 0.98 ),
      HcalAcceptSeverityLevel = cms.int32( 9 )
    ),
    digistat = cms.PSet( 
      HFdigiflagFirstSample = cms.int32( 1 ),
      HFdigiflagMinEthreshold = cms.double( 40.0 ),
      HFdigiflagSamplesToAdd = cms.int32( 3 ),
      HFdigiflagExpectedPeak = cms.int32( 2 ),
      HFdigiflagCoef = cms.vdouble( 0.93, -0.012667, -0.38275 )
    ),
    useLeakCorrection = cms.bool( False ),
    setTimingTrustFlags = cms.bool( False ),
    S8S1stat = cms.PSet( 
      longETParams = cms.vdouble( 0.0, 0.0, 0.0, 0.0, 0.0, 0.0, 0.0, 0.0, 0.0, 0.0, 0.0, 0.0, 0.0 ),
      shortEnergyParams = cms.vdouble( 40.0, 100.0, 100.0, 100.0, 100.0, 100.0, 100.0, 100.0, 100.0, 100.0, 100.0, 100.0, 100.0 ),
      flagsToSkip = cms.int32( 16 ),
      shortETParams = cms.vdouble( 0.0, 0.0, 0.0, 0.0, 0.0, 0.0, 0.0, 0.0, 0.0, 0.0, 0.0, 0.0, 0.0 ),
      short_optimumSlope = cms.vdouble( 0.3, 0.1, 0.1, 0.1, 0.1, 0.1, 0.1, 0.1, 0.1, 0.1, 0.1, 0.1, 0.1 ),
      longEnergyParams = cms.vdouble( 40.0, 100.0, 100.0, 100.0, 100.0, 100.0, 100.0, 100.0, 100.0, 100.0, 100.0, 100.0, 100.0 ),
      long_optimumSlope = cms.vdouble( 0.3, 0.1, 0.1, 0.1, 0.1, 0.1, 0.1, 0.1, 0.1, 0.1, 0.1, 0.1, 0.1 ),
      isS8S1 = cms.bool( True ),
      HcalAcceptSeverityLevel = cms.int32( 9 )
    ),
    correctForPhaseContainment = cms.bool( False ),
    correctForTimeslew = cms.bool( False ),
    setNoiseFlags = cms.bool( True ),
    correctTiming = cms.bool( False ),
    recoParamsFromDB = cms.bool( True ),
    Subdetector = cms.string( "HF" ),
    dataOOTCorrectionCategory = cms.string( "Data" ),
    dropZSmarkedPassed = cms.bool( True ),
    setPulseShapeFlags = cms.bool( False ),
    firstSample = cms.int32( 2 ),
    setTimingShapedCutsFlags = cms.bool( False ),
    timingshapedcutsParameters = cms.PSet(  ),
    pulseShapeParameters = cms.PSet(  ),
    flagParameters = cms.PSet(  ),
    hscpParameters = cms.PSet(  )
)
process.hltHoreco = cms.EDProducer( "HcalHitReconstructor",
    digiTimeFromDB = cms.bool( True ),
    mcOOTCorrectionName = cms.string( "" ),
    S9S1stat = cms.PSet(  ),
    saturationParameters = cms.PSet(  maxADCvalue = cms.int32( 127 ) ),
    tsFromDB = cms.bool( True ),
    samplesToAdd = cms.int32( 4 ),
    mcOOTCorrectionCategory = cms.string( "MC" ),
    dataOOTCorrectionName = cms.string( "" ),
    correctionPhaseNS = cms.double( 13.0 ),
    HFInWindowStat = cms.PSet(  ),
    digiLabel = cms.InputTag( "hltHcalDigis" ),
    setHSCPFlags = cms.bool( False ),
    firstAuxTS = cms.int32( 4 ),
    setSaturationFlags = cms.bool( False ),
    hfTimingTrustParameters = cms.PSet(  ),
    PETstat = cms.PSet(  ),
    digistat = cms.PSet(  ),
    useLeakCorrection = cms.bool( False ),
    setTimingTrustFlags = cms.bool( False ),
    S8S1stat = cms.PSet(  ),
    correctForPhaseContainment = cms.bool( True ),
    correctForTimeslew = cms.bool( True ),
    setNoiseFlags = cms.bool( False ),
    correctTiming = cms.bool( False ),
    recoParamsFromDB = cms.bool( True ),
    Subdetector = cms.string( "HO" ),
    dataOOTCorrectionCategory = cms.string( "Data" ),
    dropZSmarkedPassed = cms.bool( True ),
    setPulseShapeFlags = cms.bool( False ),
    firstSample = cms.int32( 4 ),
    setTimingShapedCutsFlags = cms.bool( False ),
    timingshapedcutsParameters = cms.PSet(  ),
    pulseShapeParameters = cms.PSet(  ),
    flagParameters = cms.PSet(  ),
    hscpParameters = cms.PSet(  )
)
process.hltTowerMakerForAll = cms.EDProducer( "CaloTowersCreator",
    EBSumThreshold = cms.double( 0.2 ),
    MomHBDepth = cms.double( 0.2 ),
    UseEtEBTreshold = cms.bool( False ),
    hfInput = cms.InputTag( "hltHfreco" ),
    AllowMissingInputs = cms.bool( False ),
    MomEEDepth = cms.double( 0.0 ),
    EESumThreshold = cms.double( 0.45 ),
    HBGrid = cms.vdouble(  ),
    HcalAcceptSeverityLevelForRejectedHit = cms.uint32( 9999 ),
    HBThreshold = cms.double( 0.7 ),
    EcalSeveritiesToBeUsedInBadTowers = cms.vstring(  ),
    UseEcalRecoveredHits = cms.bool( False ),
    MomConstrMethod = cms.int32( 1 ),
    MomHEDepth = cms.double( 0.4 ),
    HcalThreshold = cms.double( -1000.0 ),
    HF2Weights = cms.vdouble(  ),
    HOWeights = cms.vdouble(  ),
    EEGrid = cms.vdouble(  ),
    UseSymEBTreshold = cms.bool( False ),
    EEWeights = cms.vdouble(  ),
    EEWeight = cms.double( 1.0 ),
    UseHO = cms.bool( False ),
    HBWeights = cms.vdouble(  ),
    HF1Weight = cms.double( 1.0 ),
    HF2Grid = cms.vdouble(  ),
    HEDWeights = cms.vdouble(  ),
    HEDGrid = cms.vdouble(  ),
    EBWeight = cms.double( 1.0 ),
    HF1Grid = cms.vdouble(  ),
    EBWeights = cms.vdouble(  ),
    HOWeight = cms.double( 1.0E-99 ),
    HESWeight = cms.double( 1.0 ),
    HESThreshold = cms.double( 0.8 ),
    hbheInput = cms.InputTag( "hltHbhereco" ),
    HF2Weight = cms.double( 1.0 ),
    HF2Threshold = cms.double( 0.85 ),
    HcalAcceptSeverityLevel = cms.uint32( 9 ),
    EEThreshold = cms.double( 0.3 ),
    HOThresholdPlus1 = cms.double( 3.5 ),
    HOThresholdPlus2 = cms.double( 3.5 ),
    HF1Weights = cms.vdouble(  ),
    hoInput = cms.InputTag( "hltHoreco" ),
    HF1Threshold = cms.double( 0.5 ),
    HOThresholdMinus1 = cms.double( 3.5 ),
    HESGrid = cms.vdouble(  ),
    EcutTower = cms.double( -1000.0 ),
    UseRejectedRecoveredEcalHits = cms.bool( False ),
    UseEtEETreshold = cms.bool( False ),
    HESWeights = cms.vdouble(  ),
    EcalRecHitSeveritiesToBeExcluded = cms.vstring( 'kTime',
      'kWeird',
      'kBad' ),
    HEDWeight = cms.double( 1.0 ),
    UseSymEETreshold = cms.bool( False ),
    HEDThreshold = cms.double( 0.8 ),
    EBThreshold = cms.double( 0.07 ),
    UseRejectedHitsOnly = cms.bool( False ),
    UseHcalRecoveredHits = cms.bool( False ),
    HOThresholdMinus2 = cms.double( 3.5 ),
    HOThreshold0 = cms.double( 3.5 ),
    ecalInputs = cms.VInputTag( 'hltEcalRecHit:EcalRecHitsEB','hltEcalRecHit:EcalRecHitsEE' ),
    UseRejectedRecoveredHcalHits = cms.bool( False ),
    MomEBDepth = cms.double( 0.3 ),
    HBWeight = cms.double( 1.0 ),
    HOGrid = cms.vdouble(  ),
    EBGrid = cms.vdouble(  )
)
process.hltAK4CaloJets = cms.EDProducer( "FastjetJetProducer",
    Active_Area_Repeats = cms.int32( 5 ),
    doAreaFastjet = cms.bool( False ),
    voronoiRfact = cms.double( 0.9 ),
    maxBadHcalCells = cms.uint32( 9999999 ),
    doAreaDiskApprox = cms.bool( True ),
    maxRecoveredEcalCells = cms.uint32( 9999999 ),
    jetType = cms.string( "CaloJet" ),
    minSeed = cms.uint32( 14327 ),
    Ghost_EtaMax = cms.double( 6.0 ),
    doRhoFastjet = cms.bool( False ),
    jetAlgorithm = cms.string( "AntiKt" ),
    nSigmaPU = cms.double( 1.0 ),
    GhostArea = cms.double( 0.01 ),
    Rho_EtaMax = cms.double( 4.4 ),
    maxBadEcalCells = cms.uint32( 9999999 ),
    useDeterministicSeed = cms.bool( True ),
    doPVCorrection = cms.bool( False ),
    maxRecoveredHcalCells = cms.uint32( 9999999 ),
    rParam = cms.double( 0.4 ),
    maxProblematicHcalCells = cms.uint32( 9999999 ),
    doOutputJets = cms.bool( True ),
    src = cms.InputTag( "hltTowerMakerForAll" ),
    inputEtMin = cms.double( 0.3 ),
    puPtMin = cms.double( 10.0 ),
    srcPVs = cms.InputTag( "NotUsed" ),
    jetPtMin = cms.double( 1.0 ),
    radiusPU = cms.double( 0.4 ),
    maxProblematicEcalCells = cms.uint32( 9999999 ),
    doPUOffsetCorr = cms.bool( False ),
    inputEMin = cms.double( 0.0 ),
    useMassDropTagger = cms.bool( False ),
    muMin = cms.double( -1.0 ),
    subtractorName = cms.string( "" ),
    muCut = cms.double( -1.0 ),
    subjetPtMin = cms.double( -1.0 ),
    useTrimming = cms.bool( False ),
    muMax = cms.double( -1.0 ),
    yMin = cms.double( -1.0 ),
    useFiltering = cms.bool( False ),
    rFilt = cms.double( -1.0 ),
    yMax = cms.double( -1.0 ),
    zcut = cms.double( -1.0 ),
    MinVtxNdof = cms.int32( 5 ),
    MaxVtxZ = cms.double( 15.0 ),
    UseOnlyVertexTracks = cms.bool( False ),
    dRMin = cms.double( -1.0 ),
    nFilt = cms.int32( -1 ),
    usePruning = cms.bool( False ),
    maxDepth = cms.int32( -1 ),
    yCut = cms.double( -1.0 ),
    DzTrVtxMax = cms.double( 0.0 ),
    UseOnlyOnePV = cms.bool( False ),
    rcut_factor = cms.double( -1.0 ),
    sumRecHits = cms.bool( False ),
    trimPtFracMin = cms.double( -1.0 ),
    dRMax = cms.double( -1.0 ),
    DxyTrVtxMax = cms.double( 0.0 ),
    useCMSBoostedTauSeedingAlgorithm = cms.bool( False )
)
process.hltAK4CaloJetsIDPassed = cms.EDProducer( "HLTCaloJetIDProducer",
    min_N90 = cms.int32( -2 ),
    min_N90hits = cms.int32( 2 ),
    min_EMF = cms.double( 1.0E-6 ),
    jetsInput = cms.InputTag( "hltAK4CaloJets" ),
    JetIDParams = cms.PSet( 
      useRecHits = cms.bool( True ),
      hbheRecHitsColl = cms.InputTag( "hltHbhereco" ),
      hoRecHitsColl = cms.InputTag( "hltHoreco" ),
      hfRecHitsColl = cms.InputTag( "hltHfreco" ),
      ebRecHitsColl = cms.InputTag( 'hltEcalRecHit','EcalRecHitsEB' ),
      eeRecHitsColl = cms.InputTag( 'hltEcalRecHit','EcalRecHitsEE' )
    ),
    max_EMF = cms.double( 999.0 )
)
process.hltFixedGridRhoFastjetAllCalo = cms.EDProducer( "FixedGridRhoProducerFastjet",
    gridSpacing = cms.double( 0.55 ),
    maxRapidity = cms.double( 5.0 ),
    pfCandidatesTag = cms.InputTag( "hltTowerMakerForAll" )
)
process.hltAK4CaloJetsCorrected = cms.EDProducer( "CaloJetCorrectionProducer",
    src = cms.InputTag( "hltAK4CaloJets" ),
    correctors = cms.vstring( 'hltESPAK4CaloCorrection' )
)
process.hltAK4CaloJetsCorrectedIDPassed = cms.EDProducer( "CaloJetCorrectionProducer",
    src = cms.InputTag( "hltAK4CaloJetsIDPassed" ),
    correctors = cms.vstring( 'hltESPAK4CaloCorrection' )
)
process.hltSingleCaloJet260 = cms.EDFilter( "HLT1CaloJet",
    saveTags = cms.bool( True ),
    MinPt = cms.double( 260.0 ),
    MinN = cms.int32( 1 ),
    MaxEta = cms.double( 5.0 ),
    MinMass = cms.double( -1.0 ),
    inputTag = cms.InputTag( "hltAK4CaloJetsCorrectedIDPassed" ),
    MinE = cms.double( -1.0 ),
    triggerType = cms.int32( 85 )
)
process.hltBoolEnd = cms.EDFilter( "HLTBool",
    result = cms.bool( True )
)
process.hltL1sL1SingleIsoEG25er = cms.EDFilter( "HLTLevel1GTSeed",
    L1SeedsLogicalExpression = cms.string( "L1_SingleIsoEG25er" ),
    saveTags = cms.bool( True ),
    L1MuonCollectionTag = cms.InputTag( "hltL1extraParticles" ),
    L1UseL1TriggerObjectMaps = cms.bool( True ),
    L1UseAliasesForSeeding = cms.bool( True ),
    L1GtReadoutRecordTag = cms.InputTag( "hltGtDigis" ),
    L1CollectionsTag = cms.InputTag( "hltL1extraParticles" ),
    L1NrBxInEvent = cms.int32( 3 ),
    L1GtObjectMapTag = cms.InputTag( "hltL1GtObjectMap" ),
    L1TechTriggerSeeding = cms.bool( False )
)
process.hltPreEle27eta2p1WP85Gsf = cms.EDFilter( "HLTPrescaler",
    L1GtReadoutRecordTag = cms.InputTag( "hltGtDigis" ),
    offset = cms.uint32( 0 )
)
process.hltEcalPreshowerDigis = cms.EDProducer( "ESRawToDigi",
    sourceTag = cms.InputTag( "rawDataCollector" ),
    debugMode = cms.untracked.bool( False ),
    InstanceES = cms.string( "" ),
    LookupTable = cms.FileInPath( "EventFilter/ESDigiToRaw/data/ES_lookup_table.dat" ),
    ESdigiCollection = cms.string( "" )
)
process.hltEcalPreshowerRecHit = cms.EDProducer( "ESRecHitProducer",
    ESRecoAlgo = cms.int32( 0 ),
    ESrechitCollection = cms.string( "EcalRecHitsES" ),
    algo = cms.string( "ESRecHitWorker" ),
    ESdigiCollection = cms.InputTag( "hltEcalPreshowerDigis" )
)
process.hltRechitInRegionsECAL = cms.EDProducer( "EgammaHLTRechitInRegionsProducer",
    l1LowerThr = cms.double( 5.0 ),
    doIsolated = cms.bool( True ),
    useUncalib = cms.bool( False ),
    regionEtaMargin = cms.double( 0.14 ),
    ecalhitLabels = cms.VInputTag( 'hltEcalRecHit:EcalRecHitsEB','hltEcalRecHit:EcalRecHitsEE' ),
    regionPhiMargin = cms.double( 0.4 ),
    l1TagNonIsolated = cms.InputTag( 'hltL1extraParticles','NonIsolated' ),
    l1UpperThr = cms.double( 999.0 ),
    l1LowerThrIgnoreIsolation = cms.double( 0.0 ),
    productLabels = cms.vstring( 'EcalRecHitsEB',
      'EcalRecHitsEE' ),
    l1TagIsolated = cms.InputTag( 'hltL1extraParticles','Isolated' )
)
process.hltRechitInRegionsES = cms.EDProducer( "EgammaHLTRechitInRegionsProducer",
    l1LowerThr = cms.double( 5.0 ),
    doIsolated = cms.bool( True ),
    useUncalib = cms.bool( False ),
    regionEtaMargin = cms.double( 0.14 ),
    ecalhitLabels = cms.VInputTag( 'hltEcalPreshowerRecHit:EcalRecHitsES' ),
    regionPhiMargin = cms.double( 0.4 ),
    l1TagNonIsolated = cms.InputTag( 'hltL1extraParticles','NonIsolated' ),
    l1UpperThr = cms.double( 999.0 ),
    l1LowerThrIgnoreIsolation = cms.double( 0.0 ),
    productLabels = cms.vstring( 'EcalRecHitsES' ),
    l1TagIsolated = cms.InputTag( 'hltL1extraParticles','Isolated' )
)
process.hltParticleFlowRecHitECALL1Seeded = cms.EDProducer( "PFRecHitProducer",
    producers = cms.VPSet( 
      cms.PSet(  src = cms.InputTag( 'hltRechitInRegionsECAL','EcalRecHitsEB' ),
        qualityTests = cms.VPSet( 
          cms.PSet(  threshold = cms.double( 0.08 ),
            name = cms.string( "PFRecHitQTestThreshold" )
          ),
          cms.PSet(  timingCleaning = cms.bool( True ),
            topologicalCleaning = cms.bool( True ),
            cleaningThreshold = cms.double( 2.0 ),
            skipTTRecoveredHits = cms.bool( True ),
            name = cms.string( "PFRecHitQTestECAL" )
          )
        ),
        name = cms.string( "PFEBRecHitCreator" )
      ),
      cms.PSet(  src = cms.InputTag( 'hltRechitInRegionsECAL','EcalRecHitsEE' ),
        qualityTests = cms.VPSet( 
          cms.PSet(  threshold = cms.double( 0.3 ),
            name = cms.string( "PFRecHitQTestThreshold" )
          ),
          cms.PSet(  timingCleaning = cms.bool( True ),
            topologicalCleaning = cms.bool( True ),
            cleaningThreshold = cms.double( 2.0 ),
            skipTTRecoveredHits = cms.bool( True ),
            name = cms.string( "PFRecHitQTestECAL" )
          )
        ),
        name = cms.string( "PFEERecHitCreator" )
      )
    ),
    navigator = cms.PSet( 
      barrel = cms.PSet(  ),
      endcap = cms.PSet(  ),
      name = cms.string( "PFRecHitECALNavigator" )
    )
)
process.hltParticleFlowRecHitPSL1Seeded = cms.EDProducer( "PFRecHitProducer",
    producers = cms.VPSet( 
      cms.PSet(  src = cms.InputTag( 'hltRechitInRegionsES','EcalRecHitsES' ),
        qualityTests = cms.VPSet( 
          cms.PSet(  threshold = cms.double( 7.0E-6 ),
            name = cms.string( "PFRecHitQTestThreshold" )
          )
        ),
        name = cms.string( "PFPSRecHitCreator" )
      )
    ),
    navigator = cms.PSet(  name = cms.string( "PFRecHitPreshowerNavigator" ) )
)
process.hltParticleFlowClusterPSL1Seeded = cms.EDProducer( "PFClusterProducer",
    pfClusterBuilder = cms.PSet( 
      minFracTot = cms.double( 1.0E-20 ),
      positionCalc = cms.PSet( 
        minFractionInCalc = cms.double( 1.0E-9 ),
        logWeightDenominator = cms.double( 6.0E-5 ),
        minAllowedNormalization = cms.double( 1.0E-9 ),
        posCalcNCrystals = cms.int32( -1 ),
        algoName = cms.string( "Basic2DGenericPFlowPositionCalc" )
      ),
      maxIterations = cms.uint32( 50 ),
      stoppingTolerance = cms.double( 1.0E-8 ),
      minFractionToKeep = cms.double( 1.0E-7 ),
      excludeOtherSeeds = cms.bool( True ),
      showerSigma = cms.double( 0.3 ),
      recHitEnergyNorms = cms.VPSet( 
        cms.PSet(  detector = cms.string( "PS1" ),
          recHitEnergyNorm = cms.double( 6.0E-5 )
        ),
        cms.PSet(  detector = cms.string( "PS2" ),
          recHitEnergyNorm = cms.double( 6.0E-5 )
        )
      ),
      algoName = cms.string( "Basic2DGenericPFlowClusterizer" )
    ),
    positionReCalc = cms.PSet(  ),
    initialClusteringStep = cms.PSet( 
      thresholdsByDetector = cms.VPSet( 
        cms.PSet(  gatheringThreshold = cms.double( 6.0E-5 ),
          detector = cms.string( "PS1" ),
          gatheringThresholdPt = cms.double( 0.0 )
        ),
        cms.PSet(  gatheringThreshold = cms.double( 6.0E-5 ),
          detector = cms.string( "PS2" ),
          gatheringThresholdPt = cms.double( 0.0 )
        )
      ),
      useCornerCells = cms.bool( False ),
      algoName = cms.string( "Basic2DGenericTopoClusterizer" )
    ),
    energyCorrector = cms.PSet(  ),
    recHitCleaners = cms.VPSet( 
    ),
    seedFinder = cms.PSet( 
      nNeighbours = cms.int32( 4 ),
      thresholdsByDetector = cms.VPSet( 
        cms.PSet(  seedingThreshold = cms.double( 1.2E-4 ),
          seedingThresholdPt = cms.double( 0.0 ),
          detector = cms.string( "PS1" )
        ),
        cms.PSet(  seedingThreshold = cms.double( 1.2E-4 ),
          seedingThresholdPt = cms.double( 0.0 ),
          detector = cms.string( "PS2" )
        )
      ),
      algoName = cms.string( "LocalMaximumSeedFinder" )
    ),
    recHitsSource = cms.InputTag( "hltParticleFlowRecHitPSL1Seeded" )
)
process.hltParticleFlowClusterECALUncorrectedL1Seeded = cms.EDProducer( "PFClusterProducer",
    pfClusterBuilder = cms.PSet( 
      positionCalc = cms.PSet( 
        minFractionInCalc = cms.double( 1.0E-9 ),
        logWeightDenominator = cms.double( 0.08 ),
        minAllowedNormalization = cms.double( 1.0E-9 ),
        posCalcNCrystals = cms.int32( 9 ),
        algoName = cms.string( "Basic2DGenericPFlowPositionCalc" )
      ),
      minFracTot = cms.double( 1.0E-20 ),
      positionCalcForConvergence = cms.PSet( 
        minFractionInCalc = cms.double( 0.0 ),
        W0 = cms.double( 4.2 ),
        minAllowedNormalization = cms.double( 0.0 ),
        T0_EB = cms.double( 7.4 ),
        X0 = cms.double( 0.89 ),
        T0_ES = cms.double( 1.2 ),
        T0_EE = cms.double( 3.1 ),
        algoName = cms.string( "ECAL2DPositionCalcWithDepthCorr" )
      ),
      maxIterations = cms.uint32( 50 ),
      stoppingTolerance = cms.double( 1.0E-8 ),
      minFractionToKeep = cms.double( 1.0E-7 ),
      excludeOtherSeeds = cms.bool( True ),
      showerSigma = cms.double( 1.5 ),
      recHitEnergyNorms = cms.VPSet( 
        cms.PSet(  detector = cms.string( "ECAL_BARREL" ),
          recHitEnergyNorm = cms.double( 0.08 )
        ),
        cms.PSet(  detector = cms.string( "ECAL_ENDCAP" ),
          recHitEnergyNorm = cms.double( 0.3 )
        )
      ),
      algoName = cms.string( "Basic2DGenericPFlowClusterizer" ),
      allCellsPositionCalc = cms.PSet( 
        minFractionInCalc = cms.double( 1.0E-9 ),
        logWeightDenominator = cms.double( 0.08 ),
        minAllowedNormalization = cms.double( 1.0E-9 ),
        posCalcNCrystals = cms.int32( -1 ),
        algoName = cms.string( "Basic2DGenericPFlowPositionCalc" )
      )
    ),
    positionReCalc = cms.PSet( 
      minFractionInCalc = cms.double( 0.0 ),
      W0 = cms.double( 4.2 ),
      minAllowedNormalization = cms.double( 0.0 ),
      T0_EB = cms.double( 7.4 ),
      X0 = cms.double( 0.89 ),
      T0_ES = cms.double( 1.2 ),
      T0_EE = cms.double( 3.1 ),
      algoName = cms.string( "ECAL2DPositionCalcWithDepthCorr" )
    ),
    initialClusteringStep = cms.PSet( 
      thresholdsByDetector = cms.VPSet( 
        cms.PSet(  gatheringThreshold = cms.double( 0.08 ),
          detector = cms.string( "ECAL_BARREL" ),
          gatheringThresholdPt = cms.double( 0.0 )
        ),
        cms.PSet(  gatheringThreshold = cms.double( 0.3 ),
          detector = cms.string( "ECAL_ENDCAP" ),
          gatheringThresholdPt = cms.double( 0.0 )
        )
      ),
      useCornerCells = cms.bool( True ),
      algoName = cms.string( "Basic2DGenericTopoClusterizer" )
    ),
    energyCorrector = cms.PSet(  ),
    recHitCleaners = cms.VPSet( 
      cms.PSet(  cleaningByDetector = cms.VPSet( 
  cms.PSet(  doubleSpikeS6S2 = cms.double( 0.04 ),
    fractionThresholdModifier = cms.double( 3.0 ),
    doubleSpikeThresh = cms.double( 10.0 ),
    minS4S1_b = cms.double( -0.024 ),
    singleSpikeThresh = cms.double( 4.0 ),
    detector = cms.string( "ECAL_BARREL" ),
    minS4S1_a = cms.double( 0.04 ),
    energyThresholdModifier = cms.double( 2.0 )
  ),
  cms.PSet(  doubleSpikeS6S2 = cms.double( -1.0 ),
    fractionThresholdModifier = cms.double( 3.0 ),
    doubleSpikeThresh = cms.double( 1.0E9 ),
    minS4S1_b = cms.double( -0.0125 ),
    singleSpikeThresh = cms.double( 15.0 ),
    detector = cms.string( "ECAL_ENDCAP" ),
    minS4S1_a = cms.double( 0.02 ),
    energyThresholdModifier = cms.double( 2.0 )
  )
),
        algoName = cms.string( "SpikeAndDoubleSpikeCleaner" )
      )
    ),
    seedFinder = cms.PSet( 
      nNeighbours = cms.int32( 8 ),
      thresholdsByDetector = cms.VPSet( 
        cms.PSet(  seedingThreshold = cms.double( 0.6 ),
          seedingThresholdPt = cms.double( 0.15 ),
          detector = cms.string( "ECAL_ENDCAP" )
        ),
        cms.PSet(  seedingThreshold = cms.double( 0.23 ),
          seedingThresholdPt = cms.double( 0.0 ),
          detector = cms.string( "ECAL_BARREL" )
        )
      ),
      algoName = cms.string( "LocalMaximumSeedFinder" )
    ),
    recHitsSource = cms.InputTag( "hltParticleFlowRecHitECALL1Seeded" )
)
process.hltParticleFlowClusterECALL1Seeded = cms.EDProducer( "CorrectedECALPFClusterProducer",
    minimumPSEnergy = cms.double( 0.0 ),
    inputPS = cms.InputTag( "hltParticleFlowClusterPSL1Seeded" ),
    energyCorrector = cms.PSet( 
      applyCrackCorrections = cms.bool( False ),
      algoName = cms.string( "PFClusterEMEnergyCorrector" )
    ),
    inputECAL = cms.InputTag( "hltParticleFlowClusterECALUncorrectedL1Seeded" )
)
process.hltParticleFlowSuperClusterECALL1Seeded = cms.EDProducer( "PFECALSuperClusterProducer",
    PFSuperClusterCollectionEndcap = cms.string( "hltParticleFlowSuperClusterECALEndcap" ),
    doSatelliteClusterMerge = cms.bool( False ),
    thresh_PFClusterBarrel = cms.double( 4.0 ),
    PFBasicClusterCollectionBarrel = cms.string( "hltParticleFlowBasicClusterECALBarrel" ),
    useRegression = cms.bool( False ),
    satelliteMajorityFraction = cms.double( 0.5 ),
    thresh_PFClusterEndcap = cms.double( 4.0 ),
    ESAssociation = cms.InputTag( "hltParticleFlowClusterECALL1Seeded" ),
    PFBasicClusterCollectionPreshower = cms.string( "hltParticleFlowBasicClusterECALPreshower" ),
    use_preshower = cms.bool( True ),
    verbose = cms.untracked.bool( False ),
    thresh_SCEt = cms.double( 4.0 ),
    etawidth_SuperClusterEndcap = cms.double( 0.04 ),
    phiwidth_SuperClusterEndcap = cms.double( 0.6 ),
    useDynamicDPhiWindow = cms.bool( True ),
    PFSuperClusterCollectionBarrel = cms.string( "hltParticleFlowSuperClusterECALBarrel" ),
    regressionConfig = cms.PSet( 
      regressionKeyEE = cms.string( "pfscecal_EECorrection_offline" ),
      ecalRecHitsEE = cms.InputTag( 'hltRechitInRegionsECAL','EcalRecHitsEE' ),
      ecalRecHitsEB = cms.InputTag( 'hltRechitInRegionsECAL','EcalRecHitsEB' ),
      regressionKeyEB = cms.string( "pfscecal_EBCorrection_offline" ),
      vertexCollection = cms.InputTag( "offlinePrimaryVertices" )
    ),
    applyCrackCorrections = cms.bool( False ),
    satelliteClusterSeedThreshold = cms.double( 50.0 ),
    etawidth_SuperClusterBarrel = cms.double( 0.04 ),
    PFBasicClusterCollectionEndcap = cms.string( "hltParticleFlowBasicClusterECALEndcap" ),
    PFClusters = cms.InputTag( "hltParticleFlowClusterECALL1Seeded" ),
    thresh_PFClusterSeedBarrel = cms.double( 4.0 ),
    ClusteringType = cms.string( "Mustache" ),
    EnergyWeight = cms.string( "Raw" ),
    BeamSpot = cms.InputTag( "hltOnlineBeamSpot" ),
    thresh_PFClusterSeedEndcap = cms.double( 4.0 ),
    phiwidth_SuperClusterBarrel = cms.double( 0.6 ),
    thresh_PFClusterES = cms.double( 5.0 ),
    seedThresholdIsET = cms.bool( True ),
    PFSuperClusterCollectionEndcapWithPreshower = cms.string( "hltParticleFlowSuperClusterECALEndcapWithPreshower" )
)
process.hltEgammaCandidates = cms.EDProducer( "EgammaHLTRecoEcalCandidateProducers",
    scIslandEndcapProducer = cms.InputTag( 'hltParticleFlowSuperClusterECALL1Seeded','hltParticleFlowSuperClusterECALEndcapWithPreshower' ),
    scHybridBarrelProducer = cms.InputTag( 'hltParticleFlowSuperClusterECALL1Seeded','hltParticleFlowSuperClusterECALBarrel' ),
    recoEcalCandidateCollection = cms.string( "" )
)
process.hltEGL1SingleIsoEG25erFilter = cms.EDFilter( "HLTEgammaL1MatchFilterRegional",
    doIsolated = cms.bool( False ),
    endcap_end = cms.double( 2.65 ),
    saveTags = cms.bool( False ),
    region_eta_size_ecap = cms.double( 1.0 ),
    barrel_end = cms.double( 1.4791 ),
    l1IsolatedTag = cms.InputTag( 'hltL1extraParticles','Isolated' ),
    candIsolatedTag = cms.InputTag( "hltEgammaCandidates" ),
    region_phi_size = cms.double( 1.044 ),
    region_eta_size = cms.double( 0.522 ),
    L1SeedFilterTag = cms.InputTag( "hltL1sL1SingleIsoEG25er" ),
    candNonIsolatedTag = cms.InputTag( "" ),
    l1NonIsolatedTag = cms.InputTag( 'hltL1extraParticles','NonIsolated' ),
    ncandcut = cms.int32( 1 )
)
process.hltEG27EtFilter = cms.EDFilter( "HLTEgammaEtFilter",
    saveTags = cms.bool( False ),
    L1NonIsoCand = cms.InputTag( "" ),
    relaxed = cms.untracked.bool( False ),
    L1IsoCand = cms.InputTag( "hltEgammaCandidates" ),
    inputTag = cms.InputTag( "hltEGL1SingleIsoEG25erFilter" ),
    etcutEB = cms.double( 27.0 ),
    etcutEE = cms.double( 27.0 ),
    ncandcut = cms.int32( 1 )
)
process.hltEgammaClusterShape = cms.EDProducer( "EgammaHLTClusterShapeProducer",
    recoEcalCandidateProducer = cms.InputTag( "hltEgammaCandidates" ),
    ecalRechitEB = cms.InputTag( 'hltRechitInRegionsECAL','EcalRecHitsEB' ),
    ecalRechitEE = cms.InputTag( 'hltRechitInRegionsECAL','EcalRecHitsEE' ),
    isIeta = cms.bool( True )
)
process.hltEle27WP85ClusterShapeFilter = cms.EDFilter( "HLTEgammaGenericFilter",
    doIsolated = cms.bool( True ),
    thrOverE2EE = cms.double( -1.0 ),
    L1NonIsoCand = cms.InputTag( "" ),
    saveTags = cms.bool( False ),
    thrOverE2EB = cms.double( -1.0 ),
    thrRegularEE = cms.double( 0.033 ),
    thrOverEEE = cms.double( -1.0 ),
    L1IsoCand = cms.InputTag( "hltEgammaCandidates" ),
    thrOverEEB = cms.double( -1.0 ),
    thrRegularEB = cms.double( 0.011 ),
    lessThan = cms.bool( True ),
    useEt = cms.bool( False ),
    ncandcut = cms.int32( 1 ),
    isoTag = cms.InputTag( 'hltEgammaClusterShape','sigmaIEtaIEta5x5' ),
    candTag = cms.InputTag( "hltEG27EtFilter" ),
    nonIsoTag = cms.InputTag( "" )
)
process.hltFixedGridRhoFastjetAllCaloForMuons = cms.EDProducer( "FixedGridRhoProducerFastjet",
    gridSpacing = cms.double( 0.55 ),
    maxRapidity = cms.double( 2.5 ),
    pfCandidatesTag = cms.InputTag( "hltTowerMakerForAll" )
)
process.hltEgammaHoverE = cms.EDProducer( "EgammaHLTBcHcalIsolationProducersRegional",
    caloTowerProducer = cms.InputTag( "hltTowerMakerForAll" ),
    effectiveAreaBarrel = cms.double( 0.105 ),
    outerCone = cms.double( 0.14 ),
    innerCone = cms.double( 0.0 ),
    useSingleTower = cms.bool( False ),
    rhoProducer = cms.InputTag( "hltFixedGridRhoFastjetAllCaloForMuons" ),
    depth = cms.int32( -1 ),
    doRhoCorrection = cms.bool( False ),
    effectiveAreaEndcap = cms.double( 0.17 ),
    recoEcalCandidateProducer = cms.InputTag( "hltEgammaCandidates" ),
    rhoMax = cms.double( 9.9999999E7 ),
    etMin = cms.double( 0.0 ),
    rhoScale = cms.double( 1.0 ),
    doEtSum = cms.bool( False )
)
process.hltEle27WP85HEFilter = cms.EDFilter( "HLTEgammaGenericFilter",
    doIsolated = cms.bool( True ),
    thrOverE2EE = cms.double( -1.0 ),
    L1NonIsoCand = cms.InputTag( "" ),
    saveTags = cms.bool( False ),
    thrOverE2EB = cms.double( -1.0 ),
    thrRegularEE = cms.double( -1.0 ),
    thrOverEEE = cms.double( 0.2 ),
    L1IsoCand = cms.InputTag( "hltEgammaCandidates" ),
    thrOverEEB = cms.double( 0.15 ),
    thrRegularEB = cms.double( -1.0 ),
    lessThan = cms.bool( True ),
    useEt = cms.bool( False ),
    ncandcut = cms.int32( 1 ),
    isoTag = cms.InputTag( "hltEgammaHoverE" ),
    candTag = cms.InputTag( "hltEle27WP85ClusterShapeFilter" ),
    nonIsoTag = cms.InputTag( "" )
)
process.hltEgammaEcalPFClusterIso = cms.EDProducer( "EgammaHLTEcalPFClusterIsolationProducer",
    energyEndcap = cms.double( 0.0 ),
    effectiveAreaBarrel = cms.double( 0.149 ),
    etaStripBarrel = cms.double( 0.0 ),
    rhoProducer = cms.InputTag( "hltFixedGridRhoFastjetAllCaloForMuons" ),
    pfClusterProducer = cms.InputTag( "hltParticleFlowClusterECALL1Seeded" ),
    etaStripEndcap = cms.double( 0.0 ),
    drVetoBarrel = cms.double( 0.0 ),
    drMax = cms.double( 0.3 ),
    doRhoCorrection = cms.bool( True ),
    energyBarrel = cms.double( 0.0 ),
    effectiveAreaEndcap = cms.double( 0.097 ),
    drVetoEndcap = cms.double( 0.0 ),
    recoEcalCandidateProducer = cms.InputTag( "hltEgammaCandidates" ),
    rhoMax = cms.double( 9.9999999E7 ),
    rhoScale = cms.double( 1.0 )
)
process.hltEle27WP85EcalIsoFilter = cms.EDFilter( "HLTEgammaGenericFilter",
    doIsolated = cms.bool( True ),
    thrOverE2EE = cms.double( -1.0 ),
    L1NonIsoCand = cms.InputTag( "" ),
    saveTags = cms.bool( False ),
    thrOverE2EB = cms.double( -1.0 ),
    thrRegularEE = cms.double( -1.0 ),
    thrOverEEE = cms.double( 0.12 ),
    L1IsoCand = cms.InputTag( "hltEgammaCandidates" ),
    thrOverEEB = cms.double( 0.16 ),
    thrRegularEB = cms.double( -1.0 ),
    lessThan = cms.bool( True ),
    useEt = cms.bool( True ),
    ncandcut = cms.int32( 1 ),
    isoTag = cms.InputTag( "hltEgammaEcalPFClusterIso" ),
    candTag = cms.InputTag( "hltEle27WP85HEFilter" ),
    nonIsoTag = cms.InputTag( "" )
)
process.hltRegionalTowerForEgamma = cms.EDProducer( "EgammaHLTCaloTowerProducer",
    L1NonIsoCand = cms.InputTag( 'hltL1extraParticles','NonIsolated' ),
    EMin = cms.double( 0.8 ),
    EtMin = cms.double( 0.5 ),
    L1IsoCand = cms.InputTag( 'hltL1extraParticles','Isolated' ),
    useTowersInCone = cms.double( 0.8 ),
    towerCollection = cms.InputTag( "hltTowerMakerForAll" )
)
process.hltParticleFlowRecHitHCALForEgamma = cms.EDProducer( "PFCTRecHitProducer",
    ECAL_Compensate = cms.bool( False ),
    ECAL_Dead_Code = cms.uint32( 10 ),
    MinLongTiming_Cut = cms.double( -5.0 ),
    ECAL_Compensation = cms.double( 0.5 ),
    MaxLongTiming_Cut = cms.double( 5.0 ),
    weight_HFhad = cms.double( 1.0 ),
    ApplyPulseDPG = cms.bool( False ),
    navigator = cms.PSet(  name = cms.string( "PFRecHitCaloTowerNavigator" ) ),
    ECAL_Threshold = cms.double( 10.0 ),
    ApplyTimeDPG = cms.bool( False ),
    caloTowers = cms.InputTag( "hltRegionalTowerForEgamma" ),
    hcalRecHitsHBHE = cms.InputTag( "hltHbhereco" ),
    LongFibre_Fraction = cms.double( 0.1 ),
    MaxShortTiming_Cut = cms.double( 5.0 ),
    HcalMaxAllowedHFLongShortSev = cms.int32( 9 ),
    thresh_Barrel = cms.double( 0.4 ),
    navigation_HF = cms.bool( True ),
    HcalMaxAllowedHFInTimeWindowSev = cms.int32( 9 ),
    HF_Calib_29 = cms.double( 1.07 ),
    LongFibre_Cut = cms.double( 120.0 ),
    EM_Depth = cms.double( 22.0 ),
    weight_HFem = cms.double( 1.0 ),
    LongShortFibre_Cut = cms.double( 1.0E9 ),
    MinShortTiming_Cut = cms.double( -5.0 ),
    HCAL_Calib = cms.bool( True ),
    thresh_HF = cms.double( 0.4 ),
    HcalMaxAllowedHFDigiTimeSev = cms.int32( 9 ),
    thresh_Endcap = cms.double( 0.4 ),
    HcalMaxAllowedChannelStatusSev = cms.int32( 9 ),
    hcalRecHitsHF = cms.InputTag( "hltHfreco" ),
    ShortFibre_Cut = cms.double( 60.0 ),
    ApplyLongShortDPG = cms.bool( True ),
    HF_Calib = cms.bool( True ),
    HAD_Depth = cms.double( 47.0 ),
    ShortFibre_Fraction = cms.double( 0.01 ),
    HCAL_Calib_29 = cms.double( 1.35 )
)
process.hltParticleFlowClusterHCALForEgamma = cms.EDProducer( "PFClusterProducer",
    pfClusterBuilder = cms.PSet( 
      positionCalc = cms.PSet( 
        minFractionInCalc = cms.double( 1.0E-9 ),
        logWeightDenominator = cms.double( 0.8 ),
        minAllowedNormalization = cms.double( 1.0E-9 ),
        posCalcNCrystals = cms.int32( 5 ),
        algoName = cms.string( "Basic2DGenericPFlowPositionCalc" )
      ),
      minFracTot = cms.double( 1.0E-20 ),
      maxIterations = cms.uint32( 50 ),
      stoppingTolerance = cms.double( 1.0E-8 ),
      minFractionToKeep = cms.double( 1.0E-7 ),
      excludeOtherSeeds = cms.bool( True ),
      showerSigma = cms.double( 10.0 ),
      recHitEnergyNorms = cms.VPSet( 
        cms.PSet(  detector = cms.string( "HCAL_BARREL1" ),
          recHitEnergyNorm = cms.double( 0.8 )
        ),
        cms.PSet(  detector = cms.string( "HCAL_ENDCAP" ),
          recHitEnergyNorm = cms.double( 0.8 )
        )
      ),
      algoName = cms.string( "Basic2DGenericPFlowClusterizer" ),
      allCellsPositionCalc = cms.PSet( 
        minFractionInCalc = cms.double( 1.0E-9 ),
        logWeightDenominator = cms.double( 0.8 ),
        minAllowedNormalization = cms.double( 1.0E-9 ),
        posCalcNCrystals = cms.int32( -1 ),
        algoName = cms.string( "Basic2DGenericPFlowPositionCalc" )
      )
    ),
    positionReCalc = cms.PSet(  ),
    initialClusteringStep = cms.PSet( 
      thresholdsByDetector = cms.VPSet( 
        cms.PSet(  gatheringThreshold = cms.double( 0.8 ),
          detector = cms.string( "HCAL_BARREL1" ),
          gatheringThresholdPt = cms.double( 0.0 )
        ),
        cms.PSet(  gatheringThreshold = cms.double( 0.8 ),
          detector = cms.string( "HCAL_ENDCAP" ),
          gatheringThresholdPt = cms.double( 0.0 )
        )
      ),
      useCornerCells = cms.bool( True ),
      algoName = cms.string( "Basic2DGenericTopoClusterizer" )
    ),
    energyCorrector = cms.PSet(  ),
    recHitCleaners = cms.VPSet( 
      cms.PSet(  algoName = cms.string( "RBXAndHPDCleaner" )      )
    ),
    seedFinder = cms.PSet( 
      nNeighbours = cms.int32( 4 ),
      thresholdsByDetector = cms.VPSet( 
        cms.PSet(  seedingThreshold = cms.double( 0.8 ),
          seedingThresholdPt = cms.double( 0.0 ),
          detector = cms.string( "HCAL_BARREL1" )
        ),
        cms.PSet(  seedingThreshold = cms.double( 1.1 ),
          seedingThresholdPt = cms.double( 0.0 ),
          detector = cms.string( "HCAL_ENDCAP" )
        )
      ),
      algoName = cms.string( "LocalMaximumSeedFinder" )
    ),
    recHitsSource = cms.InputTag( "hltParticleFlowRecHitHCALForEgamma" )
)
process.hltEgammaHcalPFClusterIso = cms.EDProducer( "EgammaHLTHcalPFClusterIsolationProducer",
    energyEndcap = cms.double( 0.0 ),
    useHF = cms.bool( False ),
    effectiveAreaBarrel = cms.double( 0.06 ),
    etaStripBarrel = cms.double( 0.0 ),
    pfClusterProducerHFHAD = cms.InputTag( "hltParticleFlowClusterHFHADForEgamma" ),
    rhoProducer = cms.InputTag( "hltFixedGridRhoFastjetAllCaloForMuons" ),
    etaStripEndcap = cms.double( 0.0 ),
    drVetoBarrel = cms.double( 0.0 ),
    pfClusterProducerHCAL = cms.InputTag( "hltParticleFlowClusterHCALForEgamma" ),
    drMax = cms.double( 0.3 ),
    doRhoCorrection = cms.bool( True ),
    energyBarrel = cms.double( 0.0 ),
    effectiveAreaEndcap = cms.double( 0.089 ),
    drVetoEndcap = cms.double( 0.0 ),
    recoEcalCandidateProducer = cms.InputTag( "hltEgammaCandidates" ),
    rhoMax = cms.double( 9.9999999E7 ),
    pfClusterProducerHFEM = cms.InputTag( "hltParticleFlowClusterHFEMForEgamma" ),
    rhoScale = cms.double( 1.0 )
)
process.hltEle27WP85HcalIsoFilter = cms.EDFilter( "HLTEgammaGenericFilter",
    doIsolated = cms.bool( True ),
    thrOverE2EE = cms.double( -1.0 ),
    L1NonIsoCand = cms.InputTag( "" ),
    saveTags = cms.bool( False ),
    thrOverE2EB = cms.double( -1.0 ),
    thrRegularEE = cms.double( -1.0 ),
    thrOverEEE = cms.double( 0.3 ),
    L1IsoCand = cms.InputTag( "hltEgammaCandidates" ),
    thrOverEEB = cms.double( 0.2 ),
    thrRegularEB = cms.double( -1.0 ),
    lessThan = cms.bool( True ),
    useEt = cms.bool( True ),
    ncandcut = cms.int32( 1 ),
    isoTag = cms.InputTag( "hltEgammaHcalPFClusterIso" ),
    candTag = cms.InputTag( "hltEle27WP85EcalIsoFilter" ),
    nonIsoTag = cms.InputTag( "" )
)
process.hltSiPixelDigis = cms.EDProducer( "SiPixelRawToDigi",
    UseQualityInfo = cms.bool( False ),
    CheckPixelOrder = cms.bool( False ),
    IncludeErrors = cms.bool( False ),
    InputLabel = cms.InputTag( "rawDataCollector" ),
    ErrorList = cms.vint32(  ),
    Regions = cms.PSet(  ),
    Timing = cms.untracked.bool( False ),
    UserErrorList = cms.vint32(  )
)
process.hltSiPixelClusters = cms.EDProducer( "SiPixelClusterProducer",
    src = cms.InputTag( "hltSiPixelDigis" ),
    ChannelThreshold = cms.int32( 1000 ),
    maxNumberOfClusters = cms.int32( 20000 ),
    VCaltoElectronGain = cms.int32( 65 ),
    MissCalibrate = cms.untracked.bool( True ),
    SplitClusters = cms.bool( False ),
    VCaltoElectronOffset = cms.int32( -414 ),
    payloadType = cms.string( "HLT" ),
    SeedThreshold = cms.int32( 1000 ),
    ClusterThreshold = cms.double( 4000.0 )
)
process.hltSiPixelClustersCache = cms.EDProducer( "SiPixelClusterShapeCacheProducer",
    src = cms.InputTag( "hltSiPixelClusters" ),
    onDemand = cms.bool( False )
)
process.hltSiPixelRecHits = cms.EDProducer( "SiPixelRecHitConverter",
    VerboseLevel = cms.untracked.int32( 0 ),
    src = cms.InputTag( "hltSiPixelClusters" ),
    CPE = cms.string( "hltESPPixelCPEGeneric" )
)
process.hltSiStripExcludedFEDListProducer = cms.EDProducer( "SiStripExcludedFEDListProducer",
    ProductLabel = cms.InputTag( "rawDataCollector" )
)
process.hltSiStripRawToClustersFacility = cms.EDProducer( "SiStripClusterizerFromRaw",
    ProductLabel = cms.InputTag( "rawDataCollector" ),
    DoAPVEmulatorCheck = cms.bool( False ),
    Algorithms = cms.PSet( 
      SiStripFedZeroSuppressionMode = cms.uint32( 4 ),
      CommonModeNoiseSubtractionMode = cms.string( "Median" ),
      PedestalSubtractionFedMode = cms.bool( True ),
      TruncateInSuppressor = cms.bool( True ),
      doAPVRestore = cms.bool( False ),
      useCMMeanMap = cms.bool( False )
    ),
    Clusterizer = cms.PSet( 
      ChannelThreshold = cms.double( 2.0 ),
      MaxSequentialBad = cms.uint32( 1 ),
      MaxSequentialHoles = cms.uint32( 0 ),
      Algorithm = cms.string( "ThreeThresholdAlgorithm" ),
      MaxAdjacentBad = cms.uint32( 0 ),
      QualityLabel = cms.string( "" ),
      SeedThreshold = cms.double( 3.0 ),
      ClusterThreshold = cms.double( 5.0 ),
      setDetId = cms.bool( True ),
      RemoveApvShots = cms.bool( True )
    ),
    onDemand = cms.bool( True )
)
process.hltSiStripClusters = cms.EDProducer( "MeasurementTrackerEventProducer",
    inactivePixelDetectorLabels = cms.VInputTag(  ),
    stripClusterProducer = cms.string( "hltSiStripRawToClustersFacility" ),
    pixelClusterProducer = cms.string( "hltSiPixelClusters" ),
    switchOffPixelsIfEmpty = cms.bool( True ),
    inactiveStripDetectorLabels = cms.VInputTag( 'hltSiStripExcludedFEDListProducer' ),
    skipClusters = cms.InputTag( "" ),
    measurementTracker = cms.string( "hltESPMeasurementTracker" )
)
process.hltMixedLayerPairs = cms.EDProducer( "SeedingLayersEDProducer",
    layerList = cms.vstring( 'BPix1+BPix2',
      'BPix1+BPix3',
      'BPix2+BPix3',
      'BPix1+FPix1_pos',
      'BPix1+FPix1_neg',
      'BPix1+FPix2_pos',
      'BPix1+FPix2_neg',
      'BPix2+FPix1_pos',
      'BPix2+FPix1_neg',
      'BPix2+FPix2_pos',
      'BPix2+FPix2_neg',
      'FPix1_pos+FPix2_pos',
      'FPix1_neg+FPix2_neg',
      'FPix2_pos+TEC1_pos',
      'FPix2_pos+TEC2_pos',
      'TEC1_pos+TEC2_pos',
      'TEC2_pos+TEC3_pos',
      'FPix2_neg+TEC1_neg',
      'FPix2_neg+TEC2_neg',
      'TEC1_neg+TEC2_neg',
      'TEC2_neg+TEC3_neg' ),
    MTOB = cms.PSet(  ),
    TEC = cms.PSet( 
      useRingSlector = cms.bool( True ),
      TTRHBuilder = cms.string( "hltESPTTRHBWithTrackAngle" ),
      minRing = cms.int32( 1 ),
      maxRing = cms.int32( 1 )
    ),
    MTID = cms.PSet(  ),
    FPix = cms.PSet( 
      useErrorsFromParam = cms.bool( True ),
      hitErrorRPhi = cms.double( 0.0051 ),
      TTRHBuilder = cms.string( "hltESPTTRHBuilderPixelOnly" ),
      HitProducer = cms.string( "hltSiPixelRecHits" ),
      hitErrorRZ = cms.double( 0.0036 )
    ),
    MTEC = cms.PSet(  ),
    MTIB = cms.PSet(  ),
    TID = cms.PSet(  ),
    TOB = cms.PSet(  ),
    BPix = cms.PSet( 
      useErrorsFromParam = cms.bool( True ),
      hitErrorRPhi = cms.double( 0.0027 ),
      TTRHBuilder = cms.string( "hltESPTTRHBuilderPixelOnly" ),
      HitProducer = cms.string( "hltSiPixelRecHits" ),
      hitErrorRZ = cms.double( 0.006 )
    ),
    TIB = cms.PSet(  )
)
process.hltEgammaElectronPixelSeeds = cms.EDProducer( "ElectronSeedProducer",
    endcapSuperClusters = cms.InputTag( 'hltParticleFlowSuperClusterECALL1Seeded','hltParticleFlowSuperClusterECALEndcapWithPreshower' ),
    SeedConfiguration = cms.PSet( 
      searchInTIDTEC = cms.bool( True ),
      HighPtThreshold = cms.double( 35.0 ),
      r2MinF = cms.double( -0.15 ),
      OrderedHitsFactoryPSet = cms.PSet( 
        maxElement = cms.uint32( 0 ),
        ComponentName = cms.string( "StandardHitPairGenerator" ),
        useOnDemandTracker = cms.untracked.int32( 0 ),
        SeedingLayers = cms.InputTag( "hltMixedLayerPairs" )
      ),
      DeltaPhi1Low = cms.double( 0.23 ),
      DeltaPhi1High = cms.double( 0.08 ),
      ePhiMin1 = cms.double( -0.08 ),
      PhiMin2 = cms.double( -0.004 ),
      LowPtThreshold = cms.double( 3.0 ),
      RegionPSet = cms.PSet( 
        deltaPhiRegion = cms.double( 0.4 ),
        originHalfLength = cms.double( 15.0 ),
        useZInVertex = cms.bool( True ),
        deltaEtaRegion = cms.double( 0.1 ),
        ptMin = cms.double( 1.5 ),
        originRadius = cms.double( 0.2 ),
        VertexProducer = cms.InputTag( "dummyVertices" )
      ),
      maxHOverE = cms.double( 999999.0 ),
      dynamicPhiRoad = cms.bool( False ),
      ePhiMax1 = cms.double( 0.04 ),
      DeltaPhi2 = cms.double( 0.004 ),
      measurementTrackerName = cms.string( "hltESPMeasurementTracker" ),
      SizeWindowENeg = cms.double( 0.675 ),
      nSigmasDeltaZ1 = cms.double( 5.0 ),
      rMaxI = cms.double( 0.2 ),
      PhiMax2 = cms.double( 0.004 ),
      preFilteredSeeds = cms.bool( True ),
      r2MaxF = cms.double( 0.15 ),
      pPhiMin1 = cms.double( -0.04 ),
      initialSeeds = cms.InputTag( "noSeedsHere" ),
      pPhiMax1 = cms.double( 0.08 ),
      hbheModule = cms.string( "hbhereco" ),
      SCEtCut = cms.double( 3.0 ),
      z2MaxB = cms.double( 0.09 ),
      fromTrackerSeeds = cms.bool( True ),
      hcalRecHits = cms.InputTag( "hltHbhereco" ),
      z2MinB = cms.double( -0.09 ),
      hbheInstance = cms.string( "" ),
      rMinI = cms.double( -0.2 ),
      hOverEConeSize = cms.double( 0.0 ),
      hOverEHBMinE = cms.double( 999999.0 ),
      beamSpot = cms.InputTag( "hltOnlineBeamSpot" ),
      applyHOverECut = cms.bool( False ),
      hOverEHFMinE = cms.double( 999999.0 ),
      measurementTrackerEvent = cms.InputTag( "hltSiStripClusters" )
    ),
    barrelSuperClusters = cms.InputTag( 'hltParticleFlowSuperClusterECALL1Seeded','hltParticleFlowSuperClusterECALBarrel' )
)
process.hltEle27WP85PixelMatchFilter = cms.EDFilter( "HLTElectronPixelMatchFilter",
    saveTags = cms.bool( False ),
    s2_threshold = cms.double( 0.4 ),
    npixelmatchcut = cms.double( 1.0 ),
    tanhSO10InterThres = cms.double( 1.0 ),
    doIsolated = cms.bool( True ),
    s_a_phi1B = cms.double( 0.0069 ),
    s_a_phi1F = cms.double( 0.0076 ),
    s_a_phi1I = cms.double( 0.0088 ),
    L1IsoCand = cms.InputTag( "hltEgammaCandidates" ),
    candTag = cms.InputTag( "hltEle27WP85HcalIsoFilter" ),
    tanhSO10ForwardThres = cms.double( 1.0 ),
    L1IsoPixelSeedsTag = cms.InputTag( "hltEgammaElectronPixelSeeds" ),
    L1NonIsoCand = cms.InputTag( "" ),
    ncandcut = cms.int32( 1 ),
    tanhSO10BarrelThres = cms.double( 0.35 ),
    s_a_rF = cms.double( 0.04 ),
    L1NonIsoPixelSeedsTag = cms.InputTag( "" ),
    s_a_rI = cms.double( 0.027 ),
    s_a_phi2I = cms.double( 7.0E-4 ),
    useS = cms.bool( False ),
    s_a_phi2B = cms.double( 3.7E-4 ),
    s_a_zB = cms.double( 0.012 ),
    s_a_phi2F = cms.double( 0.00906 )
)
process.hltEgammaCkfTrackCandidatesForGSF = cms.EDProducer( "CkfTrackCandidateMaker",
    src = cms.InputTag( "hltEgammaElectronPixelSeeds" ),
    maxSeedsBeforeCleaning = cms.uint32( 1000 ),
    SimpleMagneticField = cms.string( "" ),
    TransientInitialStateEstimatorParameters = cms.PSet( 
      propagatorAlongTISE = cms.string( "PropagatorWithMaterial" ),
      numberMeasurementsForFit = cms.int32( 4 ),
      propagatorOppositeTISE = cms.string( "PropagatorWithMaterialOpposite" )
    ),
    TrajectoryCleaner = cms.string( "hltESPTrajectoryCleanerBySharedHits" ),
    MeasurementTrackerEvent = cms.InputTag( "hltSiStripClusters" ),
    cleanTrajectoryAfterInOut = cms.bool( True ),
    useHitsSplitting = cms.bool( True ),
    RedundantSeedCleaner = cms.string( "CachingSeedCleanerBySharedInput" ),
    doSeedingRegionRebuilding = cms.bool( True ),
    maxNSeeds = cms.uint32( 1000000 ),
    TrajectoryBuilderPSet = cms.PSet(  refToPSet_ = cms.string( "HLTPSetTrajectoryBuilderForElectrons" ) ),
    NavigationSchool = cms.string( "SimpleNavigationSchool" ),
    TrajectoryBuilder = cms.string( "" )
)
process.hltEgammaGsfTracks = cms.EDProducer( "GsfTrackProducer",
    src = cms.InputTag( "hltEgammaCkfTrackCandidatesForGSF" ),
    beamSpot = cms.InputTag( "hltOnlineBeamSpot" ),
    producer = cms.string( "" ),
    MeasurementTrackerEvent = cms.InputTag( "hltSiStripClusters" ),
    Fitter = cms.string( "hltESPGsfElectronFittingSmoother" ),
    useHitsSplitting = cms.bool( False ),
    MeasurementTracker = cms.string( "hltESPMeasurementTracker" ),
    AlgorithmName = cms.string( "gsf" ),
    NavigationSchool = cms.string( "SimpleNavigationSchool" ),
    TrajectoryInEvent = cms.bool( True ),
    TTRHBuilder = cms.string( "hltESPTTRHBWithTrackAngle" ),
    GeometricInnerState = cms.bool( True ),
    Propagator = cms.string( "hltESPFwdElectronPropagator" )
)
process.hltEgammaGsfElectrons = cms.EDProducer( "EgammaHLTPixelMatchElectronProducers",
    BSProducer = cms.InputTag( "hltOnlineBeamSpot" ),
    UseGsfTracks = cms.bool( True ),
    TrackProducer = cms.InputTag( "" ),
    GsfTrackProducer = cms.InputTag( "hltEgammaGsfTracks" )
)
process.hltEgammaGsfTrackVars = cms.EDProducer( "EgammaHLTGsfTrackVarProducer",
    recoEcalCandidateProducer = cms.InputTag( "hltEgammaCandidates" ),
    beamSpotProducer = cms.InputTag( "hltOnlineBeamSpot" ),
    upperTrackNrToRemoveCut = cms.int32( 9999 ),
    lowerTrackNrToRemoveCut = cms.int32( -1 ),
    inputCollection = cms.InputTag( "hltEgammaGsfTracks" )
)
process.hltEle27WP85GsfOneOEMinusOneOPFilter = cms.EDFilter( "HLTEgammaGenericFilter",
    doIsolated = cms.bool( True ),
    thrOverE2EE = cms.double( -1.0 ),
    L1NonIsoCand = cms.InputTag( "" ),
    saveTags = cms.bool( False ),
    thrOverE2EB = cms.double( -1.0 ),
    thrRegularEE = cms.double( 0.009 ),
    thrOverEEE = cms.double( -1.0 ),
    L1IsoCand = cms.InputTag( "hltEgammaCandidates" ),
    thrOverEEB = cms.double( -1.0 ),
    thrRegularEB = cms.double( 0.012 ),
    lessThan = cms.bool( True ),
    useEt = cms.bool( True ),
    ncandcut = cms.int32( 1 ),
    isoTag = cms.InputTag( 'hltEgammaGsfTrackVars','OneOESuperMinusOneOP' ),
    candTag = cms.InputTag( "hltEle27WP85PixelMatchFilter" ),
    nonIsoTag = cms.InputTag( "" )
)
process.hltEle27WP85GsfMissingHitsFilter = cms.EDFilter( "HLTEgammaGenericFilter",
    doIsolated = cms.bool( True ),
    thrOverE2EE = cms.double( -1.0 ),
    L1NonIsoCand = cms.InputTag( "" ),
    saveTags = cms.bool( False ),
    thrOverE2EB = cms.double( -1.0 ),
    thrRegularEE = cms.double( 1.0 ),
    thrOverEEE = cms.double( -1.0 ),
    L1IsoCand = cms.InputTag( "hltEgammaCandidates" ),
    thrOverEEB = cms.double( -1.0 ),
    thrRegularEB = cms.double( 999.0 ),
    lessThan = cms.bool( True ),
    useEt = cms.bool( True ),
    ncandcut = cms.int32( 1 ),
    isoTag = cms.InputTag( 'hltEgammaGsfTrackVars','MissingHits' ),
    candTag = cms.InputTag( "hltEle27WP85GsfOneOEMinusOneOPFilter" ),
    nonIsoTag = cms.InputTag( "" )
)
process.hltEle27WP85GsfDetaFilter = cms.EDFilter( "HLTEgammaGenericFilter",
    doIsolated = cms.bool( True ),
    thrOverE2EE = cms.double( -1.0 ),
    L1NonIsoCand = cms.InputTag( "" ),
    saveTags = cms.bool( False ),
    thrOverE2EB = cms.double( -1.0 ),
    thrRegularEE = cms.double( 0.01 ),
    thrOverEEE = cms.double( -1.0 ),
    L1IsoCand = cms.InputTag( "hltEgammaCandidates" ),
    thrOverEEB = cms.double( -1.0 ),
    thrRegularEB = cms.double( 0.005 ),
    lessThan = cms.bool( True ),
    useEt = cms.bool( True ),
    ncandcut = cms.int32( 1 ),
    isoTag = cms.InputTag( 'hltEgammaGsfTrackVars','Deta' ),
    candTag = cms.InputTag( "hltEle27WP85GsfMissingHitsFilter" ),
    nonIsoTag = cms.InputTag( "" )
)
process.hltEle27WP85GsfDphiFilter = cms.EDFilter( "HLTEgammaGenericFilter",
    doIsolated = cms.bool( True ),
    thrOverE2EE = cms.double( -1.0 ),
    L1NonIsoCand = cms.InputTag( "" ),
    saveTags = cms.bool( False ),
    thrOverE2EB = cms.double( -1.0 ),
    thrRegularEE = cms.double( 0.03 ),
    thrOverEEE = cms.double( -1.0 ),
    L1IsoCand = cms.InputTag( "hltEgammaCandidates" ),
    thrOverEEB = cms.double( -1.0 ),
    thrRegularEB = cms.double( 0.03 ),
    lessThan = cms.bool( True ),
    useEt = cms.bool( True ),
    ncandcut = cms.int32( 1 ),
    isoTag = cms.InputTag( 'hltEgammaGsfTrackVars','Dphi' ),
    candTag = cms.InputTag( "hltEle27WP85GsfDetaFilter" ),
    nonIsoTag = cms.InputTag( "" )
)
process.hltElectronsVertex = cms.EDProducer( "VertexFromTrackProducer",
    verbose = cms.untracked.bool( False ),
    useTriggerFilterElectrons = cms.bool( False ),
    beamSpotLabel = cms.InputTag( "hltOnlineBeamSpot" ),
    isRecoCandidate = cms.bool( True ),
    trackLabel = cms.InputTag( "hltEgammaGsfElectrons" ),
    useTriggerFilterMuons = cms.bool( False ),
    useBeamSpot = cms.bool( True ),
    vertexLabel = cms.InputTag( "None" ),
    triggerFilterElectronsSrc = cms.InputTag( "None" ),
    triggerFilterMuonsSrc = cms.InputTag( "None" ),
    useVertex = cms.bool( False )
)
process.hltPixelLayerTriplets = cms.EDProducer( "SeedingLayersEDProducer",
    layerList = cms.vstring( 'BPix1+BPix2+BPix3',
      'BPix1+BPix2+FPix1_pos',
      'BPix1+BPix2+FPix1_neg',
      'BPix1+FPix1_pos+FPix2_pos',
      'BPix1+FPix1_neg+FPix2_neg' ),
    MTOB = cms.PSet(  ),
    TEC = cms.PSet(  ),
    MTID = cms.PSet(  ),
    FPix = cms.PSet( 
      useErrorsFromParam = cms.bool( True ),
      hitErrorRPhi = cms.double( 0.0051 ),
      TTRHBuilder = cms.string( "hltESPTTRHBuilderPixelOnly" ),
      HitProducer = cms.string( "hltSiPixelRecHits" ),
      hitErrorRZ = cms.double( 0.0036 )
    ),
    MTEC = cms.PSet(  ),
    MTIB = cms.PSet(  ),
    TID = cms.PSet(  ),
    TOB = cms.PSet(  ),
    BPix = cms.PSet( 
      useErrorsFromParam = cms.bool( True ),
      hitErrorRPhi = cms.double( 0.0027 ),
      TTRHBuilder = cms.string( "hltESPTTRHBuilderPixelOnly" ),
      HitProducer = cms.string( "hltSiPixelRecHits" ),
      hitErrorRZ = cms.double( 0.006 )
    ),
    TIB = cms.PSet(  )
)
process.hltPixelTracksElectrons = cms.EDProducer( "PixelTrackProducer",
    FilterPSet = cms.PSet( 
      chi2 = cms.double( 1000.0 ),
      nSigmaTipMaxTolerance = cms.double( 0.0 ),
      ComponentName = cms.string( "PixelTrackFilterByKinematics" ),
      nSigmaInvPtTolerance = cms.double( 0.0 ),
      ptMin = cms.double( 0.1 ),
      tipMax = cms.double( 1.0 )
    ),
    useFilterWithES = cms.bool( False ),
    passLabel = cms.string( "Pixel triplet primary tracks with vertex constraint" ),
    FitterPSet = cms.PSet( 
      ComponentName = cms.string( "PixelFitterByHelixProjections" ),
      TTRHBuilder = cms.string( "hltESPTTRHBuilderPixelOnly" ),
      fixImpactParameter = cms.double( 0.0 )
    ),
    RegionFactoryPSet = cms.PSet( 
      ComponentName = cms.string( "GlobalTrackingRegionWithVerticesProducer" ),
      RegionPSet = cms.PSet( 
        precise = cms.bool( True ),
        originRadius = cms.double( 0.2 ),
        ptMin = cms.double( 0.9 ),
        originHalfLength = cms.double( 0.3 ),
        beamSpot = cms.InputTag( "hltOnlineBeamSpot" ),
        useFixedError = cms.bool( True ),
        sigmaZVertex = cms.double( 3.0 ),
        fixedError = cms.double( 0.2 ),
        VertexCollection = cms.InputTag( "hltElectronsVertex" ),
        useFoundVertices = cms.bool( True ),
        nSigmaZ = cms.double( 4.0 ),
        useFakeVertices = cms.bool( True )
      )
    ),
    CleanerPSet = cms.PSet(  ComponentName = cms.string( "PixelTrackCleanerBySharedHits" ) ),
    OrderedHitsFactoryPSet = cms.PSet( 
      ComponentName = cms.string( "StandardHitTripletGenerator" ),
      GeneratorPSet = cms.PSet( 
        useBending = cms.bool( True ),
        useFixedPreFiltering = cms.bool( False ),
        maxElement = cms.uint32( 100000 ),
        phiPreFiltering = cms.double( 0.3 ),
        extraHitRPhitolerance = cms.double( 0.06 ),
        useMultScattering = cms.bool( True ),
        SeedComparitorPSet = cms.PSet( 
          ComponentName = cms.string( "LowPtClusterShapeSeedComparitor" ),
          clusterShapeCacheSrc = cms.InputTag( "hltSiPixelClustersCache" )
        ),
        extraHitRZtolerance = cms.double( 0.06 ),
        ComponentName = cms.string( "PixelTripletHLTGenerator" )
      ),
      SeedingLayers = cms.InputTag( "hltPixelLayerTriplets" )
    )
)
process.hltPixelVerticesElectrons = cms.EDProducer( "PixelVertexProducer",
    WtAverage = cms.bool( True ),
    Method2 = cms.bool( True ),
    beamSpot = cms.InputTag( "hltOnlineBeamSpot" ),
    PVcomparer = cms.PSet(  refToPSet_ = cms.string( "HLTPSetPvClusterComparer" ) ),
    Verbosity = cms.int32( 0 ),
    UseError = cms.bool( True ),
    TrackCollection = cms.InputTag( "hltPixelTracksElectrons" ),
    PtMin = cms.double( 1.0 ),
    NTrkMin = cms.int32( 2 ),
    ZOffset = cms.double( 5.0 ),
    Finder = cms.string( "DivisiveVertexFinder" ),
    ZSeparation = cms.double( 0.05 )
)
process.hltIter0ElectronsPixelSeedsFromPixelTracks = cms.EDProducer( "SeedGeneratorFromProtoTracksEDProducer",
    useEventsWithNoVertex = cms.bool( True ),
    originHalfLength = cms.double( 0.3 ),
    useProtoTrackKinematics = cms.bool( False ),
    usePV = cms.bool( True ),
    InputVertexCollection = cms.InputTag( "hltPixelVerticesElectrons" ),
    TTRHBuilder = cms.string( "hltESPTTRHBuilderPixelOnly" ),
    InputCollection = cms.InputTag( "hltPixelTracksElectrons" ),
    originRadius = cms.double( 0.1 )
)
process.hltIter0ElectronsCkfTrackCandidates = cms.EDProducer( "CkfTrackCandidateMaker",
    src = cms.InputTag( "hltIter0ElectronsPixelSeedsFromPixelTracks" ),
    maxSeedsBeforeCleaning = cms.uint32( 1000 ),
    SimpleMagneticField = cms.string( "ParabolicMf" ),
    TransientInitialStateEstimatorParameters = cms.PSet( 
      propagatorAlongTISE = cms.string( "PropagatorWithMaterialParabolicMf" ),
      numberMeasurementsForFit = cms.int32( 4 ),
      propagatorOppositeTISE = cms.string( "PropagatorWithMaterialParabolicMfOpposite" )
    ),
    TrajectoryCleaner = cms.string( "hltESPTrajectoryCleanerBySharedHits" ),
    MeasurementTrackerEvent = cms.InputTag( "hltSiStripClusters" ),
    cleanTrajectoryAfterInOut = cms.bool( False ),
    useHitsSplitting = cms.bool( False ),
    RedundantSeedCleaner = cms.string( "CachingSeedCleanerBySharedInput" ),
    doSeedingRegionRebuilding = cms.bool( False ),
    maxNSeeds = cms.uint32( 100000 ),
    TrajectoryBuilderPSet = cms.PSet(  refToPSet_ = cms.string( "HLTIter0PSetTrajectoryBuilderIT" ) ),
    NavigationSchool = cms.string( "SimpleNavigationSchool" ),
    TrajectoryBuilder = cms.string( "" )
)
process.hltIter0ElectronsCtfWithMaterialTracks = cms.EDProducer( "TrackProducer",
    src = cms.InputTag( "hltIter0ElectronsCkfTrackCandidates" ),
    SimpleMagneticField = cms.string( "ParabolicMf" ),
    clusterRemovalInfo = cms.InputTag( "" ),
    beamSpot = cms.InputTag( "hltOnlineBeamSpot" ),
    MeasurementTrackerEvent = cms.InputTag( "hltSiStripClusters" ),
    Fitter = cms.string( "hltESPFittingSmootherIT" ),
    useHitsSplitting = cms.bool( False ),
    MeasurementTracker = cms.string( "" ),
    AlgorithmName = cms.string( "iter0IsoElectron" ),
    alias = cms.untracked.string( "ctfWithMaterialTracks" ),
    NavigationSchool = cms.string( "" ),
    TrajectoryInEvent = cms.bool( True ),
    TTRHBuilder = cms.string( "hltESPTTRHBWithTrackAngle" ),
    GeometricInnerState = cms.bool( True ),
    useSimpleMF = cms.bool( True ),
    Propagator = cms.string( "hltESPRungeKuttaTrackerPropagator" )
)
process.hltIter0ElectronsTrackSelectionHighPurity = cms.EDProducer( "AnalyticalTrackSelector",
    max_d0 = cms.double( 100.0 ),
    minNumber3DLayers = cms.uint32( 0 ),
    max_lostHitFraction = cms.double( 1.0 ),
    applyAbsCutsIfNoPV = cms.bool( False ),
    qualityBit = cms.string( "highPurity" ),
    minNumberLayers = cms.uint32( 3 ),
    chi2n_par = cms.double( 0.7 ),
    useVtxError = cms.bool( False ),
    nSigmaZ = cms.double( 3.0 ),
    dz_par2 = cms.vdouble( 0.4, 4.0 ),
    applyAdaptedPVCuts = cms.bool( True ),
    min_eta = cms.double( -9999.0 ),
    dz_par1 = cms.vdouble( 0.35, 4.0 ),
    copyTrajectories = cms.untracked.bool( True ),
    vtxNumber = cms.int32( -1 ),
    max_d0NoPV = cms.double( 100.0 ),
    keepAllTracks = cms.bool( False ),
    maxNumberLostLayers = cms.uint32( 1 ),
    beamspot = cms.InputTag( "hltOnlineBeamSpot" ),
    max_relpterr = cms.double( 9999.0 ),
    copyExtras = cms.untracked.bool( True ),
    max_z0NoPV = cms.double( 100.0 ),
    vertexCut = cms.string( "tracksSize>=3" ),
    max_z0 = cms.double( 100.0 ),
    useVertices = cms.bool( True ),
    min_nhits = cms.uint32( 0 ),
    src = cms.InputTag( "hltIter0ElectronsCtfWithMaterialTracks" ),
    max_minMissHitOutOrIn = cms.int32( 99 ),
    chi2n_no1Dmod_par = cms.double( 9999.0 ),
    vertices = cms.InputTag( "hltPixelVerticesElectrons" ),
    max_eta = cms.double( 9999.0 ),
    d0_par2 = cms.vdouble( 0.4, 4.0 ),
    d0_par1 = cms.vdouble( 0.3, 4.0 ),
    res_par = cms.vdouble( 0.003, 0.001 ),
    minHitsToBypassChecks = cms.uint32( 20 )
)
process.hltIter1ElectronsClustersRefRemoval = cms.EDProducer( "HLTTrackClusterRemoverNew",
    doStrip = cms.bool( True ),
    doStripChargeCheck = cms.bool( False ),
    trajectories = cms.InputTag( "hltIter0ElectronsTrackSelectionHighPurity" ),
    oldClusterRemovalInfo = cms.InputTag( "" ),
    stripClusters = cms.InputTag( "hltSiStripRawToClustersFacility" ),
    pixelClusters = cms.InputTag( "hltSiPixelClusters" ),
    Common = cms.PSet(  maxChi2 = cms.double( 9.0 ) ),
    doPixel = cms.bool( True )
)
process.hltIter1ElectronsMaskedMeasurementTrackerEvent = cms.EDProducer( "MaskedMeasurementTrackerEventProducer",
    clustersToSkip = cms.InputTag( "hltIter1ElectronsClustersRefRemoval" ),
    OnDemand = cms.bool( False ),
    src = cms.InputTag( "hltSiStripClusters" )
)
process.hltIter1ElectronsPixelLayerTriplets = cms.EDProducer( "SeedingLayersEDProducer",
    layerList = cms.vstring( 'BPix1+BPix2+BPix3',
      'BPix1+BPix2+FPix1_pos',
      'BPix1+BPix2+FPix1_neg',
      'BPix1+FPix1_pos+FPix2_pos',
      'BPix1+FPix1_neg+FPix2_neg' ),
    MTOB = cms.PSet(  ),
    TEC = cms.PSet(  ),
    MTID = cms.PSet(  ),
    FPix = cms.PSet( 
      HitProducer = cms.string( "hltSiPixelRecHits" ),
      hitErrorRZ = cms.double( 0.0036 ),
      useErrorsFromParam = cms.bool( True ),
      TTRHBuilder = cms.string( "hltESPTTRHBuilderPixelOnly" ),
      skipClusters = cms.InputTag( "hltIter1ElectronsClustersRefRemoval" ),
      hitErrorRPhi = cms.double( 0.0051 )
    ),
    MTEC = cms.PSet(  ),
    MTIB = cms.PSet(  ),
    TID = cms.PSet(  ),
    TOB = cms.PSet(  ),
    BPix = cms.PSet( 
      HitProducer = cms.string( "hltSiPixelRecHits" ),
      hitErrorRZ = cms.double( 0.006 ),
      useErrorsFromParam = cms.bool( True ),
      TTRHBuilder = cms.string( "hltESPTTRHBuilderPixelOnly" ),
      skipClusters = cms.InputTag( "hltIter1ElectronsClustersRefRemoval" ),
      hitErrorRPhi = cms.double( 0.0027 )
    ),
    TIB = cms.PSet(  )
)
process.hltIter1ElectronsPixelSeeds = cms.EDProducer( "SeedGeneratorFromRegionHitsEDProducer",
    RegionFactoryPSet = cms.PSet( 
      ComponentName = cms.string( "CandidateSeededTrackingRegionsProducer" ),
      RegionPSet = cms.PSet( 
        precise = cms.bool( True ),
        originRadius = cms.double( 0.05 ),
        ptMin = cms.double( 0.5 ),
        input = cms.InputTag( "hltEgammaCandidates" ),
        maxNRegions = cms.int32( 10 ),
        beamSpot = cms.InputTag( "hltOnlineBeamSpot" ),
        vertexCollection = cms.InputTag( "hltPixelVerticesElectrons" ),
        zErrorBeamSpot = cms.double( 24.2 ),
        deltaEta = cms.double( 0.5 ),
        deltaPhi = cms.double( 0.5 ),
        nSigmaZVertex = cms.double( 3.0 ),
        nSigmaZBeamSpot = cms.double( 4.0 ),
        mode = cms.string( "VerticesFixed" ),
        maxNVertices = cms.int32( 3 ),
        zErrorVetex = cms.double( 0.2 )
      )
    ),
    SeedComparitorPSet = cms.PSet(  ComponentName = cms.string( "none" ) ),
    ClusterCheckPSet = cms.PSet( 
      PixelClusterCollectionLabel = cms.InputTag( "hltSiPixelClusters" ),
      MaxNumberOfCosmicClusters = cms.uint32( 50000 ),
      doClusterCheck = cms.bool( False ),
      ClusterCollectionLabel = cms.InputTag( "hltSiStripClusters" ),
      MaxNumberOfPixelClusters = cms.uint32( 10000 )
    ),
    OrderedHitsFactoryPSet = cms.PSet( 
      maxElement = cms.uint32( 0 ),
      ComponentName = cms.string( "StandardHitTripletGenerator" ),
      GeneratorPSet = cms.PSet( 
        useBending = cms.bool( True ),
        useFixedPreFiltering = cms.bool( False ),
        maxElement = cms.uint32( 100000 ),
        phiPreFiltering = cms.double( 0.3 ),
        extraHitRPhitolerance = cms.double( 0.032 ),
        useMultScattering = cms.bool( True ),
        ComponentName = cms.string( "PixelTripletHLTGenerator" ),
        extraHitRZtolerance = cms.double( 0.037 ),
        SeedComparitorPSet = cms.PSet(  ComponentName = cms.string( "none" ) )
      ),
      SeedingLayers = cms.InputTag( "hltIter1ElectronsPixelLayerTriplets" )
    ),
    SeedCreatorPSet = cms.PSet( 
      ComponentName = cms.string( "SeedFromConsecutiveHitsTripletOnlyCreator" ),
      propagator = cms.string( "PropagatorWithMaterialParabolicMf" )
    ),
    TTRHBuilder = cms.string( "hltESPTTRHBWithTrackAngle" )
)
process.hltIter1ElectronsCkfTrackCandidates = cms.EDProducer( "CkfTrackCandidateMaker",
    src = cms.InputTag( "hltIter1ElectronsPixelSeeds" ),
    maxSeedsBeforeCleaning = cms.uint32( 1000 ),
    SimpleMagneticField = cms.string( "ParabolicMf" ),
    TransientInitialStateEstimatorParameters = cms.PSet( 
      propagatorAlongTISE = cms.string( "PropagatorWithMaterialParabolicMf" ),
      numberMeasurementsForFit = cms.int32( 4 ),
      propagatorOppositeTISE = cms.string( "PropagatorWithMaterialParabolicMfOpposite" )
    ),
    TrajectoryCleaner = cms.string( "hltESPTrajectoryCleanerBySharedHits" ),
    MeasurementTrackerEvent = cms.InputTag( "hltIter1ElectronsMaskedMeasurementTrackerEvent" ),
    cleanTrajectoryAfterInOut = cms.bool( False ),
    useHitsSplitting = cms.bool( False ),
    RedundantSeedCleaner = cms.string( "CachingSeedCleanerBySharedInput" ),
    doSeedingRegionRebuilding = cms.bool( False ),
    maxNSeeds = cms.uint32( 100000 ),
    TrajectoryBuilderPSet = cms.PSet(  refToPSet_ = cms.string( "HLTIter1PSetTrajectoryBuilderIT" ) ),
    NavigationSchool = cms.string( "SimpleNavigationSchool" ),
    TrajectoryBuilder = cms.string( "" )
)
process.hltIter1ElectronsCtfWithMaterialTracks = cms.EDProducer( "TrackProducer",
    src = cms.InputTag( "hltIter1ElectronsCkfTrackCandidates" ),
    SimpleMagneticField = cms.string( "ParabolicMf" ),
    clusterRemovalInfo = cms.InputTag( "" ),
    beamSpot = cms.InputTag( "hltOnlineBeamSpot" ),
    MeasurementTrackerEvent = cms.InputTag( "hltIter1ElectronsMaskedMeasurementTrackerEvent" ),
    Fitter = cms.string( "hltESPFittingSmootherIT" ),
    useHitsSplitting = cms.bool( False ),
    MeasurementTracker = cms.string( "" ),
    AlgorithmName = cms.string( "iter1IsoElectron" ),
    alias = cms.untracked.string( "ctfWithMaterialTracks" ),
    NavigationSchool = cms.string( "" ),
    TrajectoryInEvent = cms.bool( True ),
    TTRHBuilder = cms.string( "hltESPTTRHBWithTrackAngle" ),
    GeometricInnerState = cms.bool( True ),
    useSimpleMF = cms.bool( True ),
    Propagator = cms.string( "hltESPRungeKuttaTrackerPropagator" )
)
process.hltIter1ElectronsTrackSelectionHighPurityLoose = cms.EDProducer( "AnalyticalTrackSelector",
    max_d0 = cms.double( 100.0 ),
    minNumber3DLayers = cms.uint32( 0 ),
    max_lostHitFraction = cms.double( 1.0 ),
    applyAbsCutsIfNoPV = cms.bool( False ),
    qualityBit = cms.string( "highPurity" ),
    minNumberLayers = cms.uint32( 3 ),
    chi2n_par = cms.double( 0.7 ),
    useVtxError = cms.bool( False ),
    nSigmaZ = cms.double( 3.0 ),
    dz_par2 = cms.vdouble( 0.9, 3.0 ),
    applyAdaptedPVCuts = cms.bool( True ),
    min_eta = cms.double( -9999.0 ),
    dz_par1 = cms.vdouble( 0.8, 3.0 ),
    copyTrajectories = cms.untracked.bool( True ),
    vtxNumber = cms.int32( -1 ),
    max_d0NoPV = cms.double( 100.0 ),
    keepAllTracks = cms.bool( False ),
    maxNumberLostLayers = cms.uint32( 1 ),
    beamspot = cms.InputTag( "hltOnlineBeamSpot" ),
    max_relpterr = cms.double( 9999.0 ),
    copyExtras = cms.untracked.bool( True ),
    max_z0NoPV = cms.double( 100.0 ),
    vertexCut = cms.string( "tracksSize>=3" ),
    max_z0 = cms.double( 100.0 ),
    useVertices = cms.bool( True ),
    min_nhits = cms.uint32( 0 ),
    src = cms.InputTag( "hltIter1ElectronsCtfWithMaterialTracks" ),
    max_minMissHitOutOrIn = cms.int32( 99 ),
    chi2n_no1Dmod_par = cms.double( 9999.0 ),
    vertices = cms.InputTag( "hltPixelVerticesElectrons" ),
    max_eta = cms.double( 9999.0 ),
    d0_par2 = cms.vdouble( 0.9, 3.0 ),
    d0_par1 = cms.vdouble( 0.85, 3.0 ),
    res_par = cms.vdouble( 0.003, 0.001 ),
    minHitsToBypassChecks = cms.uint32( 20 )
)
process.hltIter1ElectronsTrackSelectionHighPurityTight = cms.EDProducer( "AnalyticalTrackSelector",
    max_d0 = cms.double( 100.0 ),
    minNumber3DLayers = cms.uint32( 0 ),
    max_lostHitFraction = cms.double( 1.0 ),
    applyAbsCutsIfNoPV = cms.bool( False ),
    qualityBit = cms.string( "highPurity" ),
    minNumberLayers = cms.uint32( 5 ),
    chi2n_par = cms.double( 0.4 ),
    useVtxError = cms.bool( False ),
    nSigmaZ = cms.double( 3.0 ),
    dz_par2 = cms.vdouble( 1.0, 4.0 ),
    applyAdaptedPVCuts = cms.bool( True ),
    min_eta = cms.double( -9999.0 ),
    dz_par1 = cms.vdouble( 1.0, 4.0 ),
    copyTrajectories = cms.untracked.bool( True ),
    vtxNumber = cms.int32( -1 ),
    max_d0NoPV = cms.double( 100.0 ),
    keepAllTracks = cms.bool( False ),
    maxNumberLostLayers = cms.uint32( 1 ),
    beamspot = cms.InputTag( "hltOnlineBeamSpot" ),
    max_relpterr = cms.double( 9999.0 ),
    copyExtras = cms.untracked.bool( True ),
    max_z0NoPV = cms.double( 100.0 ),
    vertexCut = cms.string( "tracksSize>=3" ),
    max_z0 = cms.double( 100.0 ),
    useVertices = cms.bool( True ),
    min_nhits = cms.uint32( 0 ),
    src = cms.InputTag( "hltIter1ElectronsCtfWithMaterialTracks" ),
    max_minMissHitOutOrIn = cms.int32( 99 ),
    chi2n_no1Dmod_par = cms.double( 9999.0 ),
    vertices = cms.InputTag( "hltPixelVerticesElectrons" ),
    max_eta = cms.double( 9999.0 ),
    d0_par2 = cms.vdouble( 1.0, 4.0 ),
    d0_par1 = cms.vdouble( 1.0, 4.0 ),
    res_par = cms.vdouble( 0.003, 0.001 ),
    minHitsToBypassChecks = cms.uint32( 20 )
)
process.hltIter1ElectronsTrackSelectionHighPurity = cms.EDProducer( "SimpleTrackListMerger",
    ShareFrac = cms.double( 0.19 ),
    promoteTrackQuality = cms.bool( True ),
    MinPT = cms.double( 0.05 ),
    copyExtras = cms.untracked.bool( True ),
    Epsilon = cms.double( -0.001 ),
    allowFirstHitShare = cms.bool( True ),
    newQuality = cms.string( "confirmed" ),
    MaxNormalizedChisq = cms.double( 1000.0 ),
    TrackProducer1 = cms.string( "hltIter1ElectronsTrackSelectionHighPurityLoose" ),
    MinFound = cms.int32( 3 ),
    TrackProducer2 = cms.string( "hltIter1ElectronsTrackSelectionHighPurityTight" ),
    LostHitPenalty = cms.double( 20.0 ),
    FoundHitBonus = cms.double( 5.0 )
)
process.hltIter1MergedForElectrons = cms.EDProducer( "SimpleTrackListMerger",
    ShareFrac = cms.double( 0.19 ),
    promoteTrackQuality = cms.bool( True ),
    MinPT = cms.double( 0.05 ),
    copyExtras = cms.untracked.bool( True ),
    Epsilon = cms.double( -0.001 ),
    allowFirstHitShare = cms.bool( True ),
    newQuality = cms.string( "confirmed" ),
    MaxNormalizedChisq = cms.double( 1000.0 ),
    TrackProducer1 = cms.string( "hltIter0ElectronsTrackSelectionHighPurity" ),
    MinFound = cms.int32( 3 ),
    TrackProducer2 = cms.string( "hltIter1ElectronsTrackSelectionHighPurity" ),
    LostHitPenalty = cms.double( 20.0 ),
    FoundHitBonus = cms.double( 5.0 )
)
process.hltIter2ElectronsClustersRefRemoval = cms.EDProducer( "HLTTrackClusterRemoverNew",
    doStrip = cms.bool( True ),
    doStripChargeCheck = cms.bool( False ),
    trajectories = cms.InputTag( "hltIter1ElectronsTrackSelectionHighPurity" ),
    oldClusterRemovalInfo = cms.InputTag( "hltIter1ElectronsClustersRefRemoval" ),
    stripClusters = cms.InputTag( "hltSiStripRawToClustersFacility" ),
    pixelClusters = cms.InputTag( "hltSiPixelClusters" ),
    Common = cms.PSet(  maxChi2 = cms.double( 16.0 ) ),
    doPixel = cms.bool( True )
)
process.hltIter2ElectronsMaskedMeasurementTrackerEvent = cms.EDProducer( "MaskedMeasurementTrackerEventProducer",
    clustersToSkip = cms.InputTag( "hltIter2ElectronsClustersRefRemoval" ),
    OnDemand = cms.bool( False ),
    src = cms.InputTag( "hltSiStripClusters" )
)
process.hltIter2ElectronsPixelLayerPairs = cms.EDProducer( "SeedingLayersEDProducer",
    layerList = cms.vstring( 'BPix1+BPix2',
      'BPix1+BPix3',
      'BPix2+BPix3',
      'BPix1+FPix1_pos',
      'BPix1+FPix1_neg',
      'BPix1+FPix2_pos',
      'BPix1+FPix2_neg',
      'BPix2+FPix1_pos',
      'BPix2+FPix1_neg',
      'BPix2+FPix2_pos',
      'BPix2+FPix2_neg',
      'FPix1_pos+FPix2_pos',
      'FPix1_neg+FPix2_neg' ),
    MTOB = cms.PSet(  ),
    TEC = cms.PSet(  ),
    MTID = cms.PSet(  ),
    FPix = cms.PSet( 
      HitProducer = cms.string( "hltSiPixelRecHits" ),
      hitErrorRZ = cms.double( 0.0036 ),
      useErrorsFromParam = cms.bool( True ),
      TTRHBuilder = cms.string( "hltESPTTRHBuilderPixelOnly" ),
      skipClusters = cms.InputTag( "hltIter2ElectronsClustersRefRemoval" ),
      hitErrorRPhi = cms.double( 0.0051 )
    ),
    MTEC = cms.PSet(  ),
    MTIB = cms.PSet(  ),
    TID = cms.PSet(  ),
    TOB = cms.PSet(  ),
    BPix = cms.PSet( 
      HitProducer = cms.string( "hltSiPixelRecHits" ),
      hitErrorRZ = cms.double( 0.006 ),
      useErrorsFromParam = cms.bool( True ),
      TTRHBuilder = cms.string( "hltESPTTRHBuilderPixelOnly" ),
      skipClusters = cms.InputTag( "hltIter2ElectronsClustersRefRemoval" ),
      hitErrorRPhi = cms.double( 0.0027 )
    ),
    TIB = cms.PSet(  )
)
process.hltIter2ElectronsPixelSeeds = cms.EDProducer( "SeedGeneratorFromRegionHitsEDProducer",
    RegionFactoryPSet = cms.PSet( 
      ComponentName = cms.string( "CandidateSeededTrackingRegionsProducer" ),
      RegionPSet = cms.PSet( 
        precise = cms.bool( True ),
        originRadius = cms.double( 0.05 ),
        ptMin = cms.double( 1.2 ),
        deltaEta = cms.double( 0.5 ),
        deltaPhi = cms.double( 0.5 ),
        vertexCollection = cms.InputTag( "hltPixelVerticesElectrons" ),
        input = cms.InputTag( "hltEgammaCandidates" ),
        mode = cms.string( "VerticesFixed" ),
        maxNRegions = cms.int32( 10 ),
        beamSpot = cms.InputTag( "hltOnlineBeamSpot" ),
        maxNVertices = cms.int32( 3 ),
        zErrorBeamSpot = cms.double( 24.2 ),
        nSigmaZVertex = cms.double( 3.0 ),
        nSigmaZBeamSpot = cms.double( 4.0 ),
        zErrorVetex = cms.double( 0.2 )
      )
    ),
    SeedComparitorPSet = cms.PSet(  ComponentName = cms.string( "none" ) ),
    ClusterCheckPSet = cms.PSet( 
      PixelClusterCollectionLabel = cms.InputTag( "hltSiPixelClusters" ),
      MaxNumberOfCosmicClusters = cms.uint32( 50000 ),
      doClusterCheck = cms.bool( False ),
      ClusterCollectionLabel = cms.InputTag( "hltSiStripClusters" ),
      MaxNumberOfPixelClusters = cms.uint32( 10000 )
    ),
    OrderedHitsFactoryPSet = cms.PSet( 
      maxElement = cms.uint32( 0 ),
      ComponentName = cms.string( "StandardHitPairGenerator" ),
      GeneratorPSet = cms.PSet( 
        maxElement = cms.uint32( 100000 ),
        SeedComparitorPSet = cms.PSet(  ComponentName = cms.string( "none" ) )
      ),
      SeedingLayers = cms.InputTag( "hltIter2ElectronsPixelLayerPairs" )
    ),
    SeedCreatorPSet = cms.PSet( 
      ComponentName = cms.string( "SeedFromConsecutiveHitsCreator" ),
      propagator = cms.string( "PropagatorWithMaterialParabolicMf" )
    ),
    TTRHBuilder = cms.string( "hltESPTTRHBWithTrackAngle" )
)
process.hltIter2ElectronsCkfTrackCandidates = cms.EDProducer( "CkfTrackCandidateMaker",
    src = cms.InputTag( "hltIter2ElectronsPixelSeeds" ),
    maxSeedsBeforeCleaning = cms.uint32( 1000 ),
    SimpleMagneticField = cms.string( "ParabolicMf" ),
    TransientInitialStateEstimatorParameters = cms.PSet( 
      propagatorAlongTISE = cms.string( "PropagatorWithMaterialParabolicMf" ),
      numberMeasurementsForFit = cms.int32( 4 ),
      propagatorOppositeTISE = cms.string( "PropagatorWithMaterialParabolicMfOpposite" )
    ),
    TrajectoryCleaner = cms.string( "hltESPTrajectoryCleanerBySharedHits" ),
    MeasurementTrackerEvent = cms.InputTag( "hltIter2ElectronsMaskedMeasurementTrackerEvent" ),
    cleanTrajectoryAfterInOut = cms.bool( False ),
    useHitsSplitting = cms.bool( False ),
    RedundantSeedCleaner = cms.string( "CachingSeedCleanerBySharedInput" ),
    doSeedingRegionRebuilding = cms.bool( False ),
    maxNSeeds = cms.uint32( 100000 ),
    TrajectoryBuilderPSet = cms.PSet(  refToPSet_ = cms.string( "HLTIter2PSetTrajectoryBuilderIT" ) ),
    NavigationSchool = cms.string( "SimpleNavigationSchool" ),
    TrajectoryBuilder = cms.string( "" )
)
process.hltIter2ElectronsCtfWithMaterialTracks = cms.EDProducer( "TrackProducer",
    src = cms.InputTag( "hltIter2ElectronsCkfTrackCandidates" ),
    SimpleMagneticField = cms.string( "ParabolicMf" ),
    clusterRemovalInfo = cms.InputTag( "" ),
    beamSpot = cms.InputTag( "hltOnlineBeamSpot" ),
    MeasurementTrackerEvent = cms.InputTag( "hltIter2ElectronsMaskedMeasurementTrackerEvent" ),
    Fitter = cms.string( "hltESPFittingSmootherIT" ),
    useHitsSplitting = cms.bool( False ),
    MeasurementTracker = cms.string( "" ),
    AlgorithmName = cms.string( "iter2IsoElectron" ),
    alias = cms.untracked.string( "ctfWithMaterialTracks" ),
    NavigationSchool = cms.string( "" ),
    TrajectoryInEvent = cms.bool( True ),
    TTRHBuilder = cms.string( "hltESPTTRHBWithTrackAngle" ),
    GeometricInnerState = cms.bool( True ),
    useSimpleMF = cms.bool( True ),
    Propagator = cms.string( "hltESPRungeKuttaTrackerPropagator" )
)
process.hltIter2ElectronsTrackSelectionHighPurity = cms.EDProducer( "AnalyticalTrackSelector",
    max_d0 = cms.double( 100.0 ),
    minNumber3DLayers = cms.uint32( 0 ),
    max_lostHitFraction = cms.double( 1.0 ),
    applyAbsCutsIfNoPV = cms.bool( False ),
    qualityBit = cms.string( "highPurity" ),
    minNumberLayers = cms.uint32( 3 ),
    chi2n_par = cms.double( 0.7 ),
    useVtxError = cms.bool( False ),
    nSigmaZ = cms.double( 3.0 ),
    dz_par2 = cms.vdouble( 0.4, 4.0 ),
    applyAdaptedPVCuts = cms.bool( True ),
    min_eta = cms.double( -9999.0 ),
    dz_par1 = cms.vdouble( 0.35, 4.0 ),
    copyTrajectories = cms.untracked.bool( True ),
    vtxNumber = cms.int32( -1 ),
    max_d0NoPV = cms.double( 100.0 ),
    keepAllTracks = cms.bool( False ),
    maxNumberLostLayers = cms.uint32( 1 ),
    beamspot = cms.InputTag( "hltOnlineBeamSpot" ),
    max_relpterr = cms.double( 9999.0 ),
    copyExtras = cms.untracked.bool( True ),
    max_z0NoPV = cms.double( 100.0 ),
    vertexCut = cms.string( "tracksSize>=3" ),
    max_z0 = cms.double( 100.0 ),
    useVertices = cms.bool( True ),
    min_nhits = cms.uint32( 0 ),
    src = cms.InputTag( "hltIter2ElectronsCtfWithMaterialTracks" ),
    max_minMissHitOutOrIn = cms.int32( 99 ),
    chi2n_no1Dmod_par = cms.double( 9999.0 ),
    vertices = cms.InputTag( "hltPixelVerticesElectrons" ),
    max_eta = cms.double( 9999.0 ),
    d0_par2 = cms.vdouble( 0.4, 4.0 ),
    d0_par1 = cms.vdouble( 0.3, 4.0 ),
    res_par = cms.vdouble( 0.003, 0.001 ),
    minHitsToBypassChecks = cms.uint32( 20 )
)
process.hltIter2MergedForElectrons = cms.EDProducer( "SimpleTrackListMerger",
    ShareFrac = cms.double( 0.19 ),
    promoteTrackQuality = cms.bool( True ),
    MinPT = cms.double( 0.05 ),
    copyExtras = cms.untracked.bool( True ),
    Epsilon = cms.double( -0.001 ),
    allowFirstHitShare = cms.bool( True ),
    newQuality = cms.string( "confirmed" ),
    MaxNormalizedChisq = cms.double( 1000.0 ),
    TrackProducer1 = cms.string( "hltIter1MergedForElectrons" ),
    MinFound = cms.int32( 3 ),
    TrackProducer2 = cms.string( "hltIter2ElectronsTrackSelectionHighPurity" ),
    LostHitPenalty = cms.double( 20.0 ),
    FoundHitBonus = cms.double( 5.0 )
)
process.hltEgammaEleGsfTrackIso = cms.EDProducer( "EgammaHLTElectronTrackIsolationProducers",
    egTrkIsoStripEndcap = cms.double( 0.03 ),
    egTrkIsoVetoConeSizeBarrel = cms.double( 0.03 ),
    useGsfTrack = cms.bool( True ),
    useSCRefs = cms.bool( True ),
    trackProducer = cms.InputTag( "hltIter2MergedForElectrons" ),
    egTrkIsoStripBarrel = cms.double( 0.03 ),
    electronProducer = cms.InputTag( "hltEgammaGsfElectrons" ),
    egTrkIsoConeSize = cms.double( 0.3 ),
    egTrkIsoRSpan = cms.double( 999999.0 ),
    egTrkIsoVetoConeSizeEndcap = cms.double( 0.03 ),
    recoEcalCandidateProducer = cms.InputTag( "hltEgammaCandidates" ),
    beamSpotProducer = cms.InputTag( "hltOnlineBeamSpot" ),
    egTrkIsoPtMin = cms.double( 1.0 ),
    egTrkIsoZSpan = cms.double( 0.15 )
)
process.hltEle27WP85GsfTrackIsoFilter = cms.EDFilter( "HLTEgammaGenericFilter",
    doIsolated = cms.bool( True ),
    thrOverE2EE = cms.double( -1.0 ),
    L1NonIsoCand = cms.InputTag( "" ),
    saveTags = cms.bool( True ),
    thrOverE2EB = cms.double( -1.0 ),
    thrRegularEE = cms.double( -1.0 ),
    thrOverEEE = cms.double( 0.05 ),
    L1IsoCand = cms.InputTag( "hltEgammaCandidates" ),
    thrOverEEB = cms.double( 0.05 ),
    thrRegularEB = cms.double( -1.0 ),
    lessThan = cms.bool( True ),
    useEt = cms.bool( True ),
    ncandcut = cms.int32( 1 ),
    isoTag = cms.InputTag( "hltEgammaEleGsfTrackIso" ),
    candTag = cms.InputTag( "hltEle27WP85GsfDphiFilter" ),
    nonIsoTag = cms.InputTag( "" )
)
process.hltL1sL1SingleMu16ORSingleMu25 = cms.EDFilter( "HLTLevel1GTSeed",
    L1SeedsLogicalExpression = cms.string( "L1_SingleMu16 OR L1_SingleMu25" ),
    saveTags = cms.bool( True ),
    L1MuonCollectionTag = cms.InputTag( "hltL1extraParticles" ),
    L1UseL1TriggerObjectMaps = cms.bool( True ),
    L1UseAliasesForSeeding = cms.bool( True ),
    L1GtReadoutRecordTag = cms.InputTag( "hltGtDigis" ),
    L1CollectionsTag = cms.InputTag( "hltL1extraParticles" ),
    L1NrBxInEvent = cms.int32( 3 ),
    L1GtObjectMapTag = cms.InputTag( "hltL1GtObjectMap" ),
    L1TechTriggerSeeding = cms.bool( False )
)
process.hltPreMu40 = cms.EDFilter( "HLTPrescaler",
    L1GtReadoutRecordTag = cms.InputTag( "hltGtDigis" ),
    offset = cms.uint32( 0 )
)
process.hltL1fL1sMu16orMu25L1Filtered0 = cms.EDFilter( "HLTMuonL1Filter",
    saveTags = cms.bool( False ),
    CSCTFtag = cms.InputTag( "unused" ),
    PreviousCandTag = cms.InputTag( "hltL1sL1SingleMu16ORSingleMu25" ),
    MinPt = cms.double( 0.0 ),
    MinN = cms.int32( 1 ),
    MaxEta = cms.double( 2.5 ),
    SelectQualities = cms.vint32(  ),
    CandTag = cms.InputTag( "hltL1extraParticles" ),
    ExcludeSingleSegmentCSC = cms.bool( False )
)
process.hltMuonDTDigis = cms.EDProducer( "DTUnpackingModule",
    useStandardFEDid = cms.bool( True ),
    inputLabel = cms.InputTag( "rawDataCollector" ),
    dataType = cms.string( "DDU" ),
    fedbyType = cms.bool( False ),
    readOutParameters = cms.PSet( 
      debug = cms.untracked.bool( False ),
      rosParameters = cms.PSet( 
        writeSC = cms.untracked.bool( True ),
        readingDDU = cms.untracked.bool( True ),
        performDataIntegrityMonitor = cms.untracked.bool( False ),
        readDDUIDfromDDU = cms.untracked.bool( True ),
        debug = cms.untracked.bool( False ),
        localDAQ = cms.untracked.bool( False )
      ),
      localDAQ = cms.untracked.bool( False ),
      performDataIntegrityMonitor = cms.untracked.bool( False )
    ),
    dqmOnly = cms.bool( False )
)
process.hltDt1DRecHits = cms.EDProducer( "DTRecHitProducer",
    debug = cms.untracked.bool( False ),
    recAlgoConfig = cms.PSet( 
      tTrigMode = cms.string( "DTTTrigSyncFromDB" ),
      minTime = cms.double( -3.0 ),
      stepTwoFromDigi = cms.bool( False ),
      doVdriftCorr = cms.bool( True ),
      debug = cms.untracked.bool( False ),
      maxTime = cms.double( 420.0 ),
      tTrigModeConfig = cms.PSet( 
        vPropWire = cms.double( 24.4 ),
        doTOFCorrection = cms.bool( True ),
        tofCorrType = cms.int32( 0 ),
        wirePropCorrType = cms.int32( 0 ),
        tTrigLabel = cms.string( "" ),
        doWirePropCorrection = cms.bool( True ),
        doT0Correction = cms.bool( True ),
        debug = cms.untracked.bool( False )
      ),
      useUncertDB = cms.bool( True )
    ),
    dtDigiLabel = cms.InputTag( "hltMuonDTDigis" ),
    recAlgo = cms.string( "DTLinearDriftFromDBAlgo" )
)
process.hltDt4DSegments = cms.EDProducer( "DTRecSegment4DProducer",
    debug = cms.untracked.bool( False ),
    Reco4DAlgoName = cms.string( "DTCombinatorialPatternReco4D" ),
    recHits2DLabel = cms.InputTag( "dt2DSegments" ),
    recHits1DLabel = cms.InputTag( "hltDt1DRecHits" ),
    Reco4DAlgoConfig = cms.PSet( 
      segmCleanerMode = cms.int32( 2 ),
      Reco2DAlgoName = cms.string( "DTCombinatorialPatternReco" ),
      recAlgoConfig = cms.PSet( 
        tTrigMode = cms.string( "DTTTrigSyncFromDB" ),
        minTime = cms.double( -3.0 ),
        stepTwoFromDigi = cms.bool( False ),
        doVdriftCorr = cms.bool( True ),
        debug = cms.untracked.bool( False ),
        maxTime = cms.double( 420.0 ),
        tTrigModeConfig = cms.PSet( 
          vPropWire = cms.double( 24.4 ),
          doTOFCorrection = cms.bool( True ),
          tofCorrType = cms.int32( 0 ),
          wirePropCorrType = cms.int32( 0 ),
          tTrigLabel = cms.string( "" ),
          doWirePropCorrection = cms.bool( True ),
          doT0Correction = cms.bool( True ),
          debug = cms.untracked.bool( False )
        ),
        useUncertDB = cms.bool( True )
      ),
      nSharedHitsMax = cms.int32( 2 ),
      hit_afterT0_resolution = cms.double( 0.03 ),
      Reco2DAlgoConfig = cms.PSet( 
        segmCleanerMode = cms.int32( 2 ),
        recAlgoConfig = cms.PSet( 
          tTrigMode = cms.string( "DTTTrigSyncFromDB" ),
          minTime = cms.double( -3.0 ),
          stepTwoFromDigi = cms.bool( False ),
          doVdriftCorr = cms.bool( True ),
          debug = cms.untracked.bool( False ),
          maxTime = cms.double( 420.0 ),
          tTrigModeConfig = cms.PSet( 
            vPropWire = cms.double( 24.4 ),
            doTOFCorrection = cms.bool( True ),
            tofCorrType = cms.int32( 0 ),
            wirePropCorrType = cms.int32( 0 ),
            tTrigLabel = cms.string( "" ),
            doWirePropCorrection = cms.bool( True ),
            doT0Correction = cms.bool( True ),
            debug = cms.untracked.bool( False )
          ),
          useUncertDB = cms.bool( True )
        ),
        nSharedHitsMax = cms.int32( 2 ),
        AlphaMaxPhi = cms.double( 1.0 ),
        hit_afterT0_resolution = cms.double( 0.03 ),
        MaxAllowedHits = cms.uint32( 50 ),
        performT0_vdriftSegCorrection = cms.bool( False ),
        AlphaMaxTheta = cms.double( 0.9 ),
        debug = cms.untracked.bool( False ),
        recAlgo = cms.string( "DTLinearDriftFromDBAlgo" ),
        nUnSharedHitsMin = cms.int32( 2 ),
        performT0SegCorrection = cms.bool( False ),
        perform_delta_rejecting = cms.bool( False )
      ),
      performT0_vdriftSegCorrection = cms.bool( False ),
      debug = cms.untracked.bool( False ),
      recAlgo = cms.string( "DTLinearDriftFromDBAlgo" ),
      nUnSharedHitsMin = cms.int32( 2 ),
      AllDTRecHits = cms.bool( True ),
      performT0SegCorrection = cms.bool( False ),
      perform_delta_rejecting = cms.bool( False )
    )
)
process.hltMuonCSCDigis = cms.EDProducer( "CSCDCCUnpacker",
    PrintEventNumber = cms.untracked.bool( False ),
    UseSelectiveUnpacking = cms.bool( True ),
    UseExaminer = cms.bool( True ),
    ErrorMask = cms.uint32( 0x0 ),
    InputObjects = cms.InputTag( "rawDataCollector" ),
    UseFormatStatus = cms.bool( True ),
    ExaminerMask = cms.uint32( 0x1febf3f6 ),
    UnpackStatusDigis = cms.bool( False ),
    VisualFEDInspect = cms.untracked.bool( False ),
    FormatedEventDump = cms.untracked.bool( False ),
    Debug = cms.untracked.bool( False ),
    VisualFEDShort = cms.untracked.bool( False )
)
process.hltCsc2DRecHits = cms.EDProducer( "CSCRecHitDProducer",
    XTasymmetry_ME1b = cms.double( 0.0 ),
    XTasymmetry_ME1a = cms.double( 0.0 ),
    ConstSyst_ME1a = cms.double( 0.022 ),
    ConstSyst_ME1b = cms.double( 0.007 ),
    XTasymmetry_ME41 = cms.double( 0.0 ),
    CSCStripxtalksOffset = cms.double( 0.03 ),
    CSCUseCalibrations = cms.bool( True ),
    CSCUseTimingCorrections = cms.bool( True ),
    CSCNoOfTimeBinsForDynamicPedestal = cms.int32( 2 ),
    XTasymmetry_ME22 = cms.double( 0.0 ),
    UseFivePoleFit = cms.bool( True ),
    XTasymmetry_ME21 = cms.double( 0.0 ),
    ConstSyst_ME21 = cms.double( 0.0 ),
    CSCDebug = cms.untracked.bool( False ),
    ConstSyst_ME22 = cms.double( 0.0 ),
    CSCUseGasGainCorrections = cms.bool( False ),
    XTasymmetry_ME31 = cms.double( 0.0 ),
    readBadChambers = cms.bool( True ),
    NoiseLevel_ME13 = cms.double( 8.0 ),
    NoiseLevel_ME12 = cms.double( 9.0 ),
    NoiseLevel_ME32 = cms.double( 9.0 ),
    NoiseLevel_ME31 = cms.double( 9.0 ),
    XTasymmetry_ME32 = cms.double( 0.0 ),
    ConstSyst_ME41 = cms.double( 0.0 ),
    CSCStripClusterSize = cms.untracked.int32( 3 ),
    CSCStripClusterChargeCut = cms.double( 25.0 ),
    CSCStripPeakThreshold = cms.double( 10.0 ),
    readBadChannels = cms.bool( False ),
    UseParabolaFit = cms.bool( False ),
    XTasymmetry_ME13 = cms.double( 0.0 ),
    XTasymmetry_ME12 = cms.double( 0.0 ),
    wireDigiTag = cms.InputTag( 'hltMuonCSCDigis','MuonCSCWireDigi' ),
    ConstSyst_ME12 = cms.double( 0.0 ),
    ConstSyst_ME13 = cms.double( 0.0 ),
    ConstSyst_ME32 = cms.double( 0.0 ),
    ConstSyst_ME31 = cms.double( 0.0 ),
    UseAverageTime = cms.bool( False ),
    NoiseLevel_ME1a = cms.double( 7.0 ),
    NoiseLevel_ME1b = cms.double( 8.0 ),
    CSCWireClusterDeltaT = cms.int32( 1 ),
    CSCUseStaticPedestals = cms.bool( False ),
    stripDigiTag = cms.InputTag( 'hltMuonCSCDigis','MuonCSCStripDigi' ),
    CSCstripWireDeltaTime = cms.int32( 8 ),
    NoiseLevel_ME21 = cms.double( 9.0 ),
    NoiseLevel_ME22 = cms.double( 9.0 ),
    NoiseLevel_ME41 = cms.double( 9.0 )
)
process.hltCscSegments = cms.EDProducer( "CSCSegmentProducer",
    inputObjects = cms.InputTag( "hltCsc2DRecHits" ),
    algo_psets = cms.VPSet( 
      cms.PSet(  chamber_types = cms.vstring( 'ME1/a',
  'ME1/b',
  'ME1/2',
  'ME1/3',
  'ME2/1',
  'ME2/2',
  'ME3/1',
  'ME3/2',
  'ME4/1',
  'ME4/2' ),
        algo_name = cms.string( "CSCSegAlgoST" ),
        parameters_per_chamber_type = cms.vint32( 2, 1, 1, 1, 1, 1, 1, 1, 1, 1 ),
        algo_psets = cms.VPSet( 
          cms.PSet(  maxRatioResidualPrune = cms.double( 3.0 ),
            yweightPenalty = cms.double( 1.5 ),
            maxRecHitsInCluster = cms.int32( 20 ),
            dPhiFineMax = cms.double( 0.025 ),
            preClusteringUseChaining = cms.bool( True ),
            ForceCovariance = cms.bool( False ),
            hitDropLimit6Hits = cms.double( 0.3333 ),
            NormChi2Cut2D = cms.double( 20.0 ),
            BPMinImprovement = cms.double( 10000.0 ),
            Covariance = cms.double( 0.0 ),
            tanPhiMax = cms.double( 0.5 ),
            SeedBig = cms.double( 0.0015 ),
            onlyBestSegment = cms.bool( False ),
            dRPhiFineMax = cms.double( 8.0 ),
            SeedSmall = cms.double( 2.0E-4 ),
            curvePenalty = cms.double( 2.0 ),
            dXclusBoxMax = cms.double( 4.0 ),
            BrutePruning = cms.bool( True ),
            curvePenaltyThreshold = cms.double( 0.85 ),
            CorrectTheErrors = cms.bool( True ),
            hitDropLimit4Hits = cms.double( 0.6 ),
            useShowering = cms.bool( False ),
            CSCDebug = cms.untracked.bool( False ),
            tanThetaMax = cms.double( 1.2 ),
            NormChi2Cut3D = cms.double( 10.0 ),
            minHitsPerSegment = cms.int32( 3 ),
            ForceCovarianceAll = cms.bool( False ),
            yweightPenaltyThreshold = cms.double( 1.0 ),
            prePrunLimit = cms.double( 3.17 ),
            hitDropLimit5Hits = cms.double( 0.8 ),
            preClustering = cms.bool( True ),
            prePrun = cms.bool( True ),
            maxDPhi = cms.double( 999.0 ),
            maxDTheta = cms.double( 999.0 ),
            Pruning = cms.bool( True ),
            dYclusBoxMax = cms.double( 8.0 )
          ),
          cms.PSet(  maxRatioResidualPrune = cms.double( 3.0 ),
            yweightPenalty = cms.double( 1.5 ),
            maxRecHitsInCluster = cms.int32( 24 ),
            dPhiFineMax = cms.double( 0.025 ),
            preClusteringUseChaining = cms.bool( True ),
            ForceCovariance = cms.bool( False ),
            hitDropLimit6Hits = cms.double( 0.3333 ),
            NormChi2Cut2D = cms.double( 20.0 ),
            BPMinImprovement = cms.double( 10000.0 ),
            Covariance = cms.double( 0.0 ),
            tanPhiMax = cms.double( 0.5 ),
            SeedBig = cms.double( 0.0015 ),
            onlyBestSegment = cms.bool( False ),
            dRPhiFineMax = cms.double( 8.0 ),
            SeedSmall = cms.double( 2.0E-4 ),
            curvePenalty = cms.double( 2.0 ),
            dXclusBoxMax = cms.double( 4.0 ),
            BrutePruning = cms.bool( True ),
            curvePenaltyThreshold = cms.double( 0.85 ),
            CorrectTheErrors = cms.bool( True ),
            hitDropLimit4Hits = cms.double( 0.6 ),
            useShowering = cms.bool( False ),
            CSCDebug = cms.untracked.bool( False ),
            tanThetaMax = cms.double( 1.2 ),
            NormChi2Cut3D = cms.double( 10.0 ),
            minHitsPerSegment = cms.int32( 3 ),
            ForceCovarianceAll = cms.bool( False ),
            yweightPenaltyThreshold = cms.double( 1.0 ),
            prePrunLimit = cms.double( 3.17 ),
            hitDropLimit5Hits = cms.double( 0.8 ),
            preClustering = cms.bool( True ),
            prePrun = cms.bool( True ),
            maxDPhi = cms.double( 999.0 ),
            maxDTheta = cms.double( 999.0 ),
            Pruning = cms.bool( True ),
            dYclusBoxMax = cms.double( 8.0 )
          )
        )
      )
    ),
    algo_type = cms.int32( 1 )
)
process.hltMuonRPCDigis = cms.EDProducer( "RPCUnpackingModule",
    InputLabel = cms.InputTag( "rawDataCollector" ),
    doSynchro = cms.bool( False )
)
process.hltRpcRecHits = cms.EDProducer( "RPCRecHitProducer",
    recAlgoConfig = cms.PSet(  ),
    deadvecfile = cms.FileInPath( "RecoLocalMuon/RPCRecHit/data/RPCDeadVec.dat" ),
    rpcDigiLabel = cms.InputTag( "hltMuonRPCDigis" ),
    maskvecfile = cms.FileInPath( "RecoLocalMuon/RPCRecHit/data/RPCMaskVec.dat" ),
    recAlgo = cms.string( "RPCRecHitStandardAlgo" ),
    deadSource = cms.string( "File" ),
    maskSource = cms.string( "File" )
)
process.hltL2OfflineMuonSeeds = cms.EDProducer( "MuonSeedGenerator",
    SMB_21 = cms.vdouble( 1.043, -0.124, 0.0, 0.183, 0.0, 0.0 ),
    SMB_20 = cms.vdouble( 1.011, -0.052, 0.0, 0.188, 0.0, 0.0 ),
    SMB_22 = cms.vdouble( 1.474, -0.758, 0.0, 0.185, 0.0, 0.0 ),
    OL_2213 = cms.vdouble( 0.117, 0.0, 0.0, 0.044, 0.0, 0.0 ),
    SME_11 = cms.vdouble( 3.295, -1.527, 0.112, 0.378, 0.02, 0.0 ),
    SME_13 = cms.vdouble( -1.286, 1.711, 0.0, 0.356, 0.0, 0.0 ),
    SME_12 = cms.vdouble( 0.102, 0.599, 0.0, 0.38, 0.0, 0.0 ),
    DT_34_2_scale = cms.vdouble( -11.901897, 0.0 ),
    OL_1213_0_scale = cms.vdouble( -4.488158, 0.0 ),
    OL_1222_0_scale = cms.vdouble( -5.810449, 0.0 ),
    DT_13 = cms.vdouble( 0.315, 0.068, -0.127, 0.051, -0.002, 0.0 ),
    DT_12 = cms.vdouble( 0.183, 0.054, -0.087, 0.028, 0.002, 0.0 ),
    DT_14 = cms.vdouble( 0.359, 0.052, -0.107, 0.072, -0.004, 0.0 ),
    CSC_13_3_scale = cms.vdouble( -1.701268, 0.0 ),
    CSC_23 = cms.vdouble( -0.081, 0.113, -0.029, 0.015, 0.008, 0.0 ),
    CSC_24 = cms.vdouble( 0.004, 0.021, -0.002, 0.053, 0.0, 0.0 ),
    OL_2222 = cms.vdouble( 0.107, 0.0, 0.0, 0.04, 0.0, 0.0 ),
    DT_14_2_scale = cms.vdouble( -4.808546, 0.0 ),
    SMB_10 = cms.vdouble( 1.387, -0.038, 0.0, 0.19, 0.0, 0.0 ),
    SMB_11 = cms.vdouble( 1.247, 0.72, -0.802, 0.229, -0.075, 0.0 ),
    SMB_12 = cms.vdouble( 2.128, -0.956, 0.0, 0.199, 0.0, 0.0 ),
    SME_21 = cms.vdouble( -0.529, 1.194, -0.358, 0.472, 0.086, 0.0 ),
    SME_22 = cms.vdouble( -1.207, 1.491, -0.251, 0.189, 0.243, 0.0 ),
    DT_13_2_scale = cms.vdouble( -4.257687, 0.0 ),
    CSC_34 = cms.vdouble( 0.062, -0.067, 0.019, 0.021, 0.003, 0.0 ),
    SME_22_0_scale = cms.vdouble( -3.457901, 0.0 ),
    DT_24_1_scale = cms.vdouble( -7.490909, 0.0 ),
    OL_1232_0_scale = cms.vdouble( -5.964634, 0.0 ),
    SMB_32 = cms.vdouble( 0.67, -0.327, 0.0, 0.22, 0.0, 0.0 ),
    SME_13_0_scale = cms.vdouble( 0.104905, 0.0 ),
    SMB_22_0_scale = cms.vdouble( 1.346681, 0.0 ),
    CSC_12_1_scale = cms.vdouble( -6.434242, 0.0 ),
    DT_34 = cms.vdouble( 0.044, 0.004, -0.013, 0.029, 0.003, 0.0 ),
    SME_32 = cms.vdouble( -0.901, 1.333, -0.47, 0.41, 0.073, 0.0 ),
    SME_31 = cms.vdouble( -1.594, 1.482, -0.317, 0.487, 0.097, 0.0 ),
    SMB_32_0_scale = cms.vdouble( -3.054156, 0.0 ),
    crackEtas = cms.vdouble( 0.2, 1.6, 1.7 ),
    SME_11_0_scale = cms.vdouble( 1.325085, 0.0 ),
    SMB_20_0_scale = cms.vdouble( 1.486168, 0.0 ),
    DT_13_1_scale = cms.vdouble( -4.520923, 0.0 ),
    CSC_24_1_scale = cms.vdouble( -6.055701, 0.0 ),
    CSC_01_1_scale = cms.vdouble( -1.915329, 0.0 ),
    DT_23 = cms.vdouble( 0.13, 0.023, -0.057, 0.028, 0.004, 0.0 ),
    DT_24 = cms.vdouble( 0.176, 0.014, -0.051, 0.051, 0.003, 0.0 ),
    SMB_12_0_scale = cms.vdouble( 2.283221, 0.0 ),
    deltaPhiSearchWindow = cms.double( 0.25 ),
    SMB_30_0_scale = cms.vdouble( -3.629838, 0.0 ),
    SME_42 = cms.vdouble( -0.003, 0.005, 0.005, 0.608, 0.076, 0.0 ),
    SME_41 = cms.vdouble( -0.003, 0.005, 0.005, 0.608, 0.076, 0.0 ),
    deltaEtaSearchWindow = cms.double( 0.2 ),
    CSC_12_2_scale = cms.vdouble( -1.63622, 0.0 ),
    DT_34_1_scale = cms.vdouble( -13.783765, 0.0 ),
    CSC_34_1_scale = cms.vdouble( -11.520507, 0.0 ),
    OL_2213_0_scale = cms.vdouble( -7.239789, 0.0 ),
    CSC_13_2_scale = cms.vdouble( -6.077936, 0.0 ),
    CSC_12_3_scale = cms.vdouble( -1.63622, 0.0 ),
    deltaEtaCrackSearchWindow = cms.double( 0.25 ),
    SME_21_0_scale = cms.vdouble( -0.040862, 0.0 ),
    OL_1232 = cms.vdouble( 0.184, 0.0, 0.0, 0.066, 0.0, 0.0 ),
    DTRecSegmentLabel = cms.InputTag( "hltDt4DSegments" ),
    SMB_10_0_scale = cms.vdouble( 2.448566, 0.0 ),
    EnableDTMeasurement = cms.bool( True ),
    DT_24_2_scale = cms.vdouble( -6.63094, 0.0 ),
    CSC_23_2_scale = cms.vdouble( -6.079917, 0.0 ),
    scaleDT = cms.bool( True ),
    DT_12_2_scale = cms.vdouble( -3.518165, 0.0 ),
    OL_1222 = cms.vdouble( 0.848, -0.591, 0.0, 0.062, 0.0, 0.0 ),
    CSC_23_1_scale = cms.vdouble( -19.084285, 0.0 ),
    OL_1213 = cms.vdouble( 0.96, -0.737, 0.0, 0.052, 0.0, 0.0 ),
    CSC_02 = cms.vdouble( 0.612, -0.207, 0.0, 0.067, -0.001, 0.0 ),
    CSC_03 = cms.vdouble( 0.787, -0.338, 0.029, 0.101, -0.008, 0.0 ),
    CSC_01 = cms.vdouble( 0.166, 0.0, 0.0, 0.031, 0.0, 0.0 ),
    DT_23_1_scale = cms.vdouble( -5.320346, 0.0 ),
    SMB_30 = cms.vdouble( 0.505, -0.022, 0.0, 0.215, 0.0, 0.0 ),
    SMB_31 = cms.vdouble( 0.549, -0.145, 0.0, 0.207, 0.0, 0.0 ),
    crackWindow = cms.double( 0.04 ),
    CSC_14_3_scale = cms.vdouble( -1.969563, 0.0 ),
    SMB_31_0_scale = cms.vdouble( -3.323768, 0.0 ),
    DT_12_1_scale = cms.vdouble( -3.692398, 0.0 ),
    SMB_21_0_scale = cms.vdouble( 1.58384, 0.0 ),
    DT_23_2_scale = cms.vdouble( -5.117625, 0.0 ),
    SME_12_0_scale = cms.vdouble( 2.279181, 0.0 ),
    DT_14_1_scale = cms.vdouble( -5.644816, 0.0 ),
    beamSpotTag = cms.InputTag( "hltOnlineBeamSpot" ),
    SMB_11_0_scale = cms.vdouble( 2.56363, 0.0 ),
    CSCRecSegmentLabel = cms.InputTag( "hltCscSegments" ),
    CSC_13 = cms.vdouble( 0.901, -1.302, 0.533, 0.045, 0.005, 0.0 ),
    CSC_14 = cms.vdouble( 0.606, -0.181, -0.002, 0.111, -0.003, 0.0 ),
    OL_2222_0_scale = cms.vdouble( -7.667231, 0.0 ),
    EnableCSCMeasurement = cms.bool( True ),
    CSC_12 = cms.vdouble( -0.161, 0.254, -0.047, 0.042, -0.007, 0.0 )
)
process.hltL2MuonSeeds = cms.EDProducer( "L2MuonSeedGenerator",
    ServiceParameters = cms.PSet( 
      Propagators = cms.untracked.vstring( 'SteppingHelixPropagatorAny' ),
      RPCLayers = cms.bool( True ),
      UseMuonNavigation = cms.untracked.bool( True )
    ),
    InputObjects = cms.InputTag( "hltL1extraParticles" ),
    L1MaxEta = cms.double( 2.5 ),
    OfflineSeedLabel = cms.untracked.InputTag( "hltL2OfflineMuonSeeds" ),
    L1MinPt = cms.double( 0.0 ),
    L1MinQuality = cms.uint32( 1 ),
    GMTReadoutCollection = cms.InputTag( "hltGtDigis" ),
    UseUnassociatedL1 = cms.bool( False ),
    UseOfflineSeed = cms.untracked.bool( True ),
    Propagator = cms.string( "SteppingHelixPropagatorAny" )
)
process.hltL2Muons = cms.EDProducer( "L2MuonProducer",
    ServiceParameters = cms.PSet( 
      Propagators = cms.untracked.vstring( 'hltESPFastSteppingHelixPropagatorAny',
        'hltESPFastSteppingHelixPropagatorOpposite' ),
      RPCLayers = cms.bool( True ),
      UseMuonNavigation = cms.untracked.bool( True )
    ),
    InputObjects = cms.InputTag( "hltL2MuonSeeds" ),
    SeedTransformerParameters = cms.PSet( 
      Fitter = cms.string( "hltESPKFFittingSmootherForL2Muon" ),
      MuonRecHitBuilder = cms.string( "hltESPMuonTransientTrackingRecHitBuilder" ),
      NMinRecHits = cms.uint32( 2 ),
      UseSubRecHits = cms.bool( False ),
      Propagator = cms.string( "hltESPFastSteppingHelixPropagatorAny" ),
      RescaleError = cms.double( 100.0 )
    ),
    L2TrajBuilderParameters = cms.PSet( 
      DoRefit = cms.bool( False ),
      SeedPropagator = cms.string( "hltESPFastSteppingHelixPropagatorAny" ),
      FilterParameters = cms.PSet( 
        NumberOfSigma = cms.double( 3.0 ),
        FitDirection = cms.string( "insideOut" ),
        DTRecSegmentLabel = cms.InputTag( "hltDt4DSegments" ),
        MaxChi2 = cms.double( 1000.0 ),
        MuonTrajectoryUpdatorParameters = cms.PSet( 
          MaxChi2 = cms.double( 25.0 ),
          RescaleErrorFactor = cms.double( 100.0 ),
          Granularity = cms.int32( 0 ),
          ExcludeRPCFromFit = cms.bool( False ),
          UseInvalidHits = cms.bool( True ),
          RescaleError = cms.bool( False )
        ),
        EnableRPCMeasurement = cms.bool( True ),
        CSCRecSegmentLabel = cms.InputTag( "hltCscSegments" ),
        EnableDTMeasurement = cms.bool( True ),
        RPCRecSegmentLabel = cms.InputTag( "hltRpcRecHits" ),
        Propagator = cms.string( "hltESPFastSteppingHelixPropagatorAny" ),
        EnableCSCMeasurement = cms.bool( True )
      ),
      NavigationType = cms.string( "Standard" ),
      SeedTransformerParameters = cms.PSet( 
        Fitter = cms.string( "hltESPKFFittingSmootherForL2Muon" ),
        MuonRecHitBuilder = cms.string( "hltESPMuonTransientTrackingRecHitBuilder" ),
        NMinRecHits = cms.uint32( 2 ),
        UseSubRecHits = cms.bool( False ),
        Propagator = cms.string( "hltESPFastSteppingHelixPropagatorAny" ),
        RescaleError = cms.double( 100.0 )
      ),
      DoBackwardFilter = cms.bool( True ),
      SeedPosition = cms.string( "in" ),
      BWFilterParameters = cms.PSet( 
        NumberOfSigma = cms.double( 3.0 ),
        CSCRecSegmentLabel = cms.InputTag( "hltCscSegments" ),
        FitDirection = cms.string( "outsideIn" ),
        DTRecSegmentLabel = cms.InputTag( "hltDt4DSegments" ),
        MaxChi2 = cms.double( 100.0 ),
        MuonTrajectoryUpdatorParameters = cms.PSet( 
          MaxChi2 = cms.double( 25.0 ),
          RescaleErrorFactor = cms.double( 100.0 ),
          Granularity = cms.int32( 0 ),
          ExcludeRPCFromFit = cms.bool( False ),
          UseInvalidHits = cms.bool( True ),
          RescaleError = cms.bool( False )
        ),
        EnableRPCMeasurement = cms.bool( True ),
        BWSeedType = cms.string( "fromGenerator" ),
        EnableDTMeasurement = cms.bool( True ),
        RPCRecSegmentLabel = cms.InputTag( "hltRpcRecHits" ),
        Propagator = cms.string( "hltESPFastSteppingHelixPropagatorAny" ),
        EnableCSCMeasurement = cms.bool( True )
      ),
      DoSeedRefit = cms.bool( False )
    ),
    DoSeedRefit = cms.bool( False ),
    TrackLoaderParameters = cms.PSet( 
      Smoother = cms.string( "hltESPKFTrajectorySmootherForMuonTrackLoader" ),
      DoSmoothing = cms.bool( False ),
      beamSpot = cms.InputTag( "hltOnlineBeamSpot" ),
      MuonUpdatorAtVertexParameters = cms.PSet( 
        MaxChi2 = cms.double( 1000000.0 ),
        BeamSpotPosition = cms.vdouble( 0.0, 0.0, 0.0 ),
        Propagator = cms.string( "hltESPFastSteppingHelixPropagatorOpposite" ),
        BeamSpotPositionErrors = cms.vdouble( 0.1, 0.1, 5.3 )
      ),
      VertexConstraint = cms.bool( True )
    ),
    MuonTrajectoryBuilder = cms.string( "Exhaustive" )
)
process.hltL2MuonCandidates = cms.EDProducer( "L2MuonCandidateProducer",
    InputObjects = cms.InputTag( 'hltL2Muons','UpdatedAtVtx' )
)
process.hltL2fL1sMu16orMu25L1f0L2Filtered16Q = cms.EDFilter( "HLTMuonL2PreFilter",
    saveTags = cms.bool( True ),
    MaxDr = cms.double( 9999.0 ),
    CutOnChambers = cms.bool( False ),
    PreviousCandTag = cms.InputTag( "hltL1fL1sMu16orMu25L1Filtered0" ),
    MinPt = cms.double( 16.0 ),
    MinN = cms.int32( 1 ),
    SeedMapTag = cms.InputTag( "hltL2Muons" ),
    MaxEta = cms.double( 2.5 ),
    MinNhits = cms.vint32( 0, 1, 0, 1 ),
    MinDxySig = cms.double( -1.0 ),
    MinNchambers = cms.vint32( 0 ),
    AbsEtaBins = cms.vdouble( 0.9, 1.5, 2.1, 5.0 ),
    MaxDz = cms.double( 9999.0 ),
    CandTag = cms.InputTag( "hltL2MuonCandidates" ),
    BeamSpotTag = cms.InputTag( "hltOnlineBeamSpot" ),
    MinDr = cms.double( -1.0 ),
    NSigmaPt = cms.double( 0.0 ),
    MinNstations = cms.vint32( 0, 2, 0, 2 )
)
process.hltL3TrajSeedOIState = cms.EDProducer( "TSGFromL2Muon",
    TkSeedGenerator = cms.PSet( 
      propagatorCompatibleName = cms.string( "hltESPSteppingHelixPropagatorOpposite" ),
      option = cms.uint32( 3 ),
      maxChi2 = cms.double( 40.0 ),
      errorMatrixPset = cms.PSet( 
        atIP = cms.bool( True ),
        action = cms.string( "use" ),
        errorMatrixValuesPSet = cms.PSet( 
          pf3_V12 = cms.PSet( 
            action = cms.string( "scale" ),
            values = cms.vdouble( 1.0, 1.0, 1.0, 1.0, 1.0, 1.0, 1.0, 1.0, 1.0, 1.0, 1.0, 1.0 )
          ),
          pf3_V13 = cms.PSet( 
            action = cms.string( "scale" ),
            values = cms.vdouble( 1.0, 1.0, 1.0, 1.0, 1.0, 1.0, 1.0, 1.0, 1.0, 1.0, 1.0, 1.0 )
          ),
          pf3_V11 = cms.PSet( 
            action = cms.string( "scale" ),
            values = cms.vdouble( 3.0, 3.0, 3.0, 5.0, 4.0, 5.0, 10.0, 7.0, 10.0, 10.0, 10.0, 10.0 )
          ),
          pf3_V14 = cms.PSet( 
            action = cms.string( "scale" ),
            values = cms.vdouble( 1.0, 1.0, 1.0, 1.0, 1.0, 1.0, 1.0, 1.0, 1.0, 1.0, 1.0, 1.0 )
          ),
          pf3_V15 = cms.PSet( 
            action = cms.string( "scale" ),
            values = cms.vdouble( 1.0, 1.0, 1.0, 1.0, 1.0, 1.0, 1.0, 1.0, 1.0, 1.0, 1.0, 1.0 )
          ),
          yAxis = cms.vdouble( 0.0, 1.0, 1.4, 10.0 ),
          pf3_V33 = cms.PSet( 
            action = cms.string( "scale" ),
            values = cms.vdouble( 3.0, 3.0, 3.0, 5.0, 4.0, 5.0, 10.0, 7.0, 10.0, 10.0, 10.0, 10.0 )
          ),
          zAxis = cms.vdouble( -3.14159, 3.14159 ),
          pf3_V44 = cms.PSet( 
            action = cms.string( "scale" ),
            values = cms.vdouble( 3.0, 3.0, 3.0, 5.0, 4.0, 5.0, 10.0, 7.0, 10.0, 10.0, 10.0, 10.0 )
          ),
          xAxis = cms.vdouble( 0.0, 13.0, 30.0, 70.0, 1000.0 ),
          pf3_V22 = cms.PSet( 
            action = cms.string( "scale" ),
            values = cms.vdouble( 3.0, 3.0, 3.0, 5.0, 4.0, 5.0, 10.0, 7.0, 10.0, 10.0, 10.0, 10.0 )
          ),
          pf3_V23 = cms.PSet( 
            action = cms.string( "scale" ),
            values = cms.vdouble( 1.0, 1.0, 1.0, 1.0, 1.0, 1.0, 1.0, 1.0, 1.0, 1.0, 1.0, 1.0 )
          ),
          pf3_V45 = cms.PSet( 
            action = cms.string( "scale" ),
            values = cms.vdouble( 1.0, 1.0, 1.0, 1.0, 1.0, 1.0, 1.0, 1.0, 1.0, 1.0, 1.0, 1.0 )
          ),
          pf3_V55 = cms.PSet( 
            action = cms.string( "scale" ),
            values = cms.vdouble( 3.0, 3.0, 3.0, 5.0, 4.0, 5.0, 10.0, 7.0, 10.0, 10.0, 10.0, 10.0 )
          ),
          pf3_V34 = cms.PSet( 
            action = cms.string( "scale" ),
            values = cms.vdouble( 1.0, 1.0, 1.0, 1.0, 1.0, 1.0, 1.0, 1.0, 1.0, 1.0, 1.0, 1.0 )
          ),
          pf3_V35 = cms.PSet( 
            action = cms.string( "scale" ),
            values = cms.vdouble( 1.0, 1.0, 1.0, 1.0, 1.0, 1.0, 1.0, 1.0, 1.0, 1.0, 1.0, 1.0 )
          ),
          pf3_V25 = cms.PSet( 
            action = cms.string( "scale" ),
            values = cms.vdouble( 1.0, 1.0, 1.0, 1.0, 1.0, 1.0, 1.0, 1.0, 1.0, 1.0, 1.0, 1.0 )
          ),
          pf3_V24 = cms.PSet( 
            action = cms.string( "scale" ),
            values = cms.vdouble( 1.0, 1.0, 1.0, 1.0, 1.0, 1.0, 1.0, 1.0, 1.0, 1.0, 1.0, 1.0 )
          )
        )
      ),
      propagatorName = cms.string( "hltESPSteppingHelixPropagatorAlong" ),
      manySeeds = cms.bool( False ),
      copyMuonRecHit = cms.bool( False ),
      ComponentName = cms.string( "TSGForRoadSearch" ),
      MeasurementTrackerEvent = cms.InputTag( "hltSiStripClusters" )
    ),
    ServiceParameters = cms.PSet( 
      Propagators = cms.untracked.vstring( 'hltESPSteppingHelixPropagatorOpposite',
        'hltESPSteppingHelixPropagatorAlong' ),
      RPCLayers = cms.bool( True ),
      UseMuonNavigation = cms.untracked.bool( True )
    ),
    MuonCollectionLabel = cms.InputTag( 'hltL2Muons','UpdatedAtVtx' ),
    MuonTrackingRegionBuilder = cms.PSet(  ),
    PCut = cms.double( 2.5 ),
    TrackerSeedCleaner = cms.PSet(  ),
    PtCut = cms.double( 1.0 )
)
process.hltL3TrackCandidateFromL2OIState = cms.EDProducer( "CkfTrajectoryMaker",
    src = cms.InputTag( "hltL3TrajSeedOIState" ),
    reverseTrajectories = cms.bool( True ),
    TransientInitialStateEstimatorParameters = cms.PSet( 
      propagatorAlongTISE = cms.string( "PropagatorWithMaterial" ),
      numberMeasurementsForFit = cms.int32( 4 ),
      propagatorOppositeTISE = cms.string( "PropagatorWithMaterialOpposite" )
    ),
    TrajectoryCleaner = cms.string( "hltESPTrajectoryCleanerBySharedHits" ),
    MeasurementTrackerEvent = cms.InputTag( "hltSiStripClusters" ),
    cleanTrajectoryAfterInOut = cms.bool( False ),
    useHitsSplitting = cms.bool( False ),
    RedundantSeedCleaner = cms.string( "CachingSeedCleanerBySharedInput" ),
    doSeedingRegionRebuilding = cms.bool( False ),
    trackCandidateAlso = cms.bool( True ),
    TrajectoryBuilderPSet = cms.PSet(  refToPSet_ = cms.string( "HLTPSetMuonCkfTrajectoryBuilderSeedHit" ) ),
    NavigationSchool = cms.string( "SimpleNavigationSchool" ),
    TrajectoryBuilder = cms.string( "hltESPMuonCkfTrajectoryBuilderSeedHit" ),
    maxNSeeds = cms.uint32( 100000 )
)
process.hltL3TkTracksFromL2OIState = cms.EDProducer( "TrackProducer",
    src = cms.InputTag( "hltL3TrackCandidateFromL2OIState" ),
    SimpleMagneticField = cms.string( "" ),
    clusterRemovalInfo = cms.InputTag( "" ),
    beamSpot = cms.InputTag( "hltOnlineBeamSpot" ),
    MeasurementTrackerEvent = cms.InputTag( "hltSiStripClusters" ),
    Fitter = cms.string( "hltESPKFFittingSmoother" ),
    useHitsSplitting = cms.bool( False ),
    MeasurementTracker = cms.string( "" ),
    AlgorithmName = cms.string( "undefAlgorithm" ),
    alias = cms.untracked.string( "" ),
    NavigationSchool = cms.string( "" ),
    TrajectoryInEvent = cms.bool( True ),
    TTRHBuilder = cms.string( "hltESPTTRHBWithTrackAngle" ),
    GeometricInnerState = cms.bool( True ),
    useSimpleMF = cms.bool( False ),
    Propagator = cms.string( "PropagatorWithMaterial" )
)
process.hltL3MuonsOIState = cms.EDProducer( "L3MuonProducer",
    ServiceParameters = cms.PSet( 
      Propagators = cms.untracked.vstring( 'hltESPSmartPropagatorAny',
        'SteppingHelixPropagatorAny',
        'hltESPSmartPropagator',
        'hltESPSteppingHelixPropagatorOpposite' ),
      RPCLayers = cms.bool( True ),
      UseMuonNavigation = cms.untracked.bool( True )
    ),
    L3TrajBuilderParameters = cms.PSet( 
      ScaleTECyFactor = cms.double( -1.0 ),
      GlbRefitterParameters = cms.PSet( 
        TrackerSkipSection = cms.int32( -1 ),
        DoPredictionsOnly = cms.bool( False ),
        PropDirForCosmics = cms.bool( False ),
        HitThreshold = cms.int32( 1 ),
        MuonHitsOption = cms.int32( 1 ),
        Chi2CutRPC = cms.double( 1.0 ),
        Fitter = cms.string( "hltESPL3MuKFTrajectoryFitter" ),
        DTRecSegmentLabel = cms.InputTag( "hltDt4DSegments" ),
        TrackerRecHitBuilder = cms.string( "hltESPTTRHBWithTrackAngle" ),
        MuonRecHitBuilder = cms.string( "hltESPMuonTransientTrackingRecHitBuilder" ),
        RefitDirection = cms.string( "insideOut" ),
        CSCRecSegmentLabel = cms.InputTag( "hltCscSegments" ),
        Chi2CutCSC = cms.double( 150.0 ),
        Chi2CutDT = cms.double( 10.0 ),
        RefitRPCHits = cms.bool( True ),
        SkipStation = cms.int32( -1 ),
        Propagator = cms.string( "hltESPSmartPropagatorAny" ),
        TrackerSkipSystem = cms.int32( -1 ),
        DYTthrs = cms.vint32( 30, 15 )
      ),
      ScaleTECxFactor = cms.double( -1.0 ),
      TrackerRecHitBuilder = cms.string( "hltESPTTRHBWithTrackAngle" ),
      MuonRecHitBuilder = cms.string( "hltESPMuonTransientTrackingRecHitBuilder" ),
      MuonTrackingRegionBuilder = cms.PSet( 
        EtaR_UpperLimit_Par1 = cms.double( 0.25 ),
        EtaR_UpperLimit_Par2 = cms.double( 0.15 ),
        OnDemand = cms.double( -1.0 ),
        Rescale_Dz = cms.double( 3.0 ),
        vertexCollection = cms.InputTag( "pixelVertices" ),
        Rescale_phi = cms.double( 3.0 ),
        Eta_fixed = cms.double( 0.2 ),
        DeltaZ_Region = cms.double( 15.9 ),
        MeasurementTrackerName = cms.string( "hltESPMeasurementTracker" ),
        PhiR_UpperLimit_Par2 = cms.double( 0.2 ),
        Eta_min = cms.double( 0.05 ),
        Phi_fixed = cms.double( 0.2 ),
        DeltaR = cms.double( 0.2 ),
        EscapePt = cms.double( 1.5 ),
        UseFixedRegion = cms.bool( False ),
        PhiR_UpperLimit_Par1 = cms.double( 0.6 ),
        Rescale_eta = cms.double( 3.0 ),
        Phi_min = cms.double( 0.05 ),
        UseVertex = cms.bool( False ),
        beamSpot = cms.InputTag( "hltOnlineBeamSpot" )
      ),
      RefitRPCHits = cms.bool( True ),
      PCut = cms.double( 2.5 ),
      TrackTransformer = cms.PSet( 
        DoPredictionsOnly = cms.bool( False ),
        Fitter = cms.string( "hltESPL3MuKFTrajectoryFitter" ),
        TrackerRecHitBuilder = cms.string( "hltESPTTRHBWithTrackAngle" ),
        Smoother = cms.string( "hltESPKFTrajectorySmootherForMuonTrackLoader" ),
        MuonRecHitBuilder = cms.string( "hltESPMuonTransientTrackingRecHitBuilder" ),
        RefitDirection = cms.string( "insideOut" ),
        RefitRPCHits = cms.bool( True ),
        Propagator = cms.string( "hltESPSmartPropagatorAny" )
      ),
      GlobalMuonTrackMatcher = cms.PSet( 
        Pt_threshold1 = cms.double( 0.0 ),
        DeltaDCut_3 = cms.double( 15.0 ),
        MinP = cms.double( 2.5 ),
        MinPt = cms.double( 1.0 ),
        Chi2Cut_1 = cms.double( 50.0 ),
        Pt_threshold2 = cms.double( 9.99999999E8 ),
        LocChi2Cut = cms.double( 0.001 ),
        Eta_threshold = cms.double( 1.2 ),
        Quality_3 = cms.double( 7.0 ),
        Quality_2 = cms.double( 15.0 ),
        Chi2Cut_2 = cms.double( 50.0 ),
        Chi2Cut_3 = cms.double( 200.0 ),
        DeltaDCut_1 = cms.double( 40.0 ),
        DeltaRCut_2 = cms.double( 0.2 ),
        DeltaRCut_3 = cms.double( 1.0 ),
        DeltaDCut_2 = cms.double( 10.0 ),
        DeltaRCut_1 = cms.double( 0.1 ),
        Propagator = cms.string( "hltESPSmartPropagator" ),
        Quality_1 = cms.double( 20.0 )
      ),
      PtCut = cms.double( 1.0 ),
      TrackerPropagator = cms.string( "SteppingHelixPropagatorAny" ),
      tkTrajLabel = cms.InputTag( "hltL3TkTracksFromL2OIState" ),
      tkTrajBeamSpot = cms.InputTag( "hltOnlineBeamSpot" ),
      tkTrajMaxChi2 = cms.double( 9999.0 ),
      tkTrajMaxDXYBeamSpot = cms.double( 0.2 ),
      tkTrajVertex = cms.InputTag( "pixelVertices" ),
      tkTrajUseVertex = cms.bool( False )
    ),
    TrackLoaderParameters = cms.PSet( 
      PutTkTrackIntoEvent = cms.untracked.bool( False ),
      beamSpot = cms.InputTag( "hltOnlineBeamSpot" ),
      SmoothTkTrack = cms.untracked.bool( False ),
      MuonSeededTracksInstance = cms.untracked.string( "L2Seeded" ),
      Smoother = cms.string( "hltESPKFTrajectorySmootherForMuonTrackLoader" ),
      MuonUpdatorAtVertexParameters = cms.PSet( 
        MaxChi2 = cms.double( 1000000.0 ),
        Propagator = cms.string( "hltESPSteppingHelixPropagatorOpposite" ),
        BeamSpotPositionErrors = cms.vdouble( 0.1, 0.1, 5.3 )
      ),
      VertexConstraint = cms.bool( False ),
      DoSmoothing = cms.bool( True )
    ),
    MuonCollectionLabel = cms.InputTag( 'hltL2Muons','UpdatedAtVtx' )
)
process.hltL3TrajSeedOIHit = cms.EDProducer( "TSGFromL2Muon",
    TkSeedGenerator = cms.PSet( 
      PSetNames = cms.vstring( 'skipTSG',
        'iterativeTSG' ),
      L3TkCollectionA = cms.InputTag( "hltL3MuonsOIState" ),
      iterativeTSG = cms.PSet( 
        ErrorRescaling = cms.double( 3.0 ),
        beamSpot = cms.InputTag( "unused" ),
        MaxChi2 = cms.double( 40.0 ),
        errorMatrixPset = cms.PSet( 
          atIP = cms.bool( True ),
          action = cms.string( "use" ),
          errorMatrixValuesPSet = cms.PSet( 
            pf3_V12 = cms.PSet( 
              action = cms.string( "scale" ),
              values = cms.vdouble( 1.0, 1.0, 1.0, 1.0, 1.0, 1.0, 1.0, 1.0, 1.0, 1.0, 1.0, 1.0 )
            ),
            pf3_V13 = cms.PSet( 
              action = cms.string( "scale" ),
              values = cms.vdouble( 1.0, 1.0, 1.0, 1.0, 1.0, 1.0, 1.0, 1.0, 1.0, 1.0, 1.0, 1.0 )
            ),
            pf3_V11 = cms.PSet( 
              action = cms.string( "scale" ),
              values = cms.vdouble( 3.0, 3.0, 3.0, 5.0, 4.0, 5.0, 10.0, 7.0, 10.0, 10.0, 10.0, 10.0 )
            ),
            pf3_V14 = cms.PSet( 
              action = cms.string( "scale" ),
              values = cms.vdouble( 1.0, 1.0, 1.0, 1.0, 1.0, 1.0, 1.0, 1.0, 1.0, 1.0, 1.0, 1.0 )
            ),
            pf3_V15 = cms.PSet( 
              action = cms.string( "scale" ),
              values = cms.vdouble( 1.0, 1.0, 1.0, 1.0, 1.0, 1.0, 1.0, 1.0, 1.0, 1.0, 1.0, 1.0 )
            ),
            yAxis = cms.vdouble( 0.0, 1.0, 1.4, 10.0 ),
            pf3_V33 = cms.PSet( 
              action = cms.string( "scale" ),
              values = cms.vdouble( 3.0, 3.0, 3.0, 5.0, 4.0, 5.0, 10.0, 7.0, 10.0, 10.0, 10.0, 10.0 )
            ),
            zAxis = cms.vdouble( -3.14159, 3.14159 ),
            pf3_V44 = cms.PSet( 
              action = cms.string( "scale" ),
              values = cms.vdouble( 3.0, 3.0, 3.0, 5.0, 4.0, 5.0, 10.0, 7.0, 10.0, 10.0, 10.0, 10.0 )
            ),
            xAxis = cms.vdouble( 0.0, 13.0, 30.0, 70.0, 1000.0 ),
            pf3_V22 = cms.PSet( 
              action = cms.string( "scale" ),
              values = cms.vdouble( 3.0, 3.0, 3.0, 5.0, 4.0, 5.0, 10.0, 7.0, 10.0, 10.0, 10.0, 10.0 )
            ),
            pf3_V23 = cms.PSet( 
              action = cms.string( "scale" ),
              values = cms.vdouble( 1.0, 1.0, 1.0, 1.0, 1.0, 1.0, 1.0, 1.0, 1.0, 1.0, 1.0, 1.0 )
            ),
            pf3_V45 = cms.PSet( 
              action = cms.string( "scale" ),
              values = cms.vdouble( 1.0, 1.0, 1.0, 1.0, 1.0, 1.0, 1.0, 1.0, 1.0, 1.0, 1.0, 1.0 )
            ),
            pf3_V55 = cms.PSet( 
              action = cms.string( "scale" ),
              values = cms.vdouble( 3.0, 3.0, 3.0, 5.0, 4.0, 5.0, 10.0, 7.0, 10.0, 10.0, 10.0, 10.0 )
            ),
            pf3_V34 = cms.PSet( 
              action = cms.string( "scale" ),
              values = cms.vdouble( 1.0, 1.0, 1.0, 1.0, 1.0, 1.0, 1.0, 1.0, 1.0, 1.0, 1.0, 1.0 )
            ),
            pf3_V35 = cms.PSet( 
              action = cms.string( "scale" ),
              values = cms.vdouble( 1.0, 1.0, 1.0, 1.0, 1.0, 1.0, 1.0, 1.0, 1.0, 1.0, 1.0, 1.0 )
            ),
            pf3_V25 = cms.PSet( 
              action = cms.string( "scale" ),
              values = cms.vdouble( 1.0, 1.0, 1.0, 1.0, 1.0, 1.0, 1.0, 1.0, 1.0, 1.0, 1.0, 1.0 )
            ),
            pf3_V24 = cms.PSet( 
              action = cms.string( "scale" ),
              values = cms.vdouble( 1.0, 1.0, 1.0, 1.0, 1.0, 1.0, 1.0, 1.0, 1.0, 1.0, 1.0, 1.0 )
            )
          )
        ),
        UpdateState = cms.bool( True ),
        MeasurementTrackerName = cms.string( "hltESPMeasurementTracker" ),
        SelectState = cms.bool( False ),
        SigmaZ = cms.double( 25.0 ),
        ResetMethod = cms.string( "matrix" ),
        ComponentName = cms.string( "TSGFromPropagation" ),
        UseVertexState = cms.bool( True ),
        Propagator = cms.string( "hltESPSmartPropagatorAnyOpposite" ),
        MeasurementTrackerEvent = cms.InputTag( "hltSiStripClusters" )
      ),
      skipTSG = cms.PSet(  ),
      ComponentName = cms.string( "DualByL2TSG" )
    ),
    ServiceParameters = cms.PSet( 
      Propagators = cms.untracked.vstring( 'PropagatorWithMaterial',
        'hltESPSmartPropagatorAnyOpposite' ),
      RPCLayers = cms.bool( True ),
      UseMuonNavigation = cms.untracked.bool( True )
    ),
    MuonCollectionLabel = cms.InputTag( 'hltL2Muons','UpdatedAtVtx' ),
    MuonTrackingRegionBuilder = cms.PSet(  ),
    PCut = cms.double( 2.5 ),
    TrackerSeedCleaner = cms.PSet( 
      cleanerFromSharedHits = cms.bool( True ),
      ptCleaner = cms.bool( True ),
      TTRHBuilder = cms.string( "hltESPTTRHBWithTrackAngle" ),
      beamSpot = cms.InputTag( "hltOnlineBeamSpot" ),
      directionCleaner = cms.bool( True )
    ),
    PtCut = cms.double( 1.0 )
)
process.hltL3TrackCandidateFromL2OIHit = cms.EDProducer( "CkfTrajectoryMaker",
    src = cms.InputTag( "hltL3TrajSeedOIHit" ),
    reverseTrajectories = cms.bool( True ),
    TransientInitialStateEstimatorParameters = cms.PSet( 
      propagatorAlongTISE = cms.string( "PropagatorWithMaterial" ),
      numberMeasurementsForFit = cms.int32( 4 ),
      propagatorOppositeTISE = cms.string( "PropagatorWithMaterialOpposite" )
    ),
    TrajectoryCleaner = cms.string( "hltESPTrajectoryCleanerBySharedHits" ),
    MeasurementTrackerEvent = cms.InputTag( "hltSiStripClusters" ),
    cleanTrajectoryAfterInOut = cms.bool( False ),
    useHitsSplitting = cms.bool( False ),
    RedundantSeedCleaner = cms.string( "CachingSeedCleanerBySharedInput" ),
    doSeedingRegionRebuilding = cms.bool( False ),
    trackCandidateAlso = cms.bool( True ),
    TrajectoryBuilderPSet = cms.PSet(  refToPSet_ = cms.string( "HLTPSetMuonCkfTrajectoryBuilder" ) ),
    NavigationSchool = cms.string( "SimpleNavigationSchool" ),
    TrajectoryBuilder = cms.string( "hltESPMuonCkfTrajectoryBuilder" ),
    maxNSeeds = cms.uint32( 100000 )
)
process.hltL3TkTracksFromL2OIHit = cms.EDProducer( "TrackProducer",
    src = cms.InputTag( "hltL3TrackCandidateFromL2OIHit" ),
    SimpleMagneticField = cms.string( "" ),
    clusterRemovalInfo = cms.InputTag( "" ),
    beamSpot = cms.InputTag( "hltOnlineBeamSpot" ),
    MeasurementTrackerEvent = cms.InputTag( "hltSiStripClusters" ),
    Fitter = cms.string( "hltESPKFFittingSmoother" ),
    useHitsSplitting = cms.bool( False ),
    MeasurementTracker = cms.string( "" ),
    AlgorithmName = cms.string( "undefAlgorithm" ),
    alias = cms.untracked.string( "" ),
    NavigationSchool = cms.string( "" ),
    TrajectoryInEvent = cms.bool( True ),
    TTRHBuilder = cms.string( "hltESPTTRHBWithTrackAngle" ),
    GeometricInnerState = cms.bool( True ),
    useSimpleMF = cms.bool( False ),
    Propagator = cms.string( "PropagatorWithMaterial" )
)
process.hltL3MuonsOIHit = cms.EDProducer( "L3MuonProducer",
    ServiceParameters = cms.PSet( 
      Propagators = cms.untracked.vstring( 'hltESPSmartPropagatorAny',
        'SteppingHelixPropagatorAny',
        'hltESPSmartPropagator',
        'hltESPSteppingHelixPropagatorOpposite' ),
      RPCLayers = cms.bool( True ),
      UseMuonNavigation = cms.untracked.bool( True )
    ),
    L3TrajBuilderParameters = cms.PSet( 
      ScaleTECyFactor = cms.double( -1.0 ),
      GlbRefitterParameters = cms.PSet( 
        TrackerSkipSection = cms.int32( -1 ),
        DoPredictionsOnly = cms.bool( False ),
        PropDirForCosmics = cms.bool( False ),
        HitThreshold = cms.int32( 1 ),
        MuonHitsOption = cms.int32( 1 ),
        Chi2CutRPC = cms.double( 1.0 ),
        Fitter = cms.string( "hltESPL3MuKFTrajectoryFitter" ),
        DTRecSegmentLabel = cms.InputTag( "hltDt4DSegments" ),
        TrackerRecHitBuilder = cms.string( "hltESPTTRHBWithTrackAngle" ),
        MuonRecHitBuilder = cms.string( "hltESPMuonTransientTrackingRecHitBuilder" ),
        RefitDirection = cms.string( "insideOut" ),
        CSCRecSegmentLabel = cms.InputTag( "hltCscSegments" ),
        Chi2CutCSC = cms.double( 150.0 ),
        Chi2CutDT = cms.double( 10.0 ),
        RefitRPCHits = cms.bool( True ),
        SkipStation = cms.int32( -1 ),
        Propagator = cms.string( "hltESPSmartPropagatorAny" ),
        TrackerSkipSystem = cms.int32( -1 ),
        DYTthrs = cms.vint32( 30, 15 )
      ),
      ScaleTECxFactor = cms.double( -1.0 ),
      TrackerRecHitBuilder = cms.string( "hltESPTTRHBWithTrackAngle" ),
      MuonRecHitBuilder = cms.string( "hltESPMuonTransientTrackingRecHitBuilder" ),
      MuonTrackingRegionBuilder = cms.PSet( 
        EtaR_UpperLimit_Par1 = cms.double( 0.25 ),
        EtaR_UpperLimit_Par2 = cms.double( 0.15 ),
        OnDemand = cms.double( -1.0 ),
        Rescale_Dz = cms.double( 3.0 ),
        vertexCollection = cms.InputTag( "pixelVertices" ),
        Rescale_phi = cms.double( 3.0 ),
        Eta_fixed = cms.double( 0.2 ),
        DeltaZ_Region = cms.double( 15.9 ),
        MeasurementTrackerName = cms.string( "hltESPMeasurementTracker" ),
        PhiR_UpperLimit_Par2 = cms.double( 0.2 ),
        Eta_min = cms.double( 0.05 ),
        Phi_fixed = cms.double( 0.2 ),
        DeltaR = cms.double( 0.2 ),
        EscapePt = cms.double( 1.5 ),
        UseFixedRegion = cms.bool( False ),
        PhiR_UpperLimit_Par1 = cms.double( 0.6 ),
        Rescale_eta = cms.double( 3.0 ),
        Phi_min = cms.double( 0.05 ),
        UseVertex = cms.bool( False ),
        beamSpot = cms.InputTag( "hltOnlineBeamSpot" )
      ),
      RefitRPCHits = cms.bool( True ),
      PCut = cms.double( 2.5 ),
      TrackTransformer = cms.PSet( 
        DoPredictionsOnly = cms.bool( False ),
        Fitter = cms.string( "hltESPL3MuKFTrajectoryFitter" ),
        TrackerRecHitBuilder = cms.string( "hltESPTTRHBWithTrackAngle" ),
        Smoother = cms.string( "hltESPKFTrajectorySmootherForMuonTrackLoader" ),
        MuonRecHitBuilder = cms.string( "hltESPMuonTransientTrackingRecHitBuilder" ),
        RefitDirection = cms.string( "insideOut" ),
        RefitRPCHits = cms.bool( True ),
        Propagator = cms.string( "hltESPSmartPropagatorAny" )
      ),
      GlobalMuonTrackMatcher = cms.PSet( 
        Pt_threshold1 = cms.double( 0.0 ),
        DeltaDCut_3 = cms.double( 15.0 ),
        MinP = cms.double( 2.5 ),
        MinPt = cms.double( 1.0 ),
        Chi2Cut_1 = cms.double( 50.0 ),
        Pt_threshold2 = cms.double( 9.99999999E8 ),
        LocChi2Cut = cms.double( 0.001 ),
        Eta_threshold = cms.double( 1.2 ),
        Quality_3 = cms.double( 7.0 ),
        Quality_2 = cms.double( 15.0 ),
        Chi2Cut_2 = cms.double( 50.0 ),
        Chi2Cut_3 = cms.double( 200.0 ),
        DeltaDCut_1 = cms.double( 40.0 ),
        DeltaRCut_2 = cms.double( 0.2 ),
        DeltaRCut_3 = cms.double( 1.0 ),
        DeltaDCut_2 = cms.double( 10.0 ),
        DeltaRCut_1 = cms.double( 0.1 ),
        Propagator = cms.string( "hltESPSmartPropagator" ),
        Quality_1 = cms.double( 20.0 )
      ),
      PtCut = cms.double( 1.0 ),
      TrackerPropagator = cms.string( "SteppingHelixPropagatorAny" ),
      tkTrajLabel = cms.InputTag( "hltL3TkTracksFromL2OIHit" ),
      tkTrajBeamSpot = cms.InputTag( "hltOnlineBeamSpot" ),
      tkTrajMaxChi2 = cms.double( 9999.0 ),
      tkTrajMaxDXYBeamSpot = cms.double( 0.2 ),
      tkTrajVertex = cms.InputTag( "pixelVertices" ),
      tkTrajUseVertex = cms.bool( False )
    ),
    TrackLoaderParameters = cms.PSet( 
      PutTkTrackIntoEvent = cms.untracked.bool( False ),
      beamSpot = cms.InputTag( "hltOnlineBeamSpot" ),
      SmoothTkTrack = cms.untracked.bool( False ),
      MuonSeededTracksInstance = cms.untracked.string( "L2Seeded" ),
      Smoother = cms.string( "hltESPKFTrajectorySmootherForMuonTrackLoader" ),
      MuonUpdatorAtVertexParameters = cms.PSet( 
        MaxChi2 = cms.double( 1000000.0 ),
        Propagator = cms.string( "hltESPSteppingHelixPropagatorOpposite" ),
        BeamSpotPositionErrors = cms.vdouble( 0.1, 0.1, 5.3 )
      ),
      VertexConstraint = cms.bool( False ),
      DoSmoothing = cms.bool( True )
    ),
    MuonCollectionLabel = cms.InputTag( 'hltL2Muons','UpdatedAtVtx' )
)
process.hltL3TkFromL2OICombination = cms.EDProducer( "L3TrackCombiner",
    labels = cms.VInputTag( 'hltL3MuonsOIState','hltL3MuonsOIHit' )
)
process.hltPixelLayerPairs = cms.EDProducer( "SeedingLayersEDProducer",
    layerList = cms.vstring( 'BPix1+BPix2',
      'BPix1+BPix3',
      'BPix2+BPix3',
      'BPix1+FPix1_pos',
      'BPix1+FPix1_neg',
      'BPix1+FPix2_pos',
      'BPix1+FPix2_neg',
      'BPix2+FPix1_pos',
      'BPix2+FPix1_neg',
      'BPix2+FPix2_pos',
      'BPix2+FPix2_neg',
      'FPix1_pos+FPix2_pos',
      'FPix1_neg+FPix2_neg' ),
    MTOB = cms.PSet(  ),
    TEC = cms.PSet(  ),
    MTID = cms.PSet(  ),
    FPix = cms.PSet( 
      useErrorsFromParam = cms.bool( True ),
      hitErrorRPhi = cms.double( 0.0051 ),
      TTRHBuilder = cms.string( "hltESPTTRHBuilderPixelOnly" ),
      HitProducer = cms.string( "hltSiPixelRecHits" ),
      hitErrorRZ = cms.double( 0.0036 )
    ),
    MTEC = cms.PSet(  ),
    MTIB = cms.PSet(  ),
    TID = cms.PSet(  ),
    TOB = cms.PSet(  ),
    BPix = cms.PSet( 
      useErrorsFromParam = cms.bool( True ),
      hitErrorRPhi = cms.double( 0.0027 ),
      TTRHBuilder = cms.string( "hltESPTTRHBuilderPixelOnly" ),
      HitProducer = cms.string( "hltSiPixelRecHits" ),
      hitErrorRZ = cms.double( 0.006 )
    ),
    TIB = cms.PSet(  )
)
process.hltL3TrajSeedIOHit = cms.EDProducer( "TSGFromL2Muon",
    TkSeedGenerator = cms.PSet( 
      PSetNames = cms.vstring( 'skipTSG',
        'iterativeTSG' ),
      L3TkCollectionA = cms.InputTag( "hltL3TkFromL2OICombination" ),
      iterativeTSG = cms.PSet( 
        firstTSG = cms.PSet( 
          ComponentName = cms.string( "TSGFromOrderedHits" ),
          OrderedHitsFactoryPSet = cms.PSet( 
            ComponentName = cms.string( "StandardHitTripletGenerator" ),
            GeneratorPSet = cms.PSet( 
              useBending = cms.bool( True ),
              useFixedPreFiltering = cms.bool( False ),
              maxElement = cms.uint32( 0 ),
              phiPreFiltering = cms.double( 0.3 ),
              extraHitRPhitolerance = cms.double( 0.06 ),
              useMultScattering = cms.bool( True ),
              ComponentName = cms.string( "PixelTripletHLTGenerator" ),
              extraHitRZtolerance = cms.double( 0.06 ),
              SeedComparitorPSet = cms.PSet(  ComponentName = cms.string( "none" ) )
            ),
            SeedingLayers = cms.InputTag( "hltPixelLayerTriplets" )
          ),
          TTRHBuilder = cms.string( "hltESPTTRHBWithTrackAngle" )
        ),
        PSetNames = cms.vstring( 'firstTSG',
          'secondTSG' ),
        ComponentName = cms.string( "CombinedTSG" ),
        thirdTSG = cms.PSet( 
          PSetNames = cms.vstring( 'endcapTSG',
            'barrelTSG' ),
          barrelTSG = cms.PSet(  ),
          endcapTSG = cms.PSet( 
            ComponentName = cms.string( "TSGFromOrderedHits" ),
            OrderedHitsFactoryPSet = cms.PSet( 
              maxElement = cms.uint32( 0 ),
              ComponentName = cms.string( "StandardHitPairGenerator" ),
              useOnDemandTracker = cms.untracked.int32( 0 ),
              SeedingLayers = cms.InputTag( "hltMixedLayerPairs" )
            ),
            TTRHBuilder = cms.string( "hltESPTTRHBWithTrackAngle" )
          ),
          etaSeparation = cms.double( 2.0 ),
          ComponentName = cms.string( "DualByEtaTSG" )
        ),
        secondTSG = cms.PSet( 
          ComponentName = cms.string( "TSGFromOrderedHits" ),
          OrderedHitsFactoryPSet = cms.PSet( 
            maxElement = cms.uint32( 0 ),
            ComponentName = cms.string( "StandardHitPairGenerator" ),
            useOnDemandTracker = cms.untracked.int32( 0 ),
            SeedingLayers = cms.InputTag( "hltPixelLayerPairs" )
          ),
          TTRHBuilder = cms.string( "hltESPTTRHBWithTrackAngle" )
        )
      ),
      skipTSG = cms.PSet(  ),
      ComponentName = cms.string( "DualByL2TSG" )
    ),
    ServiceParameters = cms.PSet( 
      Propagators = cms.untracked.vstring( 'PropagatorWithMaterial' ),
      RPCLayers = cms.bool( True ),
      UseMuonNavigation = cms.untracked.bool( True )
    ),
    MuonCollectionLabel = cms.InputTag( 'hltL2Muons','UpdatedAtVtx' ),
    MuonTrackingRegionBuilder = cms.PSet( 
      EtaR_UpperLimit_Par1 = cms.double( 0.25 ),
      EtaR_UpperLimit_Par2 = cms.double( 0.15 ),
      OnDemand = cms.double( -1.0 ),
      Rescale_Dz = cms.double( 3.0 ),
      vertexCollection = cms.InputTag( "pixelVertices" ),
      Rescale_phi = cms.double( 3.0 ),
      Eta_fixed = cms.double( 0.2 ),
      DeltaZ_Region = cms.double( 15.9 ),
      MeasurementTrackerName = cms.string( "hltESPMeasurementTracker" ),
      PhiR_UpperLimit_Par2 = cms.double( 0.2 ),
      Eta_min = cms.double( 0.1 ),
      Phi_fixed = cms.double( 0.2 ),
      DeltaR = cms.double( 0.2 ),
      EscapePt = cms.double( 1.5 ),
      UseFixedRegion = cms.bool( False ),
      PhiR_UpperLimit_Par1 = cms.double( 0.6 ),
      Rescale_eta = cms.double( 3.0 ),
      Phi_min = cms.double( 0.1 ),
      UseVertex = cms.bool( False ),
      beamSpot = cms.InputTag( "hltOnlineBeamSpot" )
    ),
    PCut = cms.double( 2.5 ),
    TrackerSeedCleaner = cms.PSet( 
      cleanerFromSharedHits = cms.bool( True ),
      ptCleaner = cms.bool( True ),
      TTRHBuilder = cms.string( "hltESPTTRHBWithTrackAngle" ),
      beamSpot = cms.InputTag( "hltOnlineBeamSpot" ),
      directionCleaner = cms.bool( True )
    ),
    PtCut = cms.double( 1.0 )
)
process.hltL3TrackCandidateFromL2IOHit = cms.EDProducer( "CkfTrajectoryMaker",
    src = cms.InputTag( "hltL3TrajSeedIOHit" ),
    reverseTrajectories = cms.bool( False ),
    TransientInitialStateEstimatorParameters = cms.PSet( 
      propagatorAlongTISE = cms.string( "PropagatorWithMaterial" ),
      numberMeasurementsForFit = cms.int32( 4 ),
      propagatorOppositeTISE = cms.string( "PropagatorWithMaterialOpposite" )
    ),
    TrajectoryCleaner = cms.string( "hltESPTrajectoryCleanerBySharedHits" ),
    MeasurementTrackerEvent = cms.InputTag( "hltSiStripClusters" ),
    cleanTrajectoryAfterInOut = cms.bool( False ),
    useHitsSplitting = cms.bool( False ),
    RedundantSeedCleaner = cms.string( "CachingSeedCleanerBySharedInput" ),
    doSeedingRegionRebuilding = cms.bool( False ),
    trackCandidateAlso = cms.bool( True ),
    TrajectoryBuilderPSet = cms.PSet(  refToPSet_ = cms.string( "HLTPSetMuonCkfTrajectoryBuilder" ) ),
    NavigationSchool = cms.string( "SimpleNavigationSchool" ),
    TrajectoryBuilder = cms.string( "hltESPMuonCkfTrajectoryBuilder" ),
    maxNSeeds = cms.uint32( 100000 )
)
process.hltL3TkTracksFromL2IOHit = cms.EDProducer( "TrackProducer",
    src = cms.InputTag( "hltL3TrackCandidateFromL2IOHit" ),
    SimpleMagneticField = cms.string( "" ),
    clusterRemovalInfo = cms.InputTag( "" ),
    beamSpot = cms.InputTag( "hltOnlineBeamSpot" ),
    MeasurementTrackerEvent = cms.InputTag( "hltSiStripClusters" ),
    Fitter = cms.string( "hltESPKFFittingSmoother" ),
    useHitsSplitting = cms.bool( False ),
    MeasurementTracker = cms.string( "" ),
    AlgorithmName = cms.string( "undefAlgorithm" ),
    alias = cms.untracked.string( "" ),
    NavigationSchool = cms.string( "" ),
    TrajectoryInEvent = cms.bool( True ),
    TTRHBuilder = cms.string( "hltESPTTRHBWithTrackAngle" ),
    GeometricInnerState = cms.bool( True ),
    useSimpleMF = cms.bool( False ),
    Propagator = cms.string( "PropagatorWithMaterial" )
)
process.hltL3MuonsIOHit = cms.EDProducer( "L3MuonProducer",
    ServiceParameters = cms.PSet( 
      Propagators = cms.untracked.vstring( 'hltESPSmartPropagatorAny',
        'SteppingHelixPropagatorAny',
        'hltESPSmartPropagator',
        'hltESPSteppingHelixPropagatorOpposite' ),
      RPCLayers = cms.bool( True ),
      UseMuonNavigation = cms.untracked.bool( True )
    ),
    L3TrajBuilderParameters = cms.PSet( 
      ScaleTECyFactor = cms.double( -1.0 ),
      GlbRefitterParameters = cms.PSet( 
        TrackerSkipSection = cms.int32( -1 ),
        DoPredictionsOnly = cms.bool( False ),
        PropDirForCosmics = cms.bool( False ),
        HitThreshold = cms.int32( 1 ),
        MuonHitsOption = cms.int32( 1 ),
        Chi2CutRPC = cms.double( 1.0 ),
        Fitter = cms.string( "hltESPL3MuKFTrajectoryFitter" ),
        DTRecSegmentLabel = cms.InputTag( "hltDt4DSegments" ),
        TrackerRecHitBuilder = cms.string( "hltESPTTRHBWithTrackAngle" ),
        MuonRecHitBuilder = cms.string( "hltESPMuonTransientTrackingRecHitBuilder" ),
        RefitDirection = cms.string( "insideOut" ),
        CSCRecSegmentLabel = cms.InputTag( "hltCscSegments" ),
        Chi2CutCSC = cms.double( 150.0 ),
        Chi2CutDT = cms.double( 10.0 ),
        RefitRPCHits = cms.bool( True ),
        SkipStation = cms.int32( -1 ),
        Propagator = cms.string( "hltESPSmartPropagatorAny" ),
        TrackerSkipSystem = cms.int32( -1 ),
        DYTthrs = cms.vint32( 30, 15 )
      ),
      ScaleTECxFactor = cms.double( -1.0 ),
      TrackerRecHitBuilder = cms.string( "hltESPTTRHBWithTrackAngle" ),
      MuonRecHitBuilder = cms.string( "hltESPMuonTransientTrackingRecHitBuilder" ),
      MuonTrackingRegionBuilder = cms.PSet( 
        EtaR_UpperLimit_Par1 = cms.double( 0.25 ),
        EtaR_UpperLimit_Par2 = cms.double( 0.15 ),
        OnDemand = cms.double( -1.0 ),
        Rescale_Dz = cms.double( 3.0 ),
        vertexCollection = cms.InputTag( "pixelVertices" ),
        Rescale_phi = cms.double( 3.0 ),
        Eta_fixed = cms.double( 0.2 ),
        DeltaZ_Region = cms.double( 15.9 ),
        MeasurementTrackerName = cms.string( "hltESPMeasurementTracker" ),
        PhiR_UpperLimit_Par2 = cms.double( 0.2 ),
        Eta_min = cms.double( 0.05 ),
        Phi_fixed = cms.double( 0.2 ),
        DeltaR = cms.double( 0.2 ),
        EscapePt = cms.double( 1.5 ),
        UseFixedRegion = cms.bool( False ),
        PhiR_UpperLimit_Par1 = cms.double( 0.6 ),
        Rescale_eta = cms.double( 3.0 ),
        Phi_min = cms.double( 0.05 ),
        UseVertex = cms.bool( False ),
        beamSpot = cms.InputTag( "hltOnlineBeamSpot" )
      ),
      RefitRPCHits = cms.bool( True ),
      PCut = cms.double( 2.5 ),
      TrackTransformer = cms.PSet( 
        DoPredictionsOnly = cms.bool( False ),
        Fitter = cms.string( "hltESPL3MuKFTrajectoryFitter" ),
        TrackerRecHitBuilder = cms.string( "hltESPTTRHBWithTrackAngle" ),
        Smoother = cms.string( "hltESPKFTrajectorySmootherForMuonTrackLoader" ),
        MuonRecHitBuilder = cms.string( "hltESPMuonTransientTrackingRecHitBuilder" ),
        RefitDirection = cms.string( "insideOut" ),
        RefitRPCHits = cms.bool( True ),
        Propagator = cms.string( "hltESPSmartPropagatorAny" )
      ),
      GlobalMuonTrackMatcher = cms.PSet( 
        Pt_threshold1 = cms.double( 0.0 ),
        DeltaDCut_3 = cms.double( 15.0 ),
        MinP = cms.double( 2.5 ),
        MinPt = cms.double( 1.0 ),
        Chi2Cut_1 = cms.double( 50.0 ),
        Pt_threshold2 = cms.double( 9.99999999E8 ),
        LocChi2Cut = cms.double( 0.001 ),
        Eta_threshold = cms.double( 1.2 ),
        Quality_3 = cms.double( 7.0 ),
        Quality_2 = cms.double( 15.0 ),
        Chi2Cut_2 = cms.double( 50.0 ),
        Chi2Cut_3 = cms.double( 200.0 ),
        DeltaDCut_1 = cms.double( 40.0 ),
        DeltaRCut_2 = cms.double( 0.2 ),
        DeltaRCut_3 = cms.double( 1.0 ),
        DeltaDCut_2 = cms.double( 10.0 ),
        DeltaRCut_1 = cms.double( 0.1 ),
        Propagator = cms.string( "hltESPSmartPropagator" ),
        Quality_1 = cms.double( 20.0 )
      ),
      PtCut = cms.double( 1.0 ),
      TrackerPropagator = cms.string( "SteppingHelixPropagatorAny" ),
      tkTrajLabel = cms.InputTag( "hltL3TkTracksFromL2IOHit" ),
      tkTrajBeamSpot = cms.InputTag( "hltOnlineBeamSpot" ),
      tkTrajMaxChi2 = cms.double( 9999.0 ),
      tkTrajMaxDXYBeamSpot = cms.double( 0.2 ),
      tkTrajVertex = cms.InputTag( "pixelVertices" ),
      tkTrajUseVertex = cms.bool( False )
    ),
    TrackLoaderParameters = cms.PSet( 
      PutTkTrackIntoEvent = cms.untracked.bool( False ),
      beamSpot = cms.InputTag( "hltOnlineBeamSpot" ),
      SmoothTkTrack = cms.untracked.bool( False ),
      MuonSeededTracksInstance = cms.untracked.string( "L2Seeded" ),
      Smoother = cms.string( "hltESPKFTrajectorySmootherForMuonTrackLoader" ),
      MuonUpdatorAtVertexParameters = cms.PSet( 
        MaxChi2 = cms.double( 1000000.0 ),
        Propagator = cms.string( "hltESPSteppingHelixPropagatorOpposite" ),
        BeamSpotPositionErrors = cms.vdouble( 0.1, 0.1, 5.3 )
      ),
      VertexConstraint = cms.bool( False ),
      DoSmoothing = cms.bool( True )
    ),
    MuonCollectionLabel = cms.InputTag( 'hltL2Muons','UpdatedAtVtx' )
)
process.hltL3TrajectorySeed = cms.EDProducer( "L3MuonTrajectorySeedCombiner",
    labels = cms.VInputTag( 'hltL3TrajSeedIOHit','hltL3TrajSeedOIState','hltL3TrajSeedOIHit' )
)
process.hltL3TrackCandidateFromL2 = cms.EDProducer( "L3TrackCandCombiner",
    labels = cms.VInputTag( 'hltL3TrackCandidateFromL2IOHit','hltL3TrackCandidateFromL2OIHit','hltL3TrackCandidateFromL2OIState' )
)
process.hltL3TkTracksMergeStep1 = cms.EDProducer( "SimpleTrackListMerger",
    ShareFrac = cms.double( 0.19 ),
    promoteTrackQuality = cms.bool( True ),
    MinPT = cms.double( 0.05 ),
    copyExtras = cms.untracked.bool( True ),
    Epsilon = cms.double( -0.001 ),
    allowFirstHitShare = cms.bool( True ),
    newQuality = cms.string( "confirmed" ),
    MaxNormalizedChisq = cms.double( 1000.0 ),
    TrackProducer1 = cms.string( "hltL3TkTracksFromL2OIState" ),
    MinFound = cms.int32( 3 ),
    TrackProducer2 = cms.string( "hltL3TkTracksFromL2OIHit" ),
    LostHitPenalty = cms.double( 0.0 ),
    FoundHitBonus = cms.double( 100.0 )
)
process.hltL3TkTracksFromL2 = cms.EDProducer( "SimpleTrackListMerger",
    ShareFrac = cms.double( 0.19 ),
    promoteTrackQuality = cms.bool( True ),
    MinPT = cms.double( 0.05 ),
    copyExtras = cms.untracked.bool( True ),
    Epsilon = cms.double( -0.001 ),
    allowFirstHitShare = cms.bool( True ),
    newQuality = cms.string( "confirmed" ),
    MaxNormalizedChisq = cms.double( 1000.0 ),
    TrackProducer1 = cms.string( "hltL3TkTracksMergeStep1" ),
    MinFound = cms.int32( 3 ),
    TrackProducer2 = cms.string( "hltL3TkTracksFromL2IOHit" ),
    LostHitPenalty = cms.double( 0.0 ),
    FoundHitBonus = cms.double( 100.0 )
)
process.hltL3MuonsLinksCombination = cms.EDProducer( "L3TrackLinksCombiner",
    labels = cms.VInputTag( 'hltL3MuonsOIState','hltL3MuonsOIHit','hltL3MuonsIOHit' )
)
process.hltL3Muons = cms.EDProducer( "L3TrackCombiner",
    labels = cms.VInputTag( 'hltL3MuonsOIState','hltL3MuonsOIHit','hltL3MuonsIOHit' )
)
process.hltL3MuonCandidates = cms.EDProducer( "L3MuonCandidateProducer",
    InputLinksObjects = cms.InputTag( "hltL3MuonsLinksCombination" ),
    InputObjects = cms.InputTag( "hltL3Muons" ),
    MuonPtOption = cms.string( "Tracker" )
)
process.hltL3fL1sMu16orMu25L1f0L2f16QL3Filtered40Q = cms.EDFilter( "HLTMuonL3PreFilter",
    MaxNormalizedChi2 = cms.double( 20.0 ),
    saveTags = cms.bool( True ),
    PreviousCandTag = cms.InputTag( "hltL2fL1sMu16orMu25L1f0L2Filtered16Q" ),
    MinNmuonHits = cms.int32( 0 ),
    MinN = cms.int32( 1 ),
    MinTrackPt = cms.double( 0.0 ),
    MaxEta = cms.double( 2.5 ),
    MaxDXYBeamSpot = cms.double( 0.1 ),
    MinNhits = cms.int32( 0 ),
    MinDxySig = cms.double( -1.0 ),
    NSigmaPt = cms.double( 0.0 ),
    MaxDz = cms.double( 9999.0 ),
    MaxPtDifference = cms.double( 9999.0 ),
    MaxDr = cms.double( 2.0 ),
    CandTag = cms.InputTag( "hltL3MuonCandidates" ),
    MinDXYBeamSpot = cms.double( -1.0 ),
    MinDr = cms.double( -1.0 ),
    BeamSpotTag = cms.InputTag( "hltOnlineBeamSpot" ),
    MinPt = cms.double( 40.0 )
)
process.hltPrePFJet260 = cms.EDFilter( "HLTPrescaler",
    L1GtReadoutRecordTag = cms.InputTag( "hltGtDigis" ),
    offset = cms.uint32( 0 )
)
process.hltSingleCaloJet210 = cms.EDFilter( "HLT1CaloJet",
    saveTags = cms.bool( True ),
    MinPt = cms.double( 210.0 ),
    MinN = cms.int32( 1 ),
    MaxEta = cms.double( 5.0 ),
    MinMass = cms.double( -1.0 ),
    inputTag = cms.InputTag( "hltAK4CaloJetsCorrectedIDPassed" ),
    MinE = cms.double( -1.0 ),
    triggerType = cms.int32( 85 )
)
process.hltTowerMakerForPF = cms.EDProducer( "CaloTowersCreator",
    EBSumThreshold = cms.double( 0.2 ),
    MomHBDepth = cms.double( 0.2 ),
    UseEtEBTreshold = cms.bool( False ),
    hfInput = cms.InputTag( "hltHfreco" ),
    AllowMissingInputs = cms.bool( False ),
    MomEEDepth = cms.double( 0.0 ),
    EESumThreshold = cms.double( 0.45 ),
    HBGrid = cms.vdouble(  ),
    HcalAcceptSeverityLevelForRejectedHit = cms.uint32( 9999 ),
    HBThreshold = cms.double( 0.4 ),
    EcalSeveritiesToBeUsedInBadTowers = cms.vstring(  ),
    UseEcalRecoveredHits = cms.bool( False ),
    MomConstrMethod = cms.int32( 1 ),
    MomHEDepth = cms.double( 0.4 ),
    HcalThreshold = cms.double( -1000.0 ),
    HF2Weights = cms.vdouble(  ),
    HOWeights = cms.vdouble(  ),
    EEGrid = cms.vdouble(  ),
    UseSymEBTreshold = cms.bool( False ),
    EEWeights = cms.vdouble(  ),
    EEWeight = cms.double( 1.0 ),
    UseHO = cms.bool( False ),
    HBWeights = cms.vdouble(  ),
    HF1Weight = cms.double( 1.0 ),
    HF2Grid = cms.vdouble(  ),
    HEDWeights = cms.vdouble(  ),
    HEDGrid = cms.vdouble(  ),
    EBWeight = cms.double( 1.0 ),
    HF1Grid = cms.vdouble(  ),
    EBWeights = cms.vdouble(  ),
    HOWeight = cms.double( 1.0 ),
    HESWeight = cms.double( 1.0 ),
    HESThreshold = cms.double( 0.4 ),
    hbheInput = cms.InputTag( "hltHbhereco" ),
    HF2Weight = cms.double( 1.0 ),
    HF2Threshold = cms.double( 1.8 ),
    HcalAcceptSeverityLevel = cms.uint32( 11 ),
    EEThreshold = cms.double( 0.3 ),
    HOThresholdPlus1 = cms.double( 1.1 ),
    HOThresholdPlus2 = cms.double( 1.1 ),
    HF1Weights = cms.vdouble(  ),
    hoInput = cms.InputTag( "hltHoreco" ),
    HF1Threshold = cms.double( 1.2 ),
    HOThresholdMinus1 = cms.double( 1.1 ),
    HESGrid = cms.vdouble(  ),
    EcutTower = cms.double( -1000.0 ),
    UseRejectedRecoveredEcalHits = cms.bool( False ),
    UseEtEETreshold = cms.bool( False ),
    HESWeights = cms.vdouble(  ),
    EcalRecHitSeveritiesToBeExcluded = cms.vstring( 'kTime',
      'kWeird',
      'kBad' ),
    HEDWeight = cms.double( 1.0 ),
    UseSymEETreshold = cms.bool( False ),
    HEDThreshold = cms.double( 0.4 ),
    EBThreshold = cms.double( 0.07 ),
    UseRejectedHitsOnly = cms.bool( False ),
    UseHcalRecoveredHits = cms.bool( True ),
    HOThresholdMinus2 = cms.double( 1.1 ),
    HOThreshold0 = cms.double( 1.1 ),
    ecalInputs = cms.VInputTag( 'hltEcalRecHit:EcalRecHitsEB','hltEcalRecHit:EcalRecHitsEE' ),
    UseRejectedRecoveredHcalHits = cms.bool( False ),
    MomEBDepth = cms.double( 0.3 ),
    HBWeight = cms.double( 1.0 ),
    HOGrid = cms.vdouble(  ),
    EBGrid = cms.vdouble(  )
)
process.hltAK4CaloJetsPF = cms.EDProducer( "FastjetJetProducer",
    Active_Area_Repeats = cms.int32( 5 ),
    doAreaFastjet = cms.bool( False ),
    voronoiRfact = cms.double( -9.0 ),
    maxBadHcalCells = cms.uint32( 9999999 ),
    doAreaDiskApprox = cms.bool( False ),
    maxRecoveredEcalCells = cms.uint32( 9999999 ),
    jetType = cms.string( "CaloJet" ),
    minSeed = cms.uint32( 0 ),
    Ghost_EtaMax = cms.double( 6.0 ),
    doRhoFastjet = cms.bool( False ),
    jetAlgorithm = cms.string( "AntiKt" ),
    nSigmaPU = cms.double( 1.0 ),
    GhostArea = cms.double( 0.01 ),
    Rho_EtaMax = cms.double( 4.4 ),
    maxBadEcalCells = cms.uint32( 9999999 ),
    useDeterministicSeed = cms.bool( True ),
    doPVCorrection = cms.bool( False ),
    maxRecoveredHcalCells = cms.uint32( 9999999 ),
    rParam = cms.double( 0.4 ),
    maxProblematicHcalCells = cms.uint32( 9999999 ),
    doOutputJets = cms.bool( True ),
    src = cms.InputTag( "hltTowerMakerForPF" ),
    inputEtMin = cms.double( 0.3 ),
    puPtMin = cms.double( 10.0 ),
    srcPVs = cms.InputTag( "NotUsed" ),
    jetPtMin = cms.double( 1.0 ),
    radiusPU = cms.double( 0.4 ),
    maxProblematicEcalCells = cms.uint32( 9999999 ),
    doPUOffsetCorr = cms.bool( False ),
    inputEMin = cms.double( 0.0 ),
    useMassDropTagger = cms.bool( False ),
    muMin = cms.double( -1.0 ),
    subtractorName = cms.string( "" ),
    muCut = cms.double( -1.0 ),
    subjetPtMin = cms.double( -1.0 ),
    useTrimming = cms.bool( False ),
    muMax = cms.double( -1.0 ),
    yMin = cms.double( -1.0 ),
    useFiltering = cms.bool( False ),
    rFilt = cms.double( -1.0 ),
    yMax = cms.double( -1.0 ),
    zcut = cms.double( -1.0 ),
    MinVtxNdof = cms.int32( 5 ),
    MaxVtxZ = cms.double( 15.0 ),
    UseOnlyVertexTracks = cms.bool( False ),
    dRMin = cms.double( -1.0 ),
    nFilt = cms.int32( -1 ),
    usePruning = cms.bool( False ),
    maxDepth = cms.int32( -1 ),
    yCut = cms.double( -1.0 ),
    DzTrVtxMax = cms.double( 0.0 ),
    UseOnlyOnePV = cms.bool( False ),
    rcut_factor = cms.double( -1.0 ),
    sumRecHits = cms.bool( False ),
    trimPtFracMin = cms.double( -1.0 ),
    dRMax = cms.double( -1.0 ),
    DxyTrVtxMax = cms.double( 0.0 ),
    useCMSBoostedTauSeedingAlgorithm = cms.bool( False )
)
process.hltAK4CaloJetsPFEt5 = cms.EDFilter( "EtMinCaloJetSelector",
    filter = cms.bool( False ),
    src = cms.InputTag( "hltAK4CaloJetsPF" ),
    etMin = cms.double( 5.0 )
)
process.hltPixelTracks = cms.EDProducer( "PixelTrackProducer",
    FilterPSet = cms.PSet( 
      chi2 = cms.double( 1000.0 ),
      nSigmaTipMaxTolerance = cms.double( 0.0 ),
      ComponentName = cms.string( "PixelTrackFilterByKinematics" ),
      nSigmaInvPtTolerance = cms.double( 0.0 ),
      ptMin = cms.double( 0.1 ),
      tipMax = cms.double( 1.0 )
    ),
    useFilterWithES = cms.bool( False ),
    passLabel = cms.string( "Pixel triplet primary tracks with vertex constraint" ),
    FitterPSet = cms.PSet( 
      ComponentName = cms.string( "PixelFitterByHelixProjections" ),
      TTRHBuilder = cms.string( "hltESPTTRHBuilderPixelOnly" ),
      fixImpactParameter = cms.double( 0.0 )
    ),
    RegionFactoryPSet = cms.PSet( 
      ComponentName = cms.string( "GlobalRegionProducerFromBeamSpot" ),
      RegionPSet = cms.PSet( 
        precise = cms.bool( True ),
        originRadius = cms.double( 0.2 ),
        ptMin = cms.double( 0.9 ),
        originHalfLength = cms.double( 24.0 ),
        beamSpot = cms.InputTag( "hltOnlineBeamSpot" )
      )
    ),
    CleanerPSet = cms.PSet(  ComponentName = cms.string( "PixelTrackCleanerBySharedHits" ) ),
    OrderedHitsFactoryPSet = cms.PSet( 
      ComponentName = cms.string( "StandardHitTripletGenerator" ),
      GeneratorPSet = cms.PSet( 
        useBending = cms.bool( True ),
        useFixedPreFiltering = cms.bool( False ),
        maxElement = cms.uint32( 100000 ),
        phiPreFiltering = cms.double( 0.3 ),
        extraHitRPhitolerance = cms.double( 0.06 ),
        useMultScattering = cms.bool( True ),
        SeedComparitorPSet = cms.PSet( 
          ComponentName = cms.string( "LowPtClusterShapeSeedComparitor" ),
          clusterShapeCacheSrc = cms.InputTag( "hltSiPixelClustersCache" )
        ),
        extraHitRZtolerance = cms.double( 0.06 ),
        ComponentName = cms.string( "PixelTripletHLTGenerator" )
      ),
      SeedingLayers = cms.InputTag( "hltPixelLayerTriplets" )
    )
)
process.hltPixelVertices = cms.EDProducer( "PixelVertexProducer",
    WtAverage = cms.bool( True ),
    Method2 = cms.bool( True ),
    beamSpot = cms.InputTag( "hltOnlineBeamSpot" ),
    PVcomparer = cms.PSet(  refToPSet_ = cms.string( "HLTPSetPvClusterComparerForIT" ) ),
    Verbosity = cms.int32( 0 ),
    UseError = cms.bool( True ),
    TrackCollection = cms.InputTag( "hltPixelTracks" ),
    PtMin = cms.double( 1.0 ),
    NTrkMin = cms.int32( 2 ),
    ZOffset = cms.double( 5.0 ),
    Finder = cms.string( "DivisiveVertexFinder" ),
    ZSeparation = cms.double( 0.05 )
)
process.hltTrimmedPixelVertices = cms.EDProducer( "PixelVertexCollectionTrimmer",
    minSumPt2 = cms.double( 0.0 ),
    PVcomparer = cms.PSet(  refToPSet_ = cms.string( "HLTPSetPvClusterComparerForIT" ) ),
    maxVtx = cms.uint32( 100 ),
    fractionSumPt2 = cms.double( 0.3 ),
    src = cms.InputTag( "hltPixelVertices" )
)
process.hltIter0PFLowPixelSeedsFromPixelTracks = cms.EDProducer( "SeedGeneratorFromProtoTracksEDProducer",
    useEventsWithNoVertex = cms.bool( True ),
    originHalfLength = cms.double( 0.3 ),
    useProtoTrackKinematics = cms.bool( False ),
    usePV = cms.bool( False ),
    InputVertexCollection = cms.InputTag( "hltTrimmedPixelVertices" ),
    TTRHBuilder = cms.string( "hltESPTTRHBuilderPixelOnly" ),
    InputCollection = cms.InputTag( "hltPixelTracks" ),
    originRadius = cms.double( 0.1 )
)
process.hltIter0PFlowCkfTrackCandidates = cms.EDProducer( "CkfTrackCandidateMaker",
    src = cms.InputTag( "hltIter0PFLowPixelSeedsFromPixelTracks" ),
    maxSeedsBeforeCleaning = cms.uint32( 1000 ),
    SimpleMagneticField = cms.string( "ParabolicMf" ),
    TransientInitialStateEstimatorParameters = cms.PSet( 
      propagatorAlongTISE = cms.string( "PropagatorWithMaterialParabolicMf" ),
      numberMeasurementsForFit = cms.int32( 4 ),
      propagatorOppositeTISE = cms.string( "PropagatorWithMaterialParabolicMfOpposite" )
    ),
    TrajectoryCleaner = cms.string( "hltESPTrajectoryCleanerBySharedHits" ),
    MeasurementTrackerEvent = cms.InputTag( "hltSiStripClusters" ),
    cleanTrajectoryAfterInOut = cms.bool( False ),
    useHitsSplitting = cms.bool( False ),
    RedundantSeedCleaner = cms.string( "CachingSeedCleanerBySharedInput" ),
    doSeedingRegionRebuilding = cms.bool( False ),
    maxNSeeds = cms.uint32( 100000 ),
    TrajectoryBuilderPSet = cms.PSet(  refToPSet_ = cms.string( "HLTIter0PSetTrajectoryBuilderIT" ) ),
    NavigationSchool = cms.string( "SimpleNavigationSchool" ),
    TrajectoryBuilder = cms.string( "" )
)
process.hltIter0PFlowCtfWithMaterialTracks = cms.EDProducer( "TrackProducer",
    src = cms.InputTag( "hltIter0PFlowCkfTrackCandidates" ),
    SimpleMagneticField = cms.string( "ParabolicMf" ),
    clusterRemovalInfo = cms.InputTag( "" ),
    beamSpot = cms.InputTag( "hltOnlineBeamSpot" ),
    MeasurementTrackerEvent = cms.InputTag( "hltSiStripClusters" ),
    Fitter = cms.string( "hltESPFittingSmootherIT" ),
    useHitsSplitting = cms.bool( False ),
    MeasurementTracker = cms.string( "" ),
    AlgorithmName = cms.string( "iter0" ),
    alias = cms.untracked.string( "ctfWithMaterialTracks" ),
    NavigationSchool = cms.string( "" ),
    TrajectoryInEvent = cms.bool( True ),
    TTRHBuilder = cms.string( "hltESPTTRHBWithTrackAngle" ),
    GeometricInnerState = cms.bool( True ),
    useSimpleMF = cms.bool( True ),
    Propagator = cms.string( "hltESPRungeKuttaTrackerPropagator" )
)
process.hltIter0PFlowTrackSelectionHighPurity = cms.EDProducer( "AnalyticalTrackSelector",
    max_d0 = cms.double( 100.0 ),
    minNumber3DLayers = cms.uint32( 0 ),
    max_lostHitFraction = cms.double( 1.0 ),
    applyAbsCutsIfNoPV = cms.bool( False ),
    qualityBit = cms.string( "highPurity" ),
    minNumberLayers = cms.uint32( 3 ),
    chi2n_par = cms.double( 0.7 ),
    useVtxError = cms.bool( False ),
    nSigmaZ = cms.double( 3.0 ),
    dz_par2 = cms.vdouble( 0.4, 4.0 ),
    applyAdaptedPVCuts = cms.bool( True ),
    min_eta = cms.double( -9999.0 ),
    dz_par1 = cms.vdouble( 0.35, 4.0 ),
    copyTrajectories = cms.untracked.bool( True ),
    vtxNumber = cms.int32( -1 ),
    max_d0NoPV = cms.double( 100.0 ),
    keepAllTracks = cms.bool( False ),
    maxNumberLostLayers = cms.uint32( 1 ),
    beamspot = cms.InputTag( "hltOnlineBeamSpot" ),
    max_relpterr = cms.double( 9999.0 ),
    copyExtras = cms.untracked.bool( True ),
    max_z0NoPV = cms.double( 100.0 ),
    vertexCut = cms.string( "tracksSize>=3" ),
    max_z0 = cms.double( 100.0 ),
    useVertices = cms.bool( True ),
    min_nhits = cms.uint32( 0 ),
    src = cms.InputTag( "hltIter0PFlowCtfWithMaterialTracks" ),
    max_minMissHitOutOrIn = cms.int32( 99 ),
    chi2n_no1Dmod_par = cms.double( 9999.0 ),
    vertices = cms.InputTag( "hltTrimmedPixelVertices" ),
    max_eta = cms.double( 9999.0 ),
    d0_par2 = cms.vdouble( 0.4, 4.0 ),
    d0_par1 = cms.vdouble( 0.3, 4.0 ),
    res_par = cms.vdouble( 0.003, 0.001 ),
    minHitsToBypassChecks = cms.uint32( 20 )
)
process.hltTrackIter0RefsForJets4Iter1 = cms.EDProducer( "ChargedRefCandidateProducer",
    src = cms.InputTag( "hltIter0PFlowTrackSelectionHighPurity" ),
    particleType = cms.string( "pi+" )
)
process.hltAK4Iter0TrackJets4Iter1 = cms.EDProducer( "FastjetJetProducer",
    Active_Area_Repeats = cms.int32( 5 ),
    doAreaFastjet = cms.bool( False ),
    voronoiRfact = cms.double( 0.9 ),
    maxBadHcalCells = cms.uint32( 9999999 ),
    doAreaDiskApprox = cms.bool( False ),
    maxRecoveredEcalCells = cms.uint32( 9999999 ),
    jetType = cms.string( "TrackJet" ),
    minSeed = cms.uint32( 14327 ),
    Ghost_EtaMax = cms.double( 6.0 ),
    doRhoFastjet = cms.bool( False ),
    jetAlgorithm = cms.string( "AntiKt" ),
    nSigmaPU = cms.double( 1.0 ),
    GhostArea = cms.double( 0.01 ),
    Rho_EtaMax = cms.double( 4.4 ),
    maxBadEcalCells = cms.uint32( 9999999 ),
    useDeterministicSeed = cms.bool( True ),
    doPVCorrection = cms.bool( False ),
    maxRecoveredHcalCells = cms.uint32( 9999999 ),
    rParam = cms.double( 0.4 ),
    maxProblematicHcalCells = cms.uint32( 9999999 ),
    doOutputJets = cms.bool( True ),
    src = cms.InputTag( "hltTrackIter0RefsForJets4Iter1" ),
    inputEtMin = cms.double( 0.1 ),
    puPtMin = cms.double( 0.0 ),
    srcPVs = cms.InputTag( "hltTrimmedPixelVertices" ),
    jetPtMin = cms.double( 1.0 ),
    radiusPU = cms.double( 0.4 ),
    maxProblematicEcalCells = cms.uint32( 9999999 ),
    doPUOffsetCorr = cms.bool( False ),
    inputEMin = cms.double( 0.0 ),
    useMassDropTagger = cms.bool( False ),
    muMin = cms.double( -1.0 ),
    subtractorName = cms.string( "" ),
    muCut = cms.double( -1.0 ),
    subjetPtMin = cms.double( -1.0 ),
    useTrimming = cms.bool( False ),
    muMax = cms.double( -1.0 ),
    yMin = cms.double( -1.0 ),
    useFiltering = cms.bool( False ),
    rFilt = cms.double( -1.0 ),
    yMax = cms.double( -1.0 ),
    zcut = cms.double( -1.0 ),
    MinVtxNdof = cms.int32( 0 ),
    MaxVtxZ = cms.double( 30.0 ),
    UseOnlyVertexTracks = cms.bool( False ),
    dRMin = cms.double( -1.0 ),
    nFilt = cms.int32( -1 ),
    usePruning = cms.bool( False ),
    maxDepth = cms.int32( -1 ),
    yCut = cms.double( -1.0 ),
    DzTrVtxMax = cms.double( 0.5 ),
    UseOnlyOnePV = cms.bool( True ),
    rcut_factor = cms.double( -1.0 ),
    sumRecHits = cms.bool( False ),
    trimPtFracMin = cms.double( -1.0 ),
    dRMax = cms.double( -1.0 ),
    DxyTrVtxMax = cms.double( 0.2 ),
    useCMSBoostedTauSeedingAlgorithm = cms.bool( False )
)
process.hltIter0TrackAndTauJets4Iter1 = cms.EDProducer( "TauJetSelectorForHLTTrackSeeding",
    fractionMinCaloInTauCone = cms.double( 0.7 ),
    fractionMaxChargedPUInCaloCone = cms.double( 0.3 ),
    tauConeSize = cms.double( 0.2 ),
    ptTrkMaxInCaloCone = cms.double( 1.0 ),
    isolationConeSize = cms.double( 0.5 ),
    inputTrackJetTag = cms.InputTag( "hltAK4Iter0TrackJets4Iter1" ),
    nTrkMaxInCaloCone = cms.int32( 0 ),
    inputCaloJetTag = cms.InputTag( "hltAK4CaloJetsPFEt5" ),
    etaMinCaloJet = cms.double( -2.7 ),
    etaMaxCaloJet = cms.double( 2.7 ),
    ptMinCaloJet = cms.double( 5.0 ),
    inputTrackTag = cms.InputTag( "hltIter0PFlowTrackSelectionHighPurity" )
)
process.hltIter1ClustersRefRemoval = cms.EDProducer( "HLTTrackClusterRemoverNew",
    doStrip = cms.bool( True ),
    doStripChargeCheck = cms.bool( False ),
    trajectories = cms.InputTag( "hltIter0PFlowTrackSelectionHighPurity" ),
    oldClusterRemovalInfo = cms.InputTag( "" ),
    stripClusters = cms.InputTag( "hltSiStripRawToClustersFacility" ),
    pixelClusters = cms.InputTag( "hltSiPixelClusters" ),
    Common = cms.PSet(  maxChi2 = cms.double( 9.0 ) ),
    doPixel = cms.bool( True )
)
process.hltIter1MaskedMeasurementTrackerEvent = cms.EDProducer( "MaskedMeasurementTrackerEventProducer",
    clustersToSkip = cms.InputTag( "hltIter1ClustersRefRemoval" ),
    OnDemand = cms.bool( False ),
    src = cms.InputTag( "hltSiStripClusters" )
)
process.hltIter1PixelLayerTriplets = cms.EDProducer( "SeedingLayersEDProducer",
    layerList = cms.vstring( 'BPix1+BPix2+BPix3',
      'BPix1+BPix2+FPix1_pos',
      'BPix1+BPix2+FPix1_neg',
      'BPix1+FPix1_pos+FPix2_pos',
      'BPix1+FPix1_neg+FPix2_neg' ),
    MTOB = cms.PSet(  ),
    TEC = cms.PSet(  ),
    MTID = cms.PSet(  ),
    FPix = cms.PSet( 
      HitProducer = cms.string( "hltSiPixelRecHits" ),
      hitErrorRZ = cms.double( 0.0036 ),
      useErrorsFromParam = cms.bool( True ),
      TTRHBuilder = cms.string( "hltESPTTRHBuilderPixelOnly" ),
      skipClusters = cms.InputTag( "hltIter1ClustersRefRemoval" ),
      hitErrorRPhi = cms.double( 0.0051 )
    ),
    MTEC = cms.PSet(  ),
    MTIB = cms.PSet(  ),
    TID = cms.PSet(  ),
    TOB = cms.PSet(  ),
    BPix = cms.PSet( 
      HitProducer = cms.string( "hltSiPixelRecHits" ),
      hitErrorRZ = cms.double( 0.006 ),
      useErrorsFromParam = cms.bool( True ),
      TTRHBuilder = cms.string( "hltESPTTRHBuilderPixelOnly" ),
      skipClusters = cms.InputTag( "hltIter1ClustersRefRemoval" ),
      hitErrorRPhi = cms.double( 0.0027 )
    ),
    TIB = cms.PSet(  )
)
process.hltIter1PFlowPixelSeeds = cms.EDProducer( "SeedGeneratorFromRegionHitsEDProducer",
    RegionFactoryPSet = cms.PSet( 
      ComponentName = cms.string( "CandidateSeededTrackingRegionsProducer" ),
      RegionPSet = cms.PSet( 
        precise = cms.bool( True ),
        originRadius = cms.double( 0.05 ),
        searchOpt = cms.bool( True ),
        ptMin = cms.double( 0.5 ),
        measurementTrackerName = cms.string( "hltIter1MaskedMeasurementTrackerEvent" ),
        mode = cms.string( "VerticesFixed" ),
        maxNRegions = cms.int32( 100 ),
        maxNVertices = cms.int32( 10 ),
        deltaPhi = cms.double( 1.0 ),
        deltaEta = cms.double( 1.0 ),
        zErrorBeamSpot = cms.double( 15.0 ),
        nSigmaZBeamSpot = cms.double( 3.0 ),
        zErrorVetex = cms.double( 0.1 ),
        vertexCollection = cms.InputTag( "hltTrimmedPixelVertices" ),
        beamSpot = cms.InputTag( "hltOnlineBeamSpot" ),
        input = cms.InputTag( "hltIter0TrackAndTauJets4Iter1" )
      )
    ),
    SeedComparitorPSet = cms.PSet(  ComponentName = cms.string( "none" ) ),
    ClusterCheckPSet = cms.PSet( 
      PixelClusterCollectionLabel = cms.InputTag( "hltSiPixelClusters" ),
      MaxNumberOfCosmicClusters = cms.uint32( 50000 ),
      doClusterCheck = cms.bool( False ),
      ClusterCollectionLabel = cms.InputTag( "hltSiStripClusters" ),
      MaxNumberOfPixelClusters = cms.uint32( 10000 )
    ),
    OrderedHitsFactoryPSet = cms.PSet( 
      maxElement = cms.uint32( 0 ),
      ComponentName = cms.string( "StandardHitTripletGenerator" ),
      GeneratorPSet = cms.PSet( 
        useBending = cms.bool( True ),
        useFixedPreFiltering = cms.bool( False ),
        maxElement = cms.uint32( 100000 ),
        phiPreFiltering = cms.double( 0.3 ),
        extraHitRPhitolerance = cms.double( 0.032 ),
        useMultScattering = cms.bool( True ),
        ComponentName = cms.string( "PixelTripletHLTGenerator" ),
        extraHitRZtolerance = cms.double( 0.037 ),
        SeedComparitorPSet = cms.PSet(  ComponentName = cms.string( "none" ) )
      ),
      SeedingLayers = cms.InputTag( "hltIter1PixelLayerTriplets" )
    ),
    SeedCreatorPSet = cms.PSet( 
      ComponentName = cms.string( "SeedFromConsecutiveHitsTripletOnlyCreator" ),
      propagator = cms.string( "PropagatorWithMaterialParabolicMf" )
    ),
    TTRHBuilder = cms.string( "hltESPTTRHBWithTrackAngle" )
)
process.hltIter1PFlowCkfTrackCandidates = cms.EDProducer( "CkfTrackCandidateMaker",
    src = cms.InputTag( "hltIter1PFlowPixelSeeds" ),
    maxSeedsBeforeCleaning = cms.uint32( 1000 ),
    SimpleMagneticField = cms.string( "ParabolicMf" ),
    TransientInitialStateEstimatorParameters = cms.PSet( 
      propagatorAlongTISE = cms.string( "PropagatorWithMaterialParabolicMf" ),
      numberMeasurementsForFit = cms.int32( 4 ),
      propagatorOppositeTISE = cms.string( "PropagatorWithMaterialParabolicMfOpposite" )
    ),
    TrajectoryCleaner = cms.string( "hltESPTrajectoryCleanerBySharedHits" ),
    MeasurementTrackerEvent = cms.InputTag( "hltIter1MaskedMeasurementTrackerEvent" ),
    cleanTrajectoryAfterInOut = cms.bool( False ),
    useHitsSplitting = cms.bool( False ),
    RedundantSeedCleaner = cms.string( "CachingSeedCleanerBySharedInput" ),
    doSeedingRegionRebuilding = cms.bool( False ),
    maxNSeeds = cms.uint32( 100000 ),
    TrajectoryBuilderPSet = cms.PSet(  refToPSet_ = cms.string( "HLTIter1PSetTrajectoryBuilderIT" ) ),
    NavigationSchool = cms.string( "SimpleNavigationSchool" ),
    TrajectoryBuilder = cms.string( "" )
)
process.hltIter1PFlowCtfWithMaterialTracks = cms.EDProducer( "TrackProducer",
    src = cms.InputTag( "hltIter1PFlowCkfTrackCandidates" ),
    SimpleMagneticField = cms.string( "ParabolicMf" ),
    clusterRemovalInfo = cms.InputTag( "" ),
    beamSpot = cms.InputTag( "hltOnlineBeamSpot" ),
    MeasurementTrackerEvent = cms.InputTag( "hltIter1MaskedMeasurementTrackerEvent" ),
    Fitter = cms.string( "hltESPFittingSmootherIT" ),
    useHitsSplitting = cms.bool( False ),
    MeasurementTracker = cms.string( "" ),
    AlgorithmName = cms.string( "iter1" ),
    alias = cms.untracked.string( "ctfWithMaterialTracks" ),
    NavigationSchool = cms.string( "" ),
    TrajectoryInEvent = cms.bool( True ),
    TTRHBuilder = cms.string( "hltESPTTRHBWithTrackAngle" ),
    GeometricInnerState = cms.bool( True ),
    useSimpleMF = cms.bool( True ),
    Propagator = cms.string( "hltESPRungeKuttaTrackerPropagator" )
)
process.hltIter1PFlowTrackSelectionHighPurityLoose = cms.EDProducer( "AnalyticalTrackSelector",
    max_d0 = cms.double( 100.0 ),
    minNumber3DLayers = cms.uint32( 0 ),
    max_lostHitFraction = cms.double( 1.0 ),
    applyAbsCutsIfNoPV = cms.bool( False ),
    qualityBit = cms.string( "highPurity" ),
    minNumberLayers = cms.uint32( 3 ),
    chi2n_par = cms.double( 0.7 ),
    useVtxError = cms.bool( False ),
    nSigmaZ = cms.double( 3.0 ),
    dz_par2 = cms.vdouble( 0.9, 3.0 ),
    applyAdaptedPVCuts = cms.bool( True ),
    min_eta = cms.double( -9999.0 ),
    dz_par1 = cms.vdouble( 0.8, 3.0 ),
    copyTrajectories = cms.untracked.bool( True ),
    vtxNumber = cms.int32( -1 ),
    max_d0NoPV = cms.double( 100.0 ),
    keepAllTracks = cms.bool( False ),
    maxNumberLostLayers = cms.uint32( 1 ),
    beamspot = cms.InputTag( "hltOnlineBeamSpot" ),
    max_relpterr = cms.double( 9999.0 ),
    copyExtras = cms.untracked.bool( True ),
    max_z0NoPV = cms.double( 100.0 ),
    vertexCut = cms.string( "tracksSize>=3" ),
    max_z0 = cms.double( 100.0 ),
    useVertices = cms.bool( True ),
    min_nhits = cms.uint32( 0 ),
    src = cms.InputTag( "hltIter1PFlowCtfWithMaterialTracks" ),
    max_minMissHitOutOrIn = cms.int32( 99 ),
    chi2n_no1Dmod_par = cms.double( 9999.0 ),
    vertices = cms.InputTag( "hltTrimmedPixelVertices" ),
    max_eta = cms.double( 9999.0 ),
    d0_par2 = cms.vdouble( 0.9, 3.0 ),
    d0_par1 = cms.vdouble( 0.85, 3.0 ),
    res_par = cms.vdouble( 0.003, 0.001 ),
    minHitsToBypassChecks = cms.uint32( 20 )
)
process.hltIter1PFlowTrackSelectionHighPurityTight = cms.EDProducer( "AnalyticalTrackSelector",
    max_d0 = cms.double( 100.0 ),
    minNumber3DLayers = cms.uint32( 0 ),
    max_lostHitFraction = cms.double( 1.0 ),
    applyAbsCutsIfNoPV = cms.bool( False ),
    qualityBit = cms.string( "highPurity" ),
    minNumberLayers = cms.uint32( 5 ),
    chi2n_par = cms.double( 0.4 ),
    useVtxError = cms.bool( False ),
    nSigmaZ = cms.double( 3.0 ),
    dz_par2 = cms.vdouble( 1.0, 4.0 ),
    applyAdaptedPVCuts = cms.bool( True ),
    min_eta = cms.double( -9999.0 ),
    dz_par1 = cms.vdouble( 1.0, 4.0 ),
    copyTrajectories = cms.untracked.bool( True ),
    vtxNumber = cms.int32( -1 ),
    max_d0NoPV = cms.double( 100.0 ),
    keepAllTracks = cms.bool( False ),
    maxNumberLostLayers = cms.uint32( 1 ),
    beamspot = cms.InputTag( "hltOnlineBeamSpot" ),
    max_relpterr = cms.double( 9999.0 ),
    copyExtras = cms.untracked.bool( True ),
    max_z0NoPV = cms.double( 100.0 ),
    vertexCut = cms.string( "tracksSize>=3" ),
    max_z0 = cms.double( 100.0 ),
    useVertices = cms.bool( True ),
    min_nhits = cms.uint32( 0 ),
    src = cms.InputTag( "hltIter1PFlowCtfWithMaterialTracks" ),
    max_minMissHitOutOrIn = cms.int32( 99 ),
    chi2n_no1Dmod_par = cms.double( 9999.0 ),
    vertices = cms.InputTag( "hltTrimmedPixelVertices" ),
    max_eta = cms.double( 9999.0 ),
    d0_par2 = cms.vdouble( 1.0, 4.0 ),
    d0_par1 = cms.vdouble( 1.0, 4.0 ),
    res_par = cms.vdouble( 0.003, 0.001 ),
    minHitsToBypassChecks = cms.uint32( 20 )
)
process.hltIter1PFlowTrackSelectionHighPurity = cms.EDProducer( "SimpleTrackListMerger",
    ShareFrac = cms.double( 0.19 ),
    promoteTrackQuality = cms.bool( True ),
    MinPT = cms.double( 0.05 ),
    copyExtras = cms.untracked.bool( True ),
    Epsilon = cms.double( -0.001 ),
    allowFirstHitShare = cms.bool( True ),
    newQuality = cms.string( "confirmed" ),
    MaxNormalizedChisq = cms.double( 1000.0 ),
    TrackProducer1 = cms.string( "hltIter1PFlowTrackSelectionHighPurityLoose" ),
    MinFound = cms.int32( 3 ),
    TrackProducer2 = cms.string( "hltIter1PFlowTrackSelectionHighPurityTight" ),
    LostHitPenalty = cms.double( 20.0 ),
    FoundHitBonus = cms.double( 5.0 )
)
process.hltIter1Merged = cms.EDProducer( "SimpleTrackListMerger",
    ShareFrac = cms.double( 0.19 ),
    promoteTrackQuality = cms.bool( True ),
    MinPT = cms.double( 0.05 ),
    copyExtras = cms.untracked.bool( True ),
    Epsilon = cms.double( -0.001 ),
    allowFirstHitShare = cms.bool( True ),
    newQuality = cms.string( "confirmed" ),
    MaxNormalizedChisq = cms.double( 1000.0 ),
    TrackProducer1 = cms.string( "hltIter0PFlowTrackSelectionHighPurity" ),
    MinFound = cms.int32( 3 ),
    TrackProducer2 = cms.string( "hltIter1PFlowTrackSelectionHighPurity" ),
    LostHitPenalty = cms.double( 20.0 ),
    FoundHitBonus = cms.double( 5.0 )
)
process.hltIter1TrackRefsForJets4Iter2 = cms.EDProducer( "ChargedRefCandidateProducer",
    src = cms.InputTag( "hltIter1Merged" ),
    particleType = cms.string( "pi+" )
)
process.hltAK4Iter1TrackJets4Iter2 = cms.EDProducer( "FastjetJetProducer",
    Active_Area_Repeats = cms.int32( 5 ),
    doAreaFastjet = cms.bool( False ),
    voronoiRfact = cms.double( 0.9 ),
    maxBadHcalCells = cms.uint32( 9999999 ),
    doAreaDiskApprox = cms.bool( False ),
    maxRecoveredEcalCells = cms.uint32( 9999999 ),
    jetType = cms.string( "TrackJet" ),
    minSeed = cms.uint32( 14327 ),
    Ghost_EtaMax = cms.double( 6.0 ),
    doRhoFastjet = cms.bool( False ),
    jetAlgorithm = cms.string( "AntiKt" ),
    nSigmaPU = cms.double( 1.0 ),
    GhostArea = cms.double( 0.01 ),
    Rho_EtaMax = cms.double( 4.4 ),
    maxBadEcalCells = cms.uint32( 9999999 ),
    useDeterministicSeed = cms.bool( True ),
    doPVCorrection = cms.bool( False ),
    maxRecoveredHcalCells = cms.uint32( 9999999 ),
    rParam = cms.double( 0.4 ),
    maxProblematicHcalCells = cms.uint32( 9999999 ),
    doOutputJets = cms.bool( True ),
    src = cms.InputTag( "hltIter1TrackRefsForJets4Iter2" ),
    inputEtMin = cms.double( 0.1 ),
    puPtMin = cms.double( 0.0 ),
    srcPVs = cms.InputTag( "hltTrimmedPixelVertices" ),
    jetPtMin = cms.double( 7.5 ),
    radiusPU = cms.double( 0.4 ),
    maxProblematicEcalCells = cms.uint32( 9999999 ),
    doPUOffsetCorr = cms.bool( False ),
    inputEMin = cms.double( 0.0 ),
    useMassDropTagger = cms.bool( False ),
    muMin = cms.double( -1.0 ),
    subtractorName = cms.string( "" ),
    muCut = cms.double( -1.0 ),
    subjetPtMin = cms.double( -1.0 ),
    useTrimming = cms.bool( False ),
    muMax = cms.double( -1.0 ),
    yMin = cms.double( -1.0 ),
    useFiltering = cms.bool( False ),
    rFilt = cms.double( -1.0 ),
    yMax = cms.double( -1.0 ),
    zcut = cms.double( -1.0 ),
    MinVtxNdof = cms.int32( 0 ),
    MaxVtxZ = cms.double( 30.0 ),
    UseOnlyVertexTracks = cms.bool( False ),
    dRMin = cms.double( -1.0 ),
    nFilt = cms.int32( -1 ),
    usePruning = cms.bool( False ),
    maxDepth = cms.int32( -1 ),
    yCut = cms.double( -1.0 ),
    DzTrVtxMax = cms.double( 0.5 ),
    UseOnlyOnePV = cms.bool( True ),
    rcut_factor = cms.double( -1.0 ),
    sumRecHits = cms.bool( False ),
    trimPtFracMin = cms.double( -1.0 ),
    dRMax = cms.double( -1.0 ),
    DxyTrVtxMax = cms.double( 0.2 ),
    useCMSBoostedTauSeedingAlgorithm = cms.bool( False )
)
process.hltIter1TrackAndTauJets4Iter2 = cms.EDProducer( "TauJetSelectorForHLTTrackSeeding",
    fractionMinCaloInTauCone = cms.double( 0.7 ),
    fractionMaxChargedPUInCaloCone = cms.double( 0.3 ),
    tauConeSize = cms.double( 0.2 ),
    ptTrkMaxInCaloCone = cms.double( 1.4 ),
    isolationConeSize = cms.double( 0.5 ),
    inputTrackJetTag = cms.InputTag( "hltAK4Iter1TrackJets4Iter2" ),
    nTrkMaxInCaloCone = cms.int32( 0 ),
    inputCaloJetTag = cms.InputTag( "hltAK4CaloJetsPFEt5" ),
    etaMinCaloJet = cms.double( -2.7 ),
    etaMaxCaloJet = cms.double( 2.7 ),
    ptMinCaloJet = cms.double( 5.0 ),
    inputTrackTag = cms.InputTag( "hltIter1Merged" )
)
process.hltIter2ClustersRefRemoval = cms.EDProducer( "HLTTrackClusterRemoverNew",
    doStrip = cms.bool( True ),
    doStripChargeCheck = cms.bool( False ),
    trajectories = cms.InputTag( "hltIter1PFlowTrackSelectionHighPurity" ),
    oldClusterRemovalInfo = cms.InputTag( "hltIter1ClustersRefRemoval" ),
    stripClusters = cms.InputTag( "hltSiStripRawToClustersFacility" ),
    pixelClusters = cms.InputTag( "hltSiPixelClusters" ),
    Common = cms.PSet(  maxChi2 = cms.double( 16.0 ) ),
    doPixel = cms.bool( True )
)
process.hltIter2MaskedMeasurementTrackerEvent = cms.EDProducer( "MaskedMeasurementTrackerEventProducer",
    clustersToSkip = cms.InputTag( "hltIter2ClustersRefRemoval" ),
    OnDemand = cms.bool( False ),
    src = cms.InputTag( "hltSiStripClusters" )
)
process.hltIter2PixelLayerPairs = cms.EDProducer( "SeedingLayersEDProducer",
    layerList = cms.vstring( 'BPix1+BPix2',
      'BPix1+BPix3',
      'BPix2+BPix3',
      'BPix1+FPix1_pos',
      'BPix1+FPix1_neg',
      'BPix1+FPix2_pos',
      'BPix1+FPix2_neg',
      'BPix2+FPix1_pos',
      'BPix2+FPix1_neg',
      'BPix2+FPix2_pos',
      'BPix2+FPix2_neg',
      'FPix1_pos+FPix2_pos',
      'FPix1_neg+FPix2_neg' ),
    MTOB = cms.PSet(  ),
    TEC = cms.PSet(  ),
    MTID = cms.PSet(  ),
    FPix = cms.PSet( 
      HitProducer = cms.string( "hltSiPixelRecHits" ),
      hitErrorRZ = cms.double( 0.0036 ),
      useErrorsFromParam = cms.bool( True ),
      TTRHBuilder = cms.string( "hltESPTTRHBuilderPixelOnly" ),
      skipClusters = cms.InputTag( "hltIter2ClustersRefRemoval" ),
      hitErrorRPhi = cms.double( 0.0051 )
    ),
    MTEC = cms.PSet(  ),
    MTIB = cms.PSet(  ),
    TID = cms.PSet(  ),
    TOB = cms.PSet(  ),
    BPix = cms.PSet( 
      HitProducer = cms.string( "hltSiPixelRecHits" ),
      hitErrorRZ = cms.double( 0.006 ),
      useErrorsFromParam = cms.bool( True ),
      TTRHBuilder = cms.string( "hltESPTTRHBuilderPixelOnly" ),
      skipClusters = cms.InputTag( "hltIter2ClustersRefRemoval" ),
      hitErrorRPhi = cms.double( 0.0027 )
    ),
    TIB = cms.PSet(  )
)
process.hltIter2PFlowPixelSeeds = cms.EDProducer( "SeedGeneratorFromRegionHitsEDProducer",
    RegionFactoryPSet = cms.PSet( 
      ComponentName = cms.string( "CandidateSeededTrackingRegionsProducer" ),
      RegionPSet = cms.PSet( 
        precise = cms.bool( True ),
        originRadius = cms.double( 0.025 ),
        searchOpt = cms.bool( True ),
        originZPos = cms.double( 0.0 ),
        ptMin = cms.double( 1.2 ),
        measurementTrackerName = cms.string( "hltIter2MaskedMeasurementTrackerEvent" ),
        mode = cms.string( "VerticesFixed" ),
        maxNRegions = cms.int32( 100 ),
        maxNVertices = cms.int32( 10 ),
        deltaPhi = cms.double( 0.8 ),
        deltaEta = cms.double( 0.8 ),
        zErrorBeamSpot = cms.double( 15.0 ),
        nSigmaZBeamSpot = cms.double( 3.0 ),
        zErrorVetex = cms.double( 0.05 ),
        vertexCollection = cms.InputTag( "hltTrimmedPixelVertices" ),
        beamSpot = cms.InputTag( "hltOnlineBeamSpot" ),
        input = cms.InputTag( "hltIter1TrackAndTauJets4Iter2" )
      )
    ),
    SeedComparitorPSet = cms.PSet(  ComponentName = cms.string( "none" ) ),
    ClusterCheckPSet = cms.PSet( 
      PixelClusterCollectionLabel = cms.InputTag( "hltSiPixelClusters" ),
      MaxNumberOfCosmicClusters = cms.uint32( 50000 ),
      doClusterCheck = cms.bool( False ),
      ClusterCollectionLabel = cms.InputTag( "hltSiStripClusters" ),
      MaxNumberOfPixelClusters = cms.uint32( 10000 )
    ),
    OrderedHitsFactoryPSet = cms.PSet( 
      maxElement = cms.uint32( 0 ),
      ComponentName = cms.string( "StandardHitPairGenerator" ),
      GeneratorPSet = cms.PSet( 
        maxElement = cms.uint32( 100000 ),
        SeedComparitorPSet = cms.PSet(  ComponentName = cms.string( "none" ) )
      ),
      SeedingLayers = cms.InputTag( "hltIter2PixelLayerPairs" )
    ),
    SeedCreatorPSet = cms.PSet( 
      ComponentName = cms.string( "SeedFromConsecutiveHitsCreator" ),
      propagator = cms.string( "PropagatorWithMaterialParabolicMf" )
    ),
    TTRHBuilder = cms.string( "hltESPTTRHBWithTrackAngle" )
)
process.hltIter2PFlowCkfTrackCandidates = cms.EDProducer( "CkfTrackCandidateMaker",
    src = cms.InputTag( "hltIter2PFlowPixelSeeds" ),
    maxSeedsBeforeCleaning = cms.uint32( 1000 ),
    SimpleMagneticField = cms.string( "ParabolicMf" ),
    TransientInitialStateEstimatorParameters = cms.PSet( 
      propagatorAlongTISE = cms.string( "PropagatorWithMaterialParabolicMf" ),
      numberMeasurementsForFit = cms.int32( 4 ),
      propagatorOppositeTISE = cms.string( "PropagatorWithMaterialParabolicMfOpposite" )
    ),
    TrajectoryCleaner = cms.string( "hltESPTrajectoryCleanerBySharedHits" ),
    MeasurementTrackerEvent = cms.InputTag( "hltIter2MaskedMeasurementTrackerEvent" ),
    cleanTrajectoryAfterInOut = cms.bool( False ),
    useHitsSplitting = cms.bool( False ),
    RedundantSeedCleaner = cms.string( "CachingSeedCleanerBySharedInput" ),
    doSeedingRegionRebuilding = cms.bool( False ),
    maxNSeeds = cms.uint32( 100000 ),
    TrajectoryBuilderPSet = cms.PSet(  refToPSet_ = cms.string( "HLTIter2PSetTrajectoryBuilderIT" ) ),
    NavigationSchool = cms.string( "SimpleNavigationSchool" ),
    TrajectoryBuilder = cms.string( "" )
)
process.hltIter2PFlowCtfWithMaterialTracks = cms.EDProducer( "TrackProducer",
    src = cms.InputTag( "hltIter2PFlowCkfTrackCandidates" ),
    SimpleMagneticField = cms.string( "ParabolicMf" ),
    clusterRemovalInfo = cms.InputTag( "" ),
    beamSpot = cms.InputTag( "hltOnlineBeamSpot" ),
    MeasurementTrackerEvent = cms.InputTag( "hltIter2MaskedMeasurementTrackerEvent" ),
    Fitter = cms.string( "hltESPFittingSmootherIT" ),
    useHitsSplitting = cms.bool( False ),
    MeasurementTracker = cms.string( "" ),
    AlgorithmName = cms.string( "iter2" ),
    alias = cms.untracked.string( "ctfWithMaterialTracks" ),
    NavigationSchool = cms.string( "" ),
    TrajectoryInEvent = cms.bool( True ),
    TTRHBuilder = cms.string( "hltESPTTRHBWithTrackAngle" ),
    GeometricInnerState = cms.bool( True ),
    useSimpleMF = cms.bool( True ),
    Propagator = cms.string( "hltESPRungeKuttaTrackerPropagator" )
)
process.hltIter2PFlowTrackSelectionHighPurity = cms.EDProducer( "AnalyticalTrackSelector",
    max_d0 = cms.double( 100.0 ),
    minNumber3DLayers = cms.uint32( 0 ),
    max_lostHitFraction = cms.double( 1.0 ),
    applyAbsCutsIfNoPV = cms.bool( False ),
    qualityBit = cms.string( "highPurity" ),
    minNumberLayers = cms.uint32( 3 ),
    chi2n_par = cms.double( 0.7 ),
    useVtxError = cms.bool( False ),
    nSigmaZ = cms.double( 3.0 ),
    dz_par2 = cms.vdouble( 0.4, 4.0 ),
    applyAdaptedPVCuts = cms.bool( True ),
    min_eta = cms.double( -9999.0 ),
    dz_par1 = cms.vdouble( 0.35, 4.0 ),
    copyTrajectories = cms.untracked.bool( True ),
    vtxNumber = cms.int32( -1 ),
    max_d0NoPV = cms.double( 100.0 ),
    keepAllTracks = cms.bool( False ),
    maxNumberLostLayers = cms.uint32( 1 ),
    beamspot = cms.InputTag( "hltOnlineBeamSpot" ),
    max_relpterr = cms.double( 9999.0 ),
    copyExtras = cms.untracked.bool( True ),
    max_z0NoPV = cms.double( 100.0 ),
    vertexCut = cms.string( "tracksSize>=3" ),
    max_z0 = cms.double( 100.0 ),
    useVertices = cms.bool( True ),
    min_nhits = cms.uint32( 0 ),
    src = cms.InputTag( "hltIter2PFlowCtfWithMaterialTracks" ),
    max_minMissHitOutOrIn = cms.int32( 99 ),
    chi2n_no1Dmod_par = cms.double( 9999.0 ),
    vertices = cms.InputTag( "hltTrimmedPixelVertices" ),
    max_eta = cms.double( 9999.0 ),
    d0_par2 = cms.vdouble( 0.4, 4.0 ),
    d0_par1 = cms.vdouble( 0.3, 4.0 ),
    res_par = cms.vdouble( 0.003, 0.001 ),
    minHitsToBypassChecks = cms.uint32( 20 )
)
process.hltIter2Merged = cms.EDProducer( "SimpleTrackListMerger",
    ShareFrac = cms.double( 0.19 ),
    promoteTrackQuality = cms.bool( True ),
    MinPT = cms.double( 0.05 ),
    copyExtras = cms.untracked.bool( True ),
    Epsilon = cms.double( -0.001 ),
    allowFirstHitShare = cms.bool( True ),
    newQuality = cms.string( "confirmed" ),
    MaxNormalizedChisq = cms.double( 1000.0 ),
    TrackProducer1 = cms.string( "hltIter1Merged" ),
    MinFound = cms.int32( 3 ),
    TrackProducer2 = cms.string( "hltIter2PFlowTrackSelectionHighPurity" ),
    LostHitPenalty = cms.double( 20.0 ),
    FoundHitBonus = cms.double( 5.0 )
)
process.hltPFMuonMerging = cms.EDProducer( "SimpleTrackListMerger",
    ShareFrac = cms.double( 0.19 ),
    promoteTrackQuality = cms.bool( True ),
    MinPT = cms.double( 0.05 ),
    copyExtras = cms.untracked.bool( True ),
    Epsilon = cms.double( -0.001 ),
    allowFirstHitShare = cms.bool( True ),
    newQuality = cms.string( "confirmed" ),
    MaxNormalizedChisq = cms.double( 1000.0 ),
    TrackProducer1 = cms.string( "hltL3TkTracksFromL2" ),
    MinFound = cms.int32( 3 ),
    TrackProducer2 = cms.string( "hltIter2Merged" ),
    LostHitPenalty = cms.double( 20.0 ),
    FoundHitBonus = cms.double( 5.0 )
)
process.hltMuonLinks = cms.EDProducer( "MuonLinksProducerForHLT",
    pMin = cms.double( 2.5 ),
    InclusiveTrackerTrackCollection = cms.InputTag( "hltPFMuonMerging" ),
    shareHitFraction = cms.double( 0.8 ),
    LinkCollection = cms.InputTag( "hltL3MuonsLinksCombination" ),
    ptMin = cms.double( 2.5 )
)
process.hltMuons = cms.EDProducer( "MuonIdProducer",
    TrackExtractorPSet = cms.PSet( 
      Diff_z = cms.double( 0.2 ),
      inputTrackCollection = cms.InputTag( "hltPFMuonMerging" ),
      BeamSpotLabel = cms.InputTag( "hltOnlineBeamSpot" ),
      ComponentName = cms.string( "TrackExtractor" ),
      DR_Max = cms.double( 1.0 ),
      Diff_r = cms.double( 0.1 ),
      Chi2Prob_Min = cms.double( -1.0 ),
      DR_Veto = cms.double( 0.01 ),
      NHits_Min = cms.uint32( 0 ),
      Chi2Ndof_Max = cms.double( 1.0E64 ),
      Pt_Min = cms.double( -1.0 ),
      DepositLabel = cms.untracked.string( "" ),
      BeamlineOption = cms.string( "BeamSpotFromEvent" )
    ),
    maxAbsEta = cms.double( 3.0 ),
    fillGlobalTrackRefits = cms.bool( False ),
    arbitrationCleanerOptions = cms.PSet( 
      Clustering = cms.bool( True ),
      ME1a = cms.bool( True ),
      ClusterDPhi = cms.double( 0.6 ),
      OverlapDTheta = cms.double( 0.02 ),
      Overlap = cms.bool( True ),
      OverlapDPhi = cms.double( 0.0786 ),
      ClusterDTheta = cms.double( 0.02 )
    ),
    globalTrackQualityInputTag = cms.InputTag( "glbTrackQual" ),
    addExtraSoftMuons = cms.bool( False ),
    debugWithTruthMatching = cms.bool( False ),
    CaloExtractorPSet = cms.PSet( 
      PrintTimeReport = cms.untracked.bool( False ),
      DR_Max = cms.double( 1.0 ),
      DepositInstanceLabels = cms.vstring( 'ecal',
        'hcal',
        'ho' ),
      Noise_HE = cms.double( 0.2 ),
      NoiseTow_EB = cms.double( 0.04 ),
      NoiseTow_EE = cms.double( 0.15 ),
      Threshold_H = cms.double( 0.5 ),
      ServiceParameters = cms.PSet( 
        Propagators = cms.untracked.vstring( 'hltESPFastSteppingHelixPropagatorAny' ),
        RPCLayers = cms.bool( False ),
        UseMuonNavigation = cms.untracked.bool( False )
      ),
      Threshold_E = cms.double( 0.2 ),
      PropagatorName = cms.string( "hltESPFastSteppingHelixPropagatorAny" ),
      DepositLabel = cms.untracked.string( "Cal" ),
      UseRecHitsFlag = cms.bool( False ),
      TrackAssociatorParameters = cms.PSet( 
        muonMaxDistanceSigmaX = cms.double( 0.0 ),
        muonMaxDistanceSigmaY = cms.double( 0.0 ),
        CSCSegmentCollectionLabel = cms.InputTag( "hltCscSegments" ),
        dRHcal = cms.double( 1.0 ),
        dRPreshowerPreselection = cms.double( 0.2 ),
        CaloTowerCollectionLabel = cms.InputTag( "hltTowerMakerForPF" ),
        useEcal = cms.bool( False ),
        dREcal = cms.double( 1.0 ),
        dREcalPreselection = cms.double( 1.0 ),
        HORecHitCollectionLabel = cms.InputTag( "hltHoreco" ),
        dRMuon = cms.double( 9999.0 ),
        propagateAllDirections = cms.bool( True ),
        muonMaxDistanceX = cms.double( 5.0 ),
        muonMaxDistanceY = cms.double( 5.0 ),
        useHO = cms.bool( False ),
        trajectoryUncertaintyTolerance = cms.double( -1.0 ),
        usePreshower = cms.bool( False ),
        DTRecSegment4DCollectionLabel = cms.InputTag( "hltDt4DSegments" ),
        EERecHitCollectionLabel = cms.InputTag( 'hltEcalRecHit','EcalRecHitsEE' ),
        dRHcalPreselection = cms.double( 1.0 ),
        useMuon = cms.bool( False ),
        useCalo = cms.bool( True ),
        accountForTrajectoryChangeCalo = cms.bool( False ),
        EBRecHitCollectionLabel = cms.InputTag( 'hltEcalRecHit','EcalRecHitsEB' ),
        dRMuonPreselection = cms.double( 0.2 ),
        truthMatch = cms.bool( False ),
        HBHERecHitCollectionLabel = cms.InputTag( "hltHbhereco" ),
        useHcal = cms.bool( False )
      ),
      Threshold_HO = cms.double( 0.5 ),
      Noise_EE = cms.double( 0.1 ),
      Noise_EB = cms.double( 0.025 ),
      DR_Veto_H = cms.double( 0.1 ),
      CenterConeOnCalIntersection = cms.bool( False ),
      ComponentName = cms.string( "CaloExtractorByAssociator" ),
      Noise_HB = cms.double( 0.2 ),
      DR_Veto_E = cms.double( 0.07 ),
      DR_Veto_HO = cms.double( 0.1 ),
      Noise_HO = cms.double( 0.2 )
    ),
    runArbitrationCleaner = cms.bool( False ),
    fillEnergy = cms.bool( True ),
    TrackerKinkFinderParameters = cms.PSet( 
      usePosition = cms.bool( False ),
      diagonalOnly = cms.bool( False )
    ),
    TimingFillerParameters = cms.PSet( 
      UseDT = cms.bool( True ),
      ErrorDT = cms.double( 6.0 ),
      EcalEnergyCut = cms.double( 0.4 ),
      ErrorEB = cms.double( 2.085 ),
      ErrorCSC = cms.double( 7.4 ),
      CSCTimingParameters = cms.PSet( 
        CSCsegments = cms.InputTag( "hltCscSegments" ),
        CSCTimeOffset = cms.double( 0.0 ),
        CSCStripTimeOffset = cms.double( 0.0 ),
        MatchParameters = cms.PSet( 
          CSCsegments = cms.InputTag( "hltCscSegments" ),
          DTsegments = cms.InputTag( "hltDt4DSegments" ),
          DTradius = cms.double( 0.01 ),
          TightMatchDT = cms.bool( False ),
          TightMatchCSC = cms.bool( True )
        ),
        debug = cms.bool( False ),
        UseStripTime = cms.bool( True ),
        CSCStripError = cms.double( 7.0 ),
        CSCWireError = cms.double( 8.6 ),
        CSCWireTimeOffset = cms.double( 0.0 ),
        ServiceParameters = cms.PSet( 
          Propagators = cms.untracked.vstring( 'hltESPFastSteppingHelixPropagatorAny' ),
          RPCLayers = cms.bool( True )
        ),
        PruneCut = cms.double( 100.0 ),
        UseWireTime = cms.bool( True )
      ),
      DTTimingParameters = cms.PSet( 
        HitError = cms.double( 6.0 ),
        DoWireCorr = cms.bool( False ),
        MatchParameters = cms.PSet( 
          CSCsegments = cms.InputTag( "hltCscSegments" ),
          DTsegments = cms.InputTag( "hltDt4DSegments" ),
          DTradius = cms.double( 0.01 ),
          TightMatchDT = cms.bool( False ),
          TightMatchCSC = cms.bool( True )
        ),
        debug = cms.bool( False ),
        DTsegments = cms.InputTag( "hltDt4DSegments" ),
        PruneCut = cms.double( 10000.0 ),
        RequireBothProjections = cms.bool( False ),
        HitsMin = cms.int32( 5 ),
        DTTimeOffset = cms.double( 2.7 ),
        DropTheta = cms.bool( True ),
        UseSegmentT0 = cms.bool( False ),
        ServiceParameters = cms.PSet( 
          Propagators = cms.untracked.vstring( 'hltESPFastSteppingHelixPropagatorAny' ),
          RPCLayers = cms.bool( True )
        )
      ),
      ErrorEE = cms.double( 6.95 ),
      UseCSC = cms.bool( True ),
      UseECAL = cms.bool( True )
    ),
    inputCollectionTypes = cms.vstring( 'inner tracks',
      'links',
      'outer tracks' ),
    minCaloCompatibility = cms.double( 0.6 ),
    ecalDepositName = cms.string( "ecal" ),
    minP = cms.double( 10.0 ),
    fillIsolation = cms.bool( True ),
    jetDepositName = cms.string( "jets" ),
    hoDepositName = cms.string( "ho" ),
    writeIsoDeposits = cms.bool( False ),
    maxAbsPullX = cms.double( 4.0 ),
    maxAbsPullY = cms.double( 9999.0 ),
    minPt = cms.double( 10.0 ),
    TrackAssociatorParameters = cms.PSet( 
      muonMaxDistanceSigmaX = cms.double( 0.0 ),
      muonMaxDistanceSigmaY = cms.double( 0.0 ),
      CSCSegmentCollectionLabel = cms.InputTag( "hltCscSegments" ),
      dRHcal = cms.double( 9999.0 ),
      dRPreshowerPreselection = cms.double( 0.2 ),
      CaloTowerCollectionLabel = cms.InputTag( "hltTowerMakerForPF" ),
      useEcal = cms.bool( True ),
      dREcal = cms.double( 9999.0 ),
      dREcalPreselection = cms.double( 0.05 ),
      HORecHitCollectionLabel = cms.InputTag( "hltHoreco" ),
      dRMuon = cms.double( 9999.0 ),
      propagateAllDirections = cms.bool( True ),
      muonMaxDistanceX = cms.double( 5.0 ),
      muonMaxDistanceY = cms.double( 5.0 ),
      useHO = cms.bool( True ),
      trajectoryUncertaintyTolerance = cms.double( -1.0 ),
      usePreshower = cms.bool( False ),
      DTRecSegment4DCollectionLabel = cms.InputTag( "hltDt4DSegments" ),
      EERecHitCollectionLabel = cms.InputTag( 'hltEcalRecHit','EcalRecHitsEE' ),
      dRHcalPreselection = cms.double( 0.2 ),
      useMuon = cms.bool( True ),
      useCalo = cms.bool( False ),
      accountForTrajectoryChangeCalo = cms.bool( False ),
      EBRecHitCollectionLabel = cms.InputTag( 'hltEcalRecHit','EcalRecHitsEB' ),
      dRMuonPreselection = cms.double( 0.2 ),
      truthMatch = cms.bool( False ),
      HBHERecHitCollectionLabel = cms.InputTag( "hltHbhereco" ),
      useHcal = cms.bool( True )
    ),
    JetExtractorPSet = cms.PSet( 
      PrintTimeReport = cms.untracked.bool( False ),
      ExcludeMuonVeto = cms.bool( True ),
      TrackAssociatorParameters = cms.PSet( 
        muonMaxDistanceSigmaX = cms.double( 0.0 ),
        muonMaxDistanceSigmaY = cms.double( 0.0 ),
        CSCSegmentCollectionLabel = cms.InputTag( "hltCscSegments" ),
        dRHcal = cms.double( 0.5 ),
        dRPreshowerPreselection = cms.double( 0.2 ),
        CaloTowerCollectionLabel = cms.InputTag( "hltTowerMakerForPF" ),
        useEcal = cms.bool( False ),
        dREcal = cms.double( 0.5 ),
        dREcalPreselection = cms.double( 0.5 ),
        HORecHitCollectionLabel = cms.InputTag( "hltHoreco" ),
        dRMuon = cms.double( 9999.0 ),
        propagateAllDirections = cms.bool( True ),
        muonMaxDistanceX = cms.double( 5.0 ),
        muonMaxDistanceY = cms.double( 5.0 ),
        useHO = cms.bool( False ),
        trajectoryUncertaintyTolerance = cms.double( -1.0 ),
        usePreshower = cms.bool( False ),
        DTRecSegment4DCollectionLabel = cms.InputTag( "hltDt4DSegments" ),
        EERecHitCollectionLabel = cms.InputTag( 'hltEcalRecHit','EcalRecHitsEE' ),
        dRHcalPreselection = cms.double( 0.5 ),
        useMuon = cms.bool( False ),
        useCalo = cms.bool( True ),
        accountForTrajectoryChangeCalo = cms.bool( False ),
        EBRecHitCollectionLabel = cms.InputTag( 'hltEcalRecHit','EcalRecHitsEB' ),
        dRMuonPreselection = cms.double( 0.2 ),
        truthMatch = cms.bool( False ),
        HBHERecHitCollectionLabel = cms.InputTag( "hltHbhereco" ),
        useHcal = cms.bool( False )
      ),
      ServiceParameters = cms.PSet( 
        Propagators = cms.untracked.vstring( 'hltESPFastSteppingHelixPropagatorAny' ),
        RPCLayers = cms.bool( False ),
        UseMuonNavigation = cms.untracked.bool( False )
      ),
      ComponentName = cms.string( "JetExtractor" ),
      DR_Max = cms.double( 1.0 ),
      PropagatorName = cms.string( "hltESPFastSteppingHelixPropagatorAny" ),
      JetCollectionLabel = cms.InputTag( "hltAK4CaloJetsPFEt5" ),
      DR_Veto = cms.double( 0.1 ),
      Threshold = cms.double( 5.0 )
    ),
    fillGlobalTrackQuality = cms.bool( False ),
    minPCaloMuon = cms.double( 1.0E9 ),
    maxAbsDy = cms.double( 9999.0 ),
    fillCaloCompatibility = cms.bool( True ),
    fillMatching = cms.bool( True ),
    MuonCaloCompatibility = cms.PSet( 
      allSiPMHO = cms.bool( False ),
      PionTemplateFileName = cms.FileInPath( "RecoMuon/MuonIdentification/data/MuID_templates_pions_lowPt_3_1_norm.root" ),
      MuonTemplateFileName = cms.FileInPath( "RecoMuon/MuonIdentification/data/MuID_templates_muons_lowPt_3_1_norm.root" ),
      delta_eta = cms.double( 0.02 ),
      delta_phi = cms.double( 0.02 )
    ),
    fillTrackerKink = cms.bool( False ),
    hcalDepositName = cms.string( "hcal" ),
    sigmaThresholdToFillCandidateP4WithGlobalFit = cms.double( 2.0 ),
    inputCollectionLabels = cms.VInputTag( 'hltPFMuonMerging','hltMuonLinks','hltL2Muons' ),
    trackDepositName = cms.string( "tracker" ),
    maxAbsDx = cms.double( 3.0 ),
    ptThresholdToFillCandidateP4WithGlobalFit = cms.double( 200.0 ),
    minNumberOfMatches = cms.int32( 1 )
)
process.hltParticleFlowRecHitECALUnseeded = cms.EDProducer( "PFRecHitProducer",
    producers = cms.VPSet( 
      cms.PSet(  src = cms.InputTag( 'hltEcalRecHit','EcalRecHitsEB' ),
        qualityTests = cms.VPSet( 
          cms.PSet(  threshold = cms.double( 0.08 ),
            name = cms.string( "PFRecHitQTestThreshold" )
          ),
          cms.PSet(  timingCleaning = cms.bool( True ),
            topologicalCleaning = cms.bool( True ),
            cleaningThreshold = cms.double( 2.0 ),
            skipTTRecoveredHits = cms.bool( True ),
            name = cms.string( "PFRecHitQTestECAL" )
          )
        ),
        name = cms.string( "PFEBRecHitCreator" )
      ),
      cms.PSet(  src = cms.InputTag( 'hltEcalRecHit','EcalRecHitsEE' ),
        qualityTests = cms.VPSet( 
          cms.PSet(  threshold = cms.double( 0.3 ),
            name = cms.string( "PFRecHitQTestThreshold" )
          ),
          cms.PSet(  timingCleaning = cms.bool( True ),
            topologicalCleaning = cms.bool( True ),
            cleaningThreshold = cms.double( 2.0 ),
            skipTTRecoveredHits = cms.bool( True ),
            name = cms.string( "PFRecHitQTestECAL" )
          )
        ),
        name = cms.string( "PFEERecHitCreator" )
      )
    ),
    navigator = cms.PSet( 
      barrel = cms.PSet(  ),
      endcap = cms.PSet(  ),
      name = cms.string( "PFRecHitECALNavigator" )
    )
)
process.hltParticleFlowRecHitHCAL = cms.EDProducer( "PFCTRecHitProducer",
    ECAL_Compensate = cms.bool( False ),
    ECAL_Dead_Code = cms.uint32( 10 ),
    MinLongTiming_Cut = cms.double( -5.0 ),
    ECAL_Compensation = cms.double( 0.5 ),
    MaxLongTiming_Cut = cms.double( 5.0 ),
    weight_HFhad = cms.double( 1.0 ),
    ApplyPulseDPG = cms.bool( False ),
    navigator = cms.PSet(  name = cms.string( "PFRecHitCaloTowerNavigator" ) ),
    ECAL_Threshold = cms.double( 10.0 ),
    ApplyTimeDPG = cms.bool( False ),
    caloTowers = cms.InputTag( "hltTowerMakerForPF" ),
    hcalRecHitsHBHE = cms.InputTag( "hltHbhereco" ),
    LongFibre_Fraction = cms.double( 0.1 ),
    MaxShortTiming_Cut = cms.double( 5.0 ),
    HcalMaxAllowedHFLongShortSev = cms.int32( 9 ),
    thresh_Barrel = cms.double( 0.4 ),
    navigation_HF = cms.bool( True ),
    HcalMaxAllowedHFInTimeWindowSev = cms.int32( 9 ),
    HF_Calib_29 = cms.double( 1.07 ),
    LongFibre_Cut = cms.double( 120.0 ),
    EM_Depth = cms.double( 22.0 ),
    weight_HFem = cms.double( 1.0 ),
    LongShortFibre_Cut = cms.double( 1.0E9 ),
    MinShortTiming_Cut = cms.double( -5.0 ),
    HCAL_Calib = cms.bool( True ),
    thresh_HF = cms.double( 0.4 ),
    HcalMaxAllowedHFDigiTimeSev = cms.int32( 9 ),
    thresh_Endcap = cms.double( 0.4 ),
    HcalMaxAllowedChannelStatusSev = cms.int32( 9 ),
    hcalRecHitsHF = cms.InputTag( "hltHfreco" ),
    ShortFibre_Cut = cms.double( 60.0 ),
    ApplyLongShortDPG = cms.bool( True ),
    HF_Calib = cms.bool( True ),
    HAD_Depth = cms.double( 47.0 ),
    ShortFibre_Fraction = cms.double( 0.01 ),
    HCAL_Calib_29 = cms.double( 1.35 )
)
process.hltParticleFlowRecHitPSUnseeded = cms.EDProducer( "PFRecHitProducer",
    producers = cms.VPSet( 
      cms.PSet(  src = cms.InputTag( 'hltEcalPreshowerRecHit','EcalRecHitsES' ),
        qualityTests = cms.VPSet( 
          cms.PSet(  threshold = cms.double( 7.0E-6 ),
            name = cms.string( "PFRecHitQTestThreshold" )
          )
        ),
        name = cms.string( "PFPSRecHitCreator" )
      )
    ),
    navigator = cms.PSet(  name = cms.string( "PFRecHitPreshowerNavigator" ) )
)
process.hltParticleFlowClusterECALUncorrectedUnseeded = cms.EDProducer( "PFClusterProducer",
    pfClusterBuilder = cms.PSet( 
      positionCalc = cms.PSet( 
        minFractionInCalc = cms.double( 1.0E-9 ),
        logWeightDenominator = cms.double( 0.08 ),
        minAllowedNormalization = cms.double( 1.0E-9 ),
        posCalcNCrystals = cms.int32( 9 ),
        algoName = cms.string( "Basic2DGenericPFlowPositionCalc" )
      ),
      minFracTot = cms.double( 1.0E-20 ),
      positionCalcForConvergence = cms.PSet( 
        minFractionInCalc = cms.double( 0.0 ),
        W0 = cms.double( 4.2 ),
        minAllowedNormalization = cms.double( 0.0 ),
        T0_EB = cms.double( 7.4 ),
        X0 = cms.double( 0.89 ),
        T0_ES = cms.double( 1.2 ),
        T0_EE = cms.double( 3.1 ),
        algoName = cms.string( "ECAL2DPositionCalcWithDepthCorr" )
      ),
      maxIterations = cms.uint32( 50 ),
      stoppingTolerance = cms.double( 1.0E-8 ),
      minFractionToKeep = cms.double( 1.0E-7 ),
      excludeOtherSeeds = cms.bool( True ),
      showerSigma = cms.double( 1.5 ),
      recHitEnergyNorms = cms.VPSet( 
        cms.PSet(  detector = cms.string( "ECAL_BARREL" ),
          recHitEnergyNorm = cms.double( 0.08 )
        ),
        cms.PSet(  detector = cms.string( "ECAL_ENDCAP" ),
          recHitEnergyNorm = cms.double( 0.3 )
        )
      ),
      algoName = cms.string( "Basic2DGenericPFlowClusterizer" ),
      allCellsPositionCalc = cms.PSet( 
        minFractionInCalc = cms.double( 1.0E-9 ),
        logWeightDenominator = cms.double( 0.08 ),
        minAllowedNormalization = cms.double( 1.0E-9 ),
        posCalcNCrystals = cms.int32( -1 ),
        algoName = cms.string( "Basic2DGenericPFlowPositionCalc" )
      )
    ),
    positionReCalc = cms.PSet( 
      minFractionInCalc = cms.double( 0.0 ),
      W0 = cms.double( 4.2 ),
      minAllowedNormalization = cms.double( 0.0 ),
      T0_EB = cms.double( 7.4 ),
      X0 = cms.double( 0.89 ),
      T0_ES = cms.double( 1.2 ),
      T0_EE = cms.double( 3.1 ),
      algoName = cms.string( "ECAL2DPositionCalcWithDepthCorr" )
    ),
    initialClusteringStep = cms.PSet( 
      thresholdsByDetector = cms.VPSet( 
        cms.PSet(  gatheringThreshold = cms.double( 0.08 ),
          detector = cms.string( "ECAL_BARREL" ),
          gatheringThresholdPt = cms.double( 0.0 )
        ),
        cms.PSet(  gatheringThreshold = cms.double( 0.3 ),
          detector = cms.string( "ECAL_ENDCAP" ),
          gatheringThresholdPt = cms.double( 0.0 )
        )
      ),
      useCornerCells = cms.bool( True ),
      algoName = cms.string( "Basic2DGenericTopoClusterizer" )
    ),
    energyCorrector = cms.PSet(  ),
    recHitCleaners = cms.VPSet( 
      cms.PSet(  cleaningByDetector = cms.VPSet( 
  cms.PSet(  doubleSpikeS6S2 = cms.double( 0.04 ),
    fractionThresholdModifier = cms.double( 3.0 ),
    doubleSpikeThresh = cms.double( 10.0 ),
    minS4S1_b = cms.double( -0.024 ),
    singleSpikeThresh = cms.double( 4.0 ),
    detector = cms.string( "ECAL_BARREL" ),
    minS4S1_a = cms.double( 0.04 ),
    energyThresholdModifier = cms.double( 2.0 )
  ),
  cms.PSet(  doubleSpikeS6S2 = cms.double( -1.0 ),
    fractionThresholdModifier = cms.double( 3.0 ),
    doubleSpikeThresh = cms.double( 1.0E9 ),
    minS4S1_b = cms.double( -0.0125 ),
    singleSpikeThresh = cms.double( 15.0 ),
    detector = cms.string( "ECAL_ENDCAP" ),
    minS4S1_a = cms.double( 0.02 ),
    energyThresholdModifier = cms.double( 2.0 )
  )
),
        algoName = cms.string( "SpikeAndDoubleSpikeCleaner" )
      )
    ),
    seedFinder = cms.PSet( 
      nNeighbours = cms.int32( 8 ),
      thresholdsByDetector = cms.VPSet( 
        cms.PSet(  seedingThreshold = cms.double( 0.6 ),
          seedingThresholdPt = cms.double( 0.15 ),
          detector = cms.string( "ECAL_ENDCAP" )
        ),
        cms.PSet(  seedingThreshold = cms.double( 0.23 ),
          seedingThresholdPt = cms.double( 0.0 ),
          detector = cms.string( "ECAL_BARREL" )
        )
      ),
      algoName = cms.string( "LocalMaximumSeedFinder" )
    ),
    recHitsSource = cms.InputTag( "hltParticleFlowRecHitECALUnseeded" )
)
process.hltParticleFlowClusterPSUnseeded = cms.EDProducer( "PFClusterProducer",
    pfClusterBuilder = cms.PSet( 
      minFracTot = cms.double( 1.0E-20 ),
      positionCalc = cms.PSet( 
        minFractionInCalc = cms.double( 1.0E-9 ),
        logWeightDenominator = cms.double( 6.0E-5 ),
        minAllowedNormalization = cms.double( 1.0E-9 ),
        posCalcNCrystals = cms.int32( -1 ),
        algoName = cms.string( "Basic2DGenericPFlowPositionCalc" )
      ),
      maxIterations = cms.uint32( 50 ),
      stoppingTolerance = cms.double( 1.0E-8 ),
      minFractionToKeep = cms.double( 1.0E-7 ),
      excludeOtherSeeds = cms.bool( True ),
      showerSigma = cms.double( 0.3 ),
      recHitEnergyNorms = cms.VPSet( 
        cms.PSet(  detector = cms.string( "PS1" ),
          recHitEnergyNorm = cms.double( 6.0E-5 )
        ),
        cms.PSet(  detector = cms.string( "PS2" ),
          recHitEnergyNorm = cms.double( 6.0E-5 )
        )
      ),
      algoName = cms.string( "Basic2DGenericPFlowClusterizer" )
    ),
    positionReCalc = cms.PSet(  ),
    initialClusteringStep = cms.PSet( 
      thresholdsByDetector = cms.VPSet( 
        cms.PSet(  gatheringThreshold = cms.double( 6.0E-5 ),
          detector = cms.string( "PS1" ),
          gatheringThresholdPt = cms.double( 0.0 )
        ),
        cms.PSet(  gatheringThreshold = cms.double( 6.0E-5 ),
          detector = cms.string( "PS2" ),
          gatheringThresholdPt = cms.double( 0.0 )
        )
      ),
      useCornerCells = cms.bool( False ),
      algoName = cms.string( "Basic2DGenericTopoClusterizer" )
    ),
    energyCorrector = cms.PSet(  ),
    recHitCleaners = cms.VPSet( 
    ),
    seedFinder = cms.PSet( 
      nNeighbours = cms.int32( 4 ),
      thresholdsByDetector = cms.VPSet( 
        cms.PSet(  seedingThreshold = cms.double( 1.2E-4 ),
          seedingThresholdPt = cms.double( 0.0 ),
          detector = cms.string( "PS1" )
        ),
        cms.PSet(  seedingThreshold = cms.double( 1.2E-4 ),
          seedingThresholdPt = cms.double( 0.0 ),
          detector = cms.string( "PS2" )
        )
      ),
      algoName = cms.string( "LocalMaximumSeedFinder" )
    ),
    recHitsSource = cms.InputTag( "hltParticleFlowRecHitPSUnseeded" )
)
process.hltParticleFlowClusterECALUnseeded = cms.EDProducer( "CorrectedECALPFClusterProducer",
    minimumPSEnergy = cms.double( 0.0 ),
    inputPS = cms.InputTag( "hltParticleFlowClusterPSUnseeded" ),
    energyCorrector = cms.PSet( 
      applyCrackCorrections = cms.bool( False ),
      algoName = cms.string( "PFClusterEMEnergyCorrector" )
    ),
    inputECAL = cms.InputTag( "hltParticleFlowClusterECALUncorrectedUnseeded" )
)
process.hltParticleFlowClusterHCAL = cms.EDProducer( "PFClusterProducer",
    pfClusterBuilder = cms.PSet( 
      positionCalc = cms.PSet( 
        minFractionInCalc = cms.double( 1.0E-9 ),
        logWeightDenominator = cms.double( 0.8 ),
        minAllowedNormalization = cms.double( 1.0E-9 ),
        posCalcNCrystals = cms.int32( 5 ),
        algoName = cms.string( "Basic2DGenericPFlowPositionCalc" )
      ),
      minFracTot = cms.double( 1.0E-20 ),
      maxIterations = cms.uint32( 50 ),
      stoppingTolerance = cms.double( 1.0E-8 ),
      minFractionToKeep = cms.double( 1.0E-7 ),
      excludeOtherSeeds = cms.bool( True ),
      showerSigma = cms.double( 10.0 ),
      recHitEnergyNorms = cms.VPSet( 
        cms.PSet(  detector = cms.string( "HCAL_BARREL1" ),
          recHitEnergyNorm = cms.double( 0.8 )
        ),
        cms.PSet(  detector = cms.string( "HCAL_ENDCAP" ),
          recHitEnergyNorm = cms.double( 0.8 )
        )
      ),
      algoName = cms.string( "Basic2DGenericPFlowClusterizer" ),
      allCellsPositionCalc = cms.PSet( 
        minFractionInCalc = cms.double( 1.0E-9 ),
        logWeightDenominator = cms.double( 0.8 ),
        minAllowedNormalization = cms.double( 1.0E-9 ),
        posCalcNCrystals = cms.int32( -1 ),
        algoName = cms.string( "Basic2DGenericPFlowPositionCalc" )
      )
    ),
    positionReCalc = cms.PSet(  ),
    initialClusteringStep = cms.PSet( 
      thresholdsByDetector = cms.VPSet( 
        cms.PSet(  gatheringThreshold = cms.double( 0.8 ),
          detector = cms.string( "HCAL_BARREL1" ),
          gatheringThresholdPt = cms.double( 0.0 )
        ),
        cms.PSet(  gatheringThreshold = cms.double( 0.8 ),
          detector = cms.string( "HCAL_ENDCAP" ),
          gatheringThresholdPt = cms.double( 0.0 )
        )
      ),
      useCornerCells = cms.bool( True ),
      algoName = cms.string( "Basic2DGenericTopoClusterizer" )
    ),
    energyCorrector = cms.PSet(  ),
    recHitCleaners = cms.VPSet( 
      cms.PSet(  algoName = cms.string( "RBXAndHPDCleaner" )      )
    ),
    seedFinder = cms.PSet( 
      nNeighbours = cms.int32( 4 ),
      thresholdsByDetector = cms.VPSet( 
        cms.PSet(  seedingThreshold = cms.double( 0.8 ),
          seedingThresholdPt = cms.double( 0.0 ),
          detector = cms.string( "HCAL_BARREL1" )
        ),
        cms.PSet(  seedingThreshold = cms.double( 1.1 ),
          seedingThresholdPt = cms.double( 0.0 ),
          detector = cms.string( "HCAL_ENDCAP" )
        )
      ),
      algoName = cms.string( "LocalMaximumSeedFinder" )
    ),
    recHitsSource = cms.InputTag( "hltParticleFlowRecHitHCAL" )
)
process.hltParticleFlowClusterHFEM = cms.EDProducer( "PFClusterProducer",
    pfClusterBuilder = cms.PSet( 
      positionCalc = cms.PSet( 
        minFractionInCalc = cms.double( 1.0E-9 ),
        logWeightDenominator = cms.double( 0.8 ),
        minAllowedNormalization = cms.double( 1.0E-9 ),
        posCalcNCrystals = cms.int32( 5 ),
        algoName = cms.string( "Basic2DGenericPFlowPositionCalc" )
      ),
      minFracTot = cms.double( 1.0E-20 ),
      maxIterations = cms.uint32( 50 ),
      stoppingTolerance = cms.double( 1.0E-8 ),
      minFractionToKeep = cms.double( 1.0E-7 ),
      excludeOtherSeeds = cms.bool( True ),
      showerSigma = cms.double( 10.0 ),
      recHitEnergyNorms = cms.VPSet( 
        cms.PSet(  detector = cms.string( "HF_EM" ),
          recHitEnergyNorm = cms.double( 0.8 )
        )
      ),
      algoName = cms.string( "Basic2DGenericPFlowClusterizer" ),
      allCellsPositionCalc = cms.PSet( 
        minFractionInCalc = cms.double( 1.0E-9 ),
        logWeightDenominator = cms.double( 0.8 ),
        minAllowedNormalization = cms.double( 1.0E-9 ),
        posCalcNCrystals = cms.int32( -1 ),
        algoName = cms.string( "Basic2DGenericPFlowPositionCalc" )
      )
    ),
    positionReCalc = cms.PSet(  ),
    initialClusteringStep = cms.PSet( 
      thresholdsByDetector = cms.VPSet( 
        cms.PSet(  gatheringThreshold = cms.double( 0.8 ),
          detector = cms.string( "HF_EM" ),
          gatheringThresholdPt = cms.double( 0.0 )
        )
      ),
      useCornerCells = cms.bool( False ),
      algoName = cms.string( "Basic2DGenericTopoClusterizer" )
    ),
    energyCorrector = cms.PSet(  ),
    recHitCleaners = cms.VPSet( 
      cms.PSet(  cleaningByDetector = cms.VPSet( 
  cms.PSet(  doubleSpikeS6S2 = cms.double( -1.0 ),
    fractionThresholdModifier = cms.double( 1.0 ),
    doubleSpikeThresh = cms.double( 1.0E9 ),
    minS4S1_b = cms.double( -0.19 ),
    singleSpikeThresh = cms.double( 80.0 ),
    detector = cms.string( "HF_EM" ),
    minS4S1_a = cms.double( 0.11 ),
    energyThresholdModifier = cms.double( 1.0 )
  )
),
        algoName = cms.string( "SpikeAndDoubleSpikeCleaner" )
      )
    ),
    seedFinder = cms.PSet( 
      nNeighbours = cms.int32( 0 ),
      thresholdsByDetector = cms.VPSet( 
        cms.PSet(  seedingThreshold = cms.double( 1.4 ),
          seedingThresholdPt = cms.double( 0.0 ),
          detector = cms.string( "HF_EM" )
        )
      ),
      algoName = cms.string( "LocalMaximumSeedFinder" )
    ),
    recHitsSource = cms.InputTag( 'hltParticleFlowRecHitHCAL','HFEM' )
)
process.hltParticleFlowClusterHFHAD = cms.EDProducer( "PFClusterProducer",
    pfClusterBuilder = cms.PSet( 
      positionCalc = cms.PSet( 
        minFractionInCalc = cms.double( 1.0E-9 ),
        logWeightDenominator = cms.double( 0.8 ),
        minAllowedNormalization = cms.double( 1.0E-9 ),
        posCalcNCrystals = cms.int32( 5 ),
        algoName = cms.string( "Basic2DGenericPFlowPositionCalc" )
      ),
      minFracTot = cms.double( 1.0E-20 ),
      maxIterations = cms.uint32( 50 ),
      stoppingTolerance = cms.double( 1.0E-8 ),
      minFractionToKeep = cms.double( 1.0E-7 ),
      excludeOtherSeeds = cms.bool( True ),
      showerSigma = cms.double( 10.0 ),
      recHitEnergyNorms = cms.VPSet( 
        cms.PSet(  detector = cms.string( "HF_HAD" ),
          recHitEnergyNorm = cms.double( 0.8 )
        )
      ),
      algoName = cms.string( "Basic2DGenericPFlowClusterizer" ),
      allCellsPositionCalc = cms.PSet( 
        minFractionInCalc = cms.double( 1.0E-9 ),
        logWeightDenominator = cms.double( 0.8 ),
        minAllowedNormalization = cms.double( 1.0E-9 ),
        posCalcNCrystals = cms.int32( -1 ),
        algoName = cms.string( "Basic2DGenericPFlowPositionCalc" )
      )
    ),
    positionReCalc = cms.PSet(  ),
    initialClusteringStep = cms.PSet( 
      thresholdsByDetector = cms.VPSet( 
        cms.PSet(  gatheringThreshold = cms.double( 0.8 ),
          detector = cms.string( "HF_HAD" ),
          gatheringThresholdPt = cms.double( 0.0 )
        )
      ),
      useCornerCells = cms.bool( False ),
      algoName = cms.string( "Basic2DGenericTopoClusterizer" )
    ),
    energyCorrector = cms.PSet(  ),
    recHitCleaners = cms.VPSet( 
      cms.PSet(  cleaningByDetector = cms.VPSet( 
  cms.PSet(  doubleSpikeS6S2 = cms.double( -1.0 ),
    fractionThresholdModifier = cms.double( 1.0 ),
    doubleSpikeThresh = cms.double( 1.0E9 ),
    minS4S1_b = cms.double( -0.08 ),
    singleSpikeThresh = cms.double( 120.0 ),
    detector = cms.string( "HF_HAD" ),
    minS4S1_a = cms.double( 0.045 ),
    energyThresholdModifier = cms.double( 1.0 )
  )
),
        algoName = cms.string( "SpikeAndDoubleSpikeCleaner" )
      )
    ),
    seedFinder = cms.PSet( 
      nNeighbours = cms.int32( 0 ),
      thresholdsByDetector = cms.VPSet( 
        cms.PSet(  seedingThreshold = cms.double( 1.4 ),
          seedingThresholdPt = cms.double( 0.0 ),
          detector = cms.string( "HF_HAD" )
        )
      ),
      algoName = cms.string( "LocalMaximumSeedFinder" )
    ),
    recHitsSource = cms.InputTag( 'hltParticleFlowRecHitHCAL','HFHAD' )
)
process.hltLightPFTracks = cms.EDProducer( "LightPFTrackProducer",
    TrackQuality = cms.string( "none" ),
    UseQuality = cms.bool( False ),
    TkColList = cms.VInputTag( 'hltPFMuonMerging' )
)
process.hltParticleFlowBlock = cms.EDProducer( "PFBlockProducer",
    debug = cms.untracked.bool( False ),
    linkDefinitions = cms.VPSet( 
      cms.PSet(  useKDTree = cms.bool( True ),
        linkType = cms.string( "PS1:ECAL" ),
        linkerName = cms.string( "PreshowerAndECALLinker" )
      ),
      cms.PSet(  useKDTree = cms.bool( True ),
        linkType = cms.string( "PS2:ECAL" ),
        linkerName = cms.string( "PreshowerAndECALLinker" )
      ),
      cms.PSet(  useKDTree = cms.bool( True ),
        linkType = cms.string( "TRACK:ECAL" ),
        linkerName = cms.string( "TrackAndECALLinker" )
      ),
      cms.PSet(  useKDTree = cms.bool( True ),
        linkType = cms.string( "TRACK:HCAL" ),
        linkerName = cms.string( "TrackAndHCALLinker" )
      ),
      cms.PSet(  useKDTree = cms.bool( False ),
        linkType = cms.string( "ECAL:HCAL" ),
        linkerName = cms.string( "ECALAndHCALLinker" )
      ),
      cms.PSet(  useKDTree = cms.bool( False ),
        linkType = cms.string( "HFEM:HFHAD" ),
        linkerName = cms.string( "HFEMAndHFHADLinker" )
      )
    ),
    elementImporters = cms.VPSet( 
      cms.PSet(  importerName = cms.string( "GeneralTracksImporter" ),
        useIterativeTracking = cms.bool( False ),
        source = cms.InputTag( "hltLightPFTracks" ),
        NHitCuts_byTrackAlgo = cms.vuint32( 3, 3, 3, 3, 3 ),
        muonSrc = cms.InputTag( "hltMuons" ),
        DPtOverPtCuts_byTrackAlgo = cms.vdouble( 0.5, 0.5, 0.5, 0.5, 0.5 )
      ),
      cms.PSet(  importerName = cms.string( "ECALClusterImporter" ),
        source = cms.InputTag( "hltParticleFlowClusterECALUnseeded" ),
        BCtoPFCMap = cms.InputTag( "" )
      ),
      cms.PSet(  importerName = cms.string( "GenericClusterImporter" ),
        source = cms.InputTag( "hltParticleFlowClusterHCAL" )
      ),
      cms.PSet(  importerName = cms.string( "GenericClusterImporter" ),
        source = cms.InputTag( "hltParticleFlowClusterHFEM" )
      ),
      cms.PSet(  importerName = cms.string( "GenericClusterImporter" ),
        source = cms.InputTag( "hltParticleFlowClusterHFHAD" )
      ),
      cms.PSet(  importerName = cms.string( "GenericClusterImporter" ),
        source = cms.InputTag( "hltParticleFlowClusterPSUnseeded" )
      )
    ),
    verbose = cms.untracked.bool( False )
)
process.hltParticleFlow = cms.EDProducer( "PFProducer",
    photon_SigmaiEtaiEta_endcap = cms.double( 0.034 ),
    minPtForPostCleaning = cms.double( 20.0 ),
    pf_nsigma_ECAL = cms.double( 0.0 ),
    GedPhotonValueMap = cms.InputTag( 'tmpGedPhotons','valMapPFEgammaCandToPhoton' ),
    sumPtTrackIsoForPhoton = cms.double( -1.0 ),
    metFactorForFakes = cms.double( 4.0 ),
    muon_HO = cms.vdouble( 0.9, 0.9 ),
    electron_missinghits = cms.uint32( 1 ),
    metSignificanceForCleaning = cms.double( 3.0 ),
    usePFPhotons = cms.bool( False ),
    dptRel_DispVtx = cms.double( 10.0 ),
    nTrackIsoForEgammaSC = cms.uint32( 2 ),
    pf_nsigma_HCAL = cms.double( 1.0 ),
    cosmicRejectionDistance = cms.double( 1.0 ),
    useEGammaFilters = cms.bool( False ),
    useEGammaElectrons = cms.bool( False ),
    nsigma_TRACK = cms.double( 1.0 ),
    useEGammaSupercluster = cms.bool( False ),
    sumPtTrackIsoForEgammaSC_barrel = cms.double( 4.0 ),
    eventFractionForCleaning = cms.double( 0.8 ),
    usePFDecays = cms.bool( False ),
    rejectTracks_Step45 = cms.bool( False ),
    eventFractionForRejection = cms.double( 0.8 ),
    photon_MinEt = cms.double( 10.0 ),
    usePFNuclearInteractions = cms.bool( False ),
    maxSignificance = cms.double( 2.5 ),
    electron_iso_mva_endcap = cms.double( -0.1075 ),
    debug = cms.untracked.bool( False ),
    pf_convID_mvaWeightFile = cms.string( "RecoParticleFlow/PFProducer/data/MVAnalysis_BDT.weights_pfConversionAug0411.txt" ),
    calibHF_eta_step = cms.vdouble( 0.0, 2.9, 3.0, 3.2, 4.2, 4.4, 4.6, 4.8, 5.2, 5.4 ),
    ptErrorScale = cms.double( 8.0 ),
    minSignificance = cms.double( 2.5 ),
    minMomentumForPunchThrough = cms.double( 100.0 ),
    pf_conv_mvaCut = cms.double( 0.0 ),
    useCalibrationsFromDB = cms.bool( True ),
    usePFElectrons = cms.bool( False ),
    electron_iso_combIso_endcap = cms.double( 10.0 ),
    photon_combIso = cms.double( 10.0 ),
    electron_iso_mva_barrel = cms.double( -0.1875 ),
    postHFCleaning = cms.bool( False ),
    factors_45 = cms.vdouble( 10.0, 100.0 ),
    cleanedHF = cms.VInputTag( 'hltParticleFlowRecHitHCAL:Cleaned','hltParticleFlowClusterHFHAD:Cleaned','hltParticleFlowClusterHFEM:Cleaned' ),
    coneEcalIsoForEgammaSC = cms.double( 0.3 ),
    minSignificanceReduction = cms.double( 1.4 ),
    photon_SigmaiEtaiEta_barrel = cms.double( 0.0125 ),
    calibHF_b_HADonly = cms.vdouble( 1.27541, 0.85361, 0.86333, 0.89091, 0.94348, 0.94348, 0.9437, 1.0034, 1.0444, 1.0444 ),
    minPixelHits = cms.int32( 1 ),
    maxDPtOPt = cms.double( 1.0 ),
    useHO = cms.bool( False ),
    pf_electron_output_col = cms.string( "electrons" ),
    electron_noniso_mvaCut = cms.double( -0.1 ),
    GedElectronValueMap = cms.InputTag( "gedGsfElectronsTmp" ),
    useVerticesForNeutral = cms.bool( True ),
    pf_Res_mvaWeightFile = cms.string( "RecoParticleFlow/PFProducer/data/TMVARegression_BDTG_PFRes.root" ),
    PFEGammaCandidates = cms.InputTag( "particleFlowEGamma" ),
    sumPtTrackIsoSlopeForPhoton = cms.double( -1.0 ),
    coneTrackIsoForEgammaSC = cms.double( 0.3 ),
    minDeltaMet = cms.double( 0.4 ),
    pt_Error = cms.double( 1.0 ),
    useProtectionsForJetMET = cms.bool( True ),
    metFactorForRejection = cms.double( 4.0 ),
    sumPtTrackIsoForEgammaSC_endcap = cms.double( 4.0 ),
    calibHF_use = cms.bool( False ),
    verbose = cms.untracked.bool( False ),
    usePFConversions = cms.bool( False ),
    trackQuality = cms.string( "highPurity" ),
    calibPFSCEle_endcap = cms.vdouble( 1.153, -16.5975, 5.668, -0.1772, 16.22, 7.326, 0.0483, -4.068, 9.406 ),
    metFactorForCleaning = cms.double( 4.0 ),
    eventFactorForCosmics = cms.double( 10.0 ),
    egammaElectrons = cms.InputTag( "" ),
    minEnergyForPunchThrough = cms.double( 100.0 ),
    minTrackerHits = cms.int32( 8 ),
    iCfgCandConnector = cms.PSet( 
      bCalibSecondary = cms.bool( False ),
      bCalibPrimary = cms.bool( False ),
      bCorrect = cms.bool( False ),
      nuclCalibFactors = cms.vdouble( 0.8, 0.15, 0.5, 0.5, 0.05 )
    ),
    rejectTracks_Bad = cms.bool( False ),
    pf_electronID_crackCorrection = cms.bool( False ),
    pf_locC_mvaWeightFile = cms.string( "RecoParticleFlow/PFProducer/data/TMVARegression_BDTG_PFClusterCorr.root" ),
    calibHF_a_EMonly = cms.vdouble( 0.96945, 0.96701, 0.76309, 0.82268, 0.87583, 0.89718, 0.98674, 1.4681, 1.458, 1.458 ),
    muons = cms.InputTag( "hltMuons" ),
    metFactorForHighEta = cms.double( 25.0 ),
    minHFCleaningPt = cms.double( 5.0 ),
    muon_HCAL = cms.vdouble( 3.0, 3.0 ),
    pf_electron_mvaCut = cms.double( -0.1 ),
    ptFactorForHighEta = cms.double( 2.0 ),
    maxDeltaPhiPt = cms.double( 7.0 ),
    pf_electronID_mvaWeightFile = cms.string( "RecoParticleFlow/PFProducer/data/MVAnalysis_BDT.weights_PfElectrons23Jan_IntToFloat.txt" ),
    sumEtEcalIsoForEgammaSC_endcap = cms.double( 2.0 ),
    calibHF_b_EMHAD = cms.vdouble( 1.27541, 0.85361, 0.86333, 0.89091, 0.94348, 0.94348, 0.9437, 1.0034, 1.0444, 1.0444 ),
    pf_GlobC_mvaWeightFile = cms.string( "RecoParticleFlow/PFProducer/data/TMVARegression_BDTG_PFGlobalCorr.root" ),
    photon_HoE = cms.double( 0.1 ),
    sumEtEcalIsoForEgammaSC_barrel = cms.double( 1.0 ),
    calibPFSCEle_Fbrem_endcap = cms.vdouble( 0.9, 6.5, -0.0692932, 0.101776, 0.995338, -0.00236548, 0.874998, 1.653, -0.0750184, 0.147, 0.923165, 4.74665E-4, 1.10782 ),
    punchThroughFactor = cms.double( 3.0 ),
    algoType = cms.uint32( 0 ),
    electron_iso_combIso_barrel = cms.double( 10.0 ),
    postMuonCleaning = cms.bool( True ),
    calibPFSCEle_barrel = cms.vdouble( 1.004, -1.536, 22.88, -1.467, 0.3555, 0.6227, 14.65, 2051.0, 25.0, 0.9932, -0.5444, 0.0, 0.5438, 0.7109, 7.645, 0.2904, 0.0 ),
    electron_protectionsForJetMET = cms.PSet( 
      maxE = cms.double( 50.0 ),
      maxTrackPOverEele = cms.double( 1.0 ),
      maxEcalEOverP_2 = cms.double( 0.2 ),
      maxHcalEOverEcalE = cms.double( 0.1 ),
      maxEcalEOverP_1 = cms.double( 0.5 ),
      maxHcalEOverP = cms.double( 1.0 ),
      maxEcalEOverPRes = cms.double( 0.2 ),
      maxHcalE = cms.double( 10.0 ),
      maxEeleOverPout = cms.double( 0.2 ),
      maxNtracks = cms.double( 3.0 ),
      maxEleHcalEOverEcalE = cms.double( 0.1 ),
      maxDPhiIN = cms.double( 0.1 ),
      maxEeleOverPoutRes = cms.double( 0.5 )
    ),
    electron_iso_pt = cms.double( 10.0 ),
    isolatedElectronID_mvaWeightFile = cms.string( "RecoEgamma/ElectronIdentification/data/TMVA_BDTSimpleCat_17Feb2011.weights.xml" ),
    vertexCollection = cms.InputTag( "hltPixelVertices" ),
    X0_Map = cms.string( "RecoParticleFlow/PFProducer/data/allX0histos.root" ),
    calibPFSCEle_Fbrem_barrel = cms.vdouble( 0.6, 6.0, -0.0255975, 0.0576727, 0.975442, -5.46394E-4, 1.26147, 25.0, -0.02025, 0.04537, 0.9728, -8.962E-4, 1.172 ),
    blocks = cms.InputTag( "hltParticleFlowBlock" ),
    punchThroughMETFactor = cms.double( 4.0 ),
    metSignificanceForRejection = cms.double( 4.0 ),
    photon_protectionsForJetMET = cms.PSet( 
      sumPtTrackIsoSlope = cms.double( 0.001 ),
      sumPtTrackIso = cms.double( 2.0 )
    ),
    usePhotonReg = cms.bool( False ),
    dzPV = cms.double( 0.2 ),
    calibHF_a_EMHAD = cms.vdouble( 1.42215, 1.00496, 0.68961, 0.81656, 0.98504, 0.98504, 1.00802, 1.0593, 1.4576, 1.4576 ),
    useRegressionFromDB = cms.bool( False ),
    muon_ECAL = cms.vdouble( 0.5, 0.5 ),
    usePFSCEleCalib = cms.bool( True )
)
process.hltAK4PFJets = cms.EDProducer( "FastjetJetProducer",
    Active_Area_Repeats = cms.int32( 5 ),
    doAreaFastjet = cms.bool( False ),
    voronoiRfact = cms.double( -9.0 ),
    maxBadHcalCells = cms.uint32( 9999999 ),
    doAreaDiskApprox = cms.bool( True ),
    maxRecoveredEcalCells = cms.uint32( 9999999 ),
    jetType = cms.string( "PFJet" ),
    minSeed = cms.uint32( 0 ),
    Ghost_EtaMax = cms.double( 6.0 ),
    doRhoFastjet = cms.bool( False ),
    jetAlgorithm = cms.string( "AntiKt" ),
    nSigmaPU = cms.double( 1.0 ),
    GhostArea = cms.double( 0.01 ),
    Rho_EtaMax = cms.double( 4.4 ),
    maxBadEcalCells = cms.uint32( 9999999 ),
    useDeterministicSeed = cms.bool( True ),
    doPVCorrection = cms.bool( False ),
    maxRecoveredHcalCells = cms.uint32( 9999999 ),
    rParam = cms.double( 0.4 ),
    maxProblematicHcalCells = cms.uint32( 9999999 ),
    doOutputJets = cms.bool( True ),
    src = cms.InputTag( "hltParticleFlow" ),
    inputEtMin = cms.double( 0.0 ),
    puPtMin = cms.double( 10.0 ),
    srcPVs = cms.InputTag( "hltPixelVertices" ),
    jetPtMin = cms.double( 0.0 ),
    radiusPU = cms.double( 0.4 ),
    maxProblematicEcalCells = cms.uint32( 9999999 ),
    doPUOffsetCorr = cms.bool( False ),
    inputEMin = cms.double( 0.0 ),
    useMassDropTagger = cms.bool( False ),
    muMin = cms.double( -1.0 ),
    subtractorName = cms.string( "" ),
    muCut = cms.double( -1.0 ),
    subjetPtMin = cms.double( -1.0 ),
    useTrimming = cms.bool( False ),
    muMax = cms.double( -1.0 ),
    yMin = cms.double( -1.0 ),
    useFiltering = cms.bool( False ),
    rFilt = cms.double( -1.0 ),
    yMax = cms.double( -1.0 ),
    zcut = cms.double( -1.0 ),
    MinVtxNdof = cms.int32( 0 ),
    MaxVtxZ = cms.double( 15.0 ),
    UseOnlyVertexTracks = cms.bool( False ),
    dRMin = cms.double( -1.0 ),
    nFilt = cms.int32( -1 ),
    usePruning = cms.bool( False ),
    maxDepth = cms.int32( -1 ),
    yCut = cms.double( -1.0 ),
    DzTrVtxMax = cms.double( 0.0 ),
    UseOnlyOnePV = cms.bool( False ),
    rcut_factor = cms.double( -1.0 ),
    sumRecHits = cms.bool( False ),
    trimPtFracMin = cms.double( -1.0 ),
    dRMax = cms.double( -1.0 ),
    DxyTrVtxMax = cms.double( 0.0 ),
    useCMSBoostedTauSeedingAlgorithm = cms.bool( False )
)
process.hltFixedGridRhoFastjetAll = cms.EDProducer( "FixedGridRhoProducerFastjet",
    gridSpacing = cms.double( 0.55 ),
    maxRapidity = cms.double( 5.0 ),
    pfCandidatesTag = cms.InputTag( "hltParticleFlow" )
)
process.hltAK4PFJetsCorrected = cms.EDProducer( "PFJetCorrectionProducer",
    src = cms.InputTag( "hltAK4PFJets" ),
    correctors = cms.vstring( 'hltESPAK4PFCorrection' )
)
process.hltPFJetsCorrectedMatchedToCaloJets210 = cms.EDProducer( "PFJetsMatchedToFilteredCaloJetsProducer",
    DeltaR = cms.double( 0.5 ),
    CaloJetFilter = cms.InputTag( "hltSingleCaloJet210" ),
    TriggerType = cms.int32( 85 ),
    PFJetSrc = cms.InputTag( "hltAK4PFJetsCorrected" )
)
process.hltSinglePFJet260 = cms.EDFilter( "HLT1PFJet",
    saveTags = cms.bool( True ),
    MinPt = cms.double( 260.0 ),
    MinN = cms.int32( 1 ),
    MaxEta = cms.double( 5.0 ),
    MinMass = cms.double( -1.0 ),
    inputTag = cms.InputTag( "hltPFJetsCorrectedMatchedToCaloJets210" ),
    MinE = cms.double( -1.0 ),
    triggerType = cms.int32( 85 )
)
process.hltL1sL1SingleEG10 = cms.EDFilter( "HLTLevel1GTSeed",
    L1SeedsLogicalExpression = cms.string( "L1_SingleEG10" ),
    saveTags = cms.bool( True ),
    L1MuonCollectionTag = cms.InputTag( "hltL1extraParticles" ),
    L1UseL1TriggerObjectMaps = cms.bool( True ),
    L1UseAliasesForSeeding = cms.bool( True ),
    L1GtReadoutRecordTag = cms.InputTag( "hltGtDigis" ),
    L1CollectionsTag = cms.InputTag( "hltL1extraParticles" ),
    L1NrBxInEvent = cms.int32( 3 ),
    L1GtObjectMapTag = cms.InputTag( "hltL1GtObjectMap" ),
    L1TechTriggerSeeding = cms.bool( False )
)
process.hltPrePhoton20CaloIdVLIsoL = cms.EDFilter( "HLTPrescaler",
    L1GtReadoutRecordTag = cms.InputTag( "hltGtDigis" ),
    offset = cms.uint32( 0 )
)
process.hltEGL1SingleEG12Filter = cms.EDFilter( "HLTEgammaL1MatchFilterRegional",
    doIsolated = cms.bool( False ),
    endcap_end = cms.double( 2.65 ),
    saveTags = cms.bool( False ),
    region_eta_size_ecap = cms.double( 1.0 ),
    barrel_end = cms.double( 1.4791 ),
    l1IsolatedTag = cms.InputTag( 'hltL1extraParticles','Isolated' ),
    candIsolatedTag = cms.InputTag( "hltEgammaCandidates" ),
    region_phi_size = cms.double( 1.044 ),
    region_eta_size = cms.double( 0.522 ),
    L1SeedFilterTag = cms.InputTag( "hltL1sL1SingleEG10" ),
    candNonIsolatedTag = cms.InputTag( "" ),
    l1NonIsolatedTag = cms.InputTag( 'hltL1extraParticles','NonIsolated' ),
    ncandcut = cms.int32( 1 )
)
process.hltEG20EtFilter = cms.EDFilter( "HLTEgammaEtFilter",
    saveTags = cms.bool( False ),
    L1NonIsoCand = cms.InputTag( "" ),
    relaxed = cms.untracked.bool( False ),
    L1IsoCand = cms.InputTag( "hltEgammaCandidates" ),
    inputTag = cms.InputTag( "hltEGL1SingleEG12Filter" ),
    etcutEB = cms.double( 20.0 ),
    etcutEE = cms.double( 20.0 ),
    ncandcut = cms.int32( 1 )
)
process.hltEG20CaloIdVLClusterShapeFilter = cms.EDFilter( "HLTEgammaGenericFilter",
    doIsolated = cms.bool( True ),
    thrOverE2EE = cms.double( -1.0 ),
    L1NonIsoCand = cms.InputTag( "" ),
    saveTags = cms.bool( False ),
    thrOverE2EB = cms.double( -1.0 ),
    thrRegularEE = cms.double( 0.04 ),
    thrOverEEE = cms.double( -1.0 ),
    L1IsoCand = cms.InputTag( "hltEgammaCandidates" ),
    thrOverEEB = cms.double( -1.0 ),
    thrRegularEB = cms.double( 0.024 ),
    lessThan = cms.bool( True ),
    useEt = cms.bool( False ),
    ncandcut = cms.int32( 1 ),
    isoTag = cms.InputTag( 'hltEgammaClusterShape','sigmaIEtaIEta5x5' ),
    candTag = cms.InputTag( "hltEG20EtFilter" ),
    nonIsoTag = cms.InputTag( "" )
)
process.hltEG20CaloIdVLHEFilter = cms.EDFilter( "HLTEgammaGenericFilter",
    doIsolated = cms.bool( True ),
    thrOverE2EE = cms.double( -1.0 ),
    L1NonIsoCand = cms.InputTag( "" ),
    saveTags = cms.bool( False ),
    thrOverE2EB = cms.double( -1.0 ),
    thrRegularEE = cms.double( -1.0 ),
    thrOverEEE = cms.double( 0.1 ),
    L1IsoCand = cms.InputTag( "hltEgammaCandidates" ),
    thrOverEEB = cms.double( 0.15 ),
    thrRegularEB = cms.double( -1.0 ),
    lessThan = cms.bool( True ),
    useEt = cms.bool( False ),
    ncandcut = cms.int32( 1 ),
    isoTag = cms.InputTag( "hltEgammaHoverE" ),
    candTag = cms.InputTag( "hltEG20CaloIdVLClusterShapeFilter" ),
    nonIsoTag = cms.InputTag( "" )
)
process.hltEG20CaloIdVLIsoLEcalIsoFilter = cms.EDFilter( "HLTEgammaGenericQuadraticFilter",
    doIsolated = cms.bool( True ),
    thrOverE2EE = cms.double( 0.0 ),
    L1NonIsoCand = cms.InputTag( "" ),
    saveTags = cms.bool( False ),
    thrOverE2EB = cms.double( 0.0 ),
    thrRegularEE = cms.double( 5.5 ),
    thrOverEEE = cms.double( 0.012 ),
    L1IsoCand = cms.InputTag( "hltEgammaCandidates" ),
    thrOverEEB = cms.double( 0.012 ),
    thrRegularEB = cms.double( 5.5 ),
    lessThan = cms.bool( True ),
    useEt = cms.bool( True ),
    ncandcut = cms.int32( 1 ),
    isoTag = cms.InputTag( "hltEgammaEcalPFClusterIso" ),
    candTag = cms.InputTag( "hltEG20CaloIdVLHEFilter" ),
    nonIsoTag = cms.InputTag( "" )
)
process.hltEG20CaloIdVLIsoLHcalIsoFilter = cms.EDFilter( "HLTEgammaGenericQuadraticFilter",
    doIsolated = cms.bool( True ),
    thrOverE2EE = cms.double( 0.0 ),
    L1NonIsoCand = cms.InputTag( "" ),
    saveTags = cms.bool( False ),
    thrOverE2EB = cms.double( 0.0 ),
    thrRegularEE = cms.double( 3.5 ),
    thrOverEEE = cms.double( 0.005 ),
    L1IsoCand = cms.InputTag( "hltEgammaCandidates" ),
    thrOverEEB = cms.double( 0.005 ),
    thrRegularEB = cms.double( 3.5 ),
    lessThan = cms.bool( True ),
    useEt = cms.bool( True ),
    ncandcut = cms.int32( 1 ),
    isoTag = cms.InputTag( "hltEgammaHcalPFClusterIso" ),
    candTag = cms.InputTag( "hltEG20CaloIdVLHEFilter" ),
    nonIsoTag = cms.InputTag( "" )
)
process.hltPixelVerticesForPhotons = cms.EDProducer( "PixelVertexProducer",
    WtAverage = cms.bool( True ),
    Method2 = cms.bool( True ),
    beamSpot = cms.InputTag( "hltOnlineBeamSpot" ),
    PVcomparer = cms.PSet(  refToPSet_ = cms.string( "HLTPSetPvClusterComparer" ) ),
    Verbosity = cms.int32( 0 ),
    UseError = cms.bool( True ),
    TrackCollection = cms.InputTag( "hltPixelTracks" ),
    PtMin = cms.double( 1.0 ),
    NTrkMin = cms.int32( 2 ),
    ZOffset = cms.double( 5.0 ),
    Finder = cms.string( "DivisiveVertexFinder" ),
    ZSeparation = cms.double( 0.05 )
)
process.hltIter0PFlowPixelSeedsFromPixelTracksForPhotons = cms.EDProducer( "SeedGeneratorFromProtoTracksEDProducer",
    useEventsWithNoVertex = cms.bool( True ),
    originHalfLength = cms.double( 0.3 ),
    useProtoTrackKinematics = cms.bool( False ),
    usePV = cms.bool( True ),
    InputVertexCollection = cms.InputTag( "hltPixelVerticesForPhotons" ),
    TTRHBuilder = cms.string( "hltESPTTRHBuilderPixelOnly" ),
    InputCollection = cms.InputTag( "hltPixelTracks" ),
    originRadius = cms.double( 0.1 )
)
process.hltIter0PFlowCkfTrackCandidatesForPhotons = cms.EDProducer( "CkfTrackCandidateMaker",
    src = cms.InputTag( "hltIter0PFlowPixelSeedsFromPixelTracksForPhotons" ),
    maxSeedsBeforeCleaning = cms.uint32( 1000 ),
    SimpleMagneticField = cms.string( "ParabolicMf" ),
    TransientInitialStateEstimatorParameters = cms.PSet( 
      propagatorAlongTISE = cms.string( "PropagatorWithMaterialParabolicMf" ),
      numberMeasurementsForFit = cms.int32( 4 ),
      propagatorOppositeTISE = cms.string( "PropagatorWithMaterialParabolicMfOpposite" )
    ),
    TrajectoryCleaner = cms.string( "hltESPTrajectoryCleanerBySharedHits" ),
    MeasurementTrackerEvent = cms.InputTag( "hltSiStripClusters" ),
    cleanTrajectoryAfterInOut = cms.bool( False ),
    useHitsSplitting = cms.bool( False ),
    RedundantSeedCleaner = cms.string( "CachingSeedCleanerBySharedInput" ),
    doSeedingRegionRebuilding = cms.bool( False ),
    maxNSeeds = cms.uint32( 100000 ),
    TrajectoryBuilderPSet = cms.PSet(  refToPSet_ = cms.string( "HLTIter0PSetTrajectoryBuilderIT" ) ),
    NavigationSchool = cms.string( "SimpleNavigationSchool" ),
    TrajectoryBuilder = cms.string( "" )
)
process.hltIter0PFlowCtfWithMaterialTracksForPhotons = cms.EDProducer( "TrackProducer",
    src = cms.InputTag( "hltIter0PFlowCkfTrackCandidatesForPhotons" ),
    SimpleMagneticField = cms.string( "ParabolicMf" ),
    clusterRemovalInfo = cms.InputTag( "" ),
    beamSpot = cms.InputTag( "hltOnlineBeamSpot" ),
    MeasurementTrackerEvent = cms.InputTag( "hltSiStripClusters" ),
    Fitter = cms.string( "hltESPFittingSmootherIT" ),
    useHitsSplitting = cms.bool( False ),
    MeasurementTracker = cms.string( "" ),
    AlgorithmName = cms.string( "iter0ForPhotons" ),
    alias = cms.untracked.string( "ctfWithMaterialTracks" ),
    NavigationSchool = cms.string( "" ),
    TrajectoryInEvent = cms.bool( True ),
    TTRHBuilder = cms.string( "hltESPTTRHBWithTrackAngle" ),
    GeometricInnerState = cms.bool( True ),
    useSimpleMF = cms.bool( True ),
    Propagator = cms.string( "hltESPRungeKuttaTrackerPropagator" )
)
process.hltIter0PFlowTrackSelectionHighPurityForPhotons = cms.EDProducer( "AnalyticalTrackSelector",
    max_d0 = cms.double( 100.0 ),
    minNumber3DLayers = cms.uint32( 0 ),
    max_lostHitFraction = cms.double( 1.0 ),
    applyAbsCutsIfNoPV = cms.bool( False ),
    qualityBit = cms.string( "highPurity" ),
    minNumberLayers = cms.uint32( 3 ),
    chi2n_par = cms.double( 0.7 ),
    useVtxError = cms.bool( False ),
    nSigmaZ = cms.double( 3.0 ),
    dz_par2 = cms.vdouble( 0.4, 4.0 ),
    applyAdaptedPVCuts = cms.bool( True ),
    min_eta = cms.double( -9999.0 ),
    dz_par1 = cms.vdouble( 0.35, 4.0 ),
    copyTrajectories = cms.untracked.bool( True ),
    vtxNumber = cms.int32( -1 ),
    max_d0NoPV = cms.double( 100.0 ),
    keepAllTracks = cms.bool( False ),
    maxNumberLostLayers = cms.uint32( 1 ),
    beamspot = cms.InputTag( "hltOnlineBeamSpot" ),
    max_relpterr = cms.double( 9999.0 ),
    copyExtras = cms.untracked.bool( True ),
    max_z0NoPV = cms.double( 100.0 ),
    vertexCut = cms.string( "tracksSize>=3" ),
    max_z0 = cms.double( 100.0 ),
    useVertices = cms.bool( True ),
    min_nhits = cms.uint32( 0 ),
    src = cms.InputTag( "hltIter0PFlowCtfWithMaterialTracksForPhotons" ),
    max_minMissHitOutOrIn = cms.int32( 99 ),
    chi2n_no1Dmod_par = cms.double( 9999.0 ),
    vertices = cms.InputTag( "hltPixelVerticesForPhotons" ),
    max_eta = cms.double( 9999.0 ),
    d0_par2 = cms.vdouble( 0.4, 4.0 ),
    d0_par1 = cms.vdouble( 0.3, 4.0 ),
    res_par = cms.vdouble( 0.003, 0.001 ),
    minHitsToBypassChecks = cms.uint32( 20 )
)
process.hltIter1ClustersRefRemovalForPhotons = cms.EDProducer( "HLTTrackClusterRemoverNew",
    doStrip = cms.bool( True ),
    doStripChargeCheck = cms.bool( False ),
    trajectories = cms.InputTag( "hltIter0PFlowTrackSelectionHighPurityForPhotons" ),
    oldClusterRemovalInfo = cms.InputTag( "" ),
    stripClusters = cms.InputTag( "hltSiStripRawToClustersFacility" ),
    pixelClusters = cms.InputTag( "hltSiPixelClusters" ),
    Common = cms.PSet(  maxChi2 = cms.double( 9.0 ) ),
    doPixel = cms.bool( True )
)
process.hltIter1MaskedMeasurementTrackerEventForPhotons = cms.EDProducer( "MaskedMeasurementTrackerEventProducer",
    clustersToSkip = cms.InputTag( "hltIter1ClustersRefRemovalForPhotons" ),
    OnDemand = cms.bool( False ),
    src = cms.InputTag( "hltSiStripClusters" )
)
process.hltIter1PixelLayerTripletsForPhotons = cms.EDProducer( "SeedingLayersEDProducer",
    layerList = cms.vstring( 'BPix1+BPix2+BPix3',
      'BPix1+BPix2+FPix1_pos',
      'BPix1+BPix2+FPix1_neg',
      'BPix1+FPix1_pos+FPix2_pos',
      'BPix1+FPix1_neg+FPix2_neg' ),
    MTOB = cms.PSet(  ),
    TEC = cms.PSet(  ),
    MTID = cms.PSet(  ),
    FPix = cms.PSet( 
      HitProducer = cms.string( "hltSiPixelRecHits" ),
      hitErrorRZ = cms.double( 0.0036 ),
      useErrorsFromParam = cms.bool( True ),
      TTRHBuilder = cms.string( "hltESPTTRHBuilderPixelOnly" ),
      skipClusters = cms.InputTag( "hltIter1ClustersRefRemovalForPhotons" ),
      hitErrorRPhi = cms.double( 0.0051 )
    ),
    MTEC = cms.PSet(  ),
    MTIB = cms.PSet(  ),
    TID = cms.PSet(  ),
    TOB = cms.PSet(  ),
    BPix = cms.PSet( 
      HitProducer = cms.string( "hltSiPixelRecHits" ),
      hitErrorRZ = cms.double( 0.006 ),
      useErrorsFromParam = cms.bool( True ),
      TTRHBuilder = cms.string( "hltESPTTRHBuilderPixelOnly" ),
      skipClusters = cms.InputTag( "hltIter1ClustersRefRemovalForPhotons" ),
      hitErrorRPhi = cms.double( 0.0027 )
    ),
    TIB = cms.PSet(  )
)
process.hltIter1PFlowPixelSeedsForPhotons = cms.EDProducer( "SeedGeneratorFromRegionHitsEDProducer",
    RegionFactoryPSet = cms.PSet( 
      ComponentName = cms.string( "CandidateSeededTrackingRegionsProducer" ),
      RegionPSet = cms.PSet( 
        precise = cms.bool( True ),
        originRadius = cms.double( 0.05 ),
        ptMin = cms.double( 0.5 ),
        input = cms.InputTag( "hltEgammaCandidates" ),
        maxNRegions = cms.int32( 10 ),
        beamSpot = cms.InputTag( "hltOnlineBeamSpot" ),
        vertexCollection = cms.InputTag( "hltPixelVerticesForPhotons" ),
        zErrorBeamSpot = cms.double( 24.2 ),
        deltaEta = cms.double( 0.5 ),
        deltaPhi = cms.double( 0.5 ),
        nSigmaZVertex = cms.double( 3.0 ),
        nSigmaZBeamSpot = cms.double( 4.0 ),
        mode = cms.string( "VerticesFixed" ),
        maxNVertices = cms.int32( 3 ),
        zErrorVetex = cms.double( 0.2 )
      )
    ),
    SeedComparitorPSet = cms.PSet(  ComponentName = cms.string( "none" ) ),
    ClusterCheckPSet = cms.PSet( 
      PixelClusterCollectionLabel = cms.InputTag( "hltSiPixelClusters" ),
      MaxNumberOfCosmicClusters = cms.uint32( 50000 ),
      doClusterCheck = cms.bool( False ),
      ClusterCollectionLabel = cms.InputTag( "hltSiStripClusters" ),
      MaxNumberOfPixelClusters = cms.uint32( 10000 )
    ),
    OrderedHitsFactoryPSet = cms.PSet( 
      maxElement = cms.uint32( 0 ),
      ComponentName = cms.string( "StandardHitTripletGenerator" ),
      GeneratorPSet = cms.PSet( 
        useBending = cms.bool( True ),
        useFixedPreFiltering = cms.bool( False ),
        maxElement = cms.uint32( 100000 ),
        phiPreFiltering = cms.double( 0.3 ),
        extraHitRPhitolerance = cms.double( 0.032 ),
        useMultScattering = cms.bool( True ),
        ComponentName = cms.string( "PixelTripletHLTGenerator" ),
        extraHitRZtolerance = cms.double( 0.037 ),
        SeedComparitorPSet = cms.PSet(  ComponentName = cms.string( "none" ) )
      ),
      SeedingLayers = cms.InputTag( "hltIter1PixelLayerTripletsForPhotons" )
    ),
    SeedCreatorPSet = cms.PSet( 
      ComponentName = cms.string( "SeedFromConsecutiveHitsTripletOnlyCreator" ),
      propagator = cms.string( "PropagatorWithMaterialParabolicMf" )
    ),
    TTRHBuilder = cms.string( "hltESPTTRHBWithTrackAngle" )
)
process.hltIter1PFlowCkfTrackCandidatesForPhotons = cms.EDProducer( "CkfTrackCandidateMaker",
    src = cms.InputTag( "hltIter1PFlowPixelSeedsForPhotons" ),
    maxSeedsBeforeCleaning = cms.uint32( 1000 ),
    SimpleMagneticField = cms.string( "ParabolicMf" ),
    TransientInitialStateEstimatorParameters = cms.PSet( 
      propagatorAlongTISE = cms.string( "PropagatorWithMaterialParabolicMf" ),
      numberMeasurementsForFit = cms.int32( 4 ),
      propagatorOppositeTISE = cms.string( "PropagatorWithMaterialParabolicMfOpposite" )
    ),
    TrajectoryCleaner = cms.string( "hltESPTrajectoryCleanerBySharedHits" ),
    MeasurementTrackerEvent = cms.InputTag( "hltIter1MaskedMeasurementTrackerEventForPhotons" ),
    cleanTrajectoryAfterInOut = cms.bool( False ),
    useHitsSplitting = cms.bool( False ),
    RedundantSeedCleaner = cms.string( "CachingSeedCleanerBySharedInput" ),
    doSeedingRegionRebuilding = cms.bool( False ),
    maxNSeeds = cms.uint32( 100000 ),
    TrajectoryBuilderPSet = cms.PSet(  refToPSet_ = cms.string( "HLTIter1PSetTrajectoryBuilderIT" ) ),
    NavigationSchool = cms.string( "SimpleNavigationSchool" ),
    TrajectoryBuilder = cms.string( "" )
)
process.hltIter1PFlowCtfWithMaterialTracksForPhotons = cms.EDProducer( "TrackProducer",
    src = cms.InputTag( "hltIter1PFlowCkfTrackCandidatesForPhotons" ),
    SimpleMagneticField = cms.string( "ParabolicMf" ),
    clusterRemovalInfo = cms.InputTag( "" ),
    beamSpot = cms.InputTag( "hltOnlineBeamSpot" ),
    MeasurementTrackerEvent = cms.InputTag( "hltIter1MaskedMeasurementTrackerEventForPhotons" ),
    Fitter = cms.string( "hltESPFittingSmootherIT" ),
    useHitsSplitting = cms.bool( False ),
    MeasurementTracker = cms.string( "" ),
    AlgorithmName = cms.string( "iter1ForPhotons" ),
    alias = cms.untracked.string( "ctfWithMaterialTracks" ),
    NavigationSchool = cms.string( "" ),
    TrajectoryInEvent = cms.bool( True ),
    TTRHBuilder = cms.string( "hltESPTTRHBWithTrackAngle" ),
    GeometricInnerState = cms.bool( True ),
    useSimpleMF = cms.bool( True ),
    Propagator = cms.string( "hltESPRungeKuttaTrackerPropagator" )
)
process.hltIter1PFlowTrackSelectionHighPurityLooseForPhotons = cms.EDProducer( "AnalyticalTrackSelector",
    max_d0 = cms.double( 100.0 ),
    minNumber3DLayers = cms.uint32( 0 ),
    max_lostHitFraction = cms.double( 1.0 ),
    applyAbsCutsIfNoPV = cms.bool( False ),
    qualityBit = cms.string( "highPurity" ),
    minNumberLayers = cms.uint32( 3 ),
    chi2n_par = cms.double( 0.7 ),
    useVtxError = cms.bool( False ),
    nSigmaZ = cms.double( 3.0 ),
    dz_par2 = cms.vdouble( 0.9, 3.0 ),
    applyAdaptedPVCuts = cms.bool( True ),
    min_eta = cms.double( -9999.0 ),
    dz_par1 = cms.vdouble( 0.8, 3.0 ),
    copyTrajectories = cms.untracked.bool( True ),
    vtxNumber = cms.int32( -1 ),
    max_d0NoPV = cms.double( 100.0 ),
    keepAllTracks = cms.bool( False ),
    maxNumberLostLayers = cms.uint32( 1 ),
    beamspot = cms.InputTag( "hltOnlineBeamSpot" ),
    max_relpterr = cms.double( 9999.0 ),
    copyExtras = cms.untracked.bool( True ),
    max_z0NoPV = cms.double( 100.0 ),
    vertexCut = cms.string( "tracksSize>=3" ),
    max_z0 = cms.double( 100.0 ),
    useVertices = cms.bool( True ),
    min_nhits = cms.uint32( 0 ),
    src = cms.InputTag( "hltIter1PFlowCtfWithMaterialTracksForPhotons" ),
    max_minMissHitOutOrIn = cms.int32( 99 ),
    chi2n_no1Dmod_par = cms.double( 9999.0 ),
    vertices = cms.InputTag( "hltPixelVerticesForPhotons" ),
    max_eta = cms.double( 9999.0 ),
    d0_par2 = cms.vdouble( 0.9, 3.0 ),
    d0_par1 = cms.vdouble( 0.85, 3.0 ),
    res_par = cms.vdouble( 0.003, 0.001 ),
    minHitsToBypassChecks = cms.uint32( 20 )
)
process.hltIter1PFlowTrackSelectionHighPurityTightForPhotons = cms.EDProducer( "AnalyticalTrackSelector",
    max_d0 = cms.double( 100.0 ),
    minNumber3DLayers = cms.uint32( 0 ),
    max_lostHitFraction = cms.double( 1.0 ),
    applyAbsCutsIfNoPV = cms.bool( False ),
    qualityBit = cms.string( "highPurity" ),
    minNumberLayers = cms.uint32( 5 ),
    chi2n_par = cms.double( 0.4 ),
    useVtxError = cms.bool( False ),
    nSigmaZ = cms.double( 3.0 ),
    dz_par2 = cms.vdouble( 1.0, 4.0 ),
    applyAdaptedPVCuts = cms.bool( True ),
    min_eta = cms.double( -9999.0 ),
    dz_par1 = cms.vdouble( 1.0, 4.0 ),
    copyTrajectories = cms.untracked.bool( True ),
    vtxNumber = cms.int32( -1 ),
    max_d0NoPV = cms.double( 100.0 ),
    keepAllTracks = cms.bool( False ),
    maxNumberLostLayers = cms.uint32( 1 ),
    beamspot = cms.InputTag( "hltOnlineBeamSpot" ),
    max_relpterr = cms.double( 9999.0 ),
    copyExtras = cms.untracked.bool( True ),
    max_z0NoPV = cms.double( 100.0 ),
    vertexCut = cms.string( "tracksSize>=3" ),
    max_z0 = cms.double( 100.0 ),
    useVertices = cms.bool( True ),
    min_nhits = cms.uint32( 0 ),
    src = cms.InputTag( "hltIter1PFlowCtfWithMaterialTracksForPhotons" ),
    max_minMissHitOutOrIn = cms.int32( 99 ),
    chi2n_no1Dmod_par = cms.double( 9999.0 ),
    vertices = cms.InputTag( "hltPixelVerticesForPhotons" ),
    max_eta = cms.double( 9999.0 ),
    d0_par2 = cms.vdouble( 1.0, 4.0 ),
    d0_par1 = cms.vdouble( 1.0, 4.0 ),
    res_par = cms.vdouble( 0.003, 0.001 ),
    minHitsToBypassChecks = cms.uint32( 20 )
)
process.hltIter1PFlowTrackSelectionHighPurityForPhotons = cms.EDProducer( "SimpleTrackListMerger",
    ShareFrac = cms.double( 0.19 ),
    promoteTrackQuality = cms.bool( True ),
    MinPT = cms.double( 0.05 ),
    copyExtras = cms.untracked.bool( True ),
    Epsilon = cms.double( -0.001 ),
    allowFirstHitShare = cms.bool( True ),
    newQuality = cms.string( "confirmed" ),
    MaxNormalizedChisq = cms.double( 1000.0 ),
    TrackProducer1 = cms.string( "hltIter1PFlowTrackSelectionHighPurityLooseForPhotons" ),
    MinFound = cms.int32( 3 ),
    TrackProducer2 = cms.string( "hltIter1PFlowTrackSelectionHighPurityTightForPhotons" ),
    LostHitPenalty = cms.double( 20.0 ),
    FoundHitBonus = cms.double( 5.0 )
)
process.hltIter1MergedForPhotons = cms.EDProducer( "SimpleTrackListMerger",
    ShareFrac = cms.double( 0.19 ),
    promoteTrackQuality = cms.bool( True ),
    MinPT = cms.double( 0.05 ),
    copyExtras = cms.untracked.bool( True ),
    Epsilon = cms.double( -0.001 ),
    allowFirstHitShare = cms.bool( True ),
    newQuality = cms.string( "confirmed" ),
    MaxNormalizedChisq = cms.double( 1000.0 ),
    TrackProducer1 = cms.string( "hltIter0PFlowTrackSelectionHighPurityForPhotons" ),
    MinFound = cms.int32( 3 ),
    TrackProducer2 = cms.string( "hltIter1PFlowTrackSelectionHighPurityForPhotons" ),
    LostHitPenalty = cms.double( 20.0 ),
    FoundHitBonus = cms.double( 5.0 )
)
process.hltIter2ClustersRefRemovalForPhotons = cms.EDProducer( "HLTTrackClusterRemoverNew",
    doStrip = cms.bool( True ),
    doStripChargeCheck = cms.bool( False ),
    trajectories = cms.InputTag( "hltIter1PFlowTrackSelectionHighPurityForPhotons" ),
    oldClusterRemovalInfo = cms.InputTag( "hltIter1ClustersRefRemovalForPhotons" ),
    stripClusters = cms.InputTag( "hltSiStripRawToClustersFacility" ),
    pixelClusters = cms.InputTag( "hltSiPixelClusters" ),
    Common = cms.PSet(  maxChi2 = cms.double( 16.0 ) ),
    doPixel = cms.bool( True )
)
process.hltIter2MaskedMeasurementTrackerEventForPhotons = cms.EDProducer( "MaskedMeasurementTrackerEventProducer",
    clustersToSkip = cms.InputTag( "hltIter2ClustersRefRemovalForPhotons" ),
    OnDemand = cms.bool( False ),
    src = cms.InputTag( "hltSiStripClusters" )
)
process.hltIter2PixelLayerPairsForPhotons = cms.EDProducer( "SeedingLayersEDProducer",
    layerList = cms.vstring( 'BPix1+BPix2',
      'BPix1+BPix3',
      'BPix2+BPix3',
      'BPix1+FPix1_pos',
      'BPix1+FPix1_neg',
      'BPix1+FPix2_pos',
      'BPix1+FPix2_neg',
      'BPix2+FPix1_pos',
      'BPix2+FPix1_neg',
      'BPix2+FPix2_pos',
      'BPix2+FPix2_neg',
      'FPix1_pos+FPix2_pos',
      'FPix1_neg+FPix2_neg' ),
    MTOB = cms.PSet(  ),
    TEC = cms.PSet(  ),
    MTID = cms.PSet(  ),
    FPix = cms.PSet( 
      HitProducer = cms.string( "hltSiPixelRecHits" ),
      hitErrorRZ = cms.double( 0.0036 ),
      useErrorsFromParam = cms.bool( True ),
      TTRHBuilder = cms.string( "hltESPTTRHBuilderPixelOnly" ),
      skipClusters = cms.InputTag( "hltIter2ClustersRefRemovalForPhotons" ),
      hitErrorRPhi = cms.double( 0.0051 )
    ),
    MTEC = cms.PSet(  ),
    MTIB = cms.PSet(  ),
    TID = cms.PSet(  ),
    TOB = cms.PSet(  ),
    BPix = cms.PSet( 
      HitProducer = cms.string( "hltSiPixelRecHits" ),
      hitErrorRZ = cms.double( 0.006 ),
      useErrorsFromParam = cms.bool( True ),
      TTRHBuilder = cms.string( "hltESPTTRHBuilderPixelOnly" ),
      skipClusters = cms.InputTag( "hltIter2ClustersRefRemovalForPhotons" ),
      hitErrorRPhi = cms.double( 0.0027 )
    ),
    TIB = cms.PSet(  )
)
process.hltIter2PFlowPixelSeedsForPhotons = cms.EDProducer( "SeedGeneratorFromRegionHitsEDProducer",
    RegionFactoryPSet = cms.PSet( 
      ComponentName = cms.string( "CandidateSeededTrackingRegionsProducer" ),
      RegionPSet = cms.PSet( 
        precise = cms.bool( True ),
        originRadius = cms.double( 0.05 ),
        ptMin = cms.double( 1.2 ),
        deltaEta = cms.double( 0.5 ),
        deltaPhi = cms.double( 0.5 ),
        vertexCollection = cms.InputTag( "hltPixelVerticesForPhotons" ),
        input = cms.InputTag( "hltEgammaCandidates" ),
        mode = cms.string( "VerticesFixed" ),
        maxNRegions = cms.int32( 10 ),
        beamSpot = cms.InputTag( "hltOnlineBeamSpot" ),
        maxNVertices = cms.int32( 3 ),
        zErrorBeamSpot = cms.double( 24.2 ),
        nSigmaZVertex = cms.double( 3.0 ),
        nSigmaZBeamSpot = cms.double( 4.0 ),
        zErrorVetex = cms.double( 0.2 )
      )
    ),
    SeedComparitorPSet = cms.PSet(  ComponentName = cms.string( "none" ) ),
    ClusterCheckPSet = cms.PSet( 
      PixelClusterCollectionLabel = cms.InputTag( "hltSiPixelClusters" ),
      MaxNumberOfCosmicClusters = cms.uint32( 50000 ),
      doClusterCheck = cms.bool( False ),
      ClusterCollectionLabel = cms.InputTag( "hltSiStripClusters" ),
      MaxNumberOfPixelClusters = cms.uint32( 10000 )
    ),
    OrderedHitsFactoryPSet = cms.PSet( 
      maxElement = cms.uint32( 0 ),
      ComponentName = cms.string( "StandardHitPairGenerator" ),
      GeneratorPSet = cms.PSet( 
        maxElement = cms.uint32( 100000 ),
        SeedComparitorPSet = cms.PSet(  ComponentName = cms.string( "none" ) )
      ),
      SeedingLayers = cms.InputTag( "hltIter2PixelLayerPairsForPhotons" )
    ),
    SeedCreatorPSet = cms.PSet( 
      ComponentName = cms.string( "SeedFromConsecutiveHitsCreator" ),
      propagator = cms.string( "PropagatorWithMaterialParabolicMf" )
    ),
    TTRHBuilder = cms.string( "hltESPTTRHBWithTrackAngle" )
)
process.hltIter2PFlowCkfTrackCandidatesForPhotons = cms.EDProducer( "CkfTrackCandidateMaker",
    src = cms.InputTag( "hltIter2PFlowPixelSeedsForPhotons" ),
    maxSeedsBeforeCleaning = cms.uint32( 1000 ),
    SimpleMagneticField = cms.string( "ParabolicMf" ),
    TransientInitialStateEstimatorParameters = cms.PSet( 
      propagatorAlongTISE = cms.string( "PropagatorWithMaterialParabolicMf" ),
      numberMeasurementsForFit = cms.int32( 4 ),
      propagatorOppositeTISE = cms.string( "PropagatorWithMaterialParabolicMfOpposite" )
    ),
    TrajectoryCleaner = cms.string( "hltESPTrajectoryCleanerBySharedHits" ),
    MeasurementTrackerEvent = cms.InputTag( "hltIter2MaskedMeasurementTrackerEventForPhotons" ),
    cleanTrajectoryAfterInOut = cms.bool( False ),
    useHitsSplitting = cms.bool( False ),
    RedundantSeedCleaner = cms.string( "CachingSeedCleanerBySharedInput" ),
    doSeedingRegionRebuilding = cms.bool( False ),
    maxNSeeds = cms.uint32( 100000 ),
    TrajectoryBuilderPSet = cms.PSet(  refToPSet_ = cms.string( "HLTIter2PSetTrajectoryBuilderIT" ) ),
    NavigationSchool = cms.string( "SimpleNavigationSchool" ),
    TrajectoryBuilder = cms.string( "" )
)
process.hltIter2PFlowCtfWithMaterialTracksForPhotons = cms.EDProducer( "TrackProducer",
    src = cms.InputTag( "hltIter2PFlowCkfTrackCandidatesForPhotons" ),
    SimpleMagneticField = cms.string( "ParabolicMf" ),
    clusterRemovalInfo = cms.InputTag( "" ),
    beamSpot = cms.InputTag( "hltOnlineBeamSpot" ),
    MeasurementTrackerEvent = cms.InputTag( "hltIter2MaskedMeasurementTrackerEventForPhotons" ),
    Fitter = cms.string( "hltESPFittingSmootherIT" ),
    useHitsSplitting = cms.bool( False ),
    MeasurementTracker = cms.string( "" ),
    AlgorithmName = cms.string( "iter2" ),
    alias = cms.untracked.string( "ctfWithMaterialTracks" ),
    NavigationSchool = cms.string( "" ),
    TrajectoryInEvent = cms.bool( True ),
    TTRHBuilder = cms.string( "hltESPTTRHBWithTrackAngle" ),
    GeometricInnerState = cms.bool( True ),
    useSimpleMF = cms.bool( True ),
    Propagator = cms.string( "hltESPRungeKuttaTrackerPropagator" )
)
process.hltIter2PFlowTrackSelectionHighPurityForPhotons = cms.EDProducer( "AnalyticalTrackSelector",
    max_d0 = cms.double( 100.0 ),
    minNumber3DLayers = cms.uint32( 0 ),
    max_lostHitFraction = cms.double( 1.0 ),
    applyAbsCutsIfNoPV = cms.bool( False ),
    qualityBit = cms.string( "highPurity" ),
    minNumberLayers = cms.uint32( 3 ),
    chi2n_par = cms.double( 0.7 ),
    useVtxError = cms.bool( False ),
    nSigmaZ = cms.double( 3.0 ),
    dz_par2 = cms.vdouble( 0.4, 4.0 ),
    applyAdaptedPVCuts = cms.bool( True ),
    min_eta = cms.double( -9999.0 ),
    dz_par1 = cms.vdouble( 0.35, 4.0 ),
    copyTrajectories = cms.untracked.bool( True ),
    vtxNumber = cms.int32( -1 ),
    max_d0NoPV = cms.double( 100.0 ),
    keepAllTracks = cms.bool( False ),
    maxNumberLostLayers = cms.uint32( 1 ),
    beamspot = cms.InputTag( "hltOnlineBeamSpot" ),
    max_relpterr = cms.double( 9999.0 ),
    copyExtras = cms.untracked.bool( True ),
    max_z0NoPV = cms.double( 100.0 ),
    vertexCut = cms.string( "tracksSize>=3" ),
    max_z0 = cms.double( 100.0 ),
    useVertices = cms.bool( True ),
    min_nhits = cms.uint32( 0 ),
    src = cms.InputTag( "hltIter2PFlowCtfWithMaterialTracksForPhotons" ),
    max_minMissHitOutOrIn = cms.int32( 99 ),
    chi2n_no1Dmod_par = cms.double( 9999.0 ),
    vertices = cms.InputTag( "hltPixelVerticesForPhotons" ),
    max_eta = cms.double( 9999.0 ),
    d0_par2 = cms.vdouble( 0.4, 4.0 ),
    d0_par1 = cms.vdouble( 0.3, 4.0 ),
    res_par = cms.vdouble( 0.003, 0.001 ),
    minHitsToBypassChecks = cms.uint32( 20 )
)
process.hltIter2MergedForPhotons = cms.EDProducer( "SimpleTrackListMerger",
    ShareFrac = cms.double( 0.19 ),
    promoteTrackQuality = cms.bool( True ),
    MinPT = cms.double( 0.05 ),
    copyExtras = cms.untracked.bool( True ),
    Epsilon = cms.double( -0.001 ),
    allowFirstHitShare = cms.bool( True ),
    newQuality = cms.string( "confirmed" ),
    MaxNormalizedChisq = cms.double( 1000.0 ),
    TrackProducer1 = cms.string( "hltIter1MergedForPhotons" ),
    MinFound = cms.int32( 3 ),
    TrackProducer2 = cms.string( "hltIter2PFlowTrackSelectionHighPurityForPhotons" ),
    LostHitPenalty = cms.double( 20.0 ),
    FoundHitBonus = cms.double( 5.0 )
)
process.hltEgammaHollowTrackIso = cms.EDProducer( "EgammaHLTPhotonTrackIsolationProducersRegional",
    egTrkIsoStripEndcap = cms.double( 0.03 ),
    egTrkIsoConeSize = cms.double( 0.29 ),
    trackProducer = cms.InputTag( "hltIter2MergedForPhotons" ),
    egTrkIsoStripBarrel = cms.double( 0.03 ),
    countTracks = cms.bool( False ),
    egTrkIsoRSpan = cms.double( 999999.0 ),
    egTrkIsoVetoConeSize = cms.double( 0.06 ),
    recoEcalCandidateProducer = cms.InputTag( "hltEgammaCandidates" ),
    egTrkIsoPtMin = cms.double( 1.0 ),
    egTrkIsoZSpan = cms.double( 999999.0 )
)
process.hltEG20CaloIdVLIsoLTrackIsoFilter = cms.EDFilter( "HLTEgammaGenericQuadraticFilter",
    doIsolated = cms.bool( True ),
    thrOverE2EE = cms.double( 0.0 ),
    L1NonIsoCand = cms.InputTag( "" ),
    saveTags = cms.bool( True ),
    thrOverE2EB = cms.double( 0.0 ),
    thrRegularEE = cms.double( 3.5 ),
    thrOverEEE = cms.double( 0.002 ),
    L1IsoCand = cms.InputTag( "hltEgammaCandidates" ),
    thrOverEEB = cms.double( 0.002 ),
    thrRegularEB = cms.double( 3.5 ),
    lessThan = cms.bool( True ),
    useEt = cms.bool( True ),
    ncandcut = cms.int32( 1 ),
    isoTag = cms.InputTag( "hltEgammaHollowTrackIso" ),
    candTag = cms.InputTag( "hltEG20CaloIdVLIsoLHcalIsoFilter" ),
    nonIsoTag = cms.InputTag( "" )
)
process.hltPrePhysics = cms.EDFilter( "HLTPrescaler",
    L1GtReadoutRecordTag = cms.InputTag( "hltGtDigis" ),
    offset = cms.uint32( 0 )
)
process.hltFEDSelector = cms.EDProducer( "EvFFEDSelector",
    inputTag = cms.InputTag( "rawDataCollector" ),
    fedList = cms.vuint32( 1023 )
)
process.hltTriggerSummaryAOD = cms.EDProducer( "TriggerSummaryProducerAOD",
    processName = cms.string( "@" )
)
process.hltTriggerSummaryRAW = cms.EDProducer( "TriggerSummaryProducerRAW",
    processName = cms.string( "@" )
)
process.hltPreAOutput = cms.EDFilter( "HLTPrescaler",
    L1GtReadoutRecordTag = cms.InputTag( "hltGtDigis" ),
    offset = cms.uint32( 0 )
)
process.hltL1GtTrigReport = cms.EDAnalyzer( "L1GtTrigReport",
    PrintVerbosity = cms.untracked.int32( 10 ),
    UseL1GlobalTriggerRecord = cms.bool( False ),
    PrintOutput = cms.untracked.int32( 3 ),
    L1GtRecordInputTag = cms.InputTag( "hltGtDigis" )
)
process.hltTrigReport = cms.EDAnalyzer( "HLTrigReport",
    ReferencePath = cms.untracked.string( "HLTriggerFinalPath" ),
    ReferenceRate = cms.untracked.double( 100.0 ),
    serviceBy = cms.untracked.string( "never" ),
    resetBy = cms.untracked.string( "never" ),
    reportBy = cms.untracked.string( "job" ),
    HLTriggerResults = cms.InputTag( 'TriggerResults','','HLT' )
)

process.hltOutputA = cms.OutputModule( "PoolOutputModule",
    fileName = cms.untracked.string( "outputA.root" ),
    fastCloning = cms.untracked.bool( False ),
    dataset = cms.untracked.PSet(
        filterName = cms.untracked.string( "" ),
        dataTier = cms.untracked.string( "RAW" )
    ),
    SelectEvents = cms.untracked.PSet(  SelectEvents = cms.vstring( 'HLT_CaloJet260_v1',
  'HLT_Ele27_eta2p1_WP85_Gsf_v1',
  'HLT_Mu40_v1',
  'HLT_PFJet260_v1',
  'HLT_Photon20_CaloIdVL_IsoL_v1',
  'HLT_Physics_v1' ) ),
    outputCommands = cms.untracked.vstring( 'drop *',
      'keep *_hltL1GtObjectMap_*_*',
      'keep FEDRawDataCollection_rawDataCollector_*_*',
      'keep FEDRawDataCollection_source_*_*',
      'keep edmTriggerResults_*_*_*',
      'keep triggerTriggerEvent_*_*_*' )
)

process.HLTL1UnpackerSequence = cms.Sequence( process.hltGtDigis + process.hltGctDigis + process.hltL1GtObjectMap + process.hltL1extraParticles )
process.HLTBeamSpot = cms.Sequence( process.hltScalersRawToDigi + process.hltOnlineBeamSpot )
process.HLTBeginSequence = cms.Sequence( process.hltTriggerType + process.HLTL1UnpackerSequence + process.HLTBeamSpot )
process.HLTDoFullUnpackingEgammaEcalWithoutPreshowerSequence = cms.Sequence( process.hltEcalDigis + process.hltEcalUncalibRecHit + process.hltEcalDetIdToBeRecovered + process.hltEcalRecHit )
process.HLTDoLocalHcalSequence = cms.Sequence( process.hltHcalDigis + process.hltHbhereco + process.hltHfreco + process.hltHoreco )
process.HLTDoCaloSequence = cms.Sequence( process.HLTDoFullUnpackingEgammaEcalWithoutPreshowerSequence + process.HLTDoLocalHcalSequence + process.hltTowerMakerForAll )
process.HLTAK4CaloJetsReconstructionSequence = cms.Sequence( process.HLTDoCaloSequence + process.hltAK4CaloJets + process.hltAK4CaloJetsIDPassed )
process.HLTAK4CaloJetsCorrectionSequence = cms.Sequence( process.hltFixedGridRhoFastjetAllCalo + process.hltAK4CaloJetsCorrected + process.hltAK4CaloJetsCorrectedIDPassed )
process.HLTAK4CaloJetsSequence = cms.Sequence( process.HLTAK4CaloJetsReconstructionSequence + process.HLTAK4CaloJetsCorrectionSequence )
process.HLTEndSequence = cms.Sequence( process.hltBoolEnd )
process.HLTDoFullUnpackingEgammaEcalSequence = cms.Sequence( process.hltEcalDigis + process.hltEcalPreshowerDigis + process.hltEcalUncalibRecHit + process.hltEcalDetIdToBeRecovered + process.hltEcalRecHit + process.hltEcalPreshowerRecHit )
process.HLTPFClusteringForEgamma = cms.Sequence( process.hltRechitInRegionsECAL + process.hltRechitInRegionsES + process.hltParticleFlowRecHitECALL1Seeded + process.hltParticleFlowRecHitPSL1Seeded + process.hltParticleFlowClusterPSL1Seeded + process.hltParticleFlowClusterECALUncorrectedL1Seeded + process.hltParticleFlowClusterECALL1Seeded + process.hltParticleFlowSuperClusterECALL1Seeded )
process.HLTDoLocalHcalWithTowerSequence = cms.Sequence( process.hltHcalDigis + process.hltHbhereco + process.hltHfreco + process.hltHoreco + process.hltTowerMakerForAll )
process.HLTFastJetForEgamma = cms.Sequence( process.hltFixedGridRhoFastjetAllCaloForMuons )
process.HLTPFHcalClusteringForEgamma = cms.Sequence( process.hltRegionalTowerForEgamma + process.hltParticleFlowRecHitHCALForEgamma + process.hltParticleFlowClusterHCALForEgamma )
process.HLTDoLocalPixelSequence = cms.Sequence( process.hltSiPixelDigis + process.hltSiPixelClusters + process.hltSiPixelClustersCache + process.hltSiPixelRecHits )
process.HLTDoLocalStripSequence = cms.Sequence( process.hltSiStripExcludedFEDListProducer + process.hltSiStripRawToClustersFacility + process.hltSiStripClusters )
process.HLTGsfElectronSequence = cms.Sequence( process.hltEgammaCkfTrackCandidatesForGSF + process.hltEgammaGsfTracks + process.hltEgammaGsfElectrons + process.hltEgammaGsfTrackVars )
process.HLTRecoPixelVertexingForElectronSequence = cms.Sequence( process.hltPixelLayerTriplets + process.hltPixelTracksElectrons + process.hltPixelVerticesElectrons )
process.HLTPixelTrackingForElectron = cms.Sequence( process.hltElectronsVertex + process.HLTDoLocalPixelSequence + process.HLTRecoPixelVertexingForElectronSequence )
process.HLTIterativeTrackingForElectronsIteration0 = cms.Sequence( process.hltIter0ElectronsPixelSeedsFromPixelTracks + process.hltIter0ElectronsCkfTrackCandidates + process.hltIter0ElectronsCtfWithMaterialTracks + process.hltIter0ElectronsTrackSelectionHighPurity )
process.HLTIterativeTrackingForElectronsIteration1 = cms.Sequence( process.hltIter1ElectronsClustersRefRemoval + process.hltIter1ElectronsMaskedMeasurementTrackerEvent + process.hltIter1ElectronsPixelLayerTriplets + process.hltIter1ElectronsPixelSeeds + process.hltIter1ElectronsCkfTrackCandidates + process.hltIter1ElectronsCtfWithMaterialTracks + process.hltIter1ElectronsTrackSelectionHighPurityLoose + process.hltIter1ElectronsTrackSelectionHighPurityTight + process.hltIter1ElectronsTrackSelectionHighPurity )
process.HLTIterativeTrackingForElectronsIteration2 = cms.Sequence( process.hltIter2ElectronsClustersRefRemoval + process.hltIter2ElectronsMaskedMeasurementTrackerEvent + process.hltIter2ElectronsPixelLayerPairs + process.hltIter2ElectronsPixelSeeds + process.hltIter2ElectronsCkfTrackCandidates + process.hltIter2ElectronsCtfWithMaterialTracks + process.hltIter2ElectronsTrackSelectionHighPurity )
process.HLTIterativeTrackingForElectronIter02 = cms.Sequence( process.HLTIterativeTrackingForElectronsIteration0 + process.HLTIterativeTrackingForElectronsIteration1 + process.hltIter1MergedForElectrons + process.HLTIterativeTrackingForElectronsIteration2 + process.hltIter2MergedForElectrons )
process.HLTTrackReconstructionForIsoElectronIter02 = cms.Sequence( process.HLTPixelTrackingForElectron + process.HLTDoLocalStripSequence + process.HLTIterativeTrackingForElectronIter02 )
process.HLTEle27erWP85GsfSequence = cms.Sequence( process.HLTDoFullUnpackingEgammaEcalSequence + process.HLTPFClusteringForEgamma + process.hltEgammaCandidates + process.hltEGL1SingleIsoEG25erFilter + process.hltEG27EtFilter + process.hltEgammaClusterShape + process.hltEle27WP85ClusterShapeFilter + process.HLTDoLocalHcalWithTowerSequence + process.HLTFastJetForEgamma + process.hltEgammaHoverE + process.hltEle27WP85HEFilter + process.hltEgammaEcalPFClusterIso + process.hltEle27WP85EcalIsoFilter + process.HLTPFHcalClusteringForEgamma + process.hltEgammaHcalPFClusterIso + process.hltEle27WP85HcalIsoFilter + process.HLTDoLocalPixelSequence + process.HLTDoLocalStripSequence + process.hltMixedLayerPairs + process.hltEgammaElectronPixelSeeds + process.hltEle27WP85PixelMatchFilter + process.HLTGsfElectronSequence + process.hltEle27WP85GsfOneOEMinusOneOPFilter + process.hltEle27WP85GsfMissingHitsFilter + process.hltEle27WP85GsfDetaFilter + process.hltEle27WP85GsfDphiFilter + process.HLTTrackReconstructionForIsoElectronIter02 + process.hltEgammaEleGsfTrackIso + process.hltEle27WP85GsfTrackIsoFilter )
process.HLTMuonLocalRecoSequence = cms.Sequence( process.hltMuonDTDigis + process.hltDt1DRecHits + process.hltDt4DSegments + process.hltMuonCSCDigis + process.hltCsc2DRecHits + process.hltCscSegments + process.hltMuonRPCDigis + process.hltRpcRecHits )
process.HLTL2muonrecoNocandSequence = cms.Sequence( process.HLTMuonLocalRecoSequence + process.hltL2OfflineMuonSeeds + process.hltL2MuonSeeds + process.hltL2Muons )
process.HLTL2muonrecoSequence = cms.Sequence( process.HLTL2muonrecoNocandSequence + process.hltL2MuonCandidates )
process.HLTL3muonTkCandidateSequence = cms.Sequence( process.HLTDoLocalPixelSequence + process.HLTDoLocalStripSequence + process.hltL3TrajSeedOIState + process.hltL3TrackCandidateFromL2OIState + process.hltL3TkTracksFromL2OIState + process.hltL3MuonsOIState + process.hltL3TrajSeedOIHit + process.hltL3TrackCandidateFromL2OIHit + process.hltL3TkTracksFromL2OIHit + process.hltL3MuonsOIHit + process.hltL3TkFromL2OICombination + process.hltPixelLayerTriplets + process.hltPixelLayerPairs + process.hltMixedLayerPairs + process.hltL3TrajSeedIOHit + process.hltL3TrackCandidateFromL2IOHit + process.hltL3TkTracksFromL2IOHit + process.hltL3MuonsIOHit + process.hltL3TrajectorySeed + process.hltL3TrackCandidateFromL2 )
process.HLTL3muonrecoNocandSequence = cms.Sequence( process.HLTL3muonTkCandidateSequence + process.hltL3TkTracksMergeStep1 + process.hltL3TkTracksFromL2 + process.hltL3MuonsLinksCombination + process.hltL3Muons )
process.HLTL3muonrecoSequence = cms.Sequence( process.HLTL3muonrecoNocandSequence + process.hltL3MuonCandidates )
process.HLTDoCaloSequencePF = cms.Sequence( process.HLTDoFullUnpackingEgammaEcalWithoutPreshowerSequence + process.HLTDoLocalHcalSequence + process.hltTowerMakerForPF )
process.HLTAK4CaloJetsPrePFRecoSequence = cms.Sequence( process.HLTDoCaloSequencePF + process.hltAK4CaloJetsPF )
process.HLTPreAK4PFJetsRecoSequence = cms.Sequence( process.HLTAK4CaloJetsPrePFRecoSequence + process.hltAK4CaloJetsPFEt5 )
process.HLTRecopixelvertexingSequence = cms.Sequence( process.hltPixelLayerTriplets + process.hltPixelTracks + process.hltPixelVertices + process.hltTrimmedPixelVertices )
process.HLTIterativeTrackingIteration0 = cms.Sequence( process.hltIter0PFLowPixelSeedsFromPixelTracks + process.hltIter0PFlowCkfTrackCandidates + process.hltIter0PFlowCtfWithMaterialTracks + process.hltIter0PFlowTrackSelectionHighPurity )
process.HLTIter0TrackAndTauJet4Iter1Sequence = cms.Sequence( process.hltTrackIter0RefsForJets4Iter1 + process.hltAK4Iter0TrackJets4Iter1 + process.hltIter0TrackAndTauJets4Iter1 )
process.HLTIterativeTrackingIteration1 = cms.Sequence( process.hltIter1ClustersRefRemoval + process.hltIter1MaskedMeasurementTrackerEvent + process.hltIter1PixelLayerTriplets + process.hltIter1PFlowPixelSeeds + process.hltIter1PFlowCkfTrackCandidates + process.hltIter1PFlowCtfWithMaterialTracks + process.hltIter1PFlowTrackSelectionHighPurityLoose + process.hltIter1PFlowTrackSelectionHighPurityTight + process.hltIter1PFlowTrackSelectionHighPurity )
process.HLTIter1TrackAndTauJets4Iter2Sequence = cms.Sequence( process.hltIter1TrackRefsForJets4Iter2 + process.hltAK4Iter1TrackJets4Iter2 + process.hltIter1TrackAndTauJets4Iter2 )
process.HLTIterativeTrackingIteration2 = cms.Sequence( process.hltIter2ClustersRefRemoval + process.hltIter2MaskedMeasurementTrackerEvent + process.hltIter2PixelLayerPairs + process.hltIter2PFlowPixelSeeds + process.hltIter2PFlowCkfTrackCandidates + process.hltIter2PFlowCtfWithMaterialTracks + process.hltIter2PFlowTrackSelectionHighPurity )
process.HLTIterativeTrackingIter02 = cms.Sequence( process.HLTIterativeTrackingIteration0 + process.HLTIter0TrackAndTauJet4Iter1Sequence + process.HLTIterativeTrackingIteration1 + process.hltIter1Merged + process.HLTIter1TrackAndTauJets4Iter2Sequence + process.HLTIterativeTrackingIteration2 + process.hltIter2Merged )
process.HLTTrackReconstructionForPF = cms.Sequence( process.HLTDoLocalPixelSequence + process.HLTRecopixelvertexingSequence + process.HLTDoLocalStripSequence + process.HLTIterativeTrackingIter02 + process.hltPFMuonMerging + process.hltMuonLinks + process.hltMuons )
process.HLTPreshowerSequence = cms.Sequence( process.hltEcalPreshowerDigis + process.hltEcalPreshowerRecHit )
process.HLTParticleFlowSequence = cms.Sequence( process.HLTPreshowerSequence + process.hltParticleFlowRecHitECALUnseeded + process.hltParticleFlowRecHitHCAL + process.hltParticleFlowRecHitPSUnseeded + process.hltParticleFlowClusterECALUncorrectedUnseeded + process.hltParticleFlowClusterPSUnseeded + process.hltParticleFlowClusterECALUnseeded + process.hltParticleFlowClusterHCAL + process.hltParticleFlowClusterHFEM + process.hltParticleFlowClusterHFHAD + process.hltLightPFTracks + process.hltParticleFlowBlock + process.hltParticleFlow )
process.HLTAK4PFJetsReconstructionSequence = cms.Sequence( process.HLTL2muonrecoSequence + process.HLTL3muonrecoSequence + process.HLTTrackReconstructionForPF + process.HLTParticleFlowSequence + process.hltAK4PFJets )
process.HLTAK4PFJetsCorrectionSequence = cms.Sequence( process.hltFixedGridRhoFastjetAll + process.hltAK4PFJetsCorrected )
process.HLTAK4PFJetsSequence = cms.Sequence( process.HLTPreAK4PFJetsRecoSequence + process.HLTAK4PFJetsReconstructionSequence + process.HLTAK4PFJetsCorrectionSequence )
process.HLTRecoPixelVertexingForPhotonsSequence = cms.Sequence( process.hltPixelLayerTriplets + process.hltPixelTracks + process.hltPixelVerticesForPhotons )
process.HLTIterativeTrackingForPhotonsIteration0 = cms.Sequence( process.hltIter0PFlowPixelSeedsFromPixelTracksForPhotons + process.hltIter0PFlowCkfTrackCandidatesForPhotons + process.hltIter0PFlowCtfWithMaterialTracksForPhotons + process.hltIter0PFlowTrackSelectionHighPurityForPhotons )
process.HLTIterativeTrackingForPhotonsIteration1 = cms.Sequence( process.hltIter1ClustersRefRemovalForPhotons + process.hltIter1MaskedMeasurementTrackerEventForPhotons + process.hltIter1PixelLayerTripletsForPhotons + process.hltIter1PFlowPixelSeedsForPhotons + process.hltIter1PFlowCkfTrackCandidatesForPhotons + process.hltIter1PFlowCtfWithMaterialTracksForPhotons + process.hltIter1PFlowTrackSelectionHighPurityLooseForPhotons + process.hltIter1PFlowTrackSelectionHighPurityTightForPhotons + process.hltIter1PFlowTrackSelectionHighPurityForPhotons )
process.HLTIterativeTrackingForPhotonsIteration2 = cms.Sequence( process.hltIter2ClustersRefRemovalForPhotons + process.hltIter2MaskedMeasurementTrackerEventForPhotons + process.hltIter2PixelLayerPairsForPhotons + process.hltIter2PFlowPixelSeedsForPhotons + process.hltIter2PFlowCkfTrackCandidatesForPhotons + process.hltIter2PFlowCtfWithMaterialTracksForPhotons + process.hltIter2PFlowTrackSelectionHighPurityForPhotons )
process.HLTIterativeTrackingForPhotonsIter02 = cms.Sequence( process.HLTIterativeTrackingForPhotonsIteration0 + process.HLTIterativeTrackingForPhotonsIteration1 + process.hltIter1MergedForPhotons + process.HLTIterativeTrackingForPhotonsIteration2 + process.hltIter2MergedForPhotons )
process.HLTTrackReconstructionForIsoForPhotons = cms.Sequence( process.HLTDoLocalPixelSequence + process.HLTRecoPixelVertexingForPhotonsSequence + process.HLTDoLocalStripSequence + process.HLTIterativeTrackingForPhotonsIter02 )
process.HLTPhoton20CaloIdVLIsoLSequence = cms.Sequence( process.HLTDoFullUnpackingEgammaEcalSequence + process.HLTPFClusteringForEgamma + process.hltEgammaCandidates + process.hltEGL1SingleEG12Filter + process.hltEG20EtFilter + process.hltEgammaClusterShape + process.hltEG20CaloIdVLClusterShapeFilter + process.HLTDoLocalHcalWithTowerSequence + process.HLTFastJetForEgamma + process.hltEgammaHoverE + process.hltEG20CaloIdVLHEFilter + process.hltEgammaEcalPFClusterIso + process.hltEG20CaloIdVLIsoLEcalIsoFilter + process.HLTPFHcalClusteringForEgamma + process.hltEgammaHcalPFClusterIso + process.hltEG20CaloIdVLIsoLHcalIsoFilter + process.HLTDoLocalPixelSequence + process.HLTDoLocalStripSequence + process.HLTTrackReconstructionForIsoForPhotons + process.hltEgammaHollowTrackIso + process.hltEG20CaloIdVLIsoLTrackIsoFilter )

process.HLTriggerFirstPath = cms.Path( process.hltGetConditions + process.hltGetRaw + process.hltBoolFalse )
process.HLT_CaloJet260_v1 = cms.Path( process.HLTBeginSequence + process.hltL1sL1SingleJet200 + process.hltPreCaloJet260 + process.HLTAK4CaloJetsSequence + process.hltSingleCaloJet260 + process.HLTEndSequence )
process.HLT_Ele27_eta2p1_WP85_Gsf_v1 = cms.Path( process.HLTBeginSequence + process.hltL1sL1SingleIsoEG25er + process.hltPreEle27eta2p1WP85Gsf + process.HLTEle27erWP85GsfSequence + process.HLTEndSequence )
process.HLT_Mu40_v1 = cms.Path( process.HLTBeginSequence + process.hltL1sL1SingleMu16ORSingleMu25 + process.hltPreMu40 + process.hltL1fL1sMu16orMu25L1Filtered0 + process.HLTL2muonrecoSequence + process.hltL2fL1sMu16orMu25L1f0L2Filtered16Q + process.HLTL3muonrecoSequence + process.hltL3fL1sMu16orMu25L1f0L2f16QL3Filtered40Q + process.HLTEndSequence )
process.HLT_PFJet260_v1 = cms.Path( process.HLTBeginSequence + process.hltL1sL1SingleJet200 + process.hltPrePFJet260 + process.HLTAK4CaloJetsSequence + process.hltSingleCaloJet210 + process.HLTAK4PFJetsSequence + process.hltPFJetsCorrectedMatchedToCaloJets210 + process.hltSinglePFJet260 + process.HLTEndSequence )
process.HLT_Photon20_CaloIdVL_IsoL_v1 = cms.Path( process.HLTBeginSequence + process.hltL1sL1SingleEG10 + process.hltPrePhoton20CaloIdVLIsoL + process.HLTPhoton20CaloIdVLIsoLSequence + process.HLTEndSequence )
process.HLT_Physics_v1 = cms.Path( process.HLTBeginSequence + process.hltPrePhysics + process.HLTEndSequence )
process.HLTriggerFinalPath = cms.Path( process.hltGtDigis + process.hltScalersRawToDigi + process.hltFEDSelector + process.hltTriggerSummaryAOD + process.hltTriggerSummaryRAW )
process.AOutput = cms.EndPath( process.hltPreAOutput + process.hltOutputA )

# load the DQMStore and DQMRootOutputModule
process.load( "DQMServices.Core.DQMStore_cfi" )
process.DQMStore.enableMultiThread = True

process.dqmOutput = cms.OutputModule("DQMRootOutputModule",
    fileName = cms.untracked.string("DQMIO.root")
)

process.DQMOutput = cms.EndPath( process.dqmOutput )

process.HLTAnalyzerEndpath = cms.EndPath( process.hltL1GtTrigReport + process.hltTrigReport )


process.source = cms.Source( "PoolSource",
    fileNames = cms.untracked.vstring(
        'file:RelVal_Raw_PIon_MC.root',
    ),
    secondaryFileNames = cms.untracked.vstring(
    ),
    inputCommands = cms.untracked.vstring(
        'keep *'
    )
)

# customise the HLT menu for running on MC
from HLTrigger.Configuration.customizeHLTforMC import customizeHLTforMC
process = customizeHLTforMC(process)

# CMSSW version specific customizations
import os
cmsswVersion = os.environ['CMSSW_VERSION']

# none for now

# load PostLS1 customisation
from SLHCUpgradeSimulations.Configuration.postLS1Customs import customisePostLS1
process = customisePostLS1(process)

# adapt HLT modules to the correct process name
if 'hltTrigReport' in process.__dict__:
    process.hltTrigReport.HLTriggerResults                    = cms.InputTag( 'TriggerResults', '', 'HLTPIon' )

if 'hltPreExpressCosmicsOutputSmart' in process.__dict__:
    process.hltPreExpressCosmicsOutputSmart.hltResults = cms.InputTag( 'TriggerResults', '', 'HLTPIon' )

if 'hltPreExpressOutputSmart' in process.__dict__:
    process.hltPreExpressOutputSmart.hltResults        = cms.InputTag( 'TriggerResults', '', 'HLTPIon' )

if 'hltPreDQMForHIOutputSmart' in process.__dict__:
    process.hltPreDQMForHIOutputSmart.hltResults       = cms.InputTag( 'TriggerResults', '', 'HLTPIon' )

if 'hltPreDQMForPPOutputSmart' in process.__dict__:
    process.hltPreDQMForPPOutputSmart.hltResults       = cms.InputTag( 'TriggerResults', '', 'HLTPIon' )

if 'hltPreHLTDQMResultsOutputSmart' in process.__dict__:
    process.hltPreHLTDQMResultsOutputSmart.hltResults  = cms.InputTag( 'TriggerResults', '', 'HLTPIon' )

if 'hltPreHLTDQMOutputSmart' in process.__dict__:
    process.hltPreHLTDQMOutputSmart.hltResults         = cms.InputTag( 'TriggerResults', '', 'HLTPIon' )

if 'hltPreHLTMONOutputSmart' in process.__dict__:
    process.hltPreHLTMONOutputSmart.hltResults         = cms.InputTag( 'TriggerResults', '', 'HLTPIon' )

if 'hltDQMHLTScalers' in process.__dict__:
    process.hltDQMHLTScalers.triggerResults                   = cms.InputTag( 'TriggerResults', '', 'HLTPIon' )
    process.hltDQMHLTScalers.processname                      = 'HLTPIon'

if 'hltDQML1SeedLogicScalers' in process.__dict__:
    process.hltDQML1SeedLogicScalers.processname              = 'HLTPIon'

# limit the number of events to be processed
process.maxEvents = cms.untracked.PSet(
    input = cms.untracked.int32( 100 )
)

# enable the TrigReport and TimeReport
process.options = cms.untracked.PSet(
    wantSummary = cms.untracked.bool( True )
)

# override the GlobalTag, connection string and pfnPrefix
if 'GlobalTag' in process.__dict__:
    from Configuration.AlCa.GlobalTag_condDBv2 import GlobalTag as customiseGlobalTag
    process.GlobalTag = customiseGlobalTag(process.GlobalTag, globaltag = 'auto:run2_mc_PIon')
    process.GlobalTag.connect   = 'frontier://FrontierProd/CMS_CONDITIONS'
    process.GlobalTag.pfnPrefix = cms.untracked.string('frontier://FrontierProd/')
    for pset in process.GlobalTag.toGet.value():
        pset.connect = pset.connect.value().replace('frontier://FrontierProd/', 'frontier://FrontierProd/')
    # fix for multi-run processing
    process.GlobalTag.RefreshEachRun = cms.untracked.bool( False )
    process.GlobalTag.ReconnectEachRun = cms.untracked.bool( False )

if 'MessageLogger' in process.__dict__:
    process.MessageLogger.categories.append('TriggerSummaryProducerAOD')
    process.MessageLogger.categories.append('L1GtTrigReport')
    process.MessageLogger.categories.append('HLTrigReport')
    process.MessageLogger.categories.append('FastReport')
<|MERGE_RESOLUTION|>--- conflicted
+++ resolved
@@ -1,19 +1,11 @@
-<<<<<<< HEAD
-# /dev/CMSSW_7_2_1/PIon/V25 (CMSSW_7_2_1_patch1)
-=======
 # /dev/CMSSW_7_2_1/PIon/V53 (CMSSW_7_2_1_patch2)
->>>>>>> 08b9744c
 
 import FWCore.ParameterSet.Config as cms
 
 process = cms.Process( "HLTPIon" )
 
 process.HLTConfigVersion = cms.PSet(
-<<<<<<< HEAD
-  tableName = cms.string('/dev/CMSSW_7_2_1/PIon/V25')
-=======
   tableName = cms.string('/dev/CMSSW_7_2_1/PIon/V53')
->>>>>>> 08b9744c
 )
 
 process.HLTIter4PSetTrajectoryFilterIT = cms.PSet( 
