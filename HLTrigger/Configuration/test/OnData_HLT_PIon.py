<<<<<<< HEAD
# /dev/CMSSW_7_3_0/PIon/V34 (CMSSW_7_3_1_HLT1)
=======
# /dev/CMSSW_7_3_0/PIon/V37 (CMSSW_7_3_1_HLT1)
>>>>>>> a17f08ca

import FWCore.ParameterSet.Config as cms

process = cms.Process( "HLTPIon" )

process.HLTConfigVersion = cms.PSet(
<<<<<<< HEAD
  tableName = cms.string('/dev/CMSSW_7_3_0/PIon/V34')
=======
  tableName = cms.string('/dev/CMSSW_7_3_0/PIon/V37')
>>>>>>> a17f08ca
)

process.HLTIter4PSetTrajectoryFilterIT = cms.PSet( 
  minPt = cms.double( 0.3 ),
  minHitsMinPt = cms.int32( 3 ),
  ComponentType = cms.string( "CkfBaseTrajectoryFilter" ),
  maxLostHits = cms.int32( 0 ),
  maxNumberOfHits = cms.int32( 100 ),
  maxConsecLostHits = cms.int32( 1 ),
  minimumNumberOfHits = cms.int32( 6 ),
  nSigmaMinPt = cms.double( 5.0 ),
  chargeSignificance = cms.double( -1.0 )
)
process.HLTIter3PSetTrajectoryFilterIT = cms.PSet( 
  minPt = cms.double( 0.3 ),
  minHitsMinPt = cms.int32( 3 ),
  ComponentType = cms.string( "CkfBaseTrajectoryFilter" ),
  maxLostHits = cms.int32( 0 ),
  maxNumberOfHits = cms.int32( 100 ),
  maxConsecLostHits = cms.int32( 1 ),
  minimumNumberOfHits = cms.int32( 3 ),
  nSigmaMinPt = cms.double( 5.0 ),
  chargeSignificance = cms.double( -1.0 )
)
process.HLTIter2PSetTrajectoryFilterIT = cms.PSet( 
  minPt = cms.double( 0.3 ),
  minHitsMinPt = cms.int32( 3 ),
  ComponentType = cms.string( "CkfBaseTrajectoryFilter" ),
  maxLostHits = cms.int32( 1 ),
  maxNumberOfHits = cms.int32( 100 ),
  maxConsecLostHits = cms.int32( 1 ),
  minimumNumberOfHits = cms.int32( 3 ),
  nSigmaMinPt = cms.double( 5.0 ),
  chargeSignificance = cms.double( -1.0 )
)
process.HLTIter1PSetTrajectoryFilterIT = cms.PSet( 
  minPt = cms.double( 0.2 ),
  minHitsMinPt = cms.int32( 3 ),
  ComponentType = cms.string( "CkfBaseTrajectoryFilter" ),
  maxLostHits = cms.int32( 1 ),
  maxNumberOfHits = cms.int32( 100 ),
  maxConsecLostHits = cms.int32( 1 ),
  minimumNumberOfHits = cms.int32( 3 ),
  nSigmaMinPt = cms.double( 5.0 ),
  chargeSignificance = cms.double( -1.0 )
)
process.HLTPSetbJetRegionalTrajectoryFilter = cms.PSet( 
  minPt = cms.double( 1.0 ),
  minHitsMinPt = cms.int32( 3 ),
  ComponentType = cms.string( "CkfBaseTrajectoryFilter" ),
  maxLostHits = cms.int32( 1 ),
  maxNumberOfHits = cms.int32( 8 ),
  maxConsecLostHits = cms.int32( 1 ),
  minimumNumberOfHits = cms.int32( 5 ),
  nSigmaMinPt = cms.double( 5.0 ),
  chargeSignificance = cms.double( -1.0 )
)
process.HLTPSetTrajectoryFilterL3 = cms.PSet( 
  minPt = cms.double( 0.5 ),
  minHitsMinPt = cms.int32( 3 ),
  ComponentType = cms.string( "CkfBaseTrajectoryFilter" ),
  maxLostHits = cms.int32( 1 ),
  maxNumberOfHits = cms.int32( 1000000000 ),
  maxConsecLostHits = cms.int32( 1 ),
  minimumNumberOfHits = cms.int32( 5 ),
  nSigmaMinPt = cms.double( 5.0 ),
  chargeSignificance = cms.double( -1.0 )
)
process.HLTPSetTrajectoryFilterIT = cms.PSet( 
  minPt = cms.double( 0.3 ),
  minHitsMinPt = cms.int32( 3 ),
  ComponentType = cms.string( "CkfBaseTrajectoryFilter" ),
  maxLostHits = cms.int32( 1 ),
  maxNumberOfHits = cms.int32( 100 ),
  maxConsecLostHits = cms.int32( 1 ),
  minimumNumberOfHits = cms.int32( 3 ),
  nSigmaMinPt = cms.double( 5.0 ),
  chargeSignificance = cms.double( -1.0 )
)
process.HLTPSetTrajectoryFilterForElectrons = cms.PSet( 
  ComponentType = cms.string( "CkfBaseTrajectoryFilter" ),
  minPt = cms.double( 2.0 ),
  minHitsMinPt = cms.int32( -1 ),
  maxLostHits = cms.int32( 1 ),
  maxNumberOfHits = cms.int32( -1 ),
  maxConsecLostHits = cms.int32( 1 ),
  nSigmaMinPt = cms.double( 5.0 ),
  minimumNumberOfHits = cms.int32( 5 ),
  chargeSignificance = cms.double( -1.0 )
)
process.HLTPSetMuonCkfTrajectoryFilter = cms.PSet( 
  minPt = cms.double( 0.9 ),
  minHitsMinPt = cms.int32( 3 ),
  ComponentType = cms.string( "CkfBaseTrajectoryFilter" ),
  maxLostHits = cms.int32( 1 ),
  maxNumberOfHits = cms.int32( -1 ),
  maxConsecLostHits = cms.int32( 1 ),
  chargeSignificance = cms.double( -1.0 ),
  nSigmaMinPt = cms.double( 5.0 ),
  minimumNumberOfHits = cms.int32( 5 )
)
process.HLTPSetMuTrackJpsiTrajectoryFilter = cms.PSet( 
  minPt = cms.double( 10.0 ),
  minHitsMinPt = cms.int32( 3 ),
  ComponentType = cms.string( "CkfBaseTrajectoryFilter" ),
  maxLostHits = cms.int32( 1 ),
  maxNumberOfHits = cms.int32( 8 ),
  maxConsecLostHits = cms.int32( 1 ),
  minimumNumberOfHits = cms.int32( 5 ),
  nSigmaMinPt = cms.double( 5.0 ),
  chargeSignificance = cms.double( -1.0 )
)
process.HLTPSetMuTrackJpsiEffTrajectoryFilter = cms.PSet( 
  minPt = cms.double( 1.0 ),
  minHitsMinPt = cms.int32( 3 ),
  ComponentType = cms.string( "CkfBaseTrajectoryFilter" ),
  maxLostHits = cms.int32( 1 ),
  maxNumberOfHits = cms.int32( 9 ),
  maxConsecLostHits = cms.int32( 1 ),
  minimumNumberOfHits = cms.int32( 5 ),
  nSigmaMinPt = cms.double( 5.0 ),
  chargeSignificance = cms.double( -1.0 )
)
process.HLTPSetCkfTrajectoryFilter = cms.PSet( 
  minPt = cms.double( 0.9 ),
  minHitsMinPt = cms.int32( 3 ),
  ComponentType = cms.string( "CkfBaseTrajectoryFilter" ),
  maxLostHits = cms.int32( 1 ),
  maxNumberOfHits = cms.int32( -1 ),
  maxConsecLostHits = cms.int32( 1 ),
  minimumNumberOfHits = cms.int32( 5 ),
  nSigmaMinPt = cms.double( 5.0 ),
  chargeSignificance = cms.double( -1.0 )
)
process.HLTPSetCkf3HitTrajectoryFilter = cms.PSet( 
  minPt = cms.double( 0.9 ),
  minHitsMinPt = cms.int32( 3 ),
  ComponentType = cms.string( "CkfBaseTrajectoryFilter" ),
  maxLostHits = cms.int32( 1 ),
  maxNumberOfHits = cms.int32( -1 ),
  maxConsecLostHits = cms.int32( 1 ),
  minimumNumberOfHits = cms.int32( 3 ),
  nSigmaMinPt = cms.double( 5.0 ),
  chargeSignificance = cms.double( -1.0 )
)
process.HLTIter4PSetTrajectoryBuilderIT = cms.PSet( 
  propagatorAlong = cms.string( "PropagatorWithMaterialParabolicMf" ),
  trajectoryFilter = cms.PSet(  refToPSet_ = cms.string( "HLTIter4PSetTrajectoryFilterIT" ) ),
  maxCand = cms.int32( 1 ),
  ComponentType = cms.string( "CkfTrajectoryBuilder" ),
  propagatorOpposite = cms.string( "PropagatorWithMaterialParabolicMfOpposite" ),
  MeasurementTrackerName = cms.string( "hltIter4ESPMeasurementTracker" ),
  estimator = cms.string( "hltESPChi2ChargeMeasurementEstimator16" ),
  TTRHBuilder = cms.string( "hltESPTTRHBWithTrackAngle" ),
  updator = cms.string( "hltESPKFUpdator" ),
  alwaysUseInvalidHits = cms.bool( False ),
  intermediateCleaning = cms.bool( True ),
  lostHitPenalty = cms.double( 30.0 ),
  minNrOfHitsForRebuild = cms.untracked.int32( 4 )
)
process.HLTIter3PSetTrajectoryBuilderIT = cms.PSet( 
  propagatorAlong = cms.string( "PropagatorWithMaterialParabolicMf" ),
  trajectoryFilter = cms.PSet(  refToPSet_ = cms.string( "HLTIter3PSetTrajectoryFilterIT" ) ),
  maxCand = cms.int32( 1 ),
  ComponentType = cms.string( "CkfTrajectoryBuilder" ),
  propagatorOpposite = cms.string( "PropagatorWithMaterialParabolicMfOpposite" ),
  MeasurementTrackerName = cms.string( "hltIter3ESPMeasurementTracker" ),
  estimator = cms.string( "hltESPChi2ChargeMeasurementEstimator16" ),
  TTRHBuilder = cms.string( "hltESPTTRHBWithTrackAngle" ),
  updator = cms.string( "hltESPKFUpdator" ),
  alwaysUseInvalidHits = cms.bool( False ),
  intermediateCleaning = cms.bool( True ),
  lostHitPenalty = cms.double( 30.0 )
)
process.HLTIter2PSetTrajectoryBuilderIT = cms.PSet( 
  propagatorAlong = cms.string( "PropagatorWithMaterialParabolicMf" ),
  trajectoryFilter = cms.PSet(  refToPSet_ = cms.string( "HLTIter2PSetTrajectoryFilterIT" ) ),
  maxCand = cms.int32( 2 ),
  ComponentType = cms.string( "CkfTrajectoryBuilder" ),
  propagatorOpposite = cms.string( "PropagatorWithMaterialParabolicMfOpposite" ),
  MeasurementTrackerName = cms.string( "hltIter2ESPMeasurementTracker" ),
  estimator = cms.string( "hltESPChi2ChargeMeasurementEstimator16" ),
  TTRHBuilder = cms.string( "hltESPTTRHBWithTrackAngle" ),
  updator = cms.string( "hltESPKFUpdator" ),
  alwaysUseInvalidHits = cms.bool( False ),
  intermediateCleaning = cms.bool( True ),
  lostHitPenalty = cms.double( 30.0 )
)
process.HLTIter1PSetTrajectoryBuilderIT = cms.PSet( 
  propagatorAlong = cms.string( "PropagatorWithMaterialParabolicMf" ),
  trajectoryFilter = cms.PSet(  refToPSet_ = cms.string( "HLTIter1PSetTrajectoryFilterIT" ) ),
  maxCand = cms.int32( 2 ),
  ComponentType = cms.string( "CkfTrajectoryBuilder" ),
  propagatorOpposite = cms.string( "PropagatorWithMaterialParabolicMfOpposite" ),
  MeasurementTrackerName = cms.string( "hltIter1ESPMeasurementTracker" ),
  estimator = cms.string( "hltESPChi2ChargeMeasurementEstimator16" ),
  TTRHBuilder = cms.string( "hltESPTTRHBWithTrackAngle" ),
  updator = cms.string( "hltESPKFUpdator" ),
  alwaysUseInvalidHits = cms.bool( False ),
  intermediateCleaning = cms.bool( True ),
  lostHitPenalty = cms.double( 30.0 )
)
process.HLTPSetTrajectoryBuilderForElectrons = cms.PSet( 
  propagatorAlong = cms.string( "hltESPFwdElectronPropagator" ),
  trajectoryFilter = cms.PSet(  refToPSet_ = cms.string( "HLTPSetTrajectoryFilterForElectrons" ) ),
  maxCand = cms.int32( 5 ),
  ComponentType = cms.string( "CkfTrajectoryBuilder" ),
  propagatorOpposite = cms.string( "hltESPBwdElectronPropagator" ),
  MeasurementTrackerName = cms.string( "hltESPMeasurementTracker" ),
  estimator = cms.string( "hltESPChi2MeasurementEstimator30" ),
  TTRHBuilder = cms.string( "hltESPTTRHBWithTrackAngle" ),
  updator = cms.string( "hltESPKFUpdator" ),
  alwaysUseInvalidHits = cms.bool( True ),
  intermediateCleaning = cms.bool( False ),
  lostHitPenalty = cms.double( 90.0 )
)
process.HLTPSetMuTrackJpsiTrajectoryBuilder = cms.PSet( 
  propagatorAlong = cms.string( "PropagatorWithMaterial" ),
  trajectoryFilter = cms.PSet(  refToPSet_ = cms.string( "HLTPSetMuTrackJpsiTrajectoryFilter" ) ),
  maxCand = cms.int32( 1 ),
  ComponentType = cms.string( "CkfTrajectoryBuilder" ),
  propagatorOpposite = cms.string( "PropagatorWithMaterialOpposite" ),
  MeasurementTrackerName = cms.string( "hltESPMeasurementTracker" ),
  estimator = cms.string( "hltESPChi2ChargeMeasurementEstimator30" ),
  TTRHBuilder = cms.string( "hltESPTTRHBWithTrackAngle" ),
  updator = cms.string( "hltESPKFUpdator" ),
  alwaysUseInvalidHits = cms.bool( False ),
  intermediateCleaning = cms.bool( True ),
  lostHitPenalty = cms.double( 30.0 )
)
process.HLTPSetMuTrackJpsiEffTrajectoryBuilder = cms.PSet( 
  propagatorAlong = cms.string( "PropagatorWithMaterial" ),
  trajectoryFilter = cms.PSet(  refToPSet_ = cms.string( "HLTPSetMuTrackJpsiEffTrajectoryFilter" ) ),
  maxCand = cms.int32( 1 ),
  ComponentType = cms.string( "CkfTrajectoryBuilder" ),
  propagatorOpposite = cms.string( "PropagatorWithMaterialOpposite" ),
  MeasurementTrackerName = cms.string( "hltESPMeasurementTracker" ),
  estimator = cms.string( "hltESPChi2MeasurementEstimator30" ),
  TTRHBuilder = cms.string( "hltESPTTRHBWithTrackAngle" ),
  updator = cms.string( "hltESPKFUpdator" ),
  alwaysUseInvalidHits = cms.bool( False ),
  intermediateCleaning = cms.bool( True ),
  lostHitPenalty = cms.double( 30.0 )
)
process.HLTPSetMuonCkfTrajectoryBuilderSeedHit = cms.PSet( 
  propagatorAlong = cms.string( "PropagatorWithMaterial" ),
  trajectoryFilter = cms.PSet(  refToPSet_ = cms.string( "HLTPSetMuonCkfTrajectoryFilter" ) ),
  maxCand = cms.int32( 5 ),
  ComponentType = cms.string( "MuonCkfTrajectoryBuilder" ),
  propagatorOpposite = cms.string( "PropagatorWithMaterialOpposite" ),
  useSeedLayer = cms.bool( True ),
  deltaEta = cms.double( -1.0 ),
  deltaPhi = cms.double( -1.0 ),
  estimator = cms.string( "hltESPChi2ChargeMeasurementEstimator30" ),
  rescaleErrorIfFail = cms.double( 1.0 ),
  propagatorProximity = cms.string( "SteppingHelixPropagatorAny" ),
  updator = cms.string( "hltESPKFUpdator" ),
  alwaysUseInvalidHits = cms.bool( True ),
  TTRHBuilder = cms.string( "hltESPTTRHBWithTrackAngle" ),
  MeasurementTrackerName = cms.string( "hltESPMeasurementTracker" ),
  intermediateCleaning = cms.bool( False ),
  lostHitPenalty = cms.double( 30.0 )
)
process.HLTPSetMuonCkfTrajectoryBuilder = cms.PSet( 
  propagatorAlong = cms.string( "PropagatorWithMaterial" ),
  trajectoryFilter = cms.PSet(  refToPSet_ = cms.string( "HLTPSetMuonCkfTrajectoryFilter" ) ),
  maxCand = cms.int32( 5 ),
  ComponentType = cms.string( "MuonCkfTrajectoryBuilder" ),
  propagatorOpposite = cms.string( "PropagatorWithMaterialOpposite" ),
  useSeedLayer = cms.bool( False ),
  deltaEta = cms.double( -1.0 ),
  deltaPhi = cms.double( -1.0 ),
  estimator = cms.string( "hltESPChi2ChargeMeasurementEstimator30" ),
  rescaleErrorIfFail = cms.double( 1.0 ),
  propagatorProximity = cms.string( "SteppingHelixPropagatorAny" ),
  updator = cms.string( "hltESPKFUpdator" ),
  alwaysUseInvalidHits = cms.bool( True ),
  TTRHBuilder = cms.string( "hltESPTTRHBWithTrackAngle" ),
  MeasurementTrackerName = cms.string( "hltESPMeasurementTracker" ),
  intermediateCleaning = cms.bool( False ),
  lostHitPenalty = cms.double( 30.0 )
)
process.HLTPSetPvClusterComparer = cms.PSet( 
  track_pt_min = cms.double( 2.5 ),
  track_pt_max = cms.double( 10.0 ),
  track_chi2_max = cms.double( 9999999.0 ),
  track_prob_min = cms.double( -1.0 )
)
process.HLTIter0PSetTrajectoryBuilderIT = cms.PSet( 
  propagatorAlong = cms.string( "PropagatorWithMaterialParabolicMf" ),
  trajectoryFilter = cms.PSet(  refToPSet_ = cms.string( "HLTIter0PSetTrajectoryFilterIT" ) ),
  maxCand = cms.int32( 2 ),
  ComponentType = cms.string( "CkfTrajectoryBuilder" ),
  propagatorOpposite = cms.string( "PropagatorWithMaterialParabolicMfOpposite" ),
  estimator = cms.string( "hltESPChi2ChargeMeasurementEstimator9" ),
  TTRHBuilder = cms.string( "hltESPTTRHBWithTrackAngle" ),
  updator = cms.string( "hltESPKFUpdator" ),
  alwaysUseInvalidHits = cms.bool( False ),
  intermediateCleaning = cms.bool( True ),
  lostHitPenalty = cms.double( 30.0 )
)
process.HLTIter0PSetTrajectoryFilterIT = cms.PSet( 
  minPt = cms.double( 0.3 ),
  minHitsMinPt = cms.int32( 3 ),
  ComponentType = cms.string( "CkfBaseTrajectoryFilter" ),
  maxLostHits = cms.int32( 1 ),
  maxNumberOfHits = cms.int32( 100 ),
  maxConsecLostHits = cms.int32( 1 ),
  minimumNumberOfHits = cms.int32( 3 ),
  nSigmaMinPt = cms.double( 5.0 ),
  chargeSignificance = cms.double( -1.0 )
)
process.HLTPSetPvClusterComparerForBTag = cms.PSet( 
  track_pt_min = cms.double( 0.1 ),
  track_pt_max = cms.double( 20.0 ),
  track_chi2_max = cms.double( 20.0 ),
  track_prob_min = cms.double( -1.0 )
)
process.HLTSeedFromConsecutiveHitsTripletOnlyCreator = cms.PSet( 
  ComponentName = cms.string( "SeedFromConsecutiveHitsTripletOnlyCreator" ),
  propagator = cms.string( "PropagatorWithMaterialParabolicMf" )
)
process.HLTSeedFromConsecutiveHitsCreator = cms.PSet( 
  ComponentName = cms.string( "SeedFromConsecutiveHitsCreator" ),
  propagator = cms.string( "PropagatorWithMaterialParabolicMf" ),
  SeedMomentumForBOFF = cms.double( 5.0 ),
  OriginTransverseErrorMultiplier = cms.double( 1.0 ),
  MinOneOverPtError = cms.double( 1.0 ),
  SimpleMagneticField = cms.string( "ParabolicMf" ),
  TTRHBuilder = cms.string( "hltESPTTRHBWithTrackAngle" )
)
process.HLTIter0HighPtTkMuPSetTrajectoryBuilderIT = cms.PSet( 
  propagatorAlong = cms.string( "PropagatorWithMaterialParabolicMf" ),
  trajectoryFilter = cms.PSet(  refToPSet_ = cms.string( "HLTIter0PSetTrajectoryFilterIT" ) ),
  maxCand = cms.int32( 4 ),
  ComponentType = cms.string( "CkfTrajectoryBuilder" ),
  propagatorOpposite = cms.string( "PropagatorWithMaterialParabolicMfOpposite" ),
  estimator = cms.string( "hltESPChi2ChargeMeasurementEstimator30" ),
  TTRHBuilder = cms.string( "hltESPTTRHBWithTrackAngle" ),
  updator = cms.string( "hltESPKFUpdator" ),
  alwaysUseInvalidHits = cms.bool( True ),
  intermediateCleaning = cms.bool( True ),
  lostHitPenalty = cms.double( 30.0 )
)
process.HLTIter2HighPtTkMuPSetTrajectoryBuilderIT = cms.PSet( 
  propagatorAlong = cms.string( "PropagatorWithMaterialParabolicMf" ),
  trajectoryFilter = cms.PSet(  refToPSet_ = cms.string( "HLTIter2HighPtTkMuPSetTrajectoryFilterIT" ) ),
  maxCand = cms.int32( 2 ),
  ComponentType = cms.string( "CkfTrajectoryBuilder" ),
  propagatorOpposite = cms.string( "PropagatorWithMaterialParabolicMfOpposite" ),
  estimator = cms.string( "hltESPChi2ChargeMeasurementEstimator30" ),
  TTRHBuilder = cms.string( "hltESPTTRHBWithTrackAngle" ),
  updator = cms.string( "hltESPKFUpdator" ),
  alwaysUseInvalidHits = cms.bool( False ),
  intermediateCleaning = cms.bool( True ),
  lostHitPenalty = cms.double( 30.0 ),
  MeasurementTrackerName = cms.string( "hltIter2HighPtTkMuESPMeasurementTracker" )
)
process.HLTIter2HighPtTkMuPSetTrajectoryFilterIT = cms.PSet( 
  minPt = cms.double( 0.3 ),
  minHitsMinPt = cms.int32( 3 ),
  ComponentType = cms.string( "CkfBaseTrajectoryFilter" ),
  maxLostHits = cms.int32( 1 ),
  maxNumberOfHits = cms.int32( 100 ),
  maxConsecLostHits = cms.int32( 3 ),
  minimumNumberOfHits = cms.int32( 5 ),
  nSigmaMinPt = cms.double( 5.0 ),
  chargeSignificance = cms.double( -1.0 )
)
process.HLTPSetPvClusterComparerForIT = cms.PSet( 
  track_pt_min = cms.double( 1.0 ),
  track_pt_max = cms.double( 20.0 ),
  track_chi2_max = cms.double( 20.0 ),
  track_prob_min = cms.double( -1.0 )
)
process.streams = cms.PSet(  A = cms.vstring( 'InitialPD',
  'Templates' ) )
process.datasets = cms.PSet( 
  InitialPD = cms.vstring( 'HLT_Ele27_eta2p1_WP75_Gsf_v1',
    'HLT_Mu50_v1',
    'HLT_PFJet260_v1',
    'HLT_Physics_v1' ),
  Templates = cms.vstring( 'HLT_CaloJet260_v1',
    'HLT_Photon20_CaloIdVL_IsoL_v1' )
)

process.magfield = cms.ESSource( "XMLIdealGeometryESSource",
    geomXMLFiles = cms.vstring( 'Geometry/CMSCommonData/data/normal/cmsextent.xml',
      'Geometry/CMSCommonData/data/cms.xml',
      'Geometry/CMSCommonData/data/cmsMagneticField.xml',
      'MagneticField/GeomBuilder/data/MagneticFieldVolumes_1103l.xml',
      'Geometry/CMSCommonData/data/materials.xml' ),
    rootNodeName = cms.string( "cmsMagneticField:MAGF" )
)
process.hltESSHcalSeverityLevel = cms.ESSource( "EmptyESSource",
    iovIsRunNotTime = cms.bool( True ),
    recordName = cms.string( "HcalSeverityLevelComputerRcd" ),
    firstValid = cms.vuint32( 1 )
)
process.hltESSEcalSeverityLevel = cms.ESSource( "EmptyESSource",
    iovIsRunNotTime = cms.bool( True ),
    recordName = cms.string( "EcalSeverityLevelAlgoRcd" ),
    firstValid = cms.vuint32( 1 )
)
process.hltESSBTagRecord = cms.ESSource( "EmptyESSource",
    iovIsRunNotTime = cms.bool( True ),
    recordName = cms.string( "JetTagComputerRecord" ),
    firstValid = cms.vuint32( 1 )
)
process.es_hardcode = cms.ESSource( "HcalHardcodeCalibrations",
    fromDDD = cms.untracked.bool( False ),
    toGet = cms.untracked.vstring( 'GainWidths' )
)
process.eegeom = cms.ESSource( "EmptyESSource",
    iovIsRunNotTime = cms.bool( True ),
    recordName = cms.string( "EcalMappingRcd" ),
    firstValid = cms.vuint32( 1 )
)
process.HepPDTESSource = cms.ESSource( "HepPDTESSource",
    pdtFileName = cms.FileInPath( "SimGeneral/HepPDTESSource/data/pythiaparticle.tbl" )
)
process.GlobalTag = cms.ESSource( "PoolDBESSource",
    globaltag = cms.string( "GR_H_V39" ),
    RefreshEachRun = cms.untracked.bool( True ),
    RefreshOpenIOVs = cms.untracked.bool( False ),
    toGet = cms.VPSet( 
    ),
    DBParameters = cms.PSet( 
      authenticationPath = cms.untracked.string( "." ),
      connectionRetrialTimeOut = cms.untracked.int32( 60 ),
      idleConnectionCleanupPeriod = cms.untracked.int32( 10 ),
      messageLevel = cms.untracked.int32( 0 ),
      enablePoolAutomaticCleanUp = cms.untracked.bool( False ),
      enableConnectionSharing = cms.untracked.bool( True ),
      enableReadOnlySessionOnUpdateConnection = cms.untracked.bool( False ),
      connectionTimeOut = cms.untracked.int32( 0 ),
      connectionRetrialPeriod = cms.untracked.int32( 10 )
    ),
    RefreshAlways = cms.untracked.bool( False ),
    connect = cms.string( "frontier://(proxyurl=http://localhost:3128)(serverurl=http://localhost:8000/FrontierOnProd)(serverurl=http://localhost:8000/FrontierOnProd)(retrieve-ziplevel=0)/CMS_CONDITIONS" ),
    ReconnectEachRun = cms.untracked.bool( True ),
    BlobStreamerName = cms.untracked.string( "TBufferBlobStreamingService" )
)
process.CSCINdexerESSource = cms.ESSource( "EmptyESSource",
    iovIsRunNotTime = cms.bool( True ),
    recordName = cms.string( "CSCIndexerRecord" ),
    firstValid = cms.vuint32( 1 )
)
process.CSCChannelMapperESSource = cms.ESSource( "EmptyESSource",
    iovIsRunNotTime = cms.bool( True ),
    recordName = cms.string( "CSCChannelMapperRecord" ),
    firstValid = cms.vuint32( 1 )
)

process.hltESPDisplacedDijethltPromptTrackCountingESProducerLong = cms.ESProducer( "PromptTrackCountingESProducer",
  maxImpactParameterSig = cms.double( 999999.0 ),
  deltaR = cms.double( -1.0 ),
  minimumImpactParameter = cms.double( -1.0 ),
  maximumDecayLength = cms.double( 999999.0 ),
  impactParameterType = cms.int32( 1 ),
  trackQualityClass = cms.string( "any" ),
  deltaRmin = cms.double( 0.0 ),
  maxImpactParameter = cms.double( 0.2 ),
  useSignedImpactParameterSig = cms.bool( True ),
  maximumDistanceToJetAxis = cms.double( 999999.0 ),
  nthTrack = cms.int32( -1 )
)
process.hltESPDisplacedDijethltPromptTrackCountingESProducer = cms.ESProducer( "PromptTrackCountingESProducer",
  maxImpactParameterSig = cms.double( 999999.0 ),
  deltaR = cms.double( -1.0 ),
  minimumImpactParameter = cms.double( -1.0 ),
  maximumDecayLength = cms.double( 999999.0 ),
  impactParameterType = cms.int32( 1 ),
  trackQualityClass = cms.string( "any" ),
  deltaRmin = cms.double( 0.0 ),
  maxImpactParameter = cms.double( 0.1 ),
  useSignedImpactParameterSig = cms.bool( True ),
  maximumDistanceToJetAxis = cms.double( 999999.0 ),
  nthTrack = cms.int32( -1 )
)
process.hltESPDisplacedDijethltTrackCounting2D1st = cms.ESProducer( "TrackCountingESProducer",
  b_pT = cms.double( 0.3684 ),
  deltaR = cms.double( -1.0 ),
  minimumImpactParameter = cms.double( 0.05 ),
  a_dR = cms.double( -0.001053 ),
  min_pT = cms.double( 120.0 ),
  maximumDistanceToJetAxis = cms.double( 9999999.0 ),
  max_pT = cms.double( 500.0 ),
  impactParameterType = cms.int32( 1 ),
  trackQualityClass = cms.string( "any" ),
  useVariableJTA = cms.bool( False ),
  min_pT_dRcut = cms.double( 0.5 ),
  max_pT_trackPTcut = cms.double( 3.0 ),
  max_pT_dRcut = cms.double( 0.1 ),
  b_dR = cms.double( 0.6263 ),
  a_pT = cms.double( 0.005263 ),
  maximumDecayLength = cms.double( 999999.0 ),
  nthTrack = cms.int32( 1 ),
  useSignedImpactParameterSig = cms.bool( False )
)
process.hltESPDisplacedDijethltTrackCounting2D2ndLong = cms.ESProducer( "TrackCountingESProducer",
  b_pT = cms.double( 0.3684 ),
  deltaR = cms.double( -1.0 ),
  minimumImpactParameter = cms.double( 0.2 ),
  a_dR = cms.double( -0.001053 ),
  min_pT = cms.double( 120.0 ),
  maximumDistanceToJetAxis = cms.double( 9999999.0 ),
  max_pT = cms.double( 500.0 ),
  impactParameterType = cms.int32( 1 ),
  trackQualityClass = cms.string( "any" ),
  useVariableJTA = cms.bool( False ),
  min_pT_dRcut = cms.double( 0.5 ),
  max_pT_trackPTcut = cms.double( 3.0 ),
  max_pT_dRcut = cms.double( 0.1 ),
  b_dR = cms.double( 0.6263 ),
  a_pT = cms.double( 0.005263 ),
  maximumDecayLength = cms.double( 999999.0 ),
  nthTrack = cms.int32( 2 ),
  useSignedImpactParameterSig = cms.bool( True )
)
process.hltESPAK8PFCorrection = cms.ESProducer( "JetCorrectionESChain",
  correctors = cms.vstring( 'hltESPAK8PFFastJetCorrectionESProducer',
    'hltESPAK8PFRelativeCorrectionESProducer',
    'hltESPAK8PFAbsoluteCorrectionESProducer' ),
  appendToDataLabel = cms.string( "" )
)
process.hltESPAK8PFFastJetCorrectionESProducer = cms.ESProducer( "L1FastjetCorrectionESProducer",
  appendToDataLabel = cms.string( "" ),
  srcRho = cms.InputTag( "hltFixedGridRhoFastjetAll" ),
  algorithm = cms.string( "AK8PFHLT" ),
  level = cms.string( "L1FastJet" )
)
process.hltESPAK8PFRelativeCorrectionESProducer = cms.ESProducer( "LXXXCorrectionESProducer",
  appendToDataLabel = cms.string( "" ),
  algorithm = cms.string( "AK8PFHLT" ),
  level = cms.string( "L2Relative" )
)
process.hltESPAK8PFAbsoluteCorrectionESProducer = cms.ESProducer( "LXXXCorrectionESProducer",
  appendToDataLabel = cms.string( "" ),
  algorithm = cms.string( "AK8PFHLT" ),
  level = cms.string( "L3Absolute" )
)
process.hltDisplacedDijethltESPTrackCounting2D1st = cms.ESProducer( "TrackCountingESProducer",
  b_pT = cms.double( 0.3684 ),
  deltaR = cms.double( -1.0 ),
  minimumImpactParameter = cms.double( 0.05 ),
  a_dR = cms.double( -0.001053 ),
  min_pT = cms.double( 120.0 ),
  maximumDistanceToJetAxis = cms.double( 9999999.0 ),
  max_pT = cms.double( 500.0 ),
  impactParameterType = cms.int32( 1 ),
  trackQualityClass = cms.string( "any" ),
  useVariableJTA = cms.bool( False ),
  min_pT_dRcut = cms.double( 0.5 ),
  max_pT_trackPTcut = cms.double( 3.0 ),
  max_pT_dRcut = cms.double( 0.1 ),
  b_dR = cms.double( 0.6263 ),
  a_pT = cms.double( 0.005263 ),
  maximumDecayLength = cms.double( 999999.0 ),
  nthTrack = cms.int32( 1 ),
  useSignedImpactParameterSig = cms.bool( False )
)
process.hltDisplacedDijethltESPPromptTrackCountingESProducer = cms.ESProducer( "PromptTrackCountingESProducer",
  maxImpactParameterSig = cms.double( 999999.0 ),
  deltaR = cms.double( -1.0 ),
  minimumImpactParameter = cms.double( -1.0 ),
  maximumDecayLength = cms.double( 999999.0 ),
  impactParameterType = cms.int32( 1 ),
  trackQualityClass = cms.string( "any" ),
  deltaRmin = cms.double( 0.0 ),
  maxImpactParameter = cms.double( 0.1 ),
  useSignedImpactParameterSig = cms.bool( True ),
  maximumDistanceToJetAxis = cms.double( 999999.0 ),
  nthTrack = cms.int32( -1 )
)
process.hltESPAK4CaloCorrection = cms.ESProducer( "JetCorrectionESChain",
  correctors = cms.vstring( 'hltESPAK4CaloFastJetCorrectionESProducer',
    'hltESPAK4CaloRelativeCorrectionESProducer',
    'hltESPAK4CaloAbsoluteCorrectionESProducer' ),
  appendToDataLabel = cms.string( "" )
)
process.hltESPAK4PFCorrection = cms.ESProducer( "JetCorrectionESChain",
  correctors = cms.vstring( 'hltESPAK4PFFastJetCorrectionESProducer',
    'hltESPAK4PFRelativeCorrectionESProducer',
    'hltESPAK4PFAbsoluteCorrectionESProducer' ),
  appendToDataLabel = cms.string( "" )
)
process.hltESPAK4CaloFastJetCorrectionESProducer = cms.ESProducer( "L1FastjetCorrectionESProducer",
  appendToDataLabel = cms.string( "" ),
  srcRho = cms.InputTag( "hltFixedGridRhoFastjetAllCalo" ),
  algorithm = cms.string( "AK4CaloHLT" ),
  level = cms.string( "L1FastJet" )
)
process.hltESPAK4PFFastJetCorrectionESProducer = cms.ESProducer( "L1FastjetCorrectionESProducer",
  appendToDataLabel = cms.string( "" ),
  srcRho = cms.InputTag( "hltFixedGridRhoFastjetAll" ),
  algorithm = cms.string( "AK4PFHLT" ),
  level = cms.string( "L1FastJet" )
)
process.hltESPAK4PFRelativeCorrectionESProducer = cms.ESProducer( "LXXXCorrectionESProducer",
  appendToDataLabel = cms.string( "" ),
  algorithm = cms.string( "AK4PFHLT" ),
  level = cms.string( "L2Relative" )
)
process.hltESPAK4CaloRelativeCorrectionESProducer = cms.ESProducer( "LXXXCorrectionESProducer",
  appendToDataLabel = cms.string( "" ),
  algorithm = cms.string( "AK4CaloHLT" ),
  level = cms.string( "L2Relative" )
)
process.hltESPAK4CaloAbsoluteCorrectionESProducer = cms.ESProducer( "LXXXCorrectionESProducer",
  appendToDataLabel = cms.string( "" ),
  algorithm = cms.string( "AK4CaloHLT" ),
  level = cms.string( "L3Absolute" )
)
process.hltESPAK4PFAbsoluteCorrectionESProducer = cms.ESProducer( "LXXXCorrectionESProducer",
  appendToDataLabel = cms.string( "" ),
  algorithm = cms.string( "AK4PFHLT" ),
  level = cms.string( "L3Absolute" )
)
process.MaterialPropagatorParabolicMF = cms.ESProducer( "PropagatorWithMaterialESProducer",
  SimpleMagneticField = cms.string( "ParabolicMf" ),
  PropagationDirection = cms.string( "alongMomentum" ),
  ComponentName = cms.string( "PropagatorWithMaterialParabolicMf" ),
  Mass = cms.double( 0.105 ),
  ptMin = cms.double( -1.0 ),
  MaxDPhi = cms.double( 1.6 ),
  useRungeKutta = cms.bool( False )
)
process.OppositeMaterialPropagatorParabolicMF = cms.ESProducer( "PropagatorWithMaterialESProducer",
  SimpleMagneticField = cms.string( "ParabolicMf" ),
  PropagationDirection = cms.string( "oppositeToMomentum" ),
  ComponentName = cms.string( "PropagatorWithMaterialParabolicMfOpposite" ),
  Mass = cms.double( 0.105 ),
  ptMin = cms.double( -1.0 ),
  MaxDPhi = cms.double( 1.6 ),
  useRungeKutta = cms.bool( False )
)
process.ParabolicParametrizedMagneticFieldProducer = cms.ESProducer( "ParametrizedMagneticFieldProducer",
  version = cms.string( "Parabolic" ),
  parameters = cms.PSet(  BValue = cms.string( "" ) ),
  label = cms.untracked.string( "ParabolicMf" )
)
process.hltESPChi2MeasurementEstimator30 = cms.ESProducer( "Chi2MeasurementEstimatorESProducer",
  MaxChi2 = cms.double( 30.0 ),
  nSigma = cms.double( 3.0 ),
  ComponentName = cms.string( "hltESPChi2MeasurementEstimator30" )
)
process.hltESPChi2ChargeMeasurementEstimator30 = cms.ESProducer( "Chi2ChargeMeasurementEstimatorESProducer",
  minGoodStripCharge = cms.double( 1724.0 ),
  ComponentName = cms.string( "hltESPChi2ChargeMeasurementEstimator30" ),
  pTChargeCutThreshold = cms.double( -1.0 ),
  nSigma = cms.double( 3.0 ),
  MaxChi2 = cms.double( 30.0 )
)
process.AnyDirectionAnalyticalPropagator = cms.ESProducer( "AnalyticalPropagatorESProducer",
  MaxDPhi = cms.double( 1.6 ),
  ComponentName = cms.string( "AnyDirectionAnalyticalPropagator" ),
  PropagationDirection = cms.string( "anyDirection" )
)
process.AutoMagneticFieldESProducer = cms.ESProducer( "AutoMagneticFieldESProducer",
  label = cms.untracked.string( "" ),
  nominalCurrents = cms.untracked.vint32( -1, 0, 9558, 14416, 16819, 18268, 19262 ),
  valueOverride = cms.int32( -1 ),
  mapLabels = cms.untracked.vstring( '090322_3_8t',
    '0t',
    '071212_2t',
    '071212_3t',
    '071212_3_5t',
    '090322_3_8t',
    '071212_4t' )
)
process.CSCChannelMapperESProducer = cms.ESProducer( "CSCChannelMapperESProducer",
  AlgoName = cms.string( "CSCChannelMapperPostls1" )
)
process.CSCGeometryESModule = cms.ESProducer( "CSCGeometryESModule",
  useRealWireGeometry = cms.bool( True ),
  appendToDataLabel = cms.string( "" ),
  alignmentsLabel = cms.string( "" ),
  useGangedStripsInME1a = cms.bool( False ),
  debugV = cms.untracked.bool( False ),
  useOnlyWiresInME1a = cms.bool( False ),
  useDDD = cms.bool( False ),
  useCentreTIOffsets = cms.bool( False ),
  applyAlignment = cms.bool( True )
)
process.CSCIndexerESProducer = cms.ESProducer( "CSCIndexerESProducer",
  AlgoName = cms.string( "CSCIndexerPostls1" )
)
process.CaloGeometryBuilder = cms.ESProducer( "CaloGeometryBuilder",
  SelectedCalos = cms.vstring( 'HCAL',
    'ZDC',
    'EcalBarrel',
    'EcalEndcap',
    'EcalPreshower',
    'TOWER' )
)
process.CaloTopologyBuilder = cms.ESProducer( "CaloTopologyBuilder" )
process.CaloTowerConstituentsMapBuilder = cms.ESProducer( "CaloTowerConstituentsMapBuilder",
  appendToDataLabel = cms.string( "" ),
  MapFile = cms.untracked.string( "Geometry/CaloTopology/data/CaloTowerEEGeometric.map.gz" )
)
process.CaloTowerGeometryFromDBEP = cms.ESProducer( "CaloTowerGeometryFromDBEP",
  applyAlignment = cms.bool( False ),
  hcalTopologyConstants = cms.PSet( 
    maxDepthHE = cms.int32( 3 ),
    maxDepthHB = cms.int32( 2 ),
    mode = cms.string( "HcalTopologyMode::LHC" )
  )
)
process.CastorDbProducer = cms.ESProducer( "CastorDbProducer",
  appendToDataLabel = cms.string( "" )
)
process.ClusterShapeHitFilterESProducer = cms.ESProducer( "ClusterShapeHitFilterESProducer",
  ComponentName = cms.string( "ClusterShapeHitFilter" ),
  PixelShapeFile = cms.string( "RecoPixelVertexing/PixelLowPtUtilities/data/pixelShape.par" )
)
process.DTGeometryESModule = cms.ESProducer( "DTGeometryESModule",
  appendToDataLabel = cms.string( "" ),
  fromDDD = cms.bool( False ),
  applyAlignment = cms.bool( True ),
  alignmentsLabel = cms.string( "" )
)
process.EcalBarrelGeometryFromDBEP = cms.ESProducer( "EcalBarrelGeometryFromDBEP",
  applyAlignment = cms.bool( True )
)
process.EcalElectronicsMappingBuilder = cms.ESProducer( "EcalElectronicsMappingBuilder" )
process.EcalEndcapGeometryFromDBEP = cms.ESProducer( "EcalEndcapGeometryFromDBEP",
  applyAlignment = cms.bool( True )
)
process.EcalLaserCorrectionService = cms.ESProducer( "EcalLaserCorrectionService" )
process.EcalPreshowerGeometryFromDBEP = cms.ESProducer( "EcalPreshowerGeometryFromDBEP",
  applyAlignment = cms.bool( True )
)
process.hltESPChi2ChargeMeasurementEstimator9 = cms.ESProducer( "Chi2ChargeMeasurementEstimatorESProducer",
  minGoodStripCharge = cms.double( 1724.0 ),
  ComponentName = cms.string( "hltESPChi2ChargeMeasurementEstimator9" ),
  pTChargeCutThreshold = cms.double( 15.0 ),
  nSigma = cms.double( 3.0 ),
  MaxChi2 = cms.double( 9.0 )
)
process.hltESPChi2ChargeMeasurementEstimator16 = cms.ESProducer( "Chi2ChargeMeasurementEstimatorESProducer",
  minGoodStripCharge = cms.double( 1724.0 ),
  ComponentName = cms.string( "hltESPChi2ChargeMeasurementEstimator16" ),
  pTChargeCutThreshold = cms.double( -1.0 ),
  nSigma = cms.double( 3.0 ),
  MaxChi2 = cms.double( 16.0 )
)
process.HcalGeometryFromDBEP = cms.ESProducer( "HcalGeometryFromDBEP",
  applyAlignment = cms.bool( False ),
  hcalTopologyConstants = cms.PSet( 
    maxDepthHE = cms.int32( 3 ),
    maxDepthHB = cms.int32( 2 ),
    mode = cms.string( "HcalTopologyMode::LHC" )
  )
)
process.HcalTopologyIdealEP = cms.ESProducer( "HcalTopologyIdealEP",
  Exclude = cms.untracked.string( "" ),
  appendToDataLabel = cms.string( "" ),
  hcalTopologyConstants = cms.PSet( 
    maxDepthHE = cms.int32( 3 ),
    maxDepthHB = cms.int32( 2 ),
    mode = cms.string( "HcalTopologyMode::LHC" )
  )
)
process.MaterialPropagator = cms.ESProducer( "PropagatorWithMaterialESProducer",
  SimpleMagneticField = cms.string( "" ),
  PropagationDirection = cms.string( "alongMomentum" ),
  ComponentName = cms.string( "PropagatorWithMaterial" ),
  Mass = cms.double( 0.105 ),
  ptMin = cms.double( -1.0 ),
  MaxDPhi = cms.double( 1.6 ),
  useRungeKutta = cms.bool( False )
)
process.OppositeMaterialPropagator = cms.ESProducer( "PropagatorWithMaterialESProducer",
  SimpleMagneticField = cms.string( "" ),
  PropagationDirection = cms.string( "oppositeToMomentum" ),
  ComponentName = cms.string( "PropagatorWithMaterialOpposite" ),
  Mass = cms.double( 0.105 ),
  ptMin = cms.double( -1.0 ),
  MaxDPhi = cms.double( 1.6 ),
  useRungeKutta = cms.bool( False )
)
process.RPCGeometryESModule = cms.ESProducer( "RPCGeometryESModule",
  useDDD = cms.untracked.bool( False ),
  compatibiltyWith11 = cms.untracked.bool( True )
)
process.SiStripGainESProducer = cms.ESProducer( "SiStripGainESProducer",
  printDebug = cms.untracked.bool( False ),
  appendToDataLabel = cms.string( "" ),
  APVGain = cms.VPSet( 
    cms.PSet(  Record = cms.string( "SiStripApvGainRcd" ),
      NormalizationFactor = cms.untracked.double( 1.0 ),
      Label = cms.untracked.string( "" )
    ),
    cms.PSet(  Record = cms.string( "SiStripApvGain2Rcd" ),
      NormalizationFactor = cms.untracked.double( 1.0 ),
      Label = cms.untracked.string( "" )
    )
  ),
  AutomaticNormalization = cms.bool( False )
)
process.SiStripQualityESProducer = cms.ESProducer( "SiStripQualityESProducer",
  appendToDataLabel = cms.string( "" ),
  PrintDebugOutput = cms.bool( False ),
  ThresholdForReducedGranularity = cms.double( 0.3 ),
  UseEmptyRunInfo = cms.bool( False ),
  ReduceGranularity = cms.bool( False ),
  ListOfRecordToMerge = cms.VPSet( 
    cms.PSet(  record = cms.string( "SiStripDetVOffRcd" ),
      tag = cms.string( "" )
    ),
    cms.PSet(  record = cms.string( "SiStripDetCablingRcd" ),
      tag = cms.string( "" )
    ),
    cms.PSet(  record = cms.string( "SiStripBadChannelRcd" ),
      tag = cms.string( "" )
    ),
    cms.PSet(  record = cms.string( "SiStripBadFiberRcd" ),
      tag = cms.string( "" )
    ),
    cms.PSet(  record = cms.string( "SiStripBadModuleRcd" ),
      tag = cms.string( "" )
    )
  )
)
process.SiStripRecHitMatcherESProducer = cms.ESProducer( "SiStripRecHitMatcherESProducer",
  PreFilter = cms.bool( False ),
  ComponentName = cms.string( "StandardMatcher" ),
  NSigmaInside = cms.double( 3.0 )
)
process.SlaveField0 = cms.ESProducer( "UniformMagneticFieldESProducer",
  ZFieldInTesla = cms.double( 0.0 ),
  label = cms.untracked.string( "slave_0" )
)
process.SlaveField20 = cms.ESProducer( "ParametrizedMagneticFieldProducer",
  version = cms.string( "OAE_1103l_071212" ),
  parameters = cms.PSet(  BValue = cms.string( "2_0T" ) ),
  label = cms.untracked.string( "slave_20" )
)
process.SlaveField30 = cms.ESProducer( "ParametrizedMagneticFieldProducer",
  version = cms.string( "OAE_1103l_071212" ),
  parameters = cms.PSet(  BValue = cms.string( "3_0T" ) ),
  label = cms.untracked.string( "slave_30" )
)
process.SlaveField35 = cms.ESProducer( "ParametrizedMagneticFieldProducer",
  version = cms.string( "OAE_1103l_071212" ),
  parameters = cms.PSet(  BValue = cms.string( "3_5T" ) ),
  label = cms.untracked.string( "slave_35" )
)
process.SlaveField38 = cms.ESProducer( "ParametrizedMagneticFieldProducer",
  version = cms.string( "OAE_1103l_071212" ),
  parameters = cms.PSet(  BValue = cms.string( "3_8T" ) ),
  label = cms.untracked.string( "slave_38" )
)
process.SlaveField40 = cms.ESProducer( "ParametrizedMagneticFieldProducer",
  version = cms.string( "OAE_1103l_071212" ),
  parameters = cms.PSet(  BValue = cms.string( "4_0T" ) ),
  label = cms.untracked.string( "slave_40" )
)
process.SteppingHelixPropagatorAny = cms.ESProducer( "SteppingHelixPropagatorESProducer",
  NoErrorPropagation = cms.bool( False ),
  endcapShiftInZPos = cms.double( 0.0 ),
  PropagationDirection = cms.string( "anyDirection" ),
  useTuningForL2Speed = cms.bool( False ),
  useIsYokeFlag = cms.bool( True ),
  endcapShiftInZNeg = cms.double( 0.0 ),
  SetVBFPointer = cms.bool( False ),
  AssumeNoMaterial = cms.bool( False ),
  returnTangentPlane = cms.bool( True ),
  useInTeslaFromMagField = cms.bool( False ),
  VBFName = cms.string( "VolumeBasedMagneticField" ),
  useEndcapShiftsInZ = cms.bool( False ),
  sendLogWarning = cms.bool( False ),
  useMatVolumes = cms.bool( True ),
  debug = cms.bool( False ),
  ApplyRadX0Correction = cms.bool( True ),
  useMagVolumes = cms.bool( True ),
  ComponentName = cms.string( "SteppingHelixPropagatorAny" )
)
process.TrackerDigiGeometryESModule = cms.ESProducer( "TrackerDigiGeometryESModule",
  appendToDataLabel = cms.string( "" ),
  fromDDD = cms.bool( False ),
  trackerGeometryConstants = cms.PSet( 
    ROCS_X = cms.int32( 0 ),
    ROCS_Y = cms.int32( 0 ),
    upgradeGeometry = cms.bool( False ),
    BIG_PIX_PER_ROC_Y = cms.int32( 2 ),
    BIG_PIX_PER_ROC_X = cms.int32( 1 ),
    ROWS_PER_ROC = cms.int32( 80 ),
    COLS_PER_ROC = cms.int32( 52 )
  ),
  applyAlignment = cms.bool( True ),
  alignmentsLabel = cms.string( "" )
)
process.TrackerGeometricDetESModule = cms.ESProducer( "TrackerGeometricDetESModule",
  appendToDataLabel = cms.string( "" ),
  fromDDD = cms.bool( False )
)
process.TransientTrackBuilderESProducer = cms.ESProducer( "TransientTrackBuilderESProducer",
  ComponentName = cms.string( "TransientTrackBuilder" )
)
process.VBF0 = cms.ESProducer( "VolumeBasedMagneticFieldESProducer",
  scalingVolumes = cms.vint32(  ),
  useParametrizedTrackerField = cms.bool( True ),
  scalingFactors = cms.vdouble(  ),
  label = cms.untracked.string( "0t" ),
  version = cms.string( "grid_1103l_071212_2t" ),
  debugBuilder = cms.untracked.bool( False ),
  paramLabel = cms.string( "slave_0" ),
  geometryVersion = cms.int32( 71212 ),
  gridFiles = cms.VPSet( 
    cms.PSet(  path = cms.string( "grid.[v].bin" ),
      master = cms.int32( 1 ),
      sectors = cms.string( "0" ),
      volumes = cms.string( "1-312" )
    )
  ),
  cacheLastVolume = cms.untracked.bool( True )
)
process.VBF20 = cms.ESProducer( "VolumeBasedMagneticFieldESProducer",
  scalingVolumes = cms.vint32(  ),
  useParametrizedTrackerField = cms.bool( True ),
  scalingFactors = cms.vdouble(  ),
  label = cms.untracked.string( "071212_2t" ),
  version = cms.string( "grid_1103l_071212_2t" ),
  debugBuilder = cms.untracked.bool( False ),
  paramLabel = cms.string( "slave_20" ),
  geometryVersion = cms.int32( 71212 ),
  gridFiles = cms.VPSet( 
    cms.PSet(  path = cms.string( "grid.[v].bin" ),
      master = cms.int32( 1 ),
      sectors = cms.string( "0" ),
      volumes = cms.string( "1-312" )
    )
  ),
  cacheLastVolume = cms.untracked.bool( True )
)
process.VBF30 = cms.ESProducer( "VolumeBasedMagneticFieldESProducer",
  scalingVolumes = cms.vint32(  ),
  useParametrizedTrackerField = cms.bool( True ),
  scalingFactors = cms.vdouble(  ),
  label = cms.untracked.string( "071212_3t" ),
  version = cms.string( "grid_1103l_071212_3t" ),
  debugBuilder = cms.untracked.bool( False ),
  paramLabel = cms.string( "slave_30" ),
  geometryVersion = cms.int32( 71212 ),
  gridFiles = cms.VPSet( 
    cms.PSet(  path = cms.string( "grid.[v].bin" ),
      master = cms.int32( 1 ),
      sectors = cms.string( "0" ),
      volumes = cms.string( "1-312" )
    )
  ),
  cacheLastVolume = cms.untracked.bool( True )
)
process.VBF35 = cms.ESProducer( "VolumeBasedMagneticFieldESProducer",
  scalingVolumes = cms.vint32(  ),
  useParametrizedTrackerField = cms.bool( True ),
  scalingFactors = cms.vdouble(  ),
  label = cms.untracked.string( "071212_3_5t" ),
  version = cms.string( "grid_1103l_071212_3_5t" ),
  debugBuilder = cms.untracked.bool( False ),
  paramLabel = cms.string( "slave_35" ),
  geometryVersion = cms.int32( 71212 ),
  gridFiles = cms.VPSet( 
    cms.PSet(  path = cms.string( "grid.[v].bin" ),
      master = cms.int32( 1 ),
      sectors = cms.string( "0" ),
      volumes = cms.string( "1-312" )
    )
  ),
  cacheLastVolume = cms.untracked.bool( True )
)
process.VBF38 = cms.ESProducer( "VolumeBasedMagneticFieldESProducer",
  scalingVolumes = cms.vint32( 14100, 14200, 17600, 17800, 17900, 18100, 18300, 18400, 18600, 23100, 23300, 23400, 23600, 23800, 23900, 24100, 28600, 28800, 28900, 29100, 29300, 29400, 29600, 28609, 28809, 28909, 29109, 29309, 29409, 29609, 28610, 28810, 28910, 29110, 29310, 29410, 29610, 28611, 28811, 28911, 29111, 29311, 29411, 29611 ),
  useParametrizedTrackerField = cms.bool( True ),
  scalingFactors = cms.vdouble( 1.0, 1.0, 0.994, 1.004, 1.004, 1.005, 1.004, 1.004, 0.994, 0.965, 0.958, 0.958, 0.953, 0.958, 0.958, 0.965, 0.918, 0.924, 0.924, 0.906, 0.924, 0.924, 0.918, 0.991, 0.998, 0.998, 0.978, 0.998, 0.998, 0.991, 0.991, 0.998, 0.998, 0.978, 0.998, 0.998, 0.991, 0.991, 0.998, 0.998, 0.978, 0.998, 0.998, 0.991 ),
  label = cms.untracked.string( "090322_3_8t" ),
  version = cms.string( "grid_1103l_090322_3_8t" ),
  debugBuilder = cms.untracked.bool( False ),
  paramLabel = cms.string( "slave_38" ),
  geometryVersion = cms.int32( 71212 ),
  gridFiles = cms.VPSet( 
    cms.PSet(  path = cms.string( "grid.[v].bin" ),
      master = cms.int32( 1 ),
      sectors = cms.string( "0" ),
      volumes = cms.string( "1-312" )
    ),
    cms.PSet(  path = cms.string( "S3/grid.[v].bin" ),
      master = cms.int32( 3 ),
      sectors = cms.string( "3" ),
      volumes = cms.string( "176-186,231-241,286-296" )
    ),
    cms.PSet(  path = cms.string( "S4/grid.[v].bin" ),
      master = cms.int32( 4 ),
      sectors = cms.string( "4" ),
      volumes = cms.string( "176-186,231-241,286-296" )
    ),
    cms.PSet(  path = cms.string( "S9/grid.[v].bin" ),
      master = cms.int32( 9 ),
      sectors = cms.string( "9" ),
      volumes = cms.string( "14,15,20,21,24-27,32,33,40,41,48,49,56,57,62,63,70,71,286-296" )
    ),
    cms.PSet(  path = cms.string( "S10/grid.[v].bin" ),
      master = cms.int32( 10 ),
      sectors = cms.string( "10" ),
      volumes = cms.string( "14,15,20,21,24-27,32,33,40,41,48,49,56,57,62,63,70,71,286-296" )
    ),
    cms.PSet(  path = cms.string( "S11/grid.[v].bin" ),
      master = cms.int32( 11 ),
      sectors = cms.string( "11" ),
      volumes = cms.string( "14,15,20,21,24-27,32,33,40,41,48,49,56,57,62,63,70,71,286-296" )
    )
  ),
  cacheLastVolume = cms.untracked.bool( True )
)
process.VBF40 = cms.ESProducer( "VolumeBasedMagneticFieldESProducer",
  scalingVolumes = cms.vint32(  ),
  useParametrizedTrackerField = cms.bool( True ),
  scalingFactors = cms.vdouble(  ),
  label = cms.untracked.string( "071212_4t" ),
  version = cms.string( "grid_1103l_071212_4t" ),
  debugBuilder = cms.untracked.bool( False ),
  paramLabel = cms.string( "slave_40" ),
  geometryVersion = cms.int32( 71212 ),
  gridFiles = cms.VPSet( 
    cms.PSet(  path = cms.string( "grid.[v].bin" ),
      master = cms.int32( 1 ),
      sectors = cms.string( "0" ),
      volumes = cms.string( "1-312" )
    )
  ),
  cacheLastVolume = cms.untracked.bool( True )
)
process.ZdcGeometryFromDBEP = cms.ESProducer( "ZdcGeometryFromDBEP",
  applyAlignment = cms.bool( False )
)
process.caloDetIdAssociator = cms.ESProducer( "DetIdAssociatorESProducer",
  ComponentName = cms.string( "CaloDetIdAssociator" ),
  etaBinSize = cms.double( 0.087 ),
  nEta = cms.int32( 70 ),
  nPhi = cms.int32( 72 ),
  includeBadChambers = cms.bool( False )
)
process.cosmicsNavigationSchoolESProducer = cms.ESProducer( "NavigationSchoolESProducer",
  ComponentName = cms.string( "CosmicNavigationSchool" ),
  SimpleMagneticField = cms.string( "" )
)
process.ecalDetIdAssociator = cms.ESProducer( "DetIdAssociatorESProducer",
  ComponentName = cms.string( "EcalDetIdAssociator" ),
  etaBinSize = cms.double( 0.02 ),
  nEta = cms.int32( 300 ),
  nPhi = cms.int32( 360 ),
  includeBadChambers = cms.bool( False )
)
process.ecalSeverityLevel = cms.ESProducer( "EcalSeverityLevelESProducer",
  dbstatusMask = cms.PSet( 
    kGood = cms.vstring( 'kOk' ),
    kProblematic = cms.vstring( 'kDAC',
      'kNoLaser',
      'kNoisy',
      'kNNoisy',
      'kNNNoisy',
      'kNNNNoisy',
      'kNNNNNoisy',
      'kFixedG6',
      'kFixedG1',
      'kFixedG0' ),
    kRecovered = cms.vstring(  ),
    kTime = cms.vstring(  ),
    kWeird = cms.vstring(  ),
    kBad = cms.vstring( 'kNonRespondingIsolated',
      'kDeadVFE',
      'kDeadFE',
      'kNoDataNoTP' )
  ),
  timeThresh = cms.double( 2.0 ),
  flagMask = cms.PSet( 
    kGood = cms.vstring( 'kGood' ),
    kProblematic = cms.vstring( 'kPoorReco',
      'kPoorCalib',
      'kNoisy',
      'kSaturated' ),
    kRecovered = cms.vstring( 'kLeadingEdgeRecovered',
      'kTowerRecovered' ),
    kTime = cms.vstring( 'kOutOfTime' ),
    kWeird = cms.vstring( 'kWeird',
      'kDiWeird' ),
    kBad = cms.vstring( 'kFaultyHardware',
      'kDead',
      'kKilled' )
  )
)
process.hcalDetIdAssociator = cms.ESProducer( "DetIdAssociatorESProducer",
  ComponentName = cms.string( "HcalDetIdAssociator" ),
  etaBinSize = cms.double( 0.087 ),
  nEta = cms.int32( 70 ),
  nPhi = cms.int32( 72 ),
  includeBadChambers = cms.bool( False )
)
process.hcalRecAlgos = cms.ESProducer( "HcalRecAlgoESProducer",
  RecoveredRecHitBits = cms.vstring( 'TimingAddedBit',
    'TimingSubtractedBit' ),
  SeverityLevels = cms.VPSet( 
    cms.PSet(  RecHitFlags = cms.vstring(  ),
      ChannelStatus = cms.vstring(  ),
      Level = cms.int32( 0 )
    ),
    cms.PSet(  RecHitFlags = cms.vstring(  ),
      ChannelStatus = cms.vstring( 'HcalCellCaloTowerProb' ),
      Level = cms.int32( 1 )
    ),
    cms.PSet(  RecHitFlags = cms.vstring( 'HSCP_R1R2',
  'HSCP_FracLeader',
  'HSCP_OuterEnergy',
  'HSCP_ExpFit',
  'ADCSaturationBit',
  'HBHEIsolatedNoise',
  'AddedSimHcalNoise' ),
      ChannelStatus = cms.vstring( 'HcalCellExcludeFromHBHENoiseSummary' ),
      Level = cms.int32( 5 )
    ),
    cms.PSet(  RecHitFlags = cms.vstring( 'HBHEHpdHitMultiplicity',
  'HBHEPulseShape',
  'HOBit',
  'HFInTimeWindow',
  'ZDCBit',
  'CalibrationBit',
  'TimingErrorBit',
  'HBHETriangleNoise',
  'HBHETS4TS5Noise' ),
      ChannelStatus = cms.vstring(  ),
      Level = cms.int32( 8 )
    ),
    cms.PSet(  RecHitFlags = cms.vstring( 'HFLongShort',
  'HFPET',
  'HFS8S1Ratio',
  'HFDigiTime' ),
      ChannelStatus = cms.vstring(  ),
      Level = cms.int32( 11 )
    ),
    cms.PSet(  RecHitFlags = cms.vstring( 'HBHEFlatNoise',
  'HBHESpikeNoise' ),
      ChannelStatus = cms.vstring( 'HcalCellCaloTowerMask' ),
      Level = cms.int32( 12 )
    ),
    cms.PSet(  RecHitFlags = cms.vstring(  ),
      ChannelStatus = cms.vstring( 'HcalCellHot' ),
      Level = cms.int32( 15 )
    ),
    cms.PSet(  RecHitFlags = cms.vstring(  ),
      ChannelStatus = cms.vstring( 'HcalCellOff',
        'HcalCellDead' ),
      Level = cms.int32( 20 )
    )
  ),
  DropChannelStatusBits = cms.vstring( 'HcalCellMask',
    'HcalCellOff',
    'HcalCellDead' )
)
process.hcal_db_producer = cms.ESProducer( "HcalDbProducer" )
process.hltCombinedSecondaryVertex = cms.ESProducer( "CombinedSecondaryVertexESProducer",
  trackPairV0Filter = cms.PSet(  k0sMassWindow = cms.double( 0.03 ) ),
  useTrackWeights = cms.bool( True ),
  useCategories = cms.bool( True ),
  pseudoMultiplicityMin = cms.uint32( 2 ),
  categoryVariableName = cms.string( "vertexCategory" ),
  trackSelection = cms.PSet( 
    totalHitsMin = cms.uint32( 0 ),
    jetDeltaRMax = cms.double( 0.3 ),
    qualityClass = cms.string( "any" ),
    pixelHitsMin = cms.uint32( 0 ),
    sip3dSigMin = cms.double( -99999.9 ),
    sip3dSigMax = cms.double( 99999.9 ),
    normChi2Max = cms.double( 99999.9 ),
    maxDistToAxis = cms.double( 0.07 ),
    sip2dValMax = cms.double( 99999.9 ),
    maxDecayLen = cms.double( 5.0 ),
    ptMin = cms.double( 0.0 ),
    sip2dSigMax = cms.double( 99999.9 ),
    sip2dSigMin = cms.double( -99999.9 ),
    sip3dValMax = cms.double( 99999.9 ),
    sip2dValMin = cms.double( -99999.9 ),
    sip3dValMin = cms.double( -99999.9 )
  ),
  calibrationRecords = cms.vstring( 'CombinedSVRecoVertex',
    'CombinedSVPseudoVertex',
    'CombinedSVNoVertex' ),
  correctVertexMass = cms.bool( True ),
  charmCut = cms.double( 1.5 ),
  vertexFlip = cms.bool( False ),
  minimumTrackWeight = cms.double( 0.5 ),
  pseudoVertexV0Filter = cms.PSet(  k0sMassWindow = cms.double( 0.05 ) ),
  trackMultiplicityMin = cms.uint32( 3 ),
  trackPseudoSelection = cms.PSet( 
    totalHitsMin = cms.uint32( 0 ),
    jetDeltaRMax = cms.double( 0.3 ),
    qualityClass = cms.string( "any" ),
    pixelHitsMin = cms.uint32( 0 ),
    sip3dSigMin = cms.double( -99999.9 ),
    sip3dSigMax = cms.double( 99999.9 ),
    normChi2Max = cms.double( 99999.9 ),
    maxDistToAxis = cms.double( 0.07 ),
    sip2dValMax = cms.double( 99999.9 ),
    maxDecayLen = cms.double( 5.0 ),
    ptMin = cms.double( 0.0 ),
    sip2dSigMax = cms.double( 99999.9 ),
    sip2dSigMin = cms.double( 2.0 ),
    sip3dValMax = cms.double( 99999.9 ),
    sip2dValMin = cms.double( -99999.9 ),
    sip3dValMin = cms.double( -99999.9 )
  ),
  trackSort = cms.string( "sip2dSig" ),
  trackFlip = cms.bool( False )
)
process.hltESPAnalyticalPropagator = cms.ESProducer( "AnalyticalPropagatorESProducer",
  MaxDPhi = cms.double( 1.6 ),
  ComponentName = cms.string( "hltESPAnalyticalPropagator" ),
  PropagationDirection = cms.string( "alongMomentum" )
)
process.hltESPBwdAnalyticalPropagator = cms.ESProducer( "AnalyticalPropagatorESProducer",
  MaxDPhi = cms.double( 1.6 ),
  ComponentName = cms.string( "hltESPBwdAnalyticalPropagator" ),
  PropagationDirection = cms.string( "oppositeToMomentum" )
)
process.hltESPBwdElectronPropagator = cms.ESProducer( "PropagatorWithMaterialESProducer",
  SimpleMagneticField = cms.string( "" ),
  PropagationDirection = cms.string( "oppositeToMomentum" ),
  ComponentName = cms.string( "hltESPBwdElectronPropagator" ),
  Mass = cms.double( 5.11E-4 ),
  ptMin = cms.double( -1.0 ),
  MaxDPhi = cms.double( 1.6 ),
  useRungeKutta = cms.bool( False )
)
process.hltESPCloseComponentsMerger5D = cms.ESProducer( "CloseComponentsMergerESProducer5D",
  ComponentName = cms.string( "hltESPCloseComponentsMerger5D" ),
  MaxComponents = cms.int32( 12 ),
  DistanceMeasure = cms.string( "hltESPKullbackLeiblerDistance5D" )
)
process.hltESPDummyDetLayerGeometry = cms.ESProducer( "DetLayerGeometryESProducer",
  ComponentName = cms.string( "hltESPDummyDetLayerGeometry" )
)
process.hltESPEcalTrigTowerConstituentsMapBuilder = cms.ESProducer( "EcalTrigTowerConstituentsMapBuilder",
  MapFile = cms.untracked.string( "Geometry/EcalMapping/data/EndCap_TTMap.txt" )
)
process.hltESPElectronMaterialEffects = cms.ESProducer( "GsfMaterialEffectsESProducer",
  BetheHeitlerParametrization = cms.string( "BetheHeitler_cdfmom_nC6_O5.par" ),
  EnergyLossUpdator = cms.string( "GsfBetheHeitlerUpdator" ),
  ComponentName = cms.string( "hltESPElectronMaterialEffects" ),
  MultipleScatteringUpdator = cms.string( "MultipleScatteringUpdator" ),
  Mass = cms.double( 5.11E-4 ),
  BetheHeitlerCorrection = cms.int32( 2 )
)
process.hltESPFastSteppingHelixPropagatorAny = cms.ESProducer( "SteppingHelixPropagatorESProducer",
  NoErrorPropagation = cms.bool( False ),
  endcapShiftInZPos = cms.double( 0.0 ),
  PropagationDirection = cms.string( "anyDirection" ),
  useTuningForL2Speed = cms.bool( True ),
  useIsYokeFlag = cms.bool( True ),
  endcapShiftInZNeg = cms.double( 0.0 ),
  SetVBFPointer = cms.bool( False ),
  AssumeNoMaterial = cms.bool( False ),
  returnTangentPlane = cms.bool( True ),
  useInTeslaFromMagField = cms.bool( False ),
  VBFName = cms.string( "VolumeBasedMagneticField" ),
  useEndcapShiftsInZ = cms.bool( False ),
  sendLogWarning = cms.bool( False ),
  useMatVolumes = cms.bool( True ),
  debug = cms.bool( False ),
  ApplyRadX0Correction = cms.bool( True ),
  useMagVolumes = cms.bool( True ),
  ComponentName = cms.string( "hltESPFastSteppingHelixPropagatorAny" )
)
process.hltESPFastSteppingHelixPropagatorOpposite = cms.ESProducer( "SteppingHelixPropagatorESProducer",
  NoErrorPropagation = cms.bool( False ),
  endcapShiftInZPos = cms.double( 0.0 ),
  PropagationDirection = cms.string( "oppositeToMomentum" ),
  useTuningForL2Speed = cms.bool( True ),
  useIsYokeFlag = cms.bool( True ),
  endcapShiftInZNeg = cms.double( 0.0 ),
  SetVBFPointer = cms.bool( False ),
  AssumeNoMaterial = cms.bool( False ),
  returnTangentPlane = cms.bool( True ),
  useInTeslaFromMagField = cms.bool( False ),
  VBFName = cms.string( "VolumeBasedMagneticField" ),
  useEndcapShiftsInZ = cms.bool( False ),
  sendLogWarning = cms.bool( False ),
  useMatVolumes = cms.bool( True ),
  debug = cms.bool( False ),
  ApplyRadX0Correction = cms.bool( True ),
  useMagVolumes = cms.bool( True ),
  ComponentName = cms.string( "hltESPFastSteppingHelixPropagatorOpposite" )
)
process.hltESPFittingSmootherIT = cms.ESProducer( "KFFittingSmootherESProducer",
  EstimateCut = cms.double( -1.0 ),
  LogPixelProbabilityCut = cms.double( -16.0 ),
  Fitter = cms.string( "hltESPTrajectoryFitterRK" ),
  MinNumberOfHits = cms.int32( 3 ),
  Smoother = cms.string( "hltESPTrajectorySmootherRK" ),
  BreakTrajWith2ConsecutiveMissing = cms.bool( True ),
  ComponentName = cms.string( "hltESPFittingSmootherIT" ),
  NoInvalidHitsBeginEnd = cms.bool( True ),
  RejectTracks = cms.bool( True )
)
process.hltESPFittingSmootherRK = cms.ESProducer( "KFFittingSmootherESProducer",
  EstimateCut = cms.double( -1.0 ),
  LogPixelProbabilityCut = cms.double( -16.0 ),
  Fitter = cms.string( "hltESPTrajectoryFitterRK" ),
  MinNumberOfHits = cms.int32( 5 ),
  Smoother = cms.string( "hltESPTrajectorySmootherRK" ),
  BreakTrajWith2ConsecutiveMissing = cms.bool( False ),
  ComponentName = cms.string( "hltESPFittingSmootherRK" ),
  NoInvalidHitsBeginEnd = cms.bool( False ),
  RejectTracks = cms.bool( True )
)
process.hltESPFwdElectronPropagator = cms.ESProducer( "PropagatorWithMaterialESProducer",
  SimpleMagneticField = cms.string( "" ),
  PropagationDirection = cms.string( "alongMomentum" ),
  ComponentName = cms.string( "hltESPFwdElectronPropagator" ),
  Mass = cms.double( 5.11E-4 ),
  ptMin = cms.double( -1.0 ),
  MaxDPhi = cms.double( 1.6 ),
  useRungeKutta = cms.bool( False )
)
process.hltESPGlobalDetLayerGeometry = cms.ESProducer( "GlobalDetLayerGeometryESProducer",
  ComponentName = cms.string( "hltESPGlobalDetLayerGeometry" )
)
process.hltESPGlobalTrackingGeometryESProducer = cms.ESProducer( "GlobalTrackingGeometryESProducer" )
process.hltESPGsfElectronFittingSmoother = cms.ESProducer( "KFFittingSmootherESProducer",
  EstimateCut = cms.double( -1.0 ),
  LogPixelProbabilityCut = cms.double( -16.0 ),
  Fitter = cms.string( "hltESPGsfTrajectoryFitter" ),
  MinNumberOfHits = cms.int32( 5 ),
  Smoother = cms.string( "hltESPGsfTrajectorySmoother" ),
  BreakTrajWith2ConsecutiveMissing = cms.bool( True ),
  ComponentName = cms.string( "hltESPGsfElectronFittingSmoother" ),
  NoInvalidHitsBeginEnd = cms.bool( True ),
  RejectTracks = cms.bool( True )
)
process.hltESPGsfTrajectoryFitter = cms.ESProducer( "GsfTrajectoryFitterESProducer",
  Merger = cms.string( "hltESPCloseComponentsMerger5D" ),
  ComponentName = cms.string( "hltESPGsfTrajectoryFitter" ),
  MaterialEffectsUpdator = cms.string( "hltESPElectronMaterialEffects" ),
  RecoGeometry = cms.string( "hltESPGlobalDetLayerGeometry" ),
  GeometricalPropagator = cms.string( "hltESPAnalyticalPropagator" )
)
process.hltESPGsfTrajectorySmoother = cms.ESProducer( "GsfTrajectorySmootherESProducer",
  ErrorRescaling = cms.double( 100.0 ),
  RecoGeometry = cms.string( "hltESPGlobalDetLayerGeometry" ),
  Merger = cms.string( "hltESPCloseComponentsMerger5D" ),
  ComponentName = cms.string( "hltESPGsfTrajectorySmoother" ),
  GeometricalPropagator = cms.string( "hltESPBwdAnalyticalPropagator" ),
  MaterialEffectsUpdator = cms.string( "hltESPElectronMaterialEffects" )
)
process.hltESPKFFittingSmoother = cms.ESProducer( "KFFittingSmootherESProducer",
  EstimateCut = cms.double( -1.0 ),
  LogPixelProbabilityCut = cms.double( -16.0 ),
  Fitter = cms.string( "hltESPKFTrajectoryFitter" ),
  MinNumberOfHits = cms.int32( 5 ),
  Smoother = cms.string( "hltESPKFTrajectorySmoother" ),
  BreakTrajWith2ConsecutiveMissing = cms.bool( False ),
  ComponentName = cms.string( "hltESPKFFittingSmoother" ),
  NoInvalidHitsBeginEnd = cms.bool( False ),
  RejectTracks = cms.bool( True )
)
process.hltESPKFFittingSmootherForL2Muon = cms.ESProducer( "KFFittingSmootherESProducer",
  EstimateCut = cms.double( -1.0 ),
  LogPixelProbabilityCut = cms.double( -16.0 ),
  Fitter = cms.string( "hltESPKFTrajectoryFitterForL2Muon" ),
  MinNumberOfHits = cms.int32( 5 ),
  Smoother = cms.string( "hltESPKFTrajectorySmootherForL2Muon" ),
  BreakTrajWith2ConsecutiveMissing = cms.bool( False ),
  ComponentName = cms.string( "hltESPKFFittingSmootherForL2Muon" ),
  NoInvalidHitsBeginEnd = cms.bool( False ),
  RejectTracks = cms.bool( True )
)
process.hltESPKFTrajectoryFitter = cms.ESProducer( "KFTrajectoryFitterESProducer",
  minHits = cms.int32( 3 ),
  ComponentName = cms.string( "hltESPKFTrajectoryFitter" ),
  Estimator = cms.string( "hltESPChi2MeasurementEstimator30" ),
  Updator = cms.string( "hltESPKFUpdator" ),
  Propagator = cms.string( "PropagatorWithMaterialParabolicMf" ),
  RecoGeometry = cms.string( "hltESPDummyDetLayerGeometry" )
)
process.hltESPKFTrajectoryFitterForL2Muon = cms.ESProducer( "KFTrajectoryFitterESProducer",
  minHits = cms.int32( 3 ),
  ComponentName = cms.string( "hltESPKFTrajectoryFitterForL2Muon" ),
  Estimator = cms.string( "hltESPChi2MeasurementEstimator30" ),
  Updator = cms.string( "hltESPKFUpdator" ),
  Propagator = cms.string( "hltESPFastSteppingHelixPropagatorAny" ),
  RecoGeometry = cms.string( "hltESPDummyDetLayerGeometry" )
)
process.hltESPKFTrajectorySmoother = cms.ESProducer( "KFTrajectorySmootherESProducer",
  errorRescaling = cms.double( 100.0 ),
  minHits = cms.int32( 3 ),
  ComponentName = cms.string( "hltESPKFTrajectorySmoother" ),
  Estimator = cms.string( "hltESPChi2MeasurementEstimator30" ),
  Updator = cms.string( "hltESPKFUpdator" ),
  Propagator = cms.string( "PropagatorWithMaterialParabolicMf" ),
  RecoGeometry = cms.string( "hltESPDummyDetLayerGeometry" )
)
process.hltESPKFTrajectorySmootherForL2Muon = cms.ESProducer( "KFTrajectorySmootherESProducer",
  errorRescaling = cms.double( 100.0 ),
  minHits = cms.int32( 3 ),
  ComponentName = cms.string( "hltESPKFTrajectorySmootherForL2Muon" ),
  Estimator = cms.string( "hltESPChi2MeasurementEstimator30" ),
  Updator = cms.string( "hltESPKFUpdator" ),
  Propagator = cms.string( "hltESPFastSteppingHelixPropagatorOpposite" ),
  RecoGeometry = cms.string( "hltESPDummyDetLayerGeometry" )
)
process.hltESPKFTrajectorySmootherForMuonTrackLoader = cms.ESProducer( "KFTrajectorySmootherESProducer",
  errorRescaling = cms.double( 10.0 ),
  minHits = cms.int32( 3 ),
  ComponentName = cms.string( "hltESPKFTrajectorySmootherForMuonTrackLoader" ),
  Estimator = cms.string( "hltESPChi2MeasurementEstimator30" ),
  Updator = cms.string( "hltESPKFUpdator" ),
  Propagator = cms.string( "hltESPSmartPropagatorAnyOpposite" ),
  RecoGeometry = cms.string( "hltESPDummyDetLayerGeometry" )
)
process.hltESPKFUpdator = cms.ESProducer( "KFUpdatorESProducer",
  ComponentName = cms.string( "hltESPKFUpdator" )
)
process.hltESPKullbackLeiblerDistance5D = cms.ESProducer( "DistanceBetweenComponentsESProducer5D",
  ComponentName = cms.string( "hltESPKullbackLeiblerDistance5D" ),
  DistanceMeasure = cms.string( "KullbackLeibler" )
)
process.hltESPL3MuKFTrajectoryFitter = cms.ESProducer( "KFTrajectoryFitterESProducer",
  minHits = cms.int32( 3 ),
  ComponentName = cms.string( "hltESPL3MuKFTrajectoryFitter" ),
  Estimator = cms.string( "hltESPChi2MeasurementEstimator30" ),
  Updator = cms.string( "hltESPKFUpdator" ),
  Propagator = cms.string( "hltESPSmartPropagatorAny" ),
  RecoGeometry = cms.string( "hltESPDummyDetLayerGeometry" )
)
process.hltESPMeasurementTracker = cms.ESProducer( "MeasurementTrackerESProducer",
  UseStripStripQualityDB = cms.bool( True ),
  StripCPE = cms.string( "hltESPStripCPEfromTrackAngle" ),
  UsePixelROCQualityDB = cms.bool( True ),
  DebugPixelROCQualityDB = cms.untracked.bool( False ),
  UseStripAPVFiberQualityDB = cms.bool( True ),
  badStripCuts = cms.PSet( 
    TOB = cms.PSet( 
      maxConsecutiveBad = cms.uint32( 9999 ),
      maxBad = cms.uint32( 9999 )
    ),
    TID = cms.PSet( 
      maxConsecutiveBad = cms.uint32( 9999 ),
      maxBad = cms.uint32( 9999 )
    ),
    TEC = cms.PSet( 
      maxConsecutiveBad = cms.uint32( 9999 ),
      maxBad = cms.uint32( 9999 )
    ),
    TIB = cms.PSet( 
      maxConsecutiveBad = cms.uint32( 9999 ),
      maxBad = cms.uint32( 9999 )
    )
  ),
  DebugStripModuleQualityDB = cms.untracked.bool( False ),
  ComponentName = cms.string( "hltESPMeasurementTracker" ),
  DebugPixelModuleQualityDB = cms.untracked.bool( False ),
  UsePixelModuleQualityDB = cms.bool( True ),
  DebugStripAPVFiberQualityDB = cms.untracked.bool( False ),
  HitMatcher = cms.string( "StandardMatcher" ),
  DebugStripStripQualityDB = cms.untracked.bool( False ),
  PixelCPE = cms.string( "hltESPPixelCPEGeneric" ),
  SiStripQualityLabel = cms.string( "" ),
  UseStripModuleQualityDB = cms.bool( True ),
  MaskBadAPVFibers = cms.bool( True )
)
process.hltESPMuonDetLayerGeometryESProducer = cms.ESProducer( "MuonDetLayerGeometryESProducer" )
process.hltESPMuonTransientTrackingRecHitBuilder = cms.ESProducer( "MuonTransientTrackingRecHitBuilderESProducer",
  ComponentName = cms.string( "hltESPMuonTransientTrackingRecHitBuilder" )
)
process.hltESPPixelCPEGeneric = cms.ESProducer( "PixelCPEGenericESProducer",
  useLAAlignmentOffsets = cms.bool( False ),
  DoCosmics = cms.bool( False ),
  eff_charge_cut_highX = cms.double( 1.0 ),
  eff_charge_cut_highY = cms.double( 1.0 ),
  inflate_all_errors_no_trk_angle = cms.bool( False ),
  eff_charge_cut_lowY = cms.double( 0.0 ),
  eff_charge_cut_lowX = cms.double( 0.0 ),
  UseErrorsFromTemplates = cms.bool( True ),
  TruncatePixelCharge = cms.bool( True ),
  size_cutY = cms.double( 3.0 ),
  size_cutX = cms.double( 3.0 ),
  useLAWidthFromDB = cms.bool( False ),
  inflate_errors = cms.bool( False ),
  Alpha2Order = cms.bool( True ),
  ClusterProbComputationFlag = cms.int32( 0 ),
  PixelErrorParametrization = cms.string( "NOTcmsim" ),
  EdgeClusterErrorX = cms.double( 50.0 ),
  EdgeClusterErrorY = cms.double( 85.0 ),
  LoadTemplatesFromDB = cms.bool( True ),
  ComponentName = cms.string( "hltESPPixelCPEGeneric" ),
  IrradiationBiasCorrection = cms.bool( False )
)
process.hltESPRungeKuttaTrackerPropagator = cms.ESProducer( "PropagatorWithMaterialESProducer",
  SimpleMagneticField = cms.string( "" ),
  PropagationDirection = cms.string( "alongMomentum" ),
  ComponentName = cms.string( "hltESPRungeKuttaTrackerPropagator" ),
  Mass = cms.double( 0.105 ),
  ptMin = cms.double( -1.0 ),
  MaxDPhi = cms.double( 1.6 ),
  useRungeKutta = cms.bool( True )
)
process.hltESPSmartPropagator = cms.ESProducer( "SmartPropagatorESProducer",
  Epsilon = cms.double( 5.0 ),
  TrackerPropagator = cms.string( "PropagatorWithMaterial" ),
  MuonPropagator = cms.string( "hltESPSteppingHelixPropagatorAlong" ),
  PropagationDirection = cms.string( "alongMomentum" ),
  ComponentName = cms.string( "hltESPSmartPropagator" )
)
process.hltESPSmartPropagatorAny = cms.ESProducer( "SmartPropagatorESProducer",
  Epsilon = cms.double( 5.0 ),
  TrackerPropagator = cms.string( "PropagatorWithMaterial" ),
  MuonPropagator = cms.string( "SteppingHelixPropagatorAny" ),
  PropagationDirection = cms.string( "alongMomentum" ),
  ComponentName = cms.string( "hltESPSmartPropagatorAny" )
)
process.hltESPSmartPropagatorAnyOpposite = cms.ESProducer( "SmartPropagatorESProducer",
  Epsilon = cms.double( 5.0 ),
  TrackerPropagator = cms.string( "PropagatorWithMaterialOpposite" ),
  MuonPropagator = cms.string( "SteppingHelixPropagatorAny" ),
  PropagationDirection = cms.string( "oppositeToMomentum" ),
  ComponentName = cms.string( "hltESPSmartPropagatorAnyOpposite" )
)
process.hltESPSoftLeptonByDistance = cms.ESProducer( "LeptonTaggerByDistanceESProducer",
  distance = cms.double( 0.5 )
)
process.hltESPSteppingHelixPropagatorAlong = cms.ESProducer( "SteppingHelixPropagatorESProducer",
  NoErrorPropagation = cms.bool( False ),
  endcapShiftInZPos = cms.double( 0.0 ),
  PropagationDirection = cms.string( "alongMomentum" ),
  useTuningForL2Speed = cms.bool( False ),
  useIsYokeFlag = cms.bool( True ),
  endcapShiftInZNeg = cms.double( 0.0 ),
  SetVBFPointer = cms.bool( False ),
  AssumeNoMaterial = cms.bool( False ),
  returnTangentPlane = cms.bool( True ),
  useInTeslaFromMagField = cms.bool( False ),
  VBFName = cms.string( "VolumeBasedMagneticField" ),
  useEndcapShiftsInZ = cms.bool( False ),
  sendLogWarning = cms.bool( False ),
  useMatVolumes = cms.bool( True ),
  debug = cms.bool( False ),
  ApplyRadX0Correction = cms.bool( True ),
  useMagVolumes = cms.bool( True ),
  ComponentName = cms.string( "hltESPSteppingHelixPropagatorAlong" )
)
process.hltESPSteppingHelixPropagatorOpposite = cms.ESProducer( "SteppingHelixPropagatorESProducer",
  NoErrorPropagation = cms.bool( False ),
  endcapShiftInZPos = cms.double( 0.0 ),
  PropagationDirection = cms.string( "oppositeToMomentum" ),
  useTuningForL2Speed = cms.bool( False ),
  useIsYokeFlag = cms.bool( True ),
  endcapShiftInZNeg = cms.double( 0.0 ),
  SetVBFPointer = cms.bool( False ),
  AssumeNoMaterial = cms.bool( False ),
  returnTangentPlane = cms.bool( True ),
  useInTeslaFromMagField = cms.bool( False ),
  VBFName = cms.string( "VolumeBasedMagneticField" ),
  useEndcapShiftsInZ = cms.bool( False ),
  sendLogWarning = cms.bool( False ),
  useMatVolumes = cms.bool( True ),
  debug = cms.bool( False ),
  ApplyRadX0Correction = cms.bool( True ),
  useMagVolumes = cms.bool( True ),
  ComponentName = cms.string( "hltESPSteppingHelixPropagatorOpposite" )
)
process.hltESPStripCPEfromTrackAngle = cms.ESProducer( "StripCPEESProducer",
  ComponentType = cms.string( "StripCPEfromTrackAngle" ),
  ComponentName = cms.string( "hltESPStripCPEfromTrackAngle" ),
  parameters = cms.PSet( 
    mLC_P2 = cms.double( 0.3 ),
    mLC_P1 = cms.double( 0.618 ),
    mLC_P0 = cms.double( -0.326 ),
    useLegacyError = cms.bool( False ),
    mTEC_P1 = cms.double( 0.471 ),
    mTEC_P0 = cms.double( -1.885 ),
    mTOB_P0 = cms.double( -1.026 ),
    mTOB_P1 = cms.double( 0.253 ),
    mTIB_P0 = cms.double( -0.742 ),
    mTIB_P1 = cms.double( 0.202 ),
    mTID_P0 = cms.double( -1.427 ),
    mTID_P1 = cms.double( 0.433 ),
    maxChgOneMIP = cms.double( 6000.0 )
  )
)
process.hltESPTTRHBWithTrackAngle = cms.ESProducer( "TkTransientTrackingRecHitBuilderESProducer",
  StripCPE = cms.string( "hltESPStripCPEfromTrackAngle" ),
  Matcher = cms.string( "StandardMatcher" ),
  ComputeCoarseLocalPositionFromDisk = cms.bool( False ),
  PixelCPE = cms.string( "hltESPPixelCPEGeneric" ),
  ComponentName = cms.string( "hltESPTTRHBWithTrackAngle" )
)
process.hltESPTTRHBuilderPixelOnly = cms.ESProducer( "TkTransientTrackingRecHitBuilderESProducer",
  StripCPE = cms.string( "Fake" ),
  Matcher = cms.string( "StandardMatcher" ),
  ComputeCoarseLocalPositionFromDisk = cms.bool( False ),
  PixelCPE = cms.string( "hltESPPixelCPEGeneric" ),
  ComponentName = cms.string( "hltESPTTRHBuilderPixelOnly" )
)
process.hltESPTrackerRecoGeometryESProducer = cms.ESProducer( "TrackerRecoGeometryESProducer",
  appendToDataLabel = cms.string( "" ),
  trackerGeometryLabel = cms.untracked.string( "" )
)
process.hltESPTrajectoryCleanerBySharedHits = cms.ESProducer( "TrajectoryCleanerESProducer",
  ComponentName = cms.string( "hltESPTrajectoryCleanerBySharedHits" ),
  fractionShared = cms.double( 0.5 ),
  ValidHitBonus = cms.double( 100.0 ),
  ComponentType = cms.string( "TrajectoryCleanerBySharedHits" ),
  MissingHitPenalty = cms.double( 0.0 ),
  allowSharedFirstHit = cms.bool( False )
)
process.hltESPTrajectoryFitterRK = cms.ESProducer( "KFTrajectoryFitterESProducer",
  minHits = cms.int32( 3 ),
  ComponentName = cms.string( "hltESPTrajectoryFitterRK" ),
  Estimator = cms.string( "hltESPChi2MeasurementEstimator30" ),
  Updator = cms.string( "hltESPKFUpdator" ),
  Propagator = cms.string( "hltESPRungeKuttaTrackerPropagator" ),
  RecoGeometry = cms.string( "hltESPDummyDetLayerGeometry" )
)
process.hltESPTrajectorySmootherRK = cms.ESProducer( "KFTrajectorySmootherESProducer",
  errorRescaling = cms.double( 100.0 ),
  minHits = cms.int32( 3 ),
  ComponentName = cms.string( "hltESPTrajectorySmootherRK" ),
  Estimator = cms.string( "hltESPChi2MeasurementEstimator30" ),
  Updator = cms.string( "hltESPKFUpdator" ),
  Propagator = cms.string( "hltESPRungeKuttaTrackerPropagator" ),
  RecoGeometry = cms.string( "hltESPDummyDetLayerGeometry" )
)
process.hoDetIdAssociator = cms.ESProducer( "DetIdAssociatorESProducer",
  ComponentName = cms.string( "HODetIdAssociator" ),
  etaBinSize = cms.double( 0.087 ),
  nEta = cms.int32( 30 ),
  nPhi = cms.int32( 72 ),
  includeBadChambers = cms.bool( False )
)
process.muonDetIdAssociator = cms.ESProducer( "DetIdAssociatorESProducer",
  ComponentName = cms.string( "MuonDetIdAssociator" ),
  etaBinSize = cms.double( 0.125 ),
  nEta = cms.int32( 48 ),
  nPhi = cms.int32( 48 ),
  includeBadChambers = cms.bool( False )
)
process.navigationSchoolESProducer = cms.ESProducer( "NavigationSchoolESProducer",
  ComponentName = cms.string( "SimpleNavigationSchool" ),
  SimpleMagneticField = cms.string( "ParabolicMf" )
)
process.preshowerDetIdAssociator = cms.ESProducer( "DetIdAssociatorESProducer",
  ComponentName = cms.string( "PreshowerDetIdAssociator" ),
  etaBinSize = cms.double( 0.1 ),
  nEta = cms.int32( 60 ),
  nPhi = cms.int32( 30 ),
  includeBadChambers = cms.bool( False )
)
process.siPixelQualityESProducer = cms.ESProducer( "SiPixelQualityESProducer",
  ListOfRecordToMerge = cms.VPSet( 
    cms.PSet(  record = cms.string( "SiPixelQualityFromDbRcd" ),
      tag = cms.string( "" )
    ),
    cms.PSet(  record = cms.string( "SiPixelDetVOffRcd" ),
      tag = cms.string( "" )
    )
  )
)
process.siPixelTemplateDBObjectESProducer = cms.ESProducer( "SiPixelTemplateDBObjectESProducer" )
process.siStripBackPlaneCorrectionDepESProducer = cms.ESProducer( "SiStripBackPlaneCorrectionDepESProducer",
  LatencyRecord = cms.PSet( 
    record = cms.string( "SiStripLatencyRcd" ),
    label = cms.untracked.string( "" )
  ),
  BackPlaneCorrectionDeconvMode = cms.PSet( 
    record = cms.string( "SiStripBackPlaneCorrectionRcd" ),
    label = cms.untracked.string( "deconvolution" )
  ),
  BackPlaneCorrectionPeakMode = cms.PSet( 
    record = cms.string( "SiStripBackPlaneCorrectionRcd" ),
    label = cms.untracked.string( "peak" )
  )
)
process.siStripLorentzAngleDepESProducer = cms.ESProducer( "SiStripLorentzAngleDepESProducer",
  LatencyRecord = cms.PSet( 
    record = cms.string( "SiStripLatencyRcd" ),
    label = cms.untracked.string( "" )
  ),
  LorentzAngleDeconvMode = cms.PSet( 
    record = cms.string( "SiStripLorentzAngleRcd" ),
    label = cms.untracked.string( "deconvolution" )
  ),
  LorentzAnglePeakMode = cms.PSet( 
    record = cms.string( "SiStripLorentzAngleRcd" ),
    label = cms.untracked.string( "peak" )
  )
)
process.sistripconn = cms.ESProducer( "SiStripConnectivity" )
process.trackerTopologyConstants = cms.ESProducer( "TrackerTopologyEP",
  pxb_layerMask = cms.uint32( 15 ),
  tib_str_int_extStartBit = cms.uint32( 10 ),
  tib_layerMask = cms.uint32( 7 ),
  tib_str_fw_bwStartBit = cms.uint32( 12 ),
  pxf_bladeMask = cms.uint32( 63 ),
  pxb_moduleStartBit = cms.uint32( 2 ),
  pxb_ladderStartBit = cms.uint32( 8 ),
  pxb_layerStartBit = cms.uint32( 16 ),
  tec_wheelStartBit = cms.uint32( 14 ),
  tib_str_fw_bwMask = cms.uint32( 3 ),
  tec_ringStartBit = cms.uint32( 5 ),
  tib_moduleStartBit = cms.uint32( 2 ),
  tib_sterMask = cms.uint32( 3 ),
  tid_sideStartBit = cms.uint32( 13 ),
  tid_wheelStartBit = cms.uint32( 11 ),
  tid_ringMask = cms.uint32( 3 ),
  tid_sterMask = cms.uint32( 3 ),
  tec_petal_fw_bwStartBit = cms.uint32( 12 ),
  tec_ringMask = cms.uint32( 7 ),
  tib_strMask = cms.uint32( 63 ),
  tec_sterMask = cms.uint32( 3 ),
  tec_sideStartBit = cms.uint32( 18 ),
  pxb_moduleMask = cms.uint32( 63 ),
  pxf_panelStartBit = cms.uint32( 8 ),
  tid_sideMask = cms.uint32( 3 ),
  tob_moduleMask = cms.uint32( 7 ),
  tid_ringStartBit = cms.uint32( 9 ),
  pxf_sideMask = cms.uint32( 3 ),
  appendToDataLabel = cms.string( "" ),
  pxf_diskStartBit = cms.uint32( 16 ),
  tib_str_int_extMask = cms.uint32( 3 ),
  tec_moduleMask = cms.uint32( 7 ),
  tob_sterMask = cms.uint32( 3 ),
  tob_rod_fw_bwMask = cms.uint32( 3 ),
  tob_layerStartBit = cms.uint32( 14 ),
  tec_petal_fw_bwMask = cms.uint32( 3 ),
  tib_layerStartBit = cms.uint32( 14 ),
  tec_sterStartBit = cms.uint32( 0 ),
  tid_moduleMask = cms.uint32( 31 ),
  tib_sterStartBit = cms.uint32( 0 ),
  tid_sterStartBit = cms.uint32( 0 ),
  pxf_moduleStartBit = cms.uint32( 2 ),
  pxf_diskMask = cms.uint32( 15 ),
  pxf_sideStartBit = cms.uint32( 23 ),
  tid_module_fw_bwStartBit = cms.uint32( 7 ),
  tob_layerMask = cms.uint32( 7 ),
  tid_module_fw_bwMask = cms.uint32( 3 ),
  tob_rod_fw_bwStartBit = cms.uint32( 12 ),
  tec_petalMask = cms.uint32( 15 ),
  pxb_ladderMask = cms.uint32( 255 ),
  tec_moduleStartBit = cms.uint32( 2 ),
  tec_sideMask = cms.uint32( 3 ),
  tob_rodMask = cms.uint32( 127 ),
  tib_strStartBit = cms.uint32( 4 ),
  tec_wheelMask = cms.uint32( 15 ),
  tob_rodStartBit = cms.uint32( 5 ),
  pxf_panelMask = cms.uint32( 3 ),
  tib_moduleMask = cms.uint32( 3 ),
  pxf_bladeStartBit = cms.uint32( 10 ),
  tid_wheelMask = cms.uint32( 3 ),
  tob_sterStartBit = cms.uint32( 0 ),
  tid_moduleStartBit = cms.uint32( 2 ),
  tec_petalStartBit = cms.uint32( 8 ),
  tob_moduleStartBit = cms.uint32( 2 ),
  pxf_moduleMask = cms.uint32( 63 )
)

process.FastTimerService = cms.Service( "FastTimerService",
    dqmPath = cms.untracked.string( "HLT/TimerService" ),
    dqmModuleTimeRange = cms.untracked.double( 40.0 ),
    useRealTimeClock = cms.untracked.bool( True ),
    enableTimingModules = cms.untracked.bool( True ),
    enableDQM = cms.untracked.bool( True ),
    enableDQMbyModule = cms.untracked.bool( False ),
    enableTimingExclusive = cms.untracked.bool( True ),
    skipFirstPath = cms.untracked.bool( False ),
    enableDQMbyLumiSection = cms.untracked.bool( True ),
    dqmPathTimeResolution = cms.untracked.double( 0.5 ),
    dqmPathTimeRange = cms.untracked.double( 100.0 ),
    dqmTimeRange = cms.untracked.double( 1000.0 ),
    dqmLumiSectionsRange = cms.untracked.uint32( 2500 ),
    enableDQMbyProcesses = cms.untracked.bool( True ),
    enableDQMSummary = cms.untracked.bool( True ),
    enableTimingSummary = cms.untracked.bool( True ),
    enableDQMbyPathTotal = cms.untracked.bool( True ),
    enableTimingPaths = cms.untracked.bool( True ),
    enableDQMbyPathExclusive = cms.untracked.bool( True ),
    dqmTimeResolution = cms.untracked.double( 5.0 ),
    dqmModuleTimeResolution = cms.untracked.double( 0.2 ),
    enableDQMbyPathActive = cms.untracked.bool( True ),
    enableDQMbyPathDetails = cms.untracked.bool( True ),
    enableDQMbyPathOverhead = cms.untracked.bool( False ),
    enableDQMbyPathCounters = cms.untracked.bool( True ),
    enableDQMbyModuleType = cms.untracked.bool( False )
)
process.MessageLogger = cms.Service( "MessageLogger",
    suppressInfo = cms.untracked.vstring(  ),
    debugs = cms.untracked.PSet( 
      threshold = cms.untracked.string( "INFO" ),
      placeholder = cms.untracked.bool( True ),
      suppressInfo = cms.untracked.vstring(  ),
      suppressWarning = cms.untracked.vstring(  ),
      suppressDebug = cms.untracked.vstring(  ),
      suppressError = cms.untracked.vstring(  )
    ),
    suppressDebug = cms.untracked.vstring(  ),
    cout = cms.untracked.PSet(  placeholder = cms.untracked.bool( True ) ),
    cerr_stats = cms.untracked.PSet( 
      threshold = cms.untracked.string( "WARNING" ),
      output = cms.untracked.string( "cerr" ),
      optionalPSet = cms.untracked.bool( True )
    ),
    warnings = cms.untracked.PSet( 
      threshold = cms.untracked.string( "INFO" ),
      placeholder = cms.untracked.bool( True ),
      suppressInfo = cms.untracked.vstring(  ),
      suppressWarning = cms.untracked.vstring(  ),
      suppressDebug = cms.untracked.vstring(  ),
      suppressError = cms.untracked.vstring(  )
    ),
    statistics = cms.untracked.vstring( 'cerr' ),
    cerr = cms.untracked.PSet( 
      INFO = cms.untracked.PSet(  limit = cms.untracked.int32( 0 ) ),
      noTimeStamps = cms.untracked.bool( False ),
      FwkReport = cms.untracked.PSet( 
        reportEvery = cms.untracked.int32( 1 ),
        limit = cms.untracked.int32( 0 )
      ),
      default = cms.untracked.PSet(  limit = cms.untracked.int32( 10000000 ) ),
      Root_NoDictionary = cms.untracked.PSet(  limit = cms.untracked.int32( 0 ) ),
      FwkJob = cms.untracked.PSet(  limit = cms.untracked.int32( 0 ) ),
      FwkSummary = cms.untracked.PSet( 
        reportEvery = cms.untracked.int32( 1 ),
        limit = cms.untracked.int32( 10000000 )
      ),
      threshold = cms.untracked.string( "INFO" ),
      suppressInfo = cms.untracked.vstring(  ),
      suppressWarning = cms.untracked.vstring(  ),
      suppressDebug = cms.untracked.vstring(  ),
      suppressError = cms.untracked.vstring(  )
    ),
    FrameworkJobReport = cms.untracked.PSet( 
      default = cms.untracked.PSet(  limit = cms.untracked.int32( 0 ) ),
      FwkJob = cms.untracked.PSet(  limit = cms.untracked.int32( 10000000 ) )
    ),
    suppressWarning = cms.untracked.vstring( 'hltOnlineBeamSpot',
      'hltCtf3HitL1SeededWithMaterialTracks',
      'hltL3MuonsOIState',
      'hltPixelTracksForHighMult',
      'hltHITPixelTracksHE',
      'hltHITPixelTracksHB',
      'hltCtfL1SeededWithMaterialTracks',
      'hltRegionalTracksForL3MuonIsolation',
      'hltSiPixelClusters',
      'hltActivityStartUpElectronPixelSeeds',
      'hltLightPFTracks',
      'hltPixelVertices3DbbPhi',
      'hltL3MuonsIOHit',
      'hltPixelTracks',
      'hltSiPixelDigis',
      'hltL3MuonsOIHit',
      'hltL1SeededElectronGsfTracks',
      'hltL1SeededStartUpElectronPixelSeeds',
      'hltBLifetimeRegionalCtfWithMaterialTracksbbPhiL1FastJetFastPV',
      'hltCtfActivityWithMaterialTracks' ),
    errors = cms.untracked.PSet( 
      threshold = cms.untracked.string( "INFO" ),
      placeholder = cms.untracked.bool( True ),
      suppressInfo = cms.untracked.vstring(  ),
      suppressWarning = cms.untracked.vstring(  ),
      suppressDebug = cms.untracked.vstring(  ),
      suppressError = cms.untracked.vstring(  )
    ),
    fwkJobReports = cms.untracked.vstring( 'FrameworkJobReport' ),
    debugModules = cms.untracked.vstring(  ),
    infos = cms.untracked.PSet( 
      threshold = cms.untracked.string( "INFO" ),
      Root_NoDictionary = cms.untracked.PSet(  limit = cms.untracked.int32( 0 ) ),
      placeholder = cms.untracked.bool( True ),
      suppressInfo = cms.untracked.vstring(  ),
      suppressWarning = cms.untracked.vstring(  ),
      suppressDebug = cms.untracked.vstring(  ),
      suppressError = cms.untracked.vstring(  )
    ),
    categories = cms.untracked.vstring( 'FwkJob',
      'FwkReport',
      'FwkSummary',
      'Root_NoDictionary' ),
    destinations = cms.untracked.vstring( 'warnings',
      'errors',
      'infos',
      'debugs',
      'cout',
      'cerr' ),
    threshold = cms.untracked.string( "INFO" ),
    suppressError = cms.untracked.vstring( 'hltOnlineBeamSpot',
      'hltL3MuonCandidates',
      'hltL3TkTracksFromL2OIState',
      'hltPFJetCtfWithMaterialTracks',
      'hltL3TkTracksFromL2IOHit',
      'hltL3TkTracksFromL2OIHit' )
)

process.hltGetConditions = cms.EDAnalyzer( "EventSetupRecordDataGetter",
    toGet = cms.VPSet( 
    ),
    verbose = cms.untracked.bool( False )
)
process.hltGetRaw = cms.EDAnalyzer( "HLTGetRaw",
    RawDataCollection = cms.InputTag( "rawDataCollector" )
)
process.hltBoolFalse = cms.EDFilter( "HLTBool",
    result = cms.bool( False )
)
process.hltTriggerType = cms.EDFilter( "HLTTriggerTypeFilter",
    SelectedTriggerType = cms.int32( 1 )
)
process.hltGtDigis = cms.EDProducer( "L1GlobalTriggerRawToDigi",
    DaqGtFedId = cms.untracked.int32( 813 ),
    DaqGtInputTag = cms.InputTag( "rawDataCollector" ),
    UnpackBxInEvent = cms.int32( 5 ),
    ActiveBoardsMask = cms.uint32( 0xffff )
)
process.hltGctDigis = cms.EDProducer( "GctRawToDigi",
    unpackSharedRegions = cms.bool( False ),
    numberOfGctSamplesToUnpack = cms.uint32( 1 ),
    verbose = cms.untracked.bool( False ),
    numberOfRctSamplesToUnpack = cms.uint32( 1 ),
    inputLabel = cms.InputTag( "rawDataCollector" ),
    unpackerVersion = cms.uint32( 0 ),
    gctFedId = cms.untracked.int32( 745 ),
    hltMode = cms.bool( True )
)
process.hltL1GtObjectMap = cms.EDProducer( "L1GlobalTrigger",
    TechnicalTriggersUnprescaled = cms.bool( True ),
    ProduceL1GtObjectMapRecord = cms.bool( True ),
    AlgorithmTriggersUnmasked = cms.bool( False ),
    EmulateBxInEvent = cms.int32( 1 ),
    AlgorithmTriggersUnprescaled = cms.bool( True ),
    ProduceL1GtDaqRecord = cms.bool( False ),
    ReadTechnicalTriggerRecords = cms.bool( True ),
    RecordLength = cms.vint32( 3, 0 ),
    TechnicalTriggersUnmasked = cms.bool( False ),
    ProduceL1GtEvmRecord = cms.bool( False ),
    GmtInputTag = cms.InputTag( "hltGtDigis" ),
    TechnicalTriggersVetoUnmasked = cms.bool( True ),
    AlternativeNrBxBoardEvm = cms.uint32( 0 ),
    TechnicalTriggersInputTags = cms.VInputTag( 'simBscDigis' ),
    CastorInputTag = cms.InputTag( "castorL1Digis" ),
    GctInputTag = cms.InputTag( "hltGctDigis" ),
    AlternativeNrBxBoardDaq = cms.uint32( 0 ),
    WritePsbL1GtDaqRecord = cms.bool( False ),
    BstLengthBytes = cms.int32( -1 )
)
process.hltL1extraParticles = cms.EDProducer( "L1ExtraParticlesProd",
    tauJetSource = cms.InputTag( 'hltGctDigis','tauJets' ),
    etHadSource = cms.InputTag( "hltGctDigis" ),
    isoTauJetSource = cms.InputTag( 'hltGctDigis','isoTauJets' ),
    etTotalSource = cms.InputTag( "hltGctDigis" ),
    centralBxOnly = cms.bool( True ),
    centralJetSource = cms.InputTag( 'hltGctDigis','cenJets' ),
    etMissSource = cms.InputTag( "hltGctDigis" ),
    hfRingEtSumsSource = cms.InputTag( "hltGctDigis" ),
    produceMuonParticles = cms.bool( True ),
    forwardJetSource = cms.InputTag( 'hltGctDigis','forJets' ),
    ignoreHtMiss = cms.bool( False ),
    htMissSource = cms.InputTag( "hltGctDigis" ),
    produceCaloParticles = cms.bool( True ),
    muonSource = cms.InputTag( "hltGtDigis" ),
    isolatedEmSource = cms.InputTag( 'hltGctDigis','isoEm' ),
    nonIsolatedEmSource = cms.InputTag( 'hltGctDigis','nonIsoEm' ),
    hfRingBitCountsSource = cms.InputTag( "hltGctDigis" )
)
process.hltScalersRawToDigi = cms.EDProducer( "ScalersRawToDigi",
    scalersInputTag = cms.InputTag( "rawDataCollector" )
)
process.hltOnlineBeamSpot = cms.EDProducer( "BeamSpotOnlineProducer",
    maxZ = cms.double( 40.0 ),
    src = cms.InputTag( "hltScalersRawToDigi" ),
    gtEvmLabel = cms.InputTag( "" ),
    changeToCMSCoordinates = cms.bool( False ),
    setSigmaZ = cms.double( 0.0 ),
    maxRadius = cms.double( 2.0 )
)
process.hltL1sL1SingleJet200 = cms.EDFilter( "HLTLevel1GTSeed",
    L1SeedsLogicalExpression = cms.string( "L1_SingleJet200" ),
    saveTags = cms.bool( True ),
    L1MuonCollectionTag = cms.InputTag( "hltL1extraParticles" ),
    L1UseL1TriggerObjectMaps = cms.bool( True ),
    L1UseAliasesForSeeding = cms.bool( True ),
    L1GtReadoutRecordTag = cms.InputTag( "hltGtDigis" ),
    L1CollectionsTag = cms.InputTag( "hltL1extraParticles" ),
    L1NrBxInEvent = cms.int32( 3 ),
    L1GtObjectMapTag = cms.InputTag( "hltL1GtObjectMap" ),
    L1TechTriggerSeeding = cms.bool( False )
)
process.hltPreCaloJet260 = cms.EDFilter( "HLTPrescaler",
    L1GtReadoutRecordTag = cms.InputTag( "hltGtDigis" ),
    offset = cms.uint32( 0 )
)
process.hltEcalDigis = cms.EDProducer( "EcalRawToDigi",
    tccUnpacking = cms.bool( True ),
    FedLabel = cms.InputTag( "listfeds" ),
    orderedDCCIdList = cms.vint32( 1, 2, 3, 4, 5, 6, 7, 8, 9, 10, 11, 12, 13, 14, 15, 16, 17, 18, 19, 20, 21, 22, 23, 24, 25, 26, 27, 28, 29, 30, 31, 32, 33, 34, 35, 36, 37, 38, 39, 40, 41, 42, 43, 44, 45, 46, 47, 48, 49, 50, 51, 52, 53, 54 ),
    srpUnpacking = cms.bool( True ),
    syncCheck = cms.bool( True ),
    silentMode = cms.untracked.bool( True ),
    numbTriggerTSamples = cms.int32( 1 ),
    orderedFedList = cms.vint32( 601, 602, 603, 604, 605, 606, 607, 608, 609, 610, 611, 612, 613, 614, 615, 616, 617, 618, 619, 620, 621, 622, 623, 624, 625, 626, 627, 628, 629, 630, 631, 632, 633, 634, 635, 636, 637, 638, 639, 640, 641, 642, 643, 644, 645, 646, 647, 648, 649, 650, 651, 652, 653, 654 ),
    eventPut = cms.bool( True ),
    InputLabel = cms.InputTag( "rawDataCollector" ),
    numbXtalTSamples = cms.int32( 10 ),
    feIdCheck = cms.bool( True ),
    FEDs = cms.vint32( 601, 602, 603, 604, 605, 606, 607, 608, 609, 610, 611, 612, 613, 614, 615, 616, 617, 618, 619, 620, 621, 622, 623, 624, 625, 626, 627, 628, 629, 630, 631, 632, 633, 634, 635, 636, 637, 638, 639, 640, 641, 642, 643, 644, 645, 646, 647, 648, 649, 650, 651, 652, 653, 654 ),
    DoRegional = cms.bool( False ),
    feUnpacking = cms.bool( True ),
    forceToKeepFRData = cms.bool( False ),
    headerUnpacking = cms.bool( True ),
    memUnpacking = cms.bool( True )
)
process.hltEcalUncalibRecHit = cms.EDProducer( "EcalUncalibRecHitProducer",
    EEdigiCollection = cms.InputTag( 'hltEcalDigis','eeDigis' ),
    alphaEB = cms.double( 1.138 ),
    alphaEE = cms.double( 1.89 ),
    EBdigiCollection = cms.InputTag( 'hltEcalDigis','ebDigis' ),
    EEhitCollection = cms.string( "EcalUncalibRecHitsEE" ),
    AlphaBetaFilename = cms.untracked.string( "NOFILE" ),
    betaEB = cms.double( 1.655 ),
    MinAmplEndcap = cms.double( 14.0 ),
    MinAmplBarrel = cms.double( 8.0 ),
    algo = cms.string( "EcalUncalibRecHitWorkerWeights" ),
    betaEE = cms.double( 1.4 ),
    UseDynamicPedestal = cms.bool( True ),
    EBhitCollection = cms.string( "EcalUncalibRecHitsEB" )
)
process.hltEcalDetIdToBeRecovered = cms.EDProducer( "EcalDetIdToBeRecoveredProducer",
    ebIntegrityChIdErrors = cms.InputTag( 'hltEcalDigis','EcalIntegrityChIdErrors' ),
    ebDetIdToBeRecovered = cms.string( "ebDetId" ),
    integrityTTIdErrors = cms.InputTag( 'hltEcalDigis','EcalIntegrityTTIdErrors' ),
    eeIntegrityGainErrors = cms.InputTag( 'hltEcalDigis','EcalIntegrityGainErrors' ),
    ebFEToBeRecovered = cms.string( "ebFE" ),
    ebIntegrityGainErrors = cms.InputTag( 'hltEcalDigis','EcalIntegrityGainErrors' ),
    eeDetIdToBeRecovered = cms.string( "eeDetId" ),
    eeIntegrityGainSwitchErrors = cms.InputTag( 'hltEcalDigis','EcalIntegrityGainSwitchErrors' ),
    eeIntegrityChIdErrors = cms.InputTag( 'hltEcalDigis','EcalIntegrityChIdErrors' ),
    ebIntegrityGainSwitchErrors = cms.InputTag( 'hltEcalDigis','EcalIntegrityGainSwitchErrors' ),
    ebSrFlagCollection = cms.InputTag( "hltEcalDigis" ),
    eeFEToBeRecovered = cms.string( "eeFE" ),
    integrityBlockSizeErrors = cms.InputTag( 'hltEcalDigis','EcalIntegrityBlockSizeErrors' ),
    eeSrFlagCollection = cms.InputTag( "hltEcalDigis" )
)
process.hltEcalRecHit = cms.EDProducer( "EcalRecHitProducer",
    recoverEEVFE = cms.bool( False ),
    EErechitCollection = cms.string( "EcalRecHitsEE" ),
    recoverEBIsolatedChannels = cms.bool( False ),
    recoverEBVFE = cms.bool( False ),
    laserCorrection = cms.bool( True ),
    EBLaserMIN = cms.double( 0.5 ),
    killDeadChannels = cms.bool( True ),
    dbStatusToBeExcludedEB = cms.vint32( 14, 78, 142 ),
    EEuncalibRecHitCollection = cms.InputTag( 'hltEcalUncalibRecHit','EcalUncalibRecHitsEE' ),
    dbStatusToBeExcludedEE = cms.vint32( 14, 78, 142 ),
    EELaserMIN = cms.double( 0.5 ),
    ebFEToBeRecovered = cms.InputTag( 'hltEcalDetIdToBeRecovered','ebFE' ),
    cleaningConfig = cms.PSet( 
      e6e2thresh = cms.double( 0.04 ),
      tightenCrack_e6e2_double = cms.double( 3.0 ),
      e4e1Threshold_endcap = cms.double( 0.3 ),
      tightenCrack_e4e1_single = cms.double( 3.0 ),
      tightenCrack_e1_double = cms.double( 2.0 ),
      cThreshold_barrel = cms.double( 4.0 ),
      e4e1Threshold_barrel = cms.double( 0.08 ),
      tightenCrack_e1_single = cms.double( 2.0 ),
      e4e1_b_barrel = cms.double( -0.024 ),
      e4e1_a_barrel = cms.double( 0.04 ),
      ignoreOutOfTimeThresh = cms.double( 1.0E9 ),
      cThreshold_endcap = cms.double( 15.0 ),
      e4e1_b_endcap = cms.double( -0.0125 ),
      e4e1_a_endcap = cms.double( 0.02 ),
      cThreshold_double = cms.double( 10.0 )
    ),
    logWarningEtThreshold_EE_FE = cms.double( 50.0 ),
    eeDetIdToBeRecovered = cms.InputTag( 'hltEcalDetIdToBeRecovered','eeDetId' ),
    recoverEBFE = cms.bool( True ),
    eeFEToBeRecovered = cms.InputTag( 'hltEcalDetIdToBeRecovered','eeFE' ),
    ebDetIdToBeRecovered = cms.InputTag( 'hltEcalDetIdToBeRecovered','ebDetId' ),
    singleChannelRecoveryThreshold = cms.double( 8.0 ),
    ChannelStatusToBeExcluded = cms.vstring(  ),
    EBrechitCollection = cms.string( "EcalRecHitsEB" ),
    triggerPrimitiveDigiCollection = cms.InputTag( 'hltEcalDigis','EcalTriggerPrimitives' ),
    recoverEEFE = cms.bool( True ),
    singleChannelRecoveryMethod = cms.string( "NeuralNetworks" ),
    EBLaserMAX = cms.double( 3.0 ),
    flagsMapDBReco = cms.PSet( 
      kGood = cms.vstring( 'kOk',
        'kDAC',
        'kNoLaser',
        'kNoisy' ),
      kNeighboursRecovered = cms.vstring( 'kFixedG0',
        'kNonRespondingIsolated',
        'kDeadVFE' ),
      kDead = cms.vstring( 'kNoDataNoTP' ),
      kNoisy = cms.vstring( 'kNNoisy',
        'kFixedG6',
        'kFixedG1' ),
      kTowerRecovered = cms.vstring( 'kDeadFE' )
    ),
    EBuncalibRecHitCollection = cms.InputTag( 'hltEcalUncalibRecHit','EcalUncalibRecHitsEB' ),
    algoRecover = cms.string( "EcalRecHitWorkerRecover" ),
    algo = cms.string( "EcalRecHitWorkerSimple" ),
    EELaserMAX = cms.double( 8.0 ),
    logWarningEtThreshold_EB_FE = cms.double( 50.0 ),
    recoverEEIsolatedChannels = cms.bool( False )
)
process.hltHcalDigis = cms.EDProducer( "HcalRawToDigi",
    UnpackZDC = cms.untracked.bool( True ),
    FilterDataQuality = cms.bool( True ),
    InputLabel = cms.InputTag( "rawDataCollector" ),
    ComplainEmptyData = cms.untracked.bool( False ),
    UnpackCalib = cms.untracked.bool( True ),
    UnpackTTP = cms.untracked.bool( False ),
    lastSample = cms.int32( 9 ),
    firstSample = cms.int32( 0 )
)
process.hltHbhereco = cms.EDProducer( "HcalHitReconstructor",
    digiTimeFromDB = cms.bool( True ),
    mcOOTCorrectionName = cms.string( "" ),
    S9S1stat = cms.PSet(  ),
    saturationParameters = cms.PSet(  maxADCvalue = cms.int32( 127 ) ),
    tsFromDB = cms.bool( True ),
    samplesToAdd = cms.int32( 4 ),
    mcOOTCorrectionCategory = cms.string( "MC" ),
    dataOOTCorrectionName = cms.string( "" ),
    puCorrMethod = cms.int32( 0 ),
    correctionPhaseNS = cms.double( 13.0 ),
    HFInWindowStat = cms.PSet(  ),
    digiLabel = cms.InputTag( "hltHcalDigis" ),
    setHSCPFlags = cms.bool( False ),
    firstAuxTS = cms.int32( 4 ),
    digistat = cms.PSet(  ),
    hfTimingTrustParameters = cms.PSet(  ),
    PETstat = cms.PSet(  ),
    setSaturationFlags = cms.bool( False ),
    setNegativeFlags = cms.bool( False ),
    useLeakCorrection = cms.bool( False ),
    setTimingTrustFlags = cms.bool( False ),
    S8S1stat = cms.PSet(  ),
    correctForPhaseContainment = cms.bool( True ),
    correctForTimeslew = cms.bool( True ),
    setNoiseFlags = cms.bool( False ),
    correctTiming = cms.bool( False ),
    setPulseShapeFlags = cms.bool( False ),
    Subdetector = cms.string( "HBHE" ),
    dataOOTCorrectionCategory = cms.string( "Data" ),
    dropZSmarkedPassed = cms.bool( True ),
    recoParamsFromDB = cms.bool( True ),
    firstSample = cms.int32( 4 ),
    setTimingShapedCutsFlags = cms.bool( False ),
    pulseJitter = cms.double( 1.0 ),
    chargeMax = cms.double( 6.0 ),
    negativeParameters = cms.PSet( 
      TS4TS5ChargeThreshold = cms.double( 70.0 ),
      Cut = cms.vdouble( -50.0, -100.0, -100.0, -100.0, -100.0, -100.0 ),
      Last = cms.int32( 6 ),
      MinimumChargeThreshold = cms.double( 20.0 ),
      Threshold = cms.vdouble( 100.0, 120.0, 160.0, 200.0, 300.0, 500.0 ),
      First = cms.int32( 4 )
    ),
    timeMin = cms.double( -15.0 ),
    ts4chi2 = cms.double( 15.0 ),
    ts345chi2 = cms.double( 100.0 ),
    applyTimeSlew = cms.bool( True ),
    applyTimeConstraint = cms.bool( True ),
    applyPulseJitter = cms.bool( False ),
    timingshapedcutsParameters = cms.PSet( 
      ignorelowest = cms.bool( True ),
      win_offset = cms.double( 0.0 ),
      ignorehighest = cms.bool( False ),
      win_gain = cms.double( 1.0 ),
      tfilterEnvelope = cms.vdouble( 4.0, 12.04, 13.0, 10.56, 23.5, 8.82, 37.0, 7.38, 56.0, 6.3, 81.0, 5.64, 114.5, 5.44, 175.5, 5.38, 350.5, 5.14 )
    ),
    ts3chi2 = cms.double( 5.0 ),
    ts4Min = cms.double( 5.0 ),
    pulseShapeParameters = cms.PSet(  ),
    noise = cms.double( 1.0 ),
    applyPedConstraint = cms.bool( True ),
    applyUnconstrainedFit = cms.bool( False ),
    ts4Max = cms.double( 500.0 ),
    meanTime = cms.double( -2.5 ),
    flagParameters = cms.PSet( 
      nominalPedestal = cms.double( 3.0 ),
      hitMultiplicityThreshold = cms.int32( 17 ),
      hitEnergyMinimum = cms.double( 1.0 ),
      pulseShapeParameterSets = cms.VPSet( 
        cms.PSet(  pulseShapeParameters = cms.vdouble( 0.0, 100.0, -50.0, 0.0, -15.0, 0.15 )        ),
        cms.PSet(  pulseShapeParameters = cms.vdouble( 100.0, 2000.0, -50.0, 0.0, -5.0, 0.05 )        ),
        cms.PSet(  pulseShapeParameters = cms.vdouble( 2000.0, 1000000.0, -50.0, 0.0, 95.0, 0.0 )        ),
        cms.PSet(  pulseShapeParameters = cms.vdouble( -1000000.0, 1000000.0, 45.0, 0.1, 1000000.0, 0.0 )        )
      )
    ),
    fitTimes = cms.int32( 1 ),
    timeMax = cms.double( 10.0 ),
    timeSigma = cms.double( 5.0 ),
    pedSigma = cms.double( 0.5 ),
    meanPed = cms.double( 0.0 ),
    hscpParameters = cms.PSet( 
      slopeMax = cms.double( -0.6 ),
      r1Max = cms.double( 1.0 ),
      r1Min = cms.double( 0.15 ),
      TimingEnergyThreshold = cms.double( 30.0 ),
      slopeMin = cms.double( -1.5 ),
      outerMin = cms.double( 0.0 ),
      outerMax = cms.double( 0.1 ),
      fracLeaderMin = cms.double( 0.4 ),
      r2Min = cms.double( 0.1 ),
      r2Max = cms.double( 0.5 ),
      fracLeaderMax = cms.double( 0.7 )
    )
)
process.hltHfreco = cms.EDProducer( "HcalHitReconstructor",
    digiTimeFromDB = cms.bool( True ),
    mcOOTCorrectionName = cms.string( "" ),
    S9S1stat = cms.PSet( 
      longETParams = cms.vdouble( 0.0, 0.0, 0.0, 0.0, 0.0, 0.0, 0.0, 0.0, 0.0, 0.0, 0.0, 0.0, 0.0 ),
      shortEnergyParams = cms.vdouble( 35.1773, 35.37, 35.7933, 36.4472, 37.3317, 38.4468, 39.7925, 41.3688, 43.1757, 45.2132, 47.4813, 49.98, 52.7093 ),
      flagsToSkip = cms.int32( 24 ),
      shortETParams = cms.vdouble( 0.0, 0.0, 0.0, 0.0, 0.0, 0.0, 0.0, 0.0, 0.0, 0.0, 0.0, 0.0, 0.0 ),
      short_optimumSlope = cms.vdouble( -99999.0, 0.0164905, 0.0238698, 0.0321383, 0.041296, 0.0513428, 0.0622789, 0.0741041, 0.0868186, 0.100422, 0.135313, 0.136289, 0.0589927 ),
      longEnergyParams = cms.vdouble( 43.5, 45.7, 48.32, 51.36, 54.82, 58.7, 63.0, 67.72, 72.86, 78.42, 84.4, 90.8, 97.62 ),
      long_optimumSlope = cms.vdouble( -99999.0, 0.0164905, 0.0238698, 0.0321383, 0.041296, 0.0513428, 0.0622789, 0.0741041, 0.0868186, 0.100422, 0.135313, 0.136289, 0.0589927 ),
      isS8S1 = cms.bool( False ),
      HcalAcceptSeverityLevel = cms.int32( 9 )
    ),
    saturationParameters = cms.PSet(  maxADCvalue = cms.int32( 127 ) ),
    tsFromDB = cms.bool( True ),
    samplesToAdd = cms.int32( 2 ),
    mcOOTCorrectionCategory = cms.string( "MC" ),
    dataOOTCorrectionName = cms.string( "" ),
    puCorrMethod = cms.int32( 0 ),
    correctionPhaseNS = cms.double( 13.0 ),
    HFInWindowStat = cms.PSet( 
      hflongEthresh = cms.double( 40.0 ),
      hflongMinWindowTime = cms.vdouble( -10.0 ),
      hfshortEthresh = cms.double( 40.0 ),
      hflongMaxWindowTime = cms.vdouble( 10.0 ),
      hfshortMaxWindowTime = cms.vdouble( 10.0 ),
      hfshortMinWindowTime = cms.vdouble( -12.0 )
    ),
    digiLabel = cms.InputTag( "hltHcalDigis" ),
    setHSCPFlags = cms.bool( False ),
    firstAuxTS = cms.int32( 1 ),
    digistat = cms.PSet( 
      HFdigiflagFirstSample = cms.int32( 1 ),
      HFdigiflagMinEthreshold = cms.double( 40.0 ),
      HFdigiflagSamplesToAdd = cms.int32( 3 ),
      HFdigiflagExpectedPeak = cms.int32( 2 ),
      HFdigiflagCoef = cms.vdouble( 0.93, -0.012667, -0.38275 )
    ),
    hfTimingTrustParameters = cms.PSet( 
      hfTimingTrustLevel2 = cms.int32( 4 ),
      hfTimingTrustLevel1 = cms.int32( 1 )
    ),
    PETstat = cms.PSet( 
      longETParams = cms.vdouble( 0.0, 0.0, 0.0, 0.0, 0.0, 0.0, 0.0, 0.0, 0.0, 0.0, 0.0, 0.0, 0.0 ),
      short_R_29 = cms.vdouble( 0.8 ),
      shortEnergyParams = cms.vdouble( 35.1773, 35.37, 35.7933, 36.4472, 37.3317, 38.4468, 39.7925, 41.3688, 43.1757, 45.2132, 47.4813, 49.98, 52.7093 ),
      flagsToSkip = cms.int32( 0 ),
      short_R = cms.vdouble( 0.8 ),
      shortETParams = cms.vdouble( 0.0, 0.0, 0.0, 0.0, 0.0, 0.0, 0.0, 0.0, 0.0, 0.0, 0.0, 0.0, 0.0 ),
      long_R_29 = cms.vdouble( 0.8 ),
      longEnergyParams = cms.vdouble( 43.5, 45.7, 48.32, 51.36, 54.82, 58.7, 63.0, 67.72, 72.86, 78.42, 84.4, 90.8, 97.62 ),
      long_R = cms.vdouble( 0.98 ),
      HcalAcceptSeverityLevel = cms.int32( 9 )
    ),
    setSaturationFlags = cms.bool( False ),
    setNegativeFlags = cms.bool( False ),
    useLeakCorrection = cms.bool( False ),
    setTimingTrustFlags = cms.bool( False ),
    S8S1stat = cms.PSet( 
      longETParams = cms.vdouble( 0.0, 0.0, 0.0, 0.0, 0.0, 0.0, 0.0, 0.0, 0.0, 0.0, 0.0, 0.0, 0.0 ),
      shortEnergyParams = cms.vdouble( 40.0, 100.0, 100.0, 100.0, 100.0, 100.0, 100.0, 100.0, 100.0, 100.0, 100.0, 100.0, 100.0 ),
      flagsToSkip = cms.int32( 16 ),
      shortETParams = cms.vdouble( 0.0, 0.0, 0.0, 0.0, 0.0, 0.0, 0.0, 0.0, 0.0, 0.0, 0.0, 0.0, 0.0 ),
      short_optimumSlope = cms.vdouble( 0.3, 0.1, 0.1, 0.1, 0.1, 0.1, 0.1, 0.1, 0.1, 0.1, 0.1, 0.1, 0.1 ),
      longEnergyParams = cms.vdouble( 40.0, 100.0, 100.0, 100.0, 100.0, 100.0, 100.0, 100.0, 100.0, 100.0, 100.0, 100.0, 100.0 ),
      long_optimumSlope = cms.vdouble( 0.3, 0.1, 0.1, 0.1, 0.1, 0.1, 0.1, 0.1, 0.1, 0.1, 0.1, 0.1, 0.1 ),
      isS8S1 = cms.bool( True ),
      HcalAcceptSeverityLevel = cms.int32( 9 )
    ),
    correctForPhaseContainment = cms.bool( False ),
    correctForTimeslew = cms.bool( False ),
    setNoiseFlags = cms.bool( True ),
    correctTiming = cms.bool( False ),
    setPulseShapeFlags = cms.bool( False ),
    Subdetector = cms.string( "HF" ),
    dataOOTCorrectionCategory = cms.string( "Data" ),
    dropZSmarkedPassed = cms.bool( True ),
    recoParamsFromDB = cms.bool( True ),
    firstSample = cms.int32( 2 ),
    setTimingShapedCutsFlags = cms.bool( False ),
    pulseJitter = cms.double( 1.0 ),
    chargeMax = cms.double( 6.0 ),
    negativeParameters = cms.PSet( 
      TS4TS5ChargeThreshold = cms.double( 70.0 ),
      Cut = cms.vdouble( -50.0, -100.0, -100.0, -100.0, -100.0, -100.0 ),
      Last = cms.int32( 6 ),
      MinimumChargeThreshold = cms.double( 20.0 ),
      Threshold = cms.vdouble( 100.0, 120.0, 160.0, 200.0, 300.0, 500.0 ),
      First = cms.int32( 4 )
    ),
    timeMin = cms.double( -15.0 ),
    ts4chi2 = cms.double( 15.0 ),
    ts345chi2 = cms.double( 100.0 ),
    applyTimeSlew = cms.bool( True ),
    applyTimeConstraint = cms.bool( True ),
    applyPulseJitter = cms.bool( False ),
    timingshapedcutsParameters = cms.PSet(  ),
    ts3chi2 = cms.double( 5.0 ),
    ts4Min = cms.double( 5.0 ),
    pulseShapeParameters = cms.PSet(  ),
    noise = cms.double( 1.0 ),
    applyPedConstraint = cms.bool( True ),
    applyUnconstrainedFit = cms.bool( False ),
    ts4Max = cms.double( 500.0 ),
    meanTime = cms.double( -2.5 ),
    flagParameters = cms.PSet(  ),
    fitTimes = cms.int32( 1 ),
    timeMax = cms.double( 10.0 ),
    timeSigma = cms.double( 5.0 ),
    pedSigma = cms.double( 0.5 ),
    meanPed = cms.double( 0.0 ),
    hscpParameters = cms.PSet(  )
)
process.hltHoreco = cms.EDProducer( "HcalHitReconstructor",
    digiTimeFromDB = cms.bool( True ),
    mcOOTCorrectionName = cms.string( "" ),
    S9S1stat = cms.PSet(  ),
    saturationParameters = cms.PSet(  maxADCvalue = cms.int32( 127 ) ),
    tsFromDB = cms.bool( True ),
    samplesToAdd = cms.int32( 4 ),
    mcOOTCorrectionCategory = cms.string( "MC" ),
    dataOOTCorrectionName = cms.string( "" ),
    puCorrMethod = cms.int32( 0 ),
    correctionPhaseNS = cms.double( 13.0 ),
    HFInWindowStat = cms.PSet(  ),
    digiLabel = cms.InputTag( "hltHcalDigis" ),
    setHSCPFlags = cms.bool( False ),
    firstAuxTS = cms.int32( 4 ),
    digistat = cms.PSet(  ),
    hfTimingTrustParameters = cms.PSet(  ),
    PETstat = cms.PSet(  ),
    setSaturationFlags = cms.bool( False ),
    setNegativeFlags = cms.bool( False ),
    useLeakCorrection = cms.bool( False ),
    setTimingTrustFlags = cms.bool( False ),
    S8S1stat = cms.PSet(  ),
    correctForPhaseContainment = cms.bool( True ),
    correctForTimeslew = cms.bool( True ),
    setNoiseFlags = cms.bool( False ),
    correctTiming = cms.bool( False ),
    setPulseShapeFlags = cms.bool( False ),
    Subdetector = cms.string( "HO" ),
    dataOOTCorrectionCategory = cms.string( "Data" ),
    dropZSmarkedPassed = cms.bool( True ),
    recoParamsFromDB = cms.bool( True ),
    firstSample = cms.int32( 4 ),
    setTimingShapedCutsFlags = cms.bool( False ),
    pulseJitter = cms.double( 1.0 ),
    chargeMax = cms.double( 6.0 ),
    negativeParameters = cms.PSet( 
      TS4TS5ChargeThreshold = cms.double( 70.0 ),
      Cut = cms.vdouble( -50.0, -100.0, -100.0, -100.0, -100.0, -100.0 ),
      Last = cms.int32( 6 ),
      MinimumChargeThreshold = cms.double( 20.0 ),
      Threshold = cms.vdouble( 100.0, 120.0, 160.0, 200.0, 300.0, 500.0 ),
      First = cms.int32( 4 )
    ),
    timeMin = cms.double( -15.0 ),
    ts4chi2 = cms.double( 15.0 ),
    ts345chi2 = cms.double( 100.0 ),
    applyTimeSlew = cms.bool( True ),
    applyTimeConstraint = cms.bool( True ),
    applyPulseJitter = cms.bool( False ),
    timingshapedcutsParameters = cms.PSet(  ),
    ts3chi2 = cms.double( 5.0 ),
    ts4Min = cms.double( 5.0 ),
    pulseShapeParameters = cms.PSet(  ),
    noise = cms.double( 1.0 ),
    applyPedConstraint = cms.bool( True ),
    applyUnconstrainedFit = cms.bool( False ),
    ts4Max = cms.double( 500.0 ),
    meanTime = cms.double( -2.5 ),
    flagParameters = cms.PSet(  ),
    fitTimes = cms.int32( 1 ),
    timeMax = cms.double( 10.0 ),
    timeSigma = cms.double( 5.0 ),
    pedSigma = cms.double( 0.5 ),
    meanPed = cms.double( 0.0 ),
    hscpParameters = cms.PSet(  )
)
process.hltTowerMakerForAll = cms.EDProducer( "CaloTowersCreator",
    EBSumThreshold = cms.double( 0.2 ),
    MomHBDepth = cms.double( 0.2 ),
    UseEtEBTreshold = cms.bool( False ),
    hfInput = cms.InputTag( "hltHfreco" ),
    AllowMissingInputs = cms.bool( False ),
    MomEEDepth = cms.double( 0.0 ),
    EESumThreshold = cms.double( 0.45 ),
    HBGrid = cms.vdouble(  ),
    HcalAcceptSeverityLevelForRejectedHit = cms.uint32( 9999 ),
    HBThreshold = cms.double( 0.7 ),
    EcalSeveritiesToBeUsedInBadTowers = cms.vstring(  ),
    UseEcalRecoveredHits = cms.bool( False ),
    MomConstrMethod = cms.int32( 1 ),
    MomHEDepth = cms.double( 0.4 ),
    HcalThreshold = cms.double( -1000.0 ),
    HF2Weights = cms.vdouble(  ),
    HOWeights = cms.vdouble(  ),
    EEGrid = cms.vdouble(  ),
    UseSymEBTreshold = cms.bool( False ),
    EEWeights = cms.vdouble(  ),
    EEWeight = cms.double( 1.0 ),
    UseHO = cms.bool( False ),
    HBWeights = cms.vdouble(  ),
    HF1Weight = cms.double( 1.0 ),
    HF2Grid = cms.vdouble(  ),
    HEDWeights = cms.vdouble(  ),
    HEDGrid = cms.vdouble(  ),
    EBWeight = cms.double( 1.0 ),
    HF1Grid = cms.vdouble(  ),
    EBWeights = cms.vdouble(  ),
    HOWeight = cms.double( 1.0E-99 ),
    HESWeight = cms.double( 1.0 ),
    HESThreshold = cms.double( 0.8 ),
    hbheInput = cms.InputTag( "hltHbhereco" ),
    HF2Weight = cms.double( 1.0 ),
    HF2Threshold = cms.double( 0.85 ),
    HcalAcceptSeverityLevel = cms.uint32( 9 ),
    EEThreshold = cms.double( 0.3 ),
    HOThresholdPlus1 = cms.double( 3.5 ),
    HOThresholdPlus2 = cms.double( 3.5 ),
    HF1Weights = cms.vdouble(  ),
    hoInput = cms.InputTag( "hltHoreco" ),
    HF1Threshold = cms.double( 0.5 ),
    HOThresholdMinus1 = cms.double( 3.5 ),
    HESGrid = cms.vdouble(  ),
    EcutTower = cms.double( -1000.0 ),
    UseRejectedRecoveredEcalHits = cms.bool( False ),
    UseEtEETreshold = cms.bool( False ),
    HESWeights = cms.vdouble(  ),
    EcalRecHitSeveritiesToBeExcluded = cms.vstring( 'kTime',
      'kWeird',
      'kBad' ),
    HEDWeight = cms.double( 1.0 ),
    UseSymEETreshold = cms.bool( False ),
    HEDThreshold = cms.double( 0.8 ),
    EBThreshold = cms.double( 0.07 ),
    UseRejectedHitsOnly = cms.bool( False ),
    UseHcalRecoveredHits = cms.bool( False ),
    HOThresholdMinus2 = cms.double( 3.5 ),
    HOThreshold0 = cms.double( 3.5 ),
    ecalInputs = cms.VInputTag( 'hltEcalRecHit:EcalRecHitsEB','hltEcalRecHit:EcalRecHitsEE' ),
    UseRejectedRecoveredHcalHits = cms.bool( False ),
    MomEBDepth = cms.double( 0.3 ),
    HBWeight = cms.double( 1.0 ),
    HOGrid = cms.vdouble(  ),
    EBGrid = cms.vdouble(  )
)
process.hltAK4CaloJets = cms.EDProducer( "FastjetJetProducer",
    Active_Area_Repeats = cms.int32( 5 ),
    doAreaFastjet = cms.bool( False ),
    voronoiRfact = cms.double( 0.9 ),
    maxBadHcalCells = cms.uint32( 9999999 ),
    doAreaDiskApprox = cms.bool( True ),
    maxRecoveredEcalCells = cms.uint32( 9999999 ),
    jetType = cms.string( "CaloJet" ),
    minSeed = cms.uint32( 14327 ),
    Ghost_EtaMax = cms.double( 6.0 ),
    doRhoFastjet = cms.bool( False ),
    jetAlgorithm = cms.string( "AntiKt" ),
    nSigmaPU = cms.double( 1.0 ),
    GhostArea = cms.double( 0.01 ),
    Rho_EtaMax = cms.double( 4.4 ),
    maxBadEcalCells = cms.uint32( 9999999 ),
    useDeterministicSeed = cms.bool( True ),
    doPVCorrection = cms.bool( False ),
    maxRecoveredHcalCells = cms.uint32( 9999999 ),
    rParam = cms.double( 0.4 ),
    maxProblematicHcalCells = cms.uint32( 9999999 ),
    doOutputJets = cms.bool( True ),
    src = cms.InputTag( "hltTowerMakerForAll" ),
    inputEtMin = cms.double( 0.3 ),
    puPtMin = cms.double( 10.0 ),
    srcPVs = cms.InputTag( "NotUsed" ),
    jetPtMin = cms.double( 1.0 ),
    radiusPU = cms.double( 0.4 ),
    maxProblematicEcalCells = cms.uint32( 9999999 ),
    doPUOffsetCorr = cms.bool( False ),
    inputEMin = cms.double( 0.0 ),
    useMassDropTagger = cms.bool( False ),
    muMin = cms.double( -1.0 ),
    subtractorName = cms.string( "" ),
    muCut = cms.double( -1.0 ),
    subjetPtMin = cms.double( -1.0 ),
    useTrimming = cms.bool( False ),
    muMax = cms.double( -1.0 ),
    yMin = cms.double( -1.0 ),
    useFiltering = cms.bool( False ),
    rFilt = cms.double( -1.0 ),
    yMax = cms.double( -1.0 ),
    zcut = cms.double( -1.0 ),
    MinVtxNdof = cms.int32( 5 ),
    MaxVtxZ = cms.double( 15.0 ),
    UseOnlyVertexTracks = cms.bool( False ),
    dRMin = cms.double( -1.0 ),
    nFilt = cms.int32( -1 ),
    usePruning = cms.bool( False ),
    maxDepth = cms.int32( -1 ),
    yCut = cms.double( -1.0 ),
    DzTrVtxMax = cms.double( 0.0 ),
    UseOnlyOnePV = cms.bool( False ),
    rcut_factor = cms.double( -1.0 ),
    sumRecHits = cms.bool( False ),
    trimPtFracMin = cms.double( -1.0 ),
    dRMax = cms.double( -1.0 ),
    DxyTrVtxMax = cms.double( 0.0 ),
    useCMSBoostedTauSeedingAlgorithm = cms.bool( False )
)
process.hltAK4CaloJetsIDPassed = cms.EDProducer( "HLTCaloJetIDProducer",
    min_N90 = cms.int32( -2 ),
    min_N90hits = cms.int32( 2 ),
    min_EMF = cms.double( 1.0E-6 ),
    jetsInput = cms.InputTag( "hltAK4CaloJets" ),
    JetIDParams = cms.PSet( 
      useRecHits = cms.bool( True ),
      hbheRecHitsColl = cms.InputTag( "hltHbhereco" ),
      hoRecHitsColl = cms.InputTag( "hltHoreco" ),
      hfRecHitsColl = cms.InputTag( "hltHfreco" ),
      ebRecHitsColl = cms.InputTag( 'hltEcalRecHit','EcalRecHitsEB' ),
      eeRecHitsColl = cms.InputTag( 'hltEcalRecHit','EcalRecHitsEE' )
    ),
    max_EMF = cms.double( 999.0 )
)
process.hltFixedGridRhoFastjetAllCalo = cms.EDProducer( "FixedGridRhoProducerFastjet",
    gridSpacing = cms.double( 0.55 ),
    maxRapidity = cms.double( 5.0 ),
    pfCandidatesTag = cms.InputTag( "hltTowerMakerForAll" )
)
process.hltAK4CaloJetsCorrected = cms.EDProducer( "CaloJetCorrectionProducer",
    src = cms.InputTag( "hltAK4CaloJets" ),
    correctors = cms.vstring( 'hltESPAK4CaloCorrection' )
)
process.hltAK4CaloJetsCorrectedIDPassed = cms.EDProducer( "CaloJetCorrectionProducer",
    src = cms.InputTag( "hltAK4CaloJetsIDPassed" ),
    correctors = cms.vstring( 'hltESPAK4CaloCorrection' )
)
process.hltSingleCaloJet260 = cms.EDFilter( "HLT1CaloJet",
    saveTags = cms.bool( True ),
    MinPt = cms.double( 260.0 ),
    MinN = cms.int32( 1 ),
    MaxEta = cms.double( 5.0 ),
    MinMass = cms.double( -1.0 ),
    inputTag = cms.InputTag( "hltAK4CaloJetsCorrectedIDPassed" ),
    MinE = cms.double( -1.0 ),
    triggerType = cms.int32( 85 )
)
process.hltBoolEnd = cms.EDFilter( "HLTBool",
    result = cms.bool( True )
)
process.hltL1sL1SingleIsoEG22er = cms.EDFilter( "HLTLevel1GTSeed",
    L1SeedsLogicalExpression = cms.string( "L1_SingleIsoEG22er" ),
    saveTags = cms.bool( True ),
    L1MuonCollectionTag = cms.InputTag( "hltL1extraParticles" ),
    L1UseL1TriggerObjectMaps = cms.bool( True ),
    L1UseAliasesForSeeding = cms.bool( True ),
    L1GtReadoutRecordTag = cms.InputTag( "hltGtDigis" ),
    L1CollectionsTag = cms.InputTag( "hltL1extraParticles" ),
    L1NrBxInEvent = cms.int32( 3 ),
    L1GtObjectMapTag = cms.InputTag( "hltL1GtObjectMap" ),
    L1TechTriggerSeeding = cms.bool( False )
)
process.hltPreEle27eta2p1WP75Gsf = cms.EDFilter( "HLTPrescaler",
    L1GtReadoutRecordTag = cms.InputTag( "hltGtDigis" ),
    offset = cms.uint32( 0 )
)
process.hltEcalPreshowerDigis = cms.EDProducer( "ESRawToDigi",
    sourceTag = cms.InputTag( "rawDataCollector" ),
    debugMode = cms.untracked.bool( False ),
    InstanceES = cms.string( "" ),
    LookupTable = cms.FileInPath( "EventFilter/ESDigiToRaw/data/ES_lookup_table.dat" ),
    ESdigiCollection = cms.string( "" )
)
process.hltEcalPreshowerRecHit = cms.EDProducer( "ESRecHitProducer",
    ESRecoAlgo = cms.int32( 0 ),
    ESrechitCollection = cms.string( "EcalRecHitsES" ),
    algo = cms.string( "ESRecHitWorker" ),
    ESdigiCollection = cms.InputTag( "hltEcalPreshowerDigis" )
)
process.hltRechitInRegionsECAL = cms.EDProducer( "EgammaHLTRechitInRegionsProducer",
    l1LowerThr = cms.double( 5.0 ),
    doIsolated = cms.bool( True ),
    useUncalib = cms.bool( False ),
    regionEtaMargin = cms.double( 0.14 ),
    ecalhitLabels = cms.VInputTag( 'hltEcalRecHit:EcalRecHitsEB','hltEcalRecHit:EcalRecHitsEE' ),
    regionPhiMargin = cms.double( 0.4 ),
    l1TagNonIsolated = cms.InputTag( 'hltL1extraParticles','NonIsolated' ),
    l1UpperThr = cms.double( 999.0 ),
    l1LowerThrIgnoreIsolation = cms.double( 0.0 ),
    productLabels = cms.vstring( 'EcalRecHitsEB',
      'EcalRecHitsEE' ),
    l1TagIsolated = cms.InputTag( 'hltL1extraParticles','Isolated' )
)
process.hltRechitInRegionsES = cms.EDProducer( "EgammaHLTRechitInRegionsProducer",
    l1LowerThr = cms.double( 5.0 ),
    doIsolated = cms.bool( True ),
    useUncalib = cms.bool( False ),
    regionEtaMargin = cms.double( 0.14 ),
    ecalhitLabels = cms.VInputTag( 'hltEcalPreshowerRecHit:EcalRecHitsES' ),
    regionPhiMargin = cms.double( 0.4 ),
    l1TagNonIsolated = cms.InputTag( 'hltL1extraParticles','NonIsolated' ),
    l1UpperThr = cms.double( 999.0 ),
    l1LowerThrIgnoreIsolation = cms.double( 0.0 ),
    productLabels = cms.vstring( 'EcalRecHitsES' ),
    l1TagIsolated = cms.InputTag( 'hltL1extraParticles','Isolated' )
)
process.hltParticleFlowRecHitECALL1Seeded = cms.EDProducer( "PFRecHitProducer",
    producers = cms.VPSet( 
      cms.PSet(  src = cms.InputTag( 'hltRechitInRegionsECAL','EcalRecHitsEB' ),
        qualityTests = cms.VPSet( 
          cms.PSet(  threshold = cms.double( 0.08 ),
            name = cms.string( "PFRecHitQTestThreshold" )
          ),
          cms.PSet(  timingCleaning = cms.bool( True ),
            topologicalCleaning = cms.bool( True ),
            cleaningThreshold = cms.double( 2.0 ),
            skipTTRecoveredHits = cms.bool( True ),
            name = cms.string( "PFRecHitQTestECAL" )
          )
        ),
        name = cms.string( "PFEBRecHitCreator" )
      ),
      cms.PSet(  src = cms.InputTag( 'hltRechitInRegionsECAL','EcalRecHitsEE' ),
        qualityTests = cms.VPSet( 
          cms.PSet(  threshold = cms.double( 0.3 ),
            name = cms.string( "PFRecHitQTestThreshold" )
          ),
          cms.PSet(  timingCleaning = cms.bool( True ),
            topologicalCleaning = cms.bool( True ),
            cleaningThreshold = cms.double( 2.0 ),
            skipTTRecoveredHits = cms.bool( True ),
            name = cms.string( "PFRecHitQTestECAL" )
          )
        ),
        name = cms.string( "PFEERecHitCreator" )
      )
    ),
    navigator = cms.PSet( 
      barrel = cms.PSet(  ),
      endcap = cms.PSet(  ),
      name = cms.string( "PFRecHitECALNavigator" )
    )
)
process.hltParticleFlowRecHitPSL1Seeded = cms.EDProducer( "PFRecHitProducer",
    producers = cms.VPSet( 
      cms.PSet(  src = cms.InputTag( 'hltRechitInRegionsES','EcalRecHitsES' ),
        qualityTests = cms.VPSet( 
          cms.PSet(  threshold = cms.double( 7.0E-6 ),
            name = cms.string( "PFRecHitQTestThreshold" )
          )
        ),
        name = cms.string( "PFPSRecHitCreator" )
      )
    ),
    navigator = cms.PSet(  name = cms.string( "PFRecHitPreshowerNavigator" ) )
)
process.hltParticleFlowClusterPSL1Seeded = cms.EDProducer( "PFClusterProducer",
    pfClusterBuilder = cms.PSet( 
      minFracTot = cms.double( 1.0E-20 ),
      positionCalc = cms.PSet( 
        minFractionInCalc = cms.double( 1.0E-9 ),
        logWeightDenominator = cms.double( 6.0E-5 ),
        minAllowedNormalization = cms.double( 1.0E-9 ),
        posCalcNCrystals = cms.int32( -1 ),
        algoName = cms.string( "Basic2DGenericPFlowPositionCalc" )
      ),
      maxIterations = cms.uint32( 50 ),
      stoppingTolerance = cms.double( 1.0E-8 ),
      minFractionToKeep = cms.double( 1.0E-7 ),
      excludeOtherSeeds = cms.bool( True ),
      showerSigma = cms.double( 0.3 ),
      recHitEnergyNorms = cms.VPSet( 
        cms.PSet(  detector = cms.string( "PS1" ),
          recHitEnergyNorm = cms.double( 6.0E-5 )
        ),
        cms.PSet(  detector = cms.string( "PS2" ),
          recHitEnergyNorm = cms.double( 6.0E-5 )
        )
      ),
      algoName = cms.string( "Basic2DGenericPFlowClusterizer" )
    ),
    positionReCalc = cms.PSet(  ),
    initialClusteringStep = cms.PSet( 
      thresholdsByDetector = cms.VPSet( 
        cms.PSet(  gatheringThreshold = cms.double( 6.0E-5 ),
          detector = cms.string( "PS1" ),
          gatheringThresholdPt = cms.double( 0.0 )
        ),
        cms.PSet(  gatheringThreshold = cms.double( 6.0E-5 ),
          detector = cms.string( "PS2" ),
          gatheringThresholdPt = cms.double( 0.0 )
        )
      ),
      useCornerCells = cms.bool( False ),
      algoName = cms.string( "Basic2DGenericTopoClusterizer" )
    ),
    energyCorrector = cms.PSet(  ),
    recHitCleaners = cms.VPSet( 
    ),
    seedFinder = cms.PSet( 
      nNeighbours = cms.int32( 4 ),
      thresholdsByDetector = cms.VPSet( 
        cms.PSet(  seedingThreshold = cms.double( 1.2E-4 ),
          seedingThresholdPt = cms.double( 0.0 ),
          detector = cms.string( "PS1" )
        ),
        cms.PSet(  seedingThreshold = cms.double( 1.2E-4 ),
          seedingThresholdPt = cms.double( 0.0 ),
          detector = cms.string( "PS2" )
        )
      ),
      algoName = cms.string( "LocalMaximumSeedFinder" )
    ),
    recHitsSource = cms.InputTag( "hltParticleFlowRecHitPSL1Seeded" )
)
process.hltParticleFlowClusterECALUncorrectedL1Seeded = cms.EDProducer( "PFClusterProducer",
    pfClusterBuilder = cms.PSet( 
      positionCalc = cms.PSet( 
        minFractionInCalc = cms.double( 1.0E-9 ),
        logWeightDenominator = cms.double( 0.08 ),
        minAllowedNormalization = cms.double( 1.0E-9 ),
        posCalcNCrystals = cms.int32( 9 ),
        algoName = cms.string( "Basic2DGenericPFlowPositionCalc" )
      ),
      minFracTot = cms.double( 1.0E-20 ),
      positionCalcForConvergence = cms.PSet( 
        minFractionInCalc = cms.double( 0.0 ),
        W0 = cms.double( 4.2 ),
        minAllowedNormalization = cms.double( 0.0 ),
        T0_EB = cms.double( 7.4 ),
        X0 = cms.double( 0.89 ),
        T0_ES = cms.double( 1.2 ),
        T0_EE = cms.double( 3.1 ),
        algoName = cms.string( "ECAL2DPositionCalcWithDepthCorr" )
      ),
      maxIterations = cms.uint32( 50 ),
      stoppingTolerance = cms.double( 1.0E-8 ),
      minFractionToKeep = cms.double( 1.0E-7 ),
      excludeOtherSeeds = cms.bool( True ),
      showerSigma = cms.double( 1.5 ),
      recHitEnergyNorms = cms.VPSet( 
        cms.PSet(  detector = cms.string( "ECAL_BARREL" ),
          recHitEnergyNorm = cms.double( 0.08 )
        ),
        cms.PSet(  detector = cms.string( "ECAL_ENDCAP" ),
          recHitEnergyNorm = cms.double( 0.3 )
        )
      ),
      algoName = cms.string( "Basic2DGenericPFlowClusterizer" ),
      allCellsPositionCalc = cms.PSet( 
        minFractionInCalc = cms.double( 1.0E-9 ),
        logWeightDenominator = cms.double( 0.08 ),
        minAllowedNormalization = cms.double( 1.0E-9 ),
        posCalcNCrystals = cms.int32( -1 ),
        algoName = cms.string( "Basic2DGenericPFlowPositionCalc" )
      )
    ),
    positionReCalc = cms.PSet( 
      minFractionInCalc = cms.double( 0.0 ),
      W0 = cms.double( 4.2 ),
      minAllowedNormalization = cms.double( 0.0 ),
      T0_EB = cms.double( 7.4 ),
      X0 = cms.double( 0.89 ),
      T0_ES = cms.double( 1.2 ),
      T0_EE = cms.double( 3.1 ),
      algoName = cms.string( "ECAL2DPositionCalcWithDepthCorr" )
    ),
    initialClusteringStep = cms.PSet( 
      thresholdsByDetector = cms.VPSet( 
        cms.PSet(  gatheringThreshold = cms.double( 0.08 ),
          detector = cms.string( "ECAL_BARREL" ),
          gatheringThresholdPt = cms.double( 0.0 )
        ),
        cms.PSet(  gatheringThreshold = cms.double( 0.3 ),
          detector = cms.string( "ECAL_ENDCAP" ),
          gatheringThresholdPt = cms.double( 0.0 )
        )
      ),
      useCornerCells = cms.bool( True ),
      algoName = cms.string( "Basic2DGenericTopoClusterizer" )
    ),
    energyCorrector = cms.PSet(  ),
    recHitCleaners = cms.VPSet( 
      cms.PSet(  cleaningByDetector = cms.VPSet( 
  cms.PSet(  doubleSpikeS6S2 = cms.double( 0.04 ),
    fractionThresholdModifier = cms.double( 3.0 ),
    doubleSpikeThresh = cms.double( 10.0 ),
    minS4S1_b = cms.double( -0.024 ),
    singleSpikeThresh = cms.double( 4.0 ),
    detector = cms.string( "ECAL_BARREL" ),
    minS4S1_a = cms.double( 0.04 ),
    energyThresholdModifier = cms.double( 2.0 )
  ),
  cms.PSet(  doubleSpikeS6S2 = cms.double( -1.0 ),
    fractionThresholdModifier = cms.double( 3.0 ),
    doubleSpikeThresh = cms.double( 1.0E9 ),
    minS4S1_b = cms.double( -0.0125 ),
    singleSpikeThresh = cms.double( 15.0 ),
    detector = cms.string( "ECAL_ENDCAP" ),
    minS4S1_a = cms.double( 0.02 ),
    energyThresholdModifier = cms.double( 2.0 )
  )
),
        algoName = cms.string( "SpikeAndDoubleSpikeCleaner" )
      )
    ),
    seedFinder = cms.PSet( 
      nNeighbours = cms.int32( 8 ),
      thresholdsByDetector = cms.VPSet( 
        cms.PSet(  seedingThreshold = cms.double( 0.6 ),
          seedingThresholdPt = cms.double( 0.15 ),
          detector = cms.string( "ECAL_ENDCAP" )
        ),
        cms.PSet(  seedingThreshold = cms.double( 0.23 ),
          seedingThresholdPt = cms.double( 0.0 ),
          detector = cms.string( "ECAL_BARREL" )
        )
      ),
      algoName = cms.string( "LocalMaximumSeedFinder" )
    ),
    recHitsSource = cms.InputTag( "hltParticleFlowRecHitECALL1Seeded" )
)
process.hltParticleFlowClusterECALL1Seeded = cms.EDProducer( "CorrectedECALPFClusterProducer",
    minimumPSEnergy = cms.double( 0.0 ),
    inputPS = cms.InputTag( "hltParticleFlowClusterPSL1Seeded" ),
    energyCorrector = cms.PSet( 
      applyCrackCorrections = cms.bool( False ),
      algoName = cms.string( "PFClusterEMEnergyCorrector" )
    ),
    inputECAL = cms.InputTag( "hltParticleFlowClusterECALUncorrectedL1Seeded" )
)
process.hltParticleFlowSuperClusterECALL1Seeded = cms.EDProducer( "PFECALSuperClusterProducer",
    PFSuperClusterCollectionEndcap = cms.string( "hltParticleFlowSuperClusterECALEndcap" ),
    doSatelliteClusterMerge = cms.bool( False ),
    thresh_PFClusterBarrel = cms.double( 4.0 ),
    PFBasicClusterCollectionBarrel = cms.string( "hltParticleFlowBasicClusterECALBarrel" ),
    useRegression = cms.bool( False ),
    satelliteMajorityFraction = cms.double( 0.5 ),
    thresh_PFClusterEndcap = cms.double( 4.0 ),
    ESAssociation = cms.InputTag( "hltParticleFlowClusterECALL1Seeded" ),
    PFBasicClusterCollectionPreshower = cms.string( "hltParticleFlowBasicClusterECALPreshower" ),
    use_preshower = cms.bool( True ),
    verbose = cms.untracked.bool( False ),
    thresh_SCEt = cms.double( 4.0 ),
    etawidth_SuperClusterEndcap = cms.double( 0.04 ),
    phiwidth_SuperClusterEndcap = cms.double( 0.6 ),
    useDynamicDPhiWindow = cms.bool( True ),
    PFSuperClusterCollectionBarrel = cms.string( "hltParticleFlowSuperClusterECALBarrel" ),
    regressionConfig = cms.PSet( 
      regressionKeyEE = cms.string( "pfscecal_EECorrection_offline" ),
      ecalRecHitsEE = cms.InputTag( 'hltRechitInRegionsECAL','EcalRecHitsEE' ),
      ecalRecHitsEB = cms.InputTag( 'hltRechitInRegionsECAL','EcalRecHitsEB' ),
      regressionKeyEB = cms.string( "pfscecal_EBCorrection_offline" ),
      vertexCollection = cms.InputTag( "offlinePrimaryVertices" )
    ),
    applyCrackCorrections = cms.bool( False ),
    satelliteClusterSeedThreshold = cms.double( 50.0 ),
    etawidth_SuperClusterBarrel = cms.double( 0.04 ),
    PFBasicClusterCollectionEndcap = cms.string( "hltParticleFlowBasicClusterECALEndcap" ),
    PFClusters = cms.InputTag( "hltParticleFlowClusterECALL1Seeded" ),
    thresh_PFClusterSeedBarrel = cms.double( 4.0 ),
    ClusteringType = cms.string( "Mustache" ),
    EnergyWeight = cms.string( "Raw" ),
    BeamSpot = cms.InputTag( "hltOnlineBeamSpot" ),
    thresh_PFClusterSeedEndcap = cms.double( 4.0 ),
    phiwidth_SuperClusterBarrel = cms.double( 0.6 ),
    thresh_PFClusterES = cms.double( 5.0 ),
    seedThresholdIsET = cms.bool( True ),
    PFSuperClusterCollectionEndcapWithPreshower = cms.string( "hltParticleFlowSuperClusterECALEndcapWithPreshower" )
)
process.hltEgammaCandidates = cms.EDProducer( "EgammaHLTRecoEcalCandidateProducers",
    scIslandEndcapProducer = cms.InputTag( 'hltParticleFlowSuperClusterECALL1Seeded','hltParticleFlowSuperClusterECALEndcapWithPreshower' ),
    scHybridBarrelProducer = cms.InputTag( 'hltParticleFlowSuperClusterECALL1Seeded','hltParticleFlowSuperClusterECALBarrel' ),
    recoEcalCandidateCollection = cms.string( "" )
)
process.hltEGL1SingleIsoEG22erFilter = cms.EDFilter( "HLTEgammaL1MatchFilterRegional",
    doIsolated = cms.bool( False ),
    endcap_end = cms.double( 2.65 ),
    saveTags = cms.bool( False ),
    region_eta_size_ecap = cms.double( 1.0 ),
    barrel_end = cms.double( 1.4791 ),
    l1IsolatedTag = cms.InputTag( 'hltL1extraParticles','Isolated' ),
    candIsolatedTag = cms.InputTag( "hltEgammaCandidates" ),
    region_phi_size = cms.double( 1.044 ),
    region_eta_size = cms.double( 0.522 ),
    L1SeedFilterTag = cms.InputTag( "hltL1sL1SingleIsoEG22er" ),
    candNonIsolatedTag = cms.InputTag( "" ),
    l1NonIsolatedTag = cms.InputTag( 'hltL1extraParticles','NonIsolated' ),
    ncandcut = cms.int32( 1 )
)
process.hltEG27EtL1IsoEG22erFilter = cms.EDFilter( "HLTEgammaEtFilter",
    saveTags = cms.bool( False ),
    L1NonIsoCand = cms.InputTag( "" ),
    relaxed = cms.untracked.bool( False ),
    L1IsoCand = cms.InputTag( "hltEgammaCandidates" ),
    inputTag = cms.InputTag( "hltEGL1SingleIsoEG22erFilter" ),
    etcutEB = cms.double( 27.0 ),
    etcutEE = cms.double( 27.0 ),
    ncandcut = cms.int32( 1 )
)
process.hltEgammaClusterShape = cms.EDProducer( "EgammaHLTClusterShapeProducer",
    recoEcalCandidateProducer = cms.InputTag( "hltEgammaCandidates" ),
    ecalRechitEB = cms.InputTag( 'hltRechitInRegionsECAL','EcalRecHitsEB' ),
    ecalRechitEE = cms.InputTag( 'hltRechitInRegionsECAL','EcalRecHitsEE' ),
    isIeta = cms.bool( True )
)
process.hltEle27WP75ClusterShapeFilter = cms.EDFilter( "HLTEgammaGenericFilter",
    doIsolated = cms.bool( True ),
    thrOverE2EE = cms.double( -1.0 ),
    L1NonIsoCand = cms.InputTag( "" ),
    saveTags = cms.bool( False ),
    thrOverE2EB = cms.double( -1.0 ),
    thrRegularEE = cms.double( 0.031 ),
    thrOverEEE = cms.double( -1.0 ),
    L1IsoCand = cms.InputTag( "hltEgammaCandidates" ),
    thrOverEEB = cms.double( -1.0 ),
    thrRegularEB = cms.double( 0.011 ),
    lessThan = cms.bool( True ),
    useEt = cms.bool( False ),
    ncandcut = cms.int32( 1 ),
    isoTag = cms.InputTag( 'hltEgammaClusterShape','sigmaIEtaIEta5x5' ),
    candTag = cms.InputTag( "hltEG27EtL1IsoEG22erFilter" ),
    nonIsoTag = cms.InputTag( "" )
)
process.hltFixedGridRhoFastjetAllCaloForMuons = cms.EDProducer( "FixedGridRhoProducerFastjet",
    gridSpacing = cms.double( 0.55 ),
    maxRapidity = cms.double( 2.5 ),
    pfCandidatesTag = cms.InputTag( "hltTowerMakerForAll" )
)
process.hltEgammaHoverE = cms.EDProducer( "EgammaHLTBcHcalIsolationProducersRegional",
    caloTowerProducer = cms.InputTag( "hltTowerMakerForAll" ),
    effectiveAreaBarrel = cms.double( 0.105 ),
    outerCone = cms.double( 0.14 ),
    innerCone = cms.double( 0.0 ),
    useSingleTower = cms.bool( False ),
    rhoProducer = cms.InputTag( "hltFixedGridRhoFastjetAllCaloForMuons" ),
    depth = cms.int32( -1 ),
    doRhoCorrection = cms.bool( False ),
    effectiveAreaEndcap = cms.double( 0.17 ),
    recoEcalCandidateProducer = cms.InputTag( "hltEgammaCandidates" ),
    rhoMax = cms.double( 9.9999999E7 ),
    etMin = cms.double( 0.0 ),
    rhoScale = cms.double( 1.0 ),
    doEtSum = cms.bool( False )
)
process.hltEle27WP75HcEFilter = cms.EDFilter( "HLTEgammaGenericQuadraticFilter",
    doIsolated = cms.bool( True ),
    thrOverE2EE = cms.double( 0.0 ),
    L1NonIsoCand = cms.InputTag( "" ),
    saveTags = cms.bool( False ),
    thrOverE2EB = cms.double( 0.0 ),
    thrRegularEE = cms.double( 13.0 ),
    thrOverEEE = cms.double( 0.01 ),
    L1IsoCand = cms.InputTag( "hltEgammaCandidates" ),
    thrOverEEB = cms.double( 0.01 ),
    thrRegularEB = cms.double( 4.0 ),
    lessThan = cms.bool( True ),
    useEt = cms.bool( False ),
    ncandcut = cms.int32( 1 ),
    isoTag = cms.InputTag( "hltEgammaHoverE" ),
    candTag = cms.InputTag( "hltEle27WP75ClusterShapeFilter" ),
    nonIsoTag = cms.InputTag( "" )
)
process.hltEgammaEcalPFClusterIso = cms.EDProducer( "EgammaHLTEcalPFClusterIsolationProducer",
    energyEndcap = cms.double( 0.0 ),
    effectiveAreaBarrel = cms.double( 0.149 ),
    etaStripBarrel = cms.double( 0.0 ),
    rhoProducer = cms.InputTag( "hltFixedGridRhoFastjetAllCaloForMuons" ),
    pfClusterProducer = cms.InputTag( "hltParticleFlowClusterECALL1Seeded" ),
    etaStripEndcap = cms.double( 0.0 ),
    drVetoBarrel = cms.double( 0.0 ),
    drMax = cms.double( 0.3 ),
    doRhoCorrection = cms.bool( True ),
    energyBarrel = cms.double( 0.0 ),
    effectiveAreaEndcap = cms.double( 0.097 ),
    drVetoEndcap = cms.double( 0.0 ),
    recoEcalCandidateProducer = cms.InputTag( "hltEgammaCandidates" ),
    rhoMax = cms.double( 9.9999999E7 ),
    rhoScale = cms.double( 1.0 )
)
process.hltEle27WP75EcalIsoFilter = cms.EDFilter( "HLTEgammaGenericFilter",
    doIsolated = cms.bool( True ),
    thrOverE2EE = cms.double( -1.0 ),
    L1NonIsoCand = cms.InputTag( "" ),
    saveTags = cms.bool( False ),
    thrOverE2EB = cms.double( -1.0 ),
    thrRegularEE = cms.double( -1.0 ),
    thrOverEEE = cms.double( 0.14 ),
    L1IsoCand = cms.InputTag( "hltEgammaCandidates" ),
    thrOverEEB = cms.double( 0.21 ),
    thrRegularEB = cms.double( -1.0 ),
    lessThan = cms.bool( True ),
    useEt = cms.bool( True ),
    ncandcut = cms.int32( 1 ),
    isoTag = cms.InputTag( "hltEgammaEcalPFClusterIso" ),
    candTag = cms.InputTag( "hltEle27WP75HcEFilter" ),
    nonIsoTag = cms.InputTag( "" )
)
process.hltRegionalTowerForEgamma = cms.EDProducer( "EgammaHLTCaloTowerProducer",
    L1NonIsoCand = cms.InputTag( 'hltL1extraParticles','NonIsolated' ),
    EMin = cms.double( 0.8 ),
    EtMin = cms.double( 0.5 ),
    L1IsoCand = cms.InputTag( 'hltL1extraParticles','Isolated' ),
    useTowersInCone = cms.double( 0.8 ),
    towerCollection = cms.InputTag( "hltTowerMakerForAll" )
)
process.hltParticleFlowRecHitHCALForEgamma = cms.EDProducer( "PFCTRecHitProducer",
    ECAL_Compensate = cms.bool( False ),
    ECAL_Dead_Code = cms.uint32( 10 ),
    MinLongTiming_Cut = cms.double( -5.0 ),
    ECAL_Compensation = cms.double( 0.5 ),
    MaxLongTiming_Cut = cms.double( 5.0 ),
    weight_HFhad = cms.double( 1.0 ),
    ApplyPulseDPG = cms.bool( False ),
    navigator = cms.PSet(  name = cms.string( "PFRecHitCaloTowerNavigator" ) ),
    ECAL_Threshold = cms.double( 10.0 ),
    ApplyTimeDPG = cms.bool( False ),
    caloTowers = cms.InputTag( "hltRegionalTowerForEgamma" ),
    hcalRecHitsHBHE = cms.InputTag( "hltHbhereco" ),
    LongFibre_Fraction = cms.double( 0.1 ),
    MaxShortTiming_Cut = cms.double( 5.0 ),
    HcalMaxAllowedHFLongShortSev = cms.int32( 9 ),
    thresh_Barrel = cms.double( 0.4 ),
    navigation_HF = cms.bool( True ),
    HcalMaxAllowedHFInTimeWindowSev = cms.int32( 9 ),
    HF_Calib_29 = cms.double( 1.07 ),
    LongFibre_Cut = cms.double( 120.0 ),
    EM_Depth = cms.double( 22.0 ),
    weight_HFem = cms.double( 1.0 ),
    LongShortFibre_Cut = cms.double( 1.0E9 ),
    MinShortTiming_Cut = cms.double( -5.0 ),
    HCAL_Calib = cms.bool( True ),
    thresh_HF = cms.double( 0.4 ),
    HcalMaxAllowedHFDigiTimeSev = cms.int32( 9 ),
    thresh_Endcap = cms.double( 0.4 ),
    HcalMaxAllowedChannelStatusSev = cms.int32( 9 ),
    hcalRecHitsHF = cms.InputTag( "hltHfreco" ),
    ShortFibre_Cut = cms.double( 60.0 ),
    ApplyLongShortDPG = cms.bool( True ),
    HF_Calib = cms.bool( True ),
    HAD_Depth = cms.double( 47.0 ),
    ShortFibre_Fraction = cms.double( 0.01 ),
    HCAL_Calib_29 = cms.double( 1.35 )
)
process.hltParticleFlowClusterHCALForEgamma = cms.EDProducer( "PFClusterProducer",
    pfClusterBuilder = cms.PSet( 
      positionCalc = cms.PSet( 
        minFractionInCalc = cms.double( 1.0E-9 ),
        logWeightDenominator = cms.double( 0.8 ),
        minAllowedNormalization = cms.double( 1.0E-9 ),
        posCalcNCrystals = cms.int32( 5 ),
        algoName = cms.string( "Basic2DGenericPFlowPositionCalc" )
      ),
      minFracTot = cms.double( 1.0E-20 ),
      maxIterations = cms.uint32( 50 ),
      stoppingTolerance = cms.double( 1.0E-8 ),
      minFractionToKeep = cms.double( 1.0E-7 ),
      excludeOtherSeeds = cms.bool( True ),
      showerSigma = cms.double( 10.0 ),
      recHitEnergyNorms = cms.VPSet( 
        cms.PSet(  detector = cms.string( "HCAL_BARREL1" ),
          recHitEnergyNorm = cms.double( 0.8 )
        ),
        cms.PSet(  detector = cms.string( "HCAL_ENDCAP" ),
          recHitEnergyNorm = cms.double( 0.8 )
        )
      ),
      algoName = cms.string( "Basic2DGenericPFlowClusterizer" ),
      allCellsPositionCalc = cms.PSet( 
        minFractionInCalc = cms.double( 1.0E-9 ),
        logWeightDenominator = cms.double( 0.8 ),
        minAllowedNormalization = cms.double( 1.0E-9 ),
        posCalcNCrystals = cms.int32( -1 ),
        algoName = cms.string( "Basic2DGenericPFlowPositionCalc" )
      )
    ),
    positionReCalc = cms.PSet(  ),
    initialClusteringStep = cms.PSet( 
      thresholdsByDetector = cms.VPSet( 
        cms.PSet(  gatheringThreshold = cms.double( 0.8 ),
          detector = cms.string( "HCAL_BARREL1" ),
          gatheringThresholdPt = cms.double( 0.0 )
        ),
        cms.PSet(  gatheringThreshold = cms.double( 0.8 ),
          detector = cms.string( "HCAL_ENDCAP" ),
          gatheringThresholdPt = cms.double( 0.0 )
        )
      ),
      useCornerCells = cms.bool( True ),
      algoName = cms.string( "Basic2DGenericTopoClusterizer" )
    ),
    energyCorrector = cms.PSet(  ),
    recHitCleaners = cms.VPSet( 
      cms.PSet(  algoName = cms.string( "RBXAndHPDCleaner" )      )
    ),
    seedFinder = cms.PSet( 
      nNeighbours = cms.int32( 4 ),
      thresholdsByDetector = cms.VPSet( 
        cms.PSet(  seedingThreshold = cms.double( 0.8 ),
          seedingThresholdPt = cms.double( 0.0 ),
          detector = cms.string( "HCAL_BARREL1" )
        ),
        cms.PSet(  seedingThreshold = cms.double( 1.1 ),
          seedingThresholdPt = cms.double( 0.0 ),
          detector = cms.string( "HCAL_ENDCAP" )
        )
      ),
      algoName = cms.string( "LocalMaximumSeedFinder" )
    ),
    recHitsSource = cms.InputTag( "hltParticleFlowRecHitHCALForEgamma" )
)
process.hltEgammaHcalPFClusterIso = cms.EDProducer( "EgammaHLTHcalPFClusterIsolationProducer",
    energyEndcap = cms.double( 0.0 ),
    useHF = cms.bool( False ),
    effectiveAreaBarrel = cms.double( 0.06 ),
    etaStripBarrel = cms.double( 0.0 ),
    pfClusterProducerHFHAD = cms.InputTag( "hltParticleFlowClusterHFHADForEgamma" ),
    rhoProducer = cms.InputTag( "hltFixedGridRhoFastjetAllCaloForMuons" ),
    etaStripEndcap = cms.double( 0.0 ),
    drVetoBarrel = cms.double( 0.0 ),
    pfClusterProducerHCAL = cms.InputTag( "hltParticleFlowClusterHCALForEgamma" ),
    drMax = cms.double( 0.3 ),
    doRhoCorrection = cms.bool( True ),
    energyBarrel = cms.double( 0.0 ),
    effectiveAreaEndcap = cms.double( 0.089 ),
    drVetoEndcap = cms.double( 0.0 ),
    recoEcalCandidateProducer = cms.InputTag( "hltEgammaCandidates" ),
    rhoMax = cms.double( 9.9999999E7 ),
    pfClusterProducerHFEM = cms.InputTag( "hltParticleFlowClusterHFEMForEgamma" ),
    rhoScale = cms.double( 1.0 )
)
process.hltEle27WP75HcalIsoFilter = cms.EDFilter( "HLTEgammaGenericFilter",
    doIsolated = cms.bool( True ),
    thrOverE2EE = cms.double( -1.0 ),
    L1NonIsoCand = cms.InputTag( "" ),
    saveTags = cms.bool( False ),
    thrOverE2EB = cms.double( -1.0 ),
    thrRegularEE = cms.double( -1.0 ),
    thrOverEEE = cms.double( 0.21 ),
    L1IsoCand = cms.InputTag( "hltEgammaCandidates" ),
    thrOverEEB = cms.double( 0.11 ),
    thrRegularEB = cms.double( -1.0 ),
    lessThan = cms.bool( True ),
    useEt = cms.bool( True ),
    ncandcut = cms.int32( 1 ),
    isoTag = cms.InputTag( "hltEgammaHcalPFClusterIso" ),
    candTag = cms.InputTag( "hltEle27WP75EcalIsoFilter" ),
    nonIsoTag = cms.InputTag( "" )
)
process.hltSiPixelDigis = cms.EDProducer( "SiPixelRawToDigi",
    UseQualityInfo = cms.bool( False ),
    UsePilotBlade = cms.bool( False ),
    UsePhase1 = cms.bool( False ),
    CheckPixelOrder = cms.bool( False ),
    IncludeErrors = cms.bool( False ),
    InputLabel = cms.InputTag( "rawDataCollector" ),
    ErrorList = cms.vint32(  ),
    Regions = cms.PSet(  ),
    Timing = cms.untracked.bool( False ),
    UserErrorList = cms.vint32(  )
)
process.hltSiPixelClusters = cms.EDProducer( "SiPixelClusterProducer",
    src = cms.InputTag( "hltSiPixelDigis" ),
    ChannelThreshold = cms.int32( 1000 ),
    maxNumberOfClusters = cms.int32( 20000 ),
    VCaltoElectronGain = cms.int32( 65 ),
    MissCalibrate = cms.untracked.bool( True ),
    SplitClusters = cms.bool( False ),
    VCaltoElectronOffset = cms.int32( -414 ),
    payloadType = cms.string( "HLT" ),
    SeedThreshold = cms.int32( 1000 ),
    ClusterThreshold = cms.double( 4000.0 )
)
process.hltSiPixelClustersCache = cms.EDProducer( "SiPixelClusterShapeCacheProducer",
    src = cms.InputTag( "hltSiPixelClusters" ),
    onDemand = cms.bool( False )
)
process.hltSiPixelRecHits = cms.EDProducer( "SiPixelRecHitConverter",
    VerboseLevel = cms.untracked.int32( 0 ),
    src = cms.InputTag( "hltSiPixelClusters" ),
    CPE = cms.string( "hltESPPixelCPEGeneric" )
)
process.hltSiStripExcludedFEDListProducer = cms.EDProducer( "SiStripExcludedFEDListProducer",
    ProductLabel = cms.InputTag( "rawDataCollector" )
)
process.hltSiStripRawToClustersFacility = cms.EDProducer( "SiStripClusterizerFromRaw",
    ProductLabel = cms.InputTag( "rawDataCollector" ),
    DoAPVEmulatorCheck = cms.bool( False ),
    Algorithms = cms.PSet( 
      SiStripFedZeroSuppressionMode = cms.uint32( 4 ),
      CommonModeNoiseSubtractionMode = cms.string( "Median" ),
      PedestalSubtractionFedMode = cms.bool( True ),
      TruncateInSuppressor = cms.bool( True ),
      doAPVRestore = cms.bool( False ),
      useCMMeanMap = cms.bool( False )
    ),
    Clusterizer = cms.PSet( 
      ChannelThreshold = cms.double( 2.0 ),
      MaxSequentialBad = cms.uint32( 1 ),
      MaxSequentialHoles = cms.uint32( 0 ),
      Algorithm = cms.string( "ThreeThresholdAlgorithm" ),
      MaxAdjacentBad = cms.uint32( 0 ),
      QualityLabel = cms.string( "" ),
      SeedThreshold = cms.double( 3.0 ),
      ClusterThreshold = cms.double( 5.0 ),
      setDetId = cms.bool( True ),
      RemoveApvShots = cms.bool( True )
    ),
    onDemand = cms.bool( True )
)
process.hltSiStripClusters = cms.EDProducer( "MeasurementTrackerEventProducer",
    inactivePixelDetectorLabels = cms.VInputTag(  ),
    stripClusterProducer = cms.string( "hltSiStripRawToClustersFacility" ),
    pixelClusterProducer = cms.string( "hltSiPixelClusters" ),
    switchOffPixelsIfEmpty = cms.bool( True ),
    inactiveStripDetectorLabels = cms.VInputTag( 'hltSiStripExcludedFEDListProducer' ),
    skipClusters = cms.InputTag( "" ),
    measurementTracker = cms.string( "hltESPMeasurementTracker" )
)
process.hltMixedLayerPairs = cms.EDProducer( "SeedingLayersEDProducer",
    layerList = cms.vstring( 'BPix1+BPix2',
      'BPix1+BPix3',
      'BPix2+BPix3',
      'BPix1+FPix1_pos',
      'BPix1+FPix1_neg',
      'BPix1+FPix2_pos',
      'BPix1+FPix2_neg',
      'BPix2+FPix1_pos',
      'BPix2+FPix1_neg',
      'BPix2+FPix2_pos',
      'BPix2+FPix2_neg',
      'FPix1_pos+FPix2_pos',
      'FPix1_neg+FPix2_neg',
      'FPix2_pos+TEC1_pos',
      'FPix2_pos+TEC2_pos',
      'TEC1_pos+TEC2_pos',
      'TEC2_pos+TEC3_pos',
      'FPix2_neg+TEC1_neg',
      'FPix2_neg+TEC2_neg',
      'TEC1_neg+TEC2_neg',
      'TEC2_neg+TEC3_neg' ),
    MTOB = cms.PSet(  ),
    TEC = cms.PSet( 
      useRingSlector = cms.bool( True ),
      TTRHBuilder = cms.string( "hltESPTTRHBWithTrackAngle" ),
      minRing = cms.int32( 1 ),
      maxRing = cms.int32( 1 )
    ),
    MTID = cms.PSet(  ),
    FPix = cms.PSet( 
      useErrorsFromParam = cms.bool( True ),
      hitErrorRPhi = cms.double( 0.0051 ),
      TTRHBuilder = cms.string( "hltESPTTRHBuilderPixelOnly" ),
      HitProducer = cms.string( "hltSiPixelRecHits" ),
      hitErrorRZ = cms.double( 0.0036 )
    ),
    MTEC = cms.PSet(  ),
    MTIB = cms.PSet(  ),
    TID = cms.PSet(  ),
    TOB = cms.PSet(  ),
    BPix = cms.PSet( 
      useErrorsFromParam = cms.bool( True ),
      hitErrorRPhi = cms.double( 0.0027 ),
      TTRHBuilder = cms.string( "hltESPTTRHBuilderPixelOnly" ),
      HitProducer = cms.string( "hltSiPixelRecHits" ),
      hitErrorRZ = cms.double( 0.006 )
    ),
    TIB = cms.PSet(  )
)
process.hltEgammaElectronPixelSeeds = cms.EDProducer( "ElectronSeedProducer",
    endcapSuperClusters = cms.InputTag( 'hltParticleFlowSuperClusterECALL1Seeded','hltParticleFlowSuperClusterECALEndcapWithPreshower' ),
    SeedConfiguration = cms.PSet( 
      searchInTIDTEC = cms.bool( True ),
      HighPtThreshold = cms.double( 35.0 ),
      r2MinF = cms.double( -0.15 ),
      OrderedHitsFactoryPSet = cms.PSet( 
        maxElement = cms.uint32( 0 ),
        ComponentName = cms.string( "StandardHitPairGenerator" ),
        useOnDemandTracker = cms.untracked.int32( 0 ),
        SeedingLayers = cms.InputTag( "hltMixedLayerPairs" )
      ),
      DeltaPhi1Low = cms.double( 0.23 ),
      DeltaPhi1High = cms.double( 0.08 ),
      ePhiMin1 = cms.double( -0.08 ),
      LowPtThreshold = cms.double( 3.0 ),
      RegionPSet = cms.PSet( 
        deltaPhiRegion = cms.double( 0.4 ),
        originHalfLength = cms.double( 15.0 ),
        useZInVertex = cms.bool( True ),
        deltaEtaRegion = cms.double( 0.1 ),
        ptMin = cms.double( 1.5 ),
        originRadius = cms.double( 0.2 ),
        VertexProducer = cms.InputTag( "dummyVertices" )
      ),
      dynamicPhiRoad = cms.bool( False ),
      ePhiMax1 = cms.double( 0.04 ),
      measurementTrackerName = cms.string( "hltESPMeasurementTracker" ),
      SizeWindowENeg = cms.double( 0.675 ),
      nSigmasDeltaZ1 = cms.double( 5.0 ),
      rMaxI = cms.double( 0.2 ),
      preFilteredSeeds = cms.bool( True ),
      r2MaxF = cms.double( 0.15 ),
      pPhiMin1 = cms.double( -0.04 ),
      initialSeeds = cms.InputTag( "noSeedsHere" ),
      pPhiMax1 = cms.double( 0.08 ),
      SCEtCut = cms.double( 3.0 ),
      z2MaxB = cms.double( 0.09 ),
      fromTrackerSeeds = cms.bool( True ),
      hcalRecHits = cms.InputTag( "hltHbhereco" ),
      z2MinB = cms.double( -0.09 ),
      rMinI = cms.double( -0.2 ),
      hOverEConeSize = cms.double( 0.0 ),
      hOverEHBMinE = cms.double( 999999.0 ),
      beamSpot = cms.InputTag( "hltOnlineBeamSpot" ),
      applyHOverECut = cms.bool( False ),
      hOverEHFMinE = cms.double( 999999.0 ),
      measurementTrackerEvent = cms.InputTag( "hltSiStripClusters" ),
      PhiMin2B = cms.double( -0.004 ),
      PhiMin2F = cms.double( -0.004 ),
      PhiMax2B = cms.double( 0.004 ),
      PhiMax2F = cms.double( 0.004 ),
      DeltaPhi2B = cms.double( 0.004 ),
      DeltaPhi2F = cms.double( 0.004 )
    ),
    barrelSuperClusters = cms.InputTag( 'hltParticleFlowSuperClusterECALL1Seeded','hltParticleFlowSuperClusterECALBarrel' )
)
process.hltEle27WP75PixelMatchFilter = cms.EDFilter( "HLTElectronPixelMatchFilter",
    saveTags = cms.bool( False ),
    s2_threshold = cms.double( 0.4 ),
    npixelmatchcut = cms.double( 1.0 ),
    tanhSO10InterThres = cms.double( 1.0 ),
    pixelVeto = cms.bool( False ),
    doIsolated = cms.bool( True ),
    s_a_phi1B = cms.double( 0.0069 ),
    s_a_phi1F = cms.double( 0.0076 ),
    s_a_phi1I = cms.double( 0.0088 ),
    L1IsoCand = cms.InputTag( "hltEgammaCandidates" ),
    candTag = cms.InputTag( "hltEle27WP75HcalIsoFilter" ),
    tanhSO10ForwardThres = cms.double( 1.0 ),
    L1IsoPixelSeedsTag = cms.InputTag( "hltEgammaElectronPixelSeeds" ),
    L1NonIsoCand = cms.InputTag( "" ),
    ncandcut = cms.int32( 1 ),
    tanhSO10BarrelThres = cms.double( 0.35 ),
    s_a_rF = cms.double( 0.04 ),
    L1NonIsoPixelSeedsTag = cms.InputTag( "" ),
    s_a_rI = cms.double( 0.027 ),
    s_a_phi2I = cms.double( 7.0E-4 ),
    useS = cms.bool( False ),
    s_a_phi2B = cms.double( 3.7E-4 ),
    s_a_zB = cms.double( 0.012 ),
    s_a_phi2F = cms.double( 0.00906 )
)
process.hltEgammaCkfTrackCandidatesForGSF = cms.EDProducer( "CkfTrackCandidateMaker",
    src = cms.InputTag( "hltEgammaElectronPixelSeeds" ),
    maxSeedsBeforeCleaning = cms.uint32( 1000 ),
    SimpleMagneticField = cms.string( "" ),
    TransientInitialStateEstimatorParameters = cms.PSet( 
      propagatorAlongTISE = cms.string( "PropagatorWithMaterial" ),
      numberMeasurementsForFit = cms.int32( 4 ),
      propagatorOppositeTISE = cms.string( "PropagatorWithMaterialOpposite" )
    ),
    TrajectoryCleaner = cms.string( "hltESPTrajectoryCleanerBySharedHits" ),
    MeasurementTrackerEvent = cms.InputTag( "hltSiStripClusters" ),
    cleanTrajectoryAfterInOut = cms.bool( True ),
    useHitsSplitting = cms.bool( True ),
    RedundantSeedCleaner = cms.string( "CachingSeedCleanerBySharedInput" ),
    doSeedingRegionRebuilding = cms.bool( True ),
    maxNSeeds = cms.uint32( 1000000 ),
    TrajectoryBuilderPSet = cms.PSet(  refToPSet_ = cms.string( "HLTPSetTrajectoryBuilderForElectrons" ) ),
    NavigationSchool = cms.string( "SimpleNavigationSchool" ),
    TrajectoryBuilder = cms.string( "" )
)
process.hltEgammaGsfTracks = cms.EDProducer( "GsfTrackProducer",
    src = cms.InputTag( "hltEgammaCkfTrackCandidatesForGSF" ),
    beamSpot = cms.InputTag( "hltOnlineBeamSpot" ),
    producer = cms.string( "" ),
    MeasurementTrackerEvent = cms.InputTag( "hltSiStripClusters" ),
    Fitter = cms.string( "hltESPGsfElectronFittingSmoother" ),
    useHitsSplitting = cms.bool( False ),
    MeasurementTracker = cms.string( "hltESPMeasurementTracker" ),
    GeometricInnerState = cms.bool( True ),
    NavigationSchool = cms.string( "SimpleNavigationSchool" ),
    TrajectoryInEvent = cms.bool( True ),
    TTRHBuilder = cms.string( "hltESPTTRHBWithTrackAngle" ),
    AlgorithmName = cms.string( "gsf" ),
    Propagator = cms.string( "hltESPFwdElectronPropagator" )
)
process.hltEgammaGsfElectrons = cms.EDProducer( "EgammaHLTPixelMatchElectronProducers",
    BSProducer = cms.InputTag( "hltOnlineBeamSpot" ),
    UseGsfTracks = cms.bool( True ),
    TrackProducer = cms.InputTag( "" ),
    GsfTrackProducer = cms.InputTag( "hltEgammaGsfTracks" )
)
process.hltEgammaGsfTrackVars = cms.EDProducer( "EgammaHLTGsfTrackVarProducer",
    recoEcalCandidateProducer = cms.InputTag( "hltEgammaCandidates" ),
    beamSpotProducer = cms.InputTag( "hltOnlineBeamSpot" ),
    upperTrackNrToRemoveCut = cms.int32( 9999 ),
    lowerTrackNrToRemoveCut = cms.int32( -1 ),
    inputCollection = cms.InputTag( "hltEgammaGsfTracks" )
)
process.hltEle27WP75GsfOneOEMinusOneOPFilter = cms.EDFilter( "HLTEgammaGenericFilter",
    doIsolated = cms.bool( True ),
    thrOverE2EE = cms.double( -1.0 ),
    L1NonIsoCand = cms.InputTag( "" ),
    saveTags = cms.bool( False ),
    thrOverE2EB = cms.double( -1.0 ),
    thrRegularEE = cms.double( 0.032 ),
    thrOverEEE = cms.double( -1.0 ),
    L1IsoCand = cms.InputTag( "hltEgammaCandidates" ),
    thrOverEEB = cms.double( -1.0 ),
    thrRegularEB = cms.double( 0.032 ),
    lessThan = cms.bool( True ),
    useEt = cms.bool( True ),
    ncandcut = cms.int32( 1 ),
    isoTag = cms.InputTag( 'hltEgammaGsfTrackVars','OneOESuperMinusOneOP' ),
    candTag = cms.InputTag( "hltEle27WP75PixelMatchFilter" ),
    nonIsoTag = cms.InputTag( "" )
)
process.hltEle27WP75GsfChi2Filter = cms.EDFilter( "HLTEgammaGenericFilter",
    doIsolated = cms.bool( True ),
    thrOverE2EE = cms.double( -1.0 ),
    L1NonIsoCand = cms.InputTag( "" ),
    saveTags = cms.bool( False ),
    thrOverE2EB = cms.double( -1.0 ),
    thrRegularEE = cms.double( 2.8 ),
    thrOverEEE = cms.double( -1.0 ),
    L1IsoCand = cms.InputTag( "hltEgammaCandidates" ),
    thrOverEEB = cms.double( -1.0 ),
    thrRegularEB = cms.double( 3.0 ),
    lessThan = cms.bool( True ),
    useEt = cms.bool( True ),
    ncandcut = cms.int32( 1 ),
    isoTag = cms.InputTag( 'hltEgammaGsfTrackVars','Chi2' ),
    candTag = cms.InputTag( "hltEle27WP75GsfOneOEMinusOneOPFilter" ),
    nonIsoTag = cms.InputTag( "" )
)
process.hltEle27WP75GsfDetaFilter = cms.EDFilter( "HLTEgammaGenericFilter",
    doIsolated = cms.bool( True ),
    thrOverE2EE = cms.double( -1.0 ),
    L1NonIsoCand = cms.InputTag( "" ),
    saveTags = cms.bool( False ),
    thrOverE2EB = cms.double( -1.0 ),
    thrRegularEE = cms.double( 0.0065 ),
    thrOverEEE = cms.double( -1.0 ),
    L1IsoCand = cms.InputTag( "hltEgammaCandidates" ),
    thrOverEEB = cms.double( -1.0 ),
    thrRegularEB = cms.double( 0.0035 ),
    lessThan = cms.bool( True ),
    useEt = cms.bool( True ),
    ncandcut = cms.int32( 1 ),
    isoTag = cms.InputTag( 'hltEgammaGsfTrackVars','Deta' ),
    candTag = cms.InputTag( "hltEle27WP75GsfChi2Filter" ),
    nonIsoTag = cms.InputTag( "" )
)
process.hltEle27WP75GsfDphiFilter = cms.EDFilter( "HLTEgammaGenericFilter",
    doIsolated = cms.bool( True ),
    thrOverE2EE = cms.double( -1.0 ),
    L1NonIsoCand = cms.InputTag( "" ),
    saveTags = cms.bool( False ),
    thrOverE2EB = cms.double( -1.0 ),
    thrRegularEE = cms.double( 0.035 ),
    thrOverEEE = cms.double( -1.0 ),
    L1IsoCand = cms.InputTag( "hltEgammaCandidates" ),
    thrOverEEB = cms.double( -1.0 ),
    thrRegularEB = cms.double( 0.021 ),
    lessThan = cms.bool( True ),
    useEt = cms.bool( True ),
    ncandcut = cms.int32( 1 ),
    isoTag = cms.InputTag( 'hltEgammaGsfTrackVars','Dphi' ),
    candTag = cms.InputTag( "hltEle27WP75GsfDetaFilter" ),
    nonIsoTag = cms.InputTag( "" )
)
process.hltElectronsVertex = cms.EDProducer( "VertexFromTrackProducer",
    verbose = cms.untracked.bool( False ),
    useTriggerFilterElectrons = cms.bool( False ),
    beamSpotLabel = cms.InputTag( "hltOnlineBeamSpot" ),
    isRecoCandidate = cms.bool( True ),
    trackLabel = cms.InputTag( "hltEgammaGsfElectrons" ),
    useTriggerFilterMuons = cms.bool( False ),
    useBeamSpot = cms.bool( True ),
    vertexLabel = cms.InputTag( "None" ),
    triggerFilterElectronsSrc = cms.InputTag( "None" ),
    triggerFilterMuonsSrc = cms.InputTag( "None" ),
    useVertex = cms.bool( False )
)
process.hltPixelLayerTriplets = cms.EDProducer( "SeedingLayersEDProducer",
    layerList = cms.vstring( 'BPix1+BPix2+BPix3',
      'BPix1+BPix2+FPix1_pos',
      'BPix1+BPix2+FPix1_neg',
      'BPix1+FPix1_pos+FPix2_pos',
      'BPix1+FPix1_neg+FPix2_neg' ),
    MTOB = cms.PSet(  ),
    TEC = cms.PSet(  ),
    MTID = cms.PSet(  ),
    FPix = cms.PSet( 
      useErrorsFromParam = cms.bool( True ),
      hitErrorRPhi = cms.double( 0.0051 ),
      TTRHBuilder = cms.string( "hltESPTTRHBuilderPixelOnly" ),
      HitProducer = cms.string( "hltSiPixelRecHits" ),
      hitErrorRZ = cms.double( 0.0036 )
    ),
    MTEC = cms.PSet(  ),
    MTIB = cms.PSet(  ),
    TID = cms.PSet(  ),
    TOB = cms.PSet(  ),
    BPix = cms.PSet( 
      useErrorsFromParam = cms.bool( True ),
      hitErrorRPhi = cms.double( 0.0027 ),
      TTRHBuilder = cms.string( "hltESPTTRHBuilderPixelOnly" ),
      HitProducer = cms.string( "hltSiPixelRecHits" ),
      hitErrorRZ = cms.double( 0.006 )
    ),
    TIB = cms.PSet(  )
)
process.hltPixelTracksElectrons = cms.EDProducer( "PixelTrackProducer",
    FilterPSet = cms.PSet( 
      chi2 = cms.double( 1000.0 ),
      nSigmaTipMaxTolerance = cms.double( 0.0 ),
      ComponentName = cms.string( "PixelTrackFilterByKinematics" ),
      nSigmaInvPtTolerance = cms.double( 0.0 ),
      ptMin = cms.double( 0.1 ),
      tipMax = cms.double( 1.0 )
    ),
    useFilterWithES = cms.bool( False ),
    passLabel = cms.string( "Pixel triplet primary tracks with vertex constraint" ),
    FitterPSet = cms.PSet( 
      ComponentName = cms.string( "PixelFitterByHelixProjections" ),
      TTRHBuilder = cms.string( "hltESPTTRHBuilderPixelOnly" ),
      fixImpactParameter = cms.double( 0.0 )
    ),
    RegionFactoryPSet = cms.PSet( 
      ComponentName = cms.string( "GlobalTrackingRegionWithVerticesProducer" ),
      RegionPSet = cms.PSet( 
        precise = cms.bool( True ),
        originRadius = cms.double( 0.2 ),
        ptMin = cms.double( 0.9 ),
        originHalfLength = cms.double( 0.3 ),
        beamSpot = cms.InputTag( "hltOnlineBeamSpot" ),
        useFixedError = cms.bool( True ),
        sigmaZVertex = cms.double( 3.0 ),
        fixedError = cms.double( 0.2 ),
        VertexCollection = cms.InputTag( "hltElectronsVertex" ),
        useFoundVertices = cms.bool( True ),
        nSigmaZ = cms.double( 4.0 ),
        useFakeVertices = cms.bool( True )
      )
    ),
    CleanerPSet = cms.PSet(  ComponentName = cms.string( "PixelTrackCleanerBySharedHits" ) ),
    OrderedHitsFactoryPSet = cms.PSet( 
      ComponentName = cms.string( "StandardHitTripletGenerator" ),
      GeneratorPSet = cms.PSet( 
        useBending = cms.bool( True ),
        useFixedPreFiltering = cms.bool( False ),
        maxElement = cms.uint32( 100000 ),
        phiPreFiltering = cms.double( 0.3 ),
        extraHitRPhitolerance = cms.double( 0.06 ),
        useMultScattering = cms.bool( True ),
        SeedComparitorPSet = cms.PSet( 
          ComponentName = cms.string( "LowPtClusterShapeSeedComparitor" ),
          clusterShapeCacheSrc = cms.InputTag( "hltSiPixelClustersCache" )
        ),
        extraHitRZtolerance = cms.double( 0.06 ),
        ComponentName = cms.string( "PixelTripletHLTGenerator" )
      ),
      SeedingLayers = cms.InputTag( "hltPixelLayerTriplets" )
    )
)
process.hltPixelVerticesElectrons = cms.EDProducer( "PixelVertexProducer",
    WtAverage = cms.bool( True ),
    Method2 = cms.bool( True ),
    beamSpot = cms.InputTag( "hltOnlineBeamSpot" ),
    PVcomparer = cms.PSet(  refToPSet_ = cms.string( "HLTPSetPvClusterComparer" ) ),
    Verbosity = cms.int32( 0 ),
    UseError = cms.bool( True ),
    TrackCollection = cms.InputTag( "hltPixelTracksElectrons" ),
    PtMin = cms.double( 1.0 ),
    NTrkMin = cms.int32( 2 ),
    ZOffset = cms.double( 5.0 ),
    Finder = cms.string( "DivisiveVertexFinder" ),
    ZSeparation = cms.double( 0.05 )
)
process.hltIter0ElectronsPixelSeedsFromPixelTracks = cms.EDProducer( "SeedGeneratorFromProtoTracksEDProducer",
    useEventsWithNoVertex = cms.bool( True ),
    originHalfLength = cms.double( 0.3 ),
    useProtoTrackKinematics = cms.bool( False ),
    usePV = cms.bool( True ),
    InputVertexCollection = cms.InputTag( "hltPixelVerticesElectrons" ),
    TTRHBuilder = cms.string( "hltESPTTRHBuilderPixelOnly" ),
    InputCollection = cms.InputTag( "hltPixelTracksElectrons" ),
    originRadius = cms.double( 0.1 )
)
process.hltIter0ElectronsCkfTrackCandidates = cms.EDProducer( "CkfTrackCandidateMaker",
    src = cms.InputTag( "hltIter0ElectronsPixelSeedsFromPixelTracks" ),
    maxSeedsBeforeCleaning = cms.uint32( 1000 ),
    SimpleMagneticField = cms.string( "ParabolicMf" ),
    TransientInitialStateEstimatorParameters = cms.PSet( 
      propagatorAlongTISE = cms.string( "PropagatorWithMaterialParabolicMf" ),
      numberMeasurementsForFit = cms.int32( 4 ),
      propagatorOppositeTISE = cms.string( "PropagatorWithMaterialParabolicMfOpposite" )
    ),
    TrajectoryCleaner = cms.string( "hltESPTrajectoryCleanerBySharedHits" ),
    MeasurementTrackerEvent = cms.InputTag( "hltSiStripClusters" ),
    cleanTrajectoryAfterInOut = cms.bool( False ),
    useHitsSplitting = cms.bool( False ),
    RedundantSeedCleaner = cms.string( "CachingSeedCleanerBySharedInput" ),
    doSeedingRegionRebuilding = cms.bool( False ),
    maxNSeeds = cms.uint32( 100000 ),
    TrajectoryBuilderPSet = cms.PSet(  refToPSet_ = cms.string( "HLTIter0PSetTrajectoryBuilderIT" ) ),
    NavigationSchool = cms.string( "SimpleNavigationSchool" ),
    TrajectoryBuilder = cms.string( "" )
)
process.hltIter0ElectronsCtfWithMaterialTracks = cms.EDProducer( "TrackProducer",
    src = cms.InputTag( "hltIter0ElectronsCkfTrackCandidates" ),
    SimpleMagneticField = cms.string( "ParabolicMf" ),
    clusterRemovalInfo = cms.InputTag( "" ),
    beamSpot = cms.InputTag( "hltOnlineBeamSpot" ),
    MeasurementTrackerEvent = cms.InputTag( "hltSiStripClusters" ),
    Fitter = cms.string( "hltESPFittingSmootherIT" ),
    useHitsSplitting = cms.bool( False ),
    MeasurementTracker = cms.string( "" ),
    AlgorithmName = cms.string( "hltIterX" ),
    alias = cms.untracked.string( "ctfWithMaterialTracks" ),
    NavigationSchool = cms.string( "" ),
    TrajectoryInEvent = cms.bool( True ),
    TTRHBuilder = cms.string( "hltESPTTRHBWithTrackAngle" ),
    GeometricInnerState = cms.bool( True ),
    useSimpleMF = cms.bool( True ),
    Propagator = cms.string( "hltESPRungeKuttaTrackerPropagator" )
)
process.hltIter0ElectronsTrackSelectionHighPurity = cms.EDProducer( "AnalyticalTrackSelector",
    max_d0 = cms.double( 100.0 ),
    minNumber3DLayers = cms.uint32( 0 ),
    max_lostHitFraction = cms.double( 1.0 ),
    applyAbsCutsIfNoPV = cms.bool( False ),
    qualityBit = cms.string( "highPurity" ),
    minNumberLayers = cms.uint32( 3 ),
    chi2n_par = cms.double( 0.7 ),
    useVtxError = cms.bool( False ),
    nSigmaZ = cms.double( 3.0 ),
    dz_par2 = cms.vdouble( 0.4, 4.0 ),
    applyAdaptedPVCuts = cms.bool( True ),
    min_eta = cms.double( -9999.0 ),
    dz_par1 = cms.vdouble( 0.35, 4.0 ),
    copyTrajectories = cms.untracked.bool( True ),
    vtxNumber = cms.int32( -1 ),
    max_d0NoPV = cms.double( 100.0 ),
    keepAllTracks = cms.bool( False ),
    maxNumberLostLayers = cms.uint32( 1 ),
    beamspot = cms.InputTag( "hltOnlineBeamSpot" ),
    max_relpterr = cms.double( 9999.0 ),
    copyExtras = cms.untracked.bool( True ),
    max_z0NoPV = cms.double( 100.0 ),
    vertexCut = cms.string( "tracksSize>=3" ),
    max_z0 = cms.double( 100.0 ),
    useVertices = cms.bool( True ),
    min_nhits = cms.uint32( 0 ),
    src = cms.InputTag( "hltIter0ElectronsCtfWithMaterialTracks" ),
    max_minMissHitOutOrIn = cms.int32( 99 ),
    chi2n_no1Dmod_par = cms.double( 9999.0 ),
    vertices = cms.InputTag( "hltPixelVerticesElectrons" ),
    max_eta = cms.double( 9999.0 ),
    d0_par2 = cms.vdouble( 0.4, 4.0 ),
    d0_par1 = cms.vdouble( 0.3, 4.0 ),
    res_par = cms.vdouble( 0.003, 0.001 ),
    minHitsToBypassChecks = cms.uint32( 20 )
)
process.hltIter1ElectronsClustersRefRemoval = cms.EDProducer( "TrackClusterRemover",
    minNumberOfLayersWithMeasBeforeFiltering = cms.int32( 0 ),
    maxChi2 = cms.double( 9.0 ),
    trajectories = cms.InputTag( "hltIter0ElectronsTrackSelectionHighPurity" ),
    oldClusterRemovalInfo = cms.InputTag( "" ),
    stripClusters = cms.InputTag( "hltSiStripRawToClustersFacility" ),
    overrideTrkQuals = cms.InputTag( "" ),
    pixelClusters = cms.InputTag( "hltSiPixelClusters" ),
    TrackQuality = cms.string( "highPurity" )
)
process.hltIter1ElectronsMaskedMeasurementTrackerEvent = cms.EDProducer( "MaskedMeasurementTrackerEventProducer",
    clustersToSkip = cms.InputTag( "hltIter1ElectronsClustersRefRemoval" ),
    OnDemand = cms.bool( False ),
    src = cms.InputTag( "hltSiStripClusters" )
)
process.hltIter1ElectronsPixelLayerTriplets = cms.EDProducer( "SeedingLayersEDProducer",
    layerList = cms.vstring( 'BPix1+BPix2+BPix3',
      'BPix1+BPix2+FPix1_pos',
      'BPix1+BPix2+FPix1_neg',
      'BPix1+FPix1_pos+FPix2_pos',
      'BPix1+FPix1_neg+FPix2_neg' ),
    MTOB = cms.PSet(  ),
    TEC = cms.PSet(  ),
    MTID = cms.PSet(  ),
    FPix = cms.PSet( 
      HitProducer = cms.string( "hltSiPixelRecHits" ),
      hitErrorRZ = cms.double( 0.0036 ),
      useErrorsFromParam = cms.bool( True ),
      TTRHBuilder = cms.string( "hltESPTTRHBuilderPixelOnly" ),
      skipClusters = cms.InputTag( "hltIter1ElectronsClustersRefRemoval" ),
      hitErrorRPhi = cms.double( 0.0051 )
    ),
    MTEC = cms.PSet(  ),
    MTIB = cms.PSet(  ),
    TID = cms.PSet(  ),
    TOB = cms.PSet(  ),
    BPix = cms.PSet( 
      HitProducer = cms.string( "hltSiPixelRecHits" ),
      hitErrorRZ = cms.double( 0.006 ),
      useErrorsFromParam = cms.bool( True ),
      TTRHBuilder = cms.string( "hltESPTTRHBuilderPixelOnly" ),
      skipClusters = cms.InputTag( "hltIter1ElectronsClustersRefRemoval" ),
      hitErrorRPhi = cms.double( 0.0027 )
    ),
    TIB = cms.PSet(  )
)
process.hltIter1ElectronsPixelSeeds = cms.EDProducer( "SeedGeneratorFromRegionHitsEDProducer",
    RegionFactoryPSet = cms.PSet( 
      ComponentName = cms.string( "CandidateSeededTrackingRegionsProducer" ),
      RegionPSet = cms.PSet( 
        precise = cms.bool( True ),
        originRadius = cms.double( 0.05 ),
        ptMin = cms.double( 0.5 ),
        input = cms.InputTag( "hltEgammaCandidates" ),
        maxNRegions = cms.int32( 10 ),
        beamSpot = cms.InputTag( "hltOnlineBeamSpot" ),
        vertexCollection = cms.InputTag( "hltPixelVerticesElectrons" ),
        zErrorBeamSpot = cms.double( 24.2 ),
        deltaEta = cms.double( 0.5 ),
        deltaPhi = cms.double( 0.5 ),
        nSigmaZVertex = cms.double( 3.0 ),
        nSigmaZBeamSpot = cms.double( 4.0 ),
        mode = cms.string( "VerticesFixed" ),
        maxNVertices = cms.int32( 3 ),
        zErrorVetex = cms.double( 0.2 )
      )
    ),
    SeedComparitorPSet = cms.PSet(  ComponentName = cms.string( "none" ) ),
    ClusterCheckPSet = cms.PSet( 
      PixelClusterCollectionLabel = cms.InputTag( "hltSiPixelClusters" ),
      MaxNumberOfCosmicClusters = cms.uint32( 50000 ),
      doClusterCheck = cms.bool( False ),
      ClusterCollectionLabel = cms.InputTag( "hltSiStripClusters" ),
      MaxNumberOfPixelClusters = cms.uint32( 10000 )
    ),
    OrderedHitsFactoryPSet = cms.PSet( 
      maxElement = cms.uint32( 0 ),
      ComponentName = cms.string( "StandardHitTripletGenerator" ),
      GeneratorPSet = cms.PSet( 
        useBending = cms.bool( True ),
        useFixedPreFiltering = cms.bool( False ),
        maxElement = cms.uint32( 100000 ),
        phiPreFiltering = cms.double( 0.3 ),
        extraHitRPhitolerance = cms.double( 0.032 ),
        useMultScattering = cms.bool( True ),
        ComponentName = cms.string( "PixelTripletHLTGenerator" ),
        extraHitRZtolerance = cms.double( 0.037 ),
        SeedComparitorPSet = cms.PSet(  ComponentName = cms.string( "none" ) )
      ),
      SeedingLayers = cms.InputTag( "hltIter1ElectronsPixelLayerTriplets" )
    ),
    SeedCreatorPSet = cms.PSet( 
      ComponentName = cms.string( "SeedFromConsecutiveHitsTripletOnlyCreator" ),
      propagator = cms.string( "PropagatorWithMaterialParabolicMf" )
    ),
    TTRHBuilder = cms.string( "hltESPTTRHBWithTrackAngle" )
)
process.hltIter1ElectronsCkfTrackCandidates = cms.EDProducer( "CkfTrackCandidateMaker",
    src = cms.InputTag( "hltIter1ElectronsPixelSeeds" ),
    maxSeedsBeforeCleaning = cms.uint32( 1000 ),
    SimpleMagneticField = cms.string( "ParabolicMf" ),
    TransientInitialStateEstimatorParameters = cms.PSet( 
      propagatorAlongTISE = cms.string( "PropagatorWithMaterialParabolicMf" ),
      numberMeasurementsForFit = cms.int32( 4 ),
      propagatorOppositeTISE = cms.string( "PropagatorWithMaterialParabolicMfOpposite" )
    ),
    TrajectoryCleaner = cms.string( "hltESPTrajectoryCleanerBySharedHits" ),
    MeasurementTrackerEvent = cms.InputTag( "hltIter1ElectronsMaskedMeasurementTrackerEvent" ),
    cleanTrajectoryAfterInOut = cms.bool( False ),
    useHitsSplitting = cms.bool( False ),
    RedundantSeedCleaner = cms.string( "CachingSeedCleanerBySharedInput" ),
    doSeedingRegionRebuilding = cms.bool( False ),
    maxNSeeds = cms.uint32( 100000 ),
    TrajectoryBuilderPSet = cms.PSet(  refToPSet_ = cms.string( "HLTIter1PSetTrajectoryBuilderIT" ) ),
    NavigationSchool = cms.string( "SimpleNavigationSchool" ),
    TrajectoryBuilder = cms.string( "" )
)
process.hltIter1ElectronsCtfWithMaterialTracks = cms.EDProducer( "TrackProducer",
    src = cms.InputTag( "hltIter1ElectronsCkfTrackCandidates" ),
    SimpleMagneticField = cms.string( "ParabolicMf" ),
    clusterRemovalInfo = cms.InputTag( "" ),
    beamSpot = cms.InputTag( "hltOnlineBeamSpot" ),
    MeasurementTrackerEvent = cms.InputTag( "hltIter1ElectronsMaskedMeasurementTrackerEvent" ),
    Fitter = cms.string( "hltESPFittingSmootherIT" ),
    useHitsSplitting = cms.bool( False ),
    MeasurementTracker = cms.string( "" ),
    AlgorithmName = cms.string( "hltIterX" ),
    alias = cms.untracked.string( "ctfWithMaterialTracks" ),
    NavigationSchool = cms.string( "" ),
    TrajectoryInEvent = cms.bool( True ),
    TTRHBuilder = cms.string( "hltESPTTRHBWithTrackAngle" ),
    GeometricInnerState = cms.bool( True ),
    useSimpleMF = cms.bool( True ),
    Propagator = cms.string( "hltESPRungeKuttaTrackerPropagator" )
)
process.hltIter1ElectronsTrackSelectionHighPurityLoose = cms.EDProducer( "AnalyticalTrackSelector",
    max_d0 = cms.double( 100.0 ),
    minNumber3DLayers = cms.uint32( 0 ),
    max_lostHitFraction = cms.double( 1.0 ),
    applyAbsCutsIfNoPV = cms.bool( False ),
    qualityBit = cms.string( "highPurity" ),
    minNumberLayers = cms.uint32( 3 ),
    chi2n_par = cms.double( 0.7 ),
    useVtxError = cms.bool( False ),
    nSigmaZ = cms.double( 3.0 ),
    dz_par2 = cms.vdouble( 0.9, 3.0 ),
    applyAdaptedPVCuts = cms.bool( True ),
    min_eta = cms.double( -9999.0 ),
    dz_par1 = cms.vdouble( 0.8, 3.0 ),
    copyTrajectories = cms.untracked.bool( True ),
    vtxNumber = cms.int32( -1 ),
    max_d0NoPV = cms.double( 100.0 ),
    keepAllTracks = cms.bool( False ),
    maxNumberLostLayers = cms.uint32( 1 ),
    beamspot = cms.InputTag( "hltOnlineBeamSpot" ),
    max_relpterr = cms.double( 9999.0 ),
    copyExtras = cms.untracked.bool( True ),
    max_z0NoPV = cms.double( 100.0 ),
    vertexCut = cms.string( "tracksSize>=3" ),
    max_z0 = cms.double( 100.0 ),
    useVertices = cms.bool( True ),
    min_nhits = cms.uint32( 0 ),
    src = cms.InputTag( "hltIter1ElectronsCtfWithMaterialTracks" ),
    max_minMissHitOutOrIn = cms.int32( 99 ),
    chi2n_no1Dmod_par = cms.double( 9999.0 ),
    vertices = cms.InputTag( "hltPixelVerticesElectrons" ),
    max_eta = cms.double( 9999.0 ),
    d0_par2 = cms.vdouble( 0.9, 3.0 ),
    d0_par1 = cms.vdouble( 0.85, 3.0 ),
    res_par = cms.vdouble( 0.003, 0.001 ),
    minHitsToBypassChecks = cms.uint32( 20 )
)
process.hltIter1ElectronsTrackSelectionHighPurityTight = cms.EDProducer( "AnalyticalTrackSelector",
    max_d0 = cms.double( 100.0 ),
    minNumber3DLayers = cms.uint32( 0 ),
    max_lostHitFraction = cms.double( 1.0 ),
    applyAbsCutsIfNoPV = cms.bool( False ),
    qualityBit = cms.string( "highPurity" ),
    minNumberLayers = cms.uint32( 5 ),
    chi2n_par = cms.double( 0.4 ),
    useVtxError = cms.bool( False ),
    nSigmaZ = cms.double( 3.0 ),
    dz_par2 = cms.vdouble( 1.0, 4.0 ),
    applyAdaptedPVCuts = cms.bool( True ),
    min_eta = cms.double( -9999.0 ),
    dz_par1 = cms.vdouble( 1.0, 4.0 ),
    copyTrajectories = cms.untracked.bool( True ),
    vtxNumber = cms.int32( -1 ),
    max_d0NoPV = cms.double( 100.0 ),
    keepAllTracks = cms.bool( False ),
    maxNumberLostLayers = cms.uint32( 1 ),
    beamspot = cms.InputTag( "hltOnlineBeamSpot" ),
    max_relpterr = cms.double( 9999.0 ),
    copyExtras = cms.untracked.bool( True ),
    max_z0NoPV = cms.double( 100.0 ),
    vertexCut = cms.string( "tracksSize>=3" ),
    max_z0 = cms.double( 100.0 ),
    useVertices = cms.bool( True ),
    min_nhits = cms.uint32( 0 ),
    src = cms.InputTag( "hltIter1ElectronsCtfWithMaterialTracks" ),
    max_minMissHitOutOrIn = cms.int32( 99 ),
    chi2n_no1Dmod_par = cms.double( 9999.0 ),
    vertices = cms.InputTag( "hltPixelVerticesElectrons" ),
    max_eta = cms.double( 9999.0 ),
    d0_par2 = cms.vdouble( 1.0, 4.0 ),
    d0_par1 = cms.vdouble( 1.0, 4.0 ),
    res_par = cms.vdouble( 0.003, 0.001 ),
    minHitsToBypassChecks = cms.uint32( 20 )
)
process.hltIter1ElectronsTrackSelectionHighPurity = cms.EDProducer( "TrackListMerger",
    ShareFrac = cms.double( 0.19 ),
    writeOnlyTrkQuals = cms.bool( False ),
    MinPT = cms.double( 0.05 ),
    allowFirstHitShare = cms.bool( True ),
    copyExtras = cms.untracked.bool( True ),
    Epsilon = cms.double( -0.001 ),
    selectedTrackQuals = cms.VInputTag( 'hltIter1ElectronsTrackSelectionHighPurityLoose','hltIter1ElectronsTrackSelectionHighPurityTight' ),
    indivShareFrac = cms.vdouble( 1.0, 1.0 ),
    MaxNormalizedChisq = cms.double( 1000.0 ),
    copyMVA = cms.bool( False ),
    FoundHitBonus = cms.double( 5.0 ),
    setsToMerge = cms.VPSet( 
      cms.PSet(  pQual = cms.bool( False ),
        tLists = cms.vint32( 0, 1 )
      )
    ),
    MinFound = cms.int32( 3 ),
    hasSelector = cms.vint32( 0, 0 ),
    TrackProducers = cms.VInputTag( 'hltIter1ElectronsTrackSelectionHighPurityLoose','hltIter1ElectronsTrackSelectionHighPurityTight' ),
    LostHitPenalty = cms.double( 20.0 ),
    newQuality = cms.string( "confirmed" )
)
process.hltIter1MergedForElectrons = cms.EDProducer( "TrackListMerger",
    ShareFrac = cms.double( 0.19 ),
    writeOnlyTrkQuals = cms.bool( False ),
    MinPT = cms.double( 0.05 ),
    allowFirstHitShare = cms.bool( True ),
    copyExtras = cms.untracked.bool( True ),
    Epsilon = cms.double( -0.001 ),
    selectedTrackQuals = cms.VInputTag( 'hltIter0ElectronsTrackSelectionHighPurity','hltIter1ElectronsTrackSelectionHighPurity' ),
    indivShareFrac = cms.vdouble( 1.0, 1.0 ),
    MaxNormalizedChisq = cms.double( 1000.0 ),
    copyMVA = cms.bool( False ),
    FoundHitBonus = cms.double( 5.0 ),
    setsToMerge = cms.VPSet( 
      cms.PSet(  pQual = cms.bool( False ),
        tLists = cms.vint32( 0, 1 )
      )
    ),
    MinFound = cms.int32( 3 ),
    hasSelector = cms.vint32( 0, 0 ),
    TrackProducers = cms.VInputTag( 'hltIter0ElectronsTrackSelectionHighPurity','hltIter1ElectronsTrackSelectionHighPurity' ),
    LostHitPenalty = cms.double( 20.0 ),
    newQuality = cms.string( "confirmed" )
)
process.hltIter2ElectronsClustersRefRemoval = cms.EDProducer( "TrackClusterRemover",
    minNumberOfLayersWithMeasBeforeFiltering = cms.int32( 0 ),
    maxChi2 = cms.double( 16.0 ),
    trajectories = cms.InputTag( "hltIter1ElectronsTrackSelectionHighPurity" ),
    oldClusterRemovalInfo = cms.InputTag( "hltIter1ElectronsClustersRefRemoval" ),
    stripClusters = cms.InputTag( "hltSiStripRawToClustersFacility" ),
    overrideTrkQuals = cms.InputTag( "" ),
    pixelClusters = cms.InputTag( "hltSiPixelClusters" ),
    TrackQuality = cms.string( "highPurity" )
)
process.hltIter2ElectronsMaskedMeasurementTrackerEvent = cms.EDProducer( "MaskedMeasurementTrackerEventProducer",
    clustersToSkip = cms.InputTag( "hltIter2ElectronsClustersRefRemoval" ),
    OnDemand = cms.bool( False ),
    src = cms.InputTag( "hltSiStripClusters" )
)
process.hltIter2ElectronsPixelLayerPairs = cms.EDProducer( "SeedingLayersEDProducer",
    layerList = cms.vstring( 'BPix1+BPix2',
      'BPix1+BPix3',
      'BPix2+BPix3',
      'BPix1+FPix1_pos',
      'BPix1+FPix1_neg',
      'BPix1+FPix2_pos',
      'BPix1+FPix2_neg',
      'BPix2+FPix1_pos',
      'BPix2+FPix1_neg',
      'BPix2+FPix2_pos',
      'BPix2+FPix2_neg',
      'FPix1_pos+FPix2_pos',
      'FPix1_neg+FPix2_neg' ),
    MTOB = cms.PSet(  ),
    TEC = cms.PSet(  ),
    MTID = cms.PSet(  ),
    FPix = cms.PSet( 
      HitProducer = cms.string( "hltSiPixelRecHits" ),
      hitErrorRZ = cms.double( 0.0036 ),
      useErrorsFromParam = cms.bool( True ),
      TTRHBuilder = cms.string( "hltESPTTRHBuilderPixelOnly" ),
      skipClusters = cms.InputTag( "hltIter2ElectronsClustersRefRemoval" ),
      hitErrorRPhi = cms.double( 0.0051 )
    ),
    MTEC = cms.PSet(  ),
    MTIB = cms.PSet(  ),
    TID = cms.PSet(  ),
    TOB = cms.PSet(  ),
    BPix = cms.PSet( 
      HitProducer = cms.string( "hltSiPixelRecHits" ),
      hitErrorRZ = cms.double( 0.006 ),
      useErrorsFromParam = cms.bool( True ),
      TTRHBuilder = cms.string( "hltESPTTRHBuilderPixelOnly" ),
      skipClusters = cms.InputTag( "hltIter2ElectronsClustersRefRemoval" ),
      hitErrorRPhi = cms.double( 0.0027 )
    ),
    TIB = cms.PSet(  )
)
process.hltIter2ElectronsPixelSeeds = cms.EDProducer( "SeedGeneratorFromRegionHitsEDProducer",
    RegionFactoryPSet = cms.PSet( 
      ComponentName = cms.string( "CandidateSeededTrackingRegionsProducer" ),
      RegionPSet = cms.PSet( 
        precise = cms.bool( True ),
        originRadius = cms.double( 0.05 ),
        ptMin = cms.double( 1.2 ),
        deltaEta = cms.double( 0.5 ),
        deltaPhi = cms.double( 0.5 ),
        vertexCollection = cms.InputTag( "hltPixelVerticesElectrons" ),
        input = cms.InputTag( "hltEgammaCandidates" ),
        mode = cms.string( "VerticesFixed" ),
        maxNRegions = cms.int32( 10 ),
        beamSpot = cms.InputTag( "hltOnlineBeamSpot" ),
        maxNVertices = cms.int32( 3 ),
        zErrorBeamSpot = cms.double( 24.2 ),
        nSigmaZVertex = cms.double( 3.0 ),
        nSigmaZBeamSpot = cms.double( 4.0 ),
        zErrorVetex = cms.double( 0.2 )
      )
    ),
    SeedComparitorPSet = cms.PSet(  ComponentName = cms.string( "none" ) ),
    ClusterCheckPSet = cms.PSet( 
      PixelClusterCollectionLabel = cms.InputTag( "hltSiPixelClusters" ),
      MaxNumberOfCosmicClusters = cms.uint32( 50000 ),
      doClusterCheck = cms.bool( False ),
      ClusterCollectionLabel = cms.InputTag( "hltSiStripClusters" ),
      MaxNumberOfPixelClusters = cms.uint32( 10000 )
    ),
    OrderedHitsFactoryPSet = cms.PSet( 
      maxElement = cms.uint32( 0 ),
      ComponentName = cms.string( "StandardHitPairGenerator" ),
      GeneratorPSet = cms.PSet( 
        maxElement = cms.uint32( 100000 ),
        SeedComparitorPSet = cms.PSet(  ComponentName = cms.string( "none" ) )
      ),
      SeedingLayers = cms.InputTag( "hltIter2ElectronsPixelLayerPairs" )
    ),
    SeedCreatorPSet = cms.PSet( 
      ComponentName = cms.string( "SeedFromConsecutiveHitsCreator" ),
      propagator = cms.string( "PropagatorWithMaterialParabolicMf" )
    ),
    TTRHBuilder = cms.string( "hltESPTTRHBWithTrackAngle" )
)
process.hltIter2ElectronsCkfTrackCandidates = cms.EDProducer( "CkfTrackCandidateMaker",
    src = cms.InputTag( "hltIter2ElectronsPixelSeeds" ),
    maxSeedsBeforeCleaning = cms.uint32( 1000 ),
    SimpleMagneticField = cms.string( "ParabolicMf" ),
    TransientInitialStateEstimatorParameters = cms.PSet( 
      propagatorAlongTISE = cms.string( "PropagatorWithMaterialParabolicMf" ),
      numberMeasurementsForFit = cms.int32( 4 ),
      propagatorOppositeTISE = cms.string( "PropagatorWithMaterialParabolicMfOpposite" )
    ),
    TrajectoryCleaner = cms.string( "hltESPTrajectoryCleanerBySharedHits" ),
    MeasurementTrackerEvent = cms.InputTag( "hltIter2ElectronsMaskedMeasurementTrackerEvent" ),
    cleanTrajectoryAfterInOut = cms.bool( False ),
    useHitsSplitting = cms.bool( False ),
    RedundantSeedCleaner = cms.string( "CachingSeedCleanerBySharedInput" ),
    doSeedingRegionRebuilding = cms.bool( False ),
    maxNSeeds = cms.uint32( 100000 ),
    TrajectoryBuilderPSet = cms.PSet(  refToPSet_ = cms.string( "HLTIter2PSetTrajectoryBuilderIT" ) ),
    NavigationSchool = cms.string( "SimpleNavigationSchool" ),
    TrajectoryBuilder = cms.string( "" )
)
process.hltIter2ElectronsCtfWithMaterialTracks = cms.EDProducer( "TrackProducer",
    src = cms.InputTag( "hltIter2ElectronsCkfTrackCandidates" ),
    SimpleMagneticField = cms.string( "ParabolicMf" ),
    clusterRemovalInfo = cms.InputTag( "" ),
    beamSpot = cms.InputTag( "hltOnlineBeamSpot" ),
    MeasurementTrackerEvent = cms.InputTag( "hltIter2ElectronsMaskedMeasurementTrackerEvent" ),
    Fitter = cms.string( "hltESPFittingSmootherIT" ),
    useHitsSplitting = cms.bool( False ),
    MeasurementTracker = cms.string( "" ),
    AlgorithmName = cms.string( "hltIterX" ),
    alias = cms.untracked.string( "ctfWithMaterialTracks" ),
    NavigationSchool = cms.string( "" ),
    TrajectoryInEvent = cms.bool( True ),
    TTRHBuilder = cms.string( "hltESPTTRHBWithTrackAngle" ),
    GeometricInnerState = cms.bool( True ),
    useSimpleMF = cms.bool( True ),
    Propagator = cms.string( "hltESPRungeKuttaTrackerPropagator" )
)
process.hltIter2ElectronsTrackSelectionHighPurity = cms.EDProducer( "AnalyticalTrackSelector",
    max_d0 = cms.double( 100.0 ),
    minNumber3DLayers = cms.uint32( 0 ),
    max_lostHitFraction = cms.double( 1.0 ),
    applyAbsCutsIfNoPV = cms.bool( False ),
    qualityBit = cms.string( "highPurity" ),
    minNumberLayers = cms.uint32( 3 ),
    chi2n_par = cms.double( 0.7 ),
    useVtxError = cms.bool( False ),
    nSigmaZ = cms.double( 3.0 ),
    dz_par2 = cms.vdouble( 0.4, 4.0 ),
    applyAdaptedPVCuts = cms.bool( True ),
    min_eta = cms.double( -9999.0 ),
    dz_par1 = cms.vdouble( 0.35, 4.0 ),
    copyTrajectories = cms.untracked.bool( True ),
    vtxNumber = cms.int32( -1 ),
    max_d0NoPV = cms.double( 100.0 ),
    keepAllTracks = cms.bool( False ),
    maxNumberLostLayers = cms.uint32( 1 ),
    beamspot = cms.InputTag( "hltOnlineBeamSpot" ),
    max_relpterr = cms.double( 9999.0 ),
    copyExtras = cms.untracked.bool( True ),
    max_z0NoPV = cms.double( 100.0 ),
    vertexCut = cms.string( "tracksSize>=3" ),
    max_z0 = cms.double( 100.0 ),
    useVertices = cms.bool( True ),
    min_nhits = cms.uint32( 0 ),
    src = cms.InputTag( "hltIter2ElectronsCtfWithMaterialTracks" ),
    max_minMissHitOutOrIn = cms.int32( 99 ),
    chi2n_no1Dmod_par = cms.double( 9999.0 ),
    vertices = cms.InputTag( "hltPixelVerticesElectrons" ),
    max_eta = cms.double( 9999.0 ),
    d0_par2 = cms.vdouble( 0.4, 4.0 ),
    d0_par1 = cms.vdouble( 0.3, 4.0 ),
    res_par = cms.vdouble( 0.003, 0.001 ),
    minHitsToBypassChecks = cms.uint32( 20 )
)
process.hltIter2MergedForElectrons = cms.EDProducer( "TrackListMerger",
    ShareFrac = cms.double( 0.19 ),
    writeOnlyTrkQuals = cms.bool( False ),
    MinPT = cms.double( 0.05 ),
    allowFirstHitShare = cms.bool( True ),
    copyExtras = cms.untracked.bool( True ),
    Epsilon = cms.double( -0.001 ),
    selectedTrackQuals = cms.VInputTag( 'hltIter1MergedForElectrons','hltIter2ElectronsTrackSelectionHighPurity' ),
    indivShareFrac = cms.vdouble( 1.0, 1.0 ),
    MaxNormalizedChisq = cms.double( 1000.0 ),
    copyMVA = cms.bool( False ),
    FoundHitBonus = cms.double( 5.0 ),
    setsToMerge = cms.VPSet( 
      cms.PSet(  pQual = cms.bool( False ),
        tLists = cms.vint32( 0, 1 )
      )
    ),
    MinFound = cms.int32( 3 ),
    hasSelector = cms.vint32( 0, 0 ),
    TrackProducers = cms.VInputTag( 'hltIter1MergedForElectrons','hltIter2ElectronsTrackSelectionHighPurity' ),
    LostHitPenalty = cms.double( 20.0 ),
    newQuality = cms.string( "confirmed" )
)
process.hltEgammaEleGsfTrackIso = cms.EDProducer( "EgammaHLTElectronTrackIsolationProducers",
    egTrkIsoStripEndcap = cms.double( 0.03 ),
    egTrkIsoVetoConeSizeBarrel = cms.double( 0.03 ),
    useGsfTrack = cms.bool( True ),
    useSCRefs = cms.bool( True ),
    trackProducer = cms.InputTag( "hltIter2MergedForElectrons" ),
    egTrkIsoStripBarrel = cms.double( 0.03 ),
    electronProducer = cms.InputTag( "hltEgammaGsfElectrons" ),
    egTrkIsoConeSize = cms.double( 0.3 ),
    egTrkIsoRSpan = cms.double( 999999.0 ),
    egTrkIsoVetoConeSizeEndcap = cms.double( 0.03 ),
    recoEcalCandidateProducer = cms.InputTag( "hltEgammaCandidates" ),
    beamSpotProducer = cms.InputTag( "hltOnlineBeamSpot" ),
    egTrkIsoPtMin = cms.double( 1.0 ),
    egTrkIsoZSpan = cms.double( 0.15 )
)
process.hltEle27WP75GsfTrackIsoFilter = cms.EDFilter( "HLTEgammaGenericFilter",
    doIsolated = cms.bool( True ),
    thrOverE2EE = cms.double( -1.0 ),
    L1NonIsoCand = cms.InputTag( "" ),
    saveTags = cms.bool( True ),
    thrOverE2EB = cms.double( -1.0 ),
    thrRegularEE = cms.double( -1.0 ),
    thrOverEEE = cms.double( 0.05 ),
    L1IsoCand = cms.InputTag( "hltEgammaCandidates" ),
    thrOverEEB = cms.double( 0.05 ),
    thrRegularEB = cms.double( -1.0 ),
    lessThan = cms.bool( True ),
    useEt = cms.bool( True ),
    ncandcut = cms.int32( 1 ),
    isoTag = cms.InputTag( "hltEgammaEleGsfTrackIso" ),
    candTag = cms.InputTag( "hltEle27WP75GsfDphiFilter" ),
    nonIsoTag = cms.InputTag( "" )
)
process.hltL1sL1SingleMu16ORSingleMu25 = cms.EDFilter( "HLTLevel1GTSeed",
    L1SeedsLogicalExpression = cms.string( "L1_SingleMu16 OR L1_SingleMu25" ),
    saveTags = cms.bool( True ),
    L1MuonCollectionTag = cms.InputTag( "hltL1extraParticles" ),
    L1UseL1TriggerObjectMaps = cms.bool( True ),
    L1UseAliasesForSeeding = cms.bool( True ),
    L1GtReadoutRecordTag = cms.InputTag( "hltGtDigis" ),
    L1CollectionsTag = cms.InputTag( "hltL1extraParticles" ),
    L1NrBxInEvent = cms.int32( 3 ),
    L1GtObjectMapTag = cms.InputTag( "hltL1GtObjectMap" ),
    L1TechTriggerSeeding = cms.bool( False )
)
process.hltPreMu50 = cms.EDFilter( "HLTPrescaler",
    L1GtReadoutRecordTag = cms.InputTag( "hltGtDigis" ),
    offset = cms.uint32( 0 )
)
process.hltL1fL1sMu16orMu25L1Filtered0 = cms.EDFilter( "HLTMuonL1Filter",
    saveTags = cms.bool( False ),
    CSCTFtag = cms.InputTag( "unused" ),
    PreviousCandTag = cms.InputTag( "hltL1sL1SingleMu16ORSingleMu25" ),
    MinPt = cms.double( 0.0 ),
    MinN = cms.int32( 1 ),
    MaxEta = cms.double( 2.5 ),
    SelectQualities = cms.vint32(  ),
    CandTag = cms.InputTag( "hltL1extraParticles" ),
    ExcludeSingleSegmentCSC = cms.bool( False )
)
process.hltMuonDTDigis = cms.EDProducer( "DTUnpackingModule",
    useStandardFEDid = cms.bool( True ),
    inputLabel = cms.InputTag( "rawDataCollector" ),
    dataType = cms.string( "DDU" ),
    fedbyType = cms.bool( False ),
    readOutParameters = cms.PSet( 
      debug = cms.untracked.bool( False ),
      rosParameters = cms.PSet( 
        writeSC = cms.untracked.bool( True ),
        readingDDU = cms.untracked.bool( True ),
        performDataIntegrityMonitor = cms.untracked.bool( False ),
        readDDUIDfromDDU = cms.untracked.bool( True ),
        debug = cms.untracked.bool( False ),
        localDAQ = cms.untracked.bool( False )
      ),
      localDAQ = cms.untracked.bool( False ),
      performDataIntegrityMonitor = cms.untracked.bool( False )
    ),
    dqmOnly = cms.bool( False )
)
process.hltDt1DRecHits = cms.EDProducer( "DTRecHitProducer",
    debug = cms.untracked.bool( False ),
    recAlgoConfig = cms.PSet( 
      tTrigMode = cms.string( "DTTTrigSyncFromDB" ),
      minTime = cms.double( -3.0 ),
      stepTwoFromDigi = cms.bool( False ),
      doVdriftCorr = cms.bool( True ),
      debug = cms.untracked.bool( False ),
      maxTime = cms.double( 420.0 ),
      tTrigModeConfig = cms.PSet( 
        vPropWire = cms.double( 24.4 ),
        doTOFCorrection = cms.bool( True ),
        tofCorrType = cms.int32( 0 ),
        wirePropCorrType = cms.int32( 0 ),
        tTrigLabel = cms.string( "" ),
        doWirePropCorrection = cms.bool( True ),
        doT0Correction = cms.bool( True ),
        debug = cms.untracked.bool( False )
      ),
      useUncertDB = cms.bool( True )
    ),
    dtDigiLabel = cms.InputTag( "hltMuonDTDigis" ),
    recAlgo = cms.string( "DTLinearDriftFromDBAlgo" )
)
process.hltDt4DSegments = cms.EDProducer( "DTRecSegment4DProducer",
    debug = cms.untracked.bool( False ),
    Reco4DAlgoName = cms.string( "DTCombinatorialPatternReco4D" ),
    recHits2DLabel = cms.InputTag( "dt2DSegments" ),
    recHits1DLabel = cms.InputTag( "hltDt1DRecHits" ),
    Reco4DAlgoConfig = cms.PSet( 
      segmCleanerMode = cms.int32( 2 ),
      Reco2DAlgoName = cms.string( "DTCombinatorialPatternReco" ),
      recAlgoConfig = cms.PSet( 
        tTrigMode = cms.string( "DTTTrigSyncFromDB" ),
        minTime = cms.double( -3.0 ),
        stepTwoFromDigi = cms.bool( False ),
        doVdriftCorr = cms.bool( True ),
        debug = cms.untracked.bool( False ),
        maxTime = cms.double( 420.0 ),
        tTrigModeConfig = cms.PSet( 
          vPropWire = cms.double( 24.4 ),
          doTOFCorrection = cms.bool( True ),
          tofCorrType = cms.int32( 0 ),
          wirePropCorrType = cms.int32( 0 ),
          tTrigLabel = cms.string( "" ),
          doWirePropCorrection = cms.bool( True ),
          doT0Correction = cms.bool( True ),
          debug = cms.untracked.bool( False )
        ),
        useUncertDB = cms.bool( True )
      ),
      nSharedHitsMax = cms.int32( 2 ),
      hit_afterT0_resolution = cms.double( 0.03 ),
      Reco2DAlgoConfig = cms.PSet( 
        segmCleanerMode = cms.int32( 2 ),
        recAlgoConfig = cms.PSet( 
          tTrigMode = cms.string( "DTTTrigSyncFromDB" ),
          minTime = cms.double( -3.0 ),
          stepTwoFromDigi = cms.bool( False ),
          doVdriftCorr = cms.bool( True ),
          debug = cms.untracked.bool( False ),
          maxTime = cms.double( 420.0 ),
          tTrigModeConfig = cms.PSet( 
            vPropWire = cms.double( 24.4 ),
            doTOFCorrection = cms.bool( True ),
            tofCorrType = cms.int32( 0 ),
            wirePropCorrType = cms.int32( 0 ),
            tTrigLabel = cms.string( "" ),
            doWirePropCorrection = cms.bool( True ),
            doT0Correction = cms.bool( True ),
            debug = cms.untracked.bool( False )
          ),
          useUncertDB = cms.bool( True )
        ),
        nSharedHitsMax = cms.int32( 2 ),
        AlphaMaxPhi = cms.double( 1.0 ),
        hit_afterT0_resolution = cms.double( 0.03 ),
        MaxAllowedHits = cms.uint32( 50 ),
        performT0_vdriftSegCorrection = cms.bool( False ),
        AlphaMaxTheta = cms.double( 0.9 ),
        debug = cms.untracked.bool( False ),
        recAlgo = cms.string( "DTLinearDriftFromDBAlgo" ),
        nUnSharedHitsMin = cms.int32( 2 ),
        performT0SegCorrection = cms.bool( False ),
        perform_delta_rejecting = cms.bool( False )
      ),
      performT0_vdriftSegCorrection = cms.bool( False ),
      debug = cms.untracked.bool( False ),
      recAlgo = cms.string( "DTLinearDriftFromDBAlgo" ),
      nUnSharedHitsMin = cms.int32( 2 ),
      AllDTRecHits = cms.bool( True ),
      performT0SegCorrection = cms.bool( False ),
      perform_delta_rejecting = cms.bool( False )
    )
)
process.hltMuonCSCDigis = cms.EDProducer( "CSCDCCUnpacker",
    PrintEventNumber = cms.untracked.bool( False ),
    UseSelectiveUnpacking = cms.bool( True ),
    UseExaminer = cms.bool( True ),
    ErrorMask = cms.uint32( 0x0 ),
    InputObjects = cms.InputTag( "rawDataCollector" ),
    UseFormatStatus = cms.bool( True ),
    ExaminerMask = cms.uint32( 0x1febf3f6 ),
    UnpackStatusDigis = cms.bool( False ),
    VisualFEDInspect = cms.untracked.bool( False ),
    FormatedEventDump = cms.untracked.bool( False ),
    Debug = cms.untracked.bool( False ),
    VisualFEDShort = cms.untracked.bool( False )
)
process.hltCsc2DRecHits = cms.EDProducer( "CSCRecHitDProducer",
    XTasymmetry_ME1b = cms.double( 0.0 ),
    XTasymmetry_ME1a = cms.double( 0.0 ),
    ConstSyst_ME1a = cms.double( 0.022 ),
    ConstSyst_ME1b = cms.double( 0.007 ),
    XTasymmetry_ME41 = cms.double( 0.0 ),
    CSCStripxtalksOffset = cms.double( 0.03 ),
    CSCUseCalibrations = cms.bool( True ),
    CSCUseTimingCorrections = cms.bool( True ),
    CSCNoOfTimeBinsForDynamicPedestal = cms.int32( 2 ),
    XTasymmetry_ME22 = cms.double( 0.0 ),
    UseFivePoleFit = cms.bool( True ),
    XTasymmetry_ME21 = cms.double( 0.0 ),
    ConstSyst_ME21 = cms.double( 0.0 ),
    CSCDebug = cms.untracked.bool( False ),
    ConstSyst_ME22 = cms.double( 0.0 ),
    CSCUseGasGainCorrections = cms.bool( False ),
    XTasymmetry_ME31 = cms.double( 0.0 ),
    readBadChambers = cms.bool( True ),
    NoiseLevel_ME13 = cms.double( 8.0 ),
    NoiseLevel_ME12 = cms.double( 9.0 ),
    NoiseLevel_ME32 = cms.double( 9.0 ),
    NoiseLevel_ME31 = cms.double( 9.0 ),
    XTasymmetry_ME32 = cms.double( 0.0 ),
    ConstSyst_ME41 = cms.double( 0.0 ),
    CSCStripClusterSize = cms.untracked.int32( 3 ),
    CSCStripClusterChargeCut = cms.double( 25.0 ),
    CSCStripPeakThreshold = cms.double( 10.0 ),
    readBadChannels = cms.bool( False ),
    UseParabolaFit = cms.bool( False ),
    XTasymmetry_ME13 = cms.double( 0.0 ),
    XTasymmetry_ME12 = cms.double( 0.0 ),
    wireDigiTag = cms.InputTag( 'hltMuonCSCDigis','MuonCSCWireDigi' ),
    ConstSyst_ME12 = cms.double( 0.0 ),
    ConstSyst_ME13 = cms.double( 0.0 ),
    ConstSyst_ME32 = cms.double( 0.0 ),
    ConstSyst_ME31 = cms.double( 0.0 ),
    UseAverageTime = cms.bool( False ),
    NoiseLevel_ME1a = cms.double( 7.0 ),
    NoiseLevel_ME1b = cms.double( 8.0 ),
    CSCWireClusterDeltaT = cms.int32( 1 ),
    CSCUseStaticPedestals = cms.bool( False ),
    stripDigiTag = cms.InputTag( 'hltMuonCSCDigis','MuonCSCStripDigi' ),
    CSCstripWireDeltaTime = cms.int32( 8 ),
    NoiseLevel_ME21 = cms.double( 9.0 ),
    NoiseLevel_ME22 = cms.double( 9.0 ),
    NoiseLevel_ME41 = cms.double( 9.0 )
)
process.hltCscSegments = cms.EDProducer( "CSCSegmentProducer",
    inputObjects = cms.InputTag( "hltCsc2DRecHits" ),
    algo_psets = cms.VPSet( 
      cms.PSet(  chamber_types = cms.vstring( 'ME1/a',
  'ME1/b',
  'ME1/2',
  'ME1/3',
  'ME2/1',
  'ME2/2',
  'ME3/1',
  'ME3/2',
  'ME4/1',
  'ME4/2' ),
        algo_name = cms.string( "CSCSegAlgoST" ),
        parameters_per_chamber_type = cms.vint32( 2, 1, 1, 1, 1, 1, 1, 1, 1, 1 ),
        algo_psets = cms.VPSet( 
          cms.PSet(  maxRatioResidualPrune = cms.double( 3.0 ),
            yweightPenalty = cms.double( 1.5 ),
            maxRecHitsInCluster = cms.int32( 20 ),
            dPhiFineMax = cms.double( 0.025 ),
            preClusteringUseChaining = cms.bool( True ),
            ForceCovariance = cms.bool( False ),
            hitDropLimit6Hits = cms.double( 0.3333 ),
            NormChi2Cut2D = cms.double( 20.0 ),
            BPMinImprovement = cms.double( 10000.0 ),
            Covariance = cms.double( 0.0 ),
            tanPhiMax = cms.double( 0.5 ),
            SeedBig = cms.double( 0.0015 ),
            onlyBestSegment = cms.bool( False ),
            dRPhiFineMax = cms.double( 8.0 ),
            SeedSmall = cms.double( 2.0E-4 ),
            curvePenalty = cms.double( 2.0 ),
            dXclusBoxMax = cms.double( 4.0 ),
            BrutePruning = cms.bool( True ),
            curvePenaltyThreshold = cms.double( 0.85 ),
            CorrectTheErrors = cms.bool( True ),
            hitDropLimit4Hits = cms.double( 0.6 ),
            useShowering = cms.bool( False ),
            CSCDebug = cms.untracked.bool( False ),
            tanThetaMax = cms.double( 1.2 ),
            NormChi2Cut3D = cms.double( 10.0 ),
            minHitsPerSegment = cms.int32( 3 ),
            ForceCovarianceAll = cms.bool( False ),
            yweightPenaltyThreshold = cms.double( 1.0 ),
            prePrunLimit = cms.double( 3.17 ),
            hitDropLimit5Hits = cms.double( 0.8 ),
            preClustering = cms.bool( True ),
            prePrun = cms.bool( True ),
            maxDPhi = cms.double( 999.0 ),
            maxDTheta = cms.double( 999.0 ),
            Pruning = cms.bool( True ),
            dYclusBoxMax = cms.double( 8.0 )
          ),
          cms.PSet(  maxRatioResidualPrune = cms.double( 3.0 ),
            yweightPenalty = cms.double( 1.5 ),
            maxRecHitsInCluster = cms.int32( 24 ),
            dPhiFineMax = cms.double( 0.025 ),
            preClusteringUseChaining = cms.bool( True ),
            ForceCovariance = cms.bool( False ),
            hitDropLimit6Hits = cms.double( 0.3333 ),
            NormChi2Cut2D = cms.double( 20.0 ),
            BPMinImprovement = cms.double( 10000.0 ),
            Covariance = cms.double( 0.0 ),
            tanPhiMax = cms.double( 0.5 ),
            SeedBig = cms.double( 0.0015 ),
            onlyBestSegment = cms.bool( False ),
            dRPhiFineMax = cms.double( 8.0 ),
            SeedSmall = cms.double( 2.0E-4 ),
            curvePenalty = cms.double( 2.0 ),
            dXclusBoxMax = cms.double( 4.0 ),
            BrutePruning = cms.bool( True ),
            curvePenaltyThreshold = cms.double( 0.85 ),
            CorrectTheErrors = cms.bool( True ),
            hitDropLimit4Hits = cms.double( 0.6 ),
            useShowering = cms.bool( False ),
            CSCDebug = cms.untracked.bool( False ),
            tanThetaMax = cms.double( 1.2 ),
            NormChi2Cut3D = cms.double( 10.0 ),
            minHitsPerSegment = cms.int32( 3 ),
            ForceCovarianceAll = cms.bool( False ),
            yweightPenaltyThreshold = cms.double( 1.0 ),
            prePrunLimit = cms.double( 3.17 ),
            hitDropLimit5Hits = cms.double( 0.8 ),
            preClustering = cms.bool( True ),
            prePrun = cms.bool( True ),
            maxDPhi = cms.double( 999.0 ),
            maxDTheta = cms.double( 999.0 ),
            Pruning = cms.bool( True ),
            dYclusBoxMax = cms.double( 8.0 )
          )
        )
      )
    ),
    algo_type = cms.int32( 1 )
)
process.hltMuonRPCDigis = cms.EDProducer( "RPCUnpackingModule",
    InputLabel = cms.InputTag( "rawDataCollector" ),
    doSynchro = cms.bool( False )
)
process.hltRpcRecHits = cms.EDProducer( "RPCRecHitProducer",
    recAlgoConfig = cms.PSet(  ),
    deadvecfile = cms.FileInPath( "RecoLocalMuon/RPCRecHit/data/RPCDeadVec.dat" ),
    rpcDigiLabel = cms.InputTag( "hltMuonRPCDigis" ),
    maskvecfile = cms.FileInPath( "RecoLocalMuon/RPCRecHit/data/RPCMaskVec.dat" ),
    recAlgo = cms.string( "RPCRecHitStandardAlgo" ),
    deadSource = cms.string( "File" ),
    maskSource = cms.string( "File" )
)
process.hltL2OfflineMuonSeeds = cms.EDProducer( "MuonSeedGenerator",
    SMB_21 = cms.vdouble( 1.043, -0.124, 0.0, 0.183, 0.0, 0.0 ),
    SMB_20 = cms.vdouble( 1.011, -0.052, 0.0, 0.188, 0.0, 0.0 ),
    SMB_22 = cms.vdouble( 1.474, -0.758, 0.0, 0.185, 0.0, 0.0 ),
    OL_2213 = cms.vdouble( 0.117, 0.0, 0.0, 0.044, 0.0, 0.0 ),
    SME_11 = cms.vdouble( 3.295, -1.527, 0.112, 0.378, 0.02, 0.0 ),
    SME_13 = cms.vdouble( -1.286, 1.711, 0.0, 0.356, 0.0, 0.0 ),
    SME_12 = cms.vdouble( 0.102, 0.599, 0.0, 0.38, 0.0, 0.0 ),
    DT_34_2_scale = cms.vdouble( -11.901897, 0.0 ),
    OL_1213_0_scale = cms.vdouble( -4.488158, 0.0 ),
    OL_1222_0_scale = cms.vdouble( -5.810449, 0.0 ),
    DT_13 = cms.vdouble( 0.315, 0.068, -0.127, 0.051, -0.002, 0.0 ),
    DT_12 = cms.vdouble( 0.183, 0.054, -0.087, 0.028, 0.002, 0.0 ),
    DT_14 = cms.vdouble( 0.359, 0.052, -0.107, 0.072, -0.004, 0.0 ),
    CSC_13_3_scale = cms.vdouble( -1.701268, 0.0 ),
    DT_24_2_scale = cms.vdouble( -6.63094, 0.0 ),
    CSC_23 = cms.vdouble( -0.081, 0.113, -0.029, 0.015, 0.008, 0.0 ),
    CSC_24 = cms.vdouble( 0.004, 0.021, -0.002, 0.053, 0.0, 0.0 ),
    OL_2222 = cms.vdouble( 0.107, 0.0, 0.0, 0.04, 0.0, 0.0 ),
    DT_14_2_scale = cms.vdouble( -4.808546, 0.0 ),
    SMB_10 = cms.vdouble( 1.387, -0.038, 0.0, 0.19, 0.0, 0.0 ),
    SMB_11 = cms.vdouble( 1.247, 0.72, -0.802, 0.229, -0.075, 0.0 ),
    SMB_12 = cms.vdouble( 2.128, -0.956, 0.0, 0.199, 0.0, 0.0 ),
    SME_21 = cms.vdouble( -0.529, 1.194, -0.358, 0.472, 0.086, 0.0 ),
    SME_22 = cms.vdouble( -1.207, 1.491, -0.251, 0.189, 0.243, 0.0 ),
    DT_13_2_scale = cms.vdouble( -4.257687, 0.0 ),
    CSC_34 = cms.vdouble( 0.062, -0.067, 0.019, 0.021, 0.003, 0.0 ),
    SME_22_0_scale = cms.vdouble( -3.457901, 0.0 ),
    DT_24_1_scale = cms.vdouble( -7.490909, 0.0 ),
    OL_1232_0_scale = cms.vdouble( -5.964634, 0.0 ),
    DT_23_1_scale = cms.vdouble( -5.320346, 0.0 ),
    SME_13_0_scale = cms.vdouble( 0.104905, 0.0 ),
    SMB_22_0_scale = cms.vdouble( 1.346681, 0.0 ),
    CSC_12_1_scale = cms.vdouble( -6.434242, 0.0 ),
    DT_34 = cms.vdouble( 0.044, 0.004, -0.013, 0.029, 0.003, 0.0 ),
    SME_32 = cms.vdouble( -0.901, 1.333, -0.47, 0.41, 0.073, 0.0 ),
    SME_31 = cms.vdouble( -1.594, 1.482, -0.317, 0.487, 0.097, 0.0 ),
    CSC_13_2_scale = cms.vdouble( -6.077936, 0.0 ),
    crackEtas = cms.vdouble( 0.2, 1.6, 1.7 ),
    SME_11_0_scale = cms.vdouble( 1.325085, 0.0 ),
    SMB_20_0_scale = cms.vdouble( 1.486168, 0.0 ),
    DT_13_1_scale = cms.vdouble( -4.520923, 0.0 ),
    CSC_24_1_scale = cms.vdouble( -6.055701, 0.0 ),
    CSC_01_1_scale = cms.vdouble( -1.915329, 0.0 ),
    DT_23 = cms.vdouble( 0.13, 0.023, -0.057, 0.028, 0.004, 0.0 ),
    DT_24 = cms.vdouble( 0.176, 0.014, -0.051, 0.051, 0.003, 0.0 ),
    SMB_12_0_scale = cms.vdouble( 2.283221, 0.0 ),
    deltaPhiSearchWindow = cms.double( 0.25 ),
    SMB_30_0_scale = cms.vdouble( -3.629838, 0.0 ),
    SME_42 = cms.vdouble( -0.003, 0.005, 0.005, 0.608, 0.076, 0.0 ),
    SME_41 = cms.vdouble( -0.003, 0.005, 0.005, 0.608, 0.076, 0.0 ),
    deltaEtaSearchWindow = cms.double( 0.2 ),
    CSC_12_2_scale = cms.vdouble( -1.63622, 0.0 ),
    DT_34_1_scale = cms.vdouble( -13.783765, 0.0 ),
    CSC_34_1_scale = cms.vdouble( -11.520507, 0.0 ),
    OL_2213_0_scale = cms.vdouble( -7.239789, 0.0 ),
    SMB_32_0_scale = cms.vdouble( -3.054156, 0.0 ),
    CSC_12_3_scale = cms.vdouble( -1.63622, 0.0 ),
    deltaEtaCrackSearchWindow = cms.double( 0.25 ),
    SME_21_0_scale = cms.vdouble( -0.040862, 0.0 ),
    OL_1232 = cms.vdouble( 0.184, 0.0, 0.0, 0.066, 0.0, 0.0 ),
    DTRecSegmentLabel = cms.InputTag( "hltDt4DSegments" ),
    SMB_10_0_scale = cms.vdouble( 2.448566, 0.0 ),
    EnableDTMeasurement = cms.bool( True ),
    CSCRecSegmentLabel = cms.InputTag( "hltCscSegments" ),
    CSC_23_2_scale = cms.vdouble( -6.079917, 0.0 ),
    scaleDT = cms.bool( True ),
    DT_12_2_scale = cms.vdouble( -3.518165, 0.0 ),
    OL_1222 = cms.vdouble( 0.848, -0.591, 0.0, 0.062, 0.0, 0.0 ),
    CSC_23_1_scale = cms.vdouble( -19.084285, 0.0 ),
    OL_1213 = cms.vdouble( 0.96, -0.737, 0.0, 0.052, 0.0, 0.0 ),
    CSC_02 = cms.vdouble( 0.612, -0.207, 0.0, 0.067, -0.001, 0.0 ),
    CSC_03 = cms.vdouble( 0.787, -0.338, 0.029, 0.101, -0.008, 0.0 ),
    CSC_01 = cms.vdouble( 0.166, 0.0, 0.0, 0.031, 0.0, 0.0 ),
    SMB_32 = cms.vdouble( 0.67, -0.327, 0.0, 0.22, 0.0, 0.0 ),
    SMB_30 = cms.vdouble( 0.505, -0.022, 0.0, 0.215, 0.0, 0.0 ),
    SMB_31 = cms.vdouble( 0.549, -0.145, 0.0, 0.207, 0.0, 0.0 ),
    crackWindow = cms.double( 0.04 ),
    CSC_14_3_scale = cms.vdouble( -1.969563, 0.0 ),
    SMB_31_0_scale = cms.vdouble( -3.323768, 0.0 ),
    DT_12_1_scale = cms.vdouble( -3.692398, 0.0 ),
    SMB_21_0_scale = cms.vdouble( 1.58384, 0.0 ),
    DT_23_2_scale = cms.vdouble( -5.117625, 0.0 ),
    SME_12_0_scale = cms.vdouble( 2.279181, 0.0 ),
    DT_14_1_scale = cms.vdouble( -5.644816, 0.0 ),
    beamSpotTag = cms.InputTag( "hltOnlineBeamSpot" ),
    SMB_11_0_scale = cms.vdouble( 2.56363, 0.0 ),
    EnableCSCMeasurement = cms.bool( True ),
    CSC_14 = cms.vdouble( 0.606, -0.181, -0.002, 0.111, -0.003, 0.0 ),
    OL_2222_0_scale = cms.vdouble( -7.667231, 0.0 ),
    CSC_13 = cms.vdouble( 0.901, -1.302, 0.533, 0.045, 0.005, 0.0 ),
    CSC_12 = cms.vdouble( -0.161, 0.254, -0.047, 0.042, -0.007, 0.0 )
)
process.hltL2MuonSeeds = cms.EDProducer( "L2MuonSeedGenerator",
    ServiceParameters = cms.PSet( 
      Propagators = cms.untracked.vstring( 'SteppingHelixPropagatorAny' ),
      RPCLayers = cms.bool( True ),
      UseMuonNavigation = cms.untracked.bool( True )
    ),
    InputObjects = cms.InputTag( "hltL1extraParticles" ),
    L1MaxEta = cms.double( 2.5 ),
    OfflineSeedLabel = cms.untracked.InputTag( "hltL2OfflineMuonSeeds" ),
    L1MinPt = cms.double( 0.0 ),
    L1MinQuality = cms.uint32( 1 ),
    GMTReadoutCollection = cms.InputTag( "hltGtDigis" ),
    UseUnassociatedL1 = cms.bool( False ),
    UseOfflineSeed = cms.untracked.bool( True ),
    Propagator = cms.string( "SteppingHelixPropagatorAny" )
)
process.hltL2Muons = cms.EDProducer( "L2MuonProducer",
    ServiceParameters = cms.PSet( 
      Propagators = cms.untracked.vstring( 'hltESPFastSteppingHelixPropagatorAny',
        'hltESPFastSteppingHelixPropagatorOpposite' ),
      RPCLayers = cms.bool( True ),
      UseMuonNavigation = cms.untracked.bool( True )
    ),
    InputObjects = cms.InputTag( "hltL2MuonSeeds" ),
    SeedTransformerParameters = cms.PSet( 
      Fitter = cms.string( "hltESPKFFittingSmootherForL2Muon" ),
      MuonRecHitBuilder = cms.string( "hltESPMuonTransientTrackingRecHitBuilder" ),
      NMinRecHits = cms.uint32( 2 ),
      UseSubRecHits = cms.bool( False ),
      Propagator = cms.string( "hltESPFastSteppingHelixPropagatorAny" ),
      RescaleError = cms.double( 100.0 )
    ),
    L2TrajBuilderParameters = cms.PSet( 
      DoRefit = cms.bool( False ),
      SeedPropagator = cms.string( "hltESPFastSteppingHelixPropagatorAny" ),
      FilterParameters = cms.PSet( 
        NumberOfSigma = cms.double( 3.0 ),
        FitDirection = cms.string( "insideOut" ),
        DTRecSegmentLabel = cms.InputTag( "hltDt4DSegments" ),
        MaxChi2 = cms.double( 1000.0 ),
        MuonTrajectoryUpdatorParameters = cms.PSet( 
          MaxChi2 = cms.double( 25.0 ),
          RescaleErrorFactor = cms.double( 100.0 ),
          Granularity = cms.int32( 0 ),
          ExcludeRPCFromFit = cms.bool( False ),
          UseInvalidHits = cms.bool( True ),
          RescaleError = cms.bool( False )
        ),
        EnableRPCMeasurement = cms.bool( True ),
        CSCRecSegmentLabel = cms.InputTag( "hltCscSegments" ),
        EnableDTMeasurement = cms.bool( True ),
        RPCRecSegmentLabel = cms.InputTag( "hltRpcRecHits" ),
        Propagator = cms.string( "hltESPFastSteppingHelixPropagatorAny" ),
        EnableCSCMeasurement = cms.bool( True )
      ),
      NavigationType = cms.string( "Standard" ),
      SeedTransformerParameters = cms.PSet( 
        Fitter = cms.string( "hltESPKFFittingSmootherForL2Muon" ),
        MuonRecHitBuilder = cms.string( "hltESPMuonTransientTrackingRecHitBuilder" ),
        NMinRecHits = cms.uint32( 2 ),
        UseSubRecHits = cms.bool( False ),
        Propagator = cms.string( "hltESPFastSteppingHelixPropagatorAny" ),
        RescaleError = cms.double( 100.0 )
      ),
      DoBackwardFilter = cms.bool( True ),
      SeedPosition = cms.string( "in" ),
      BWFilterParameters = cms.PSet( 
        NumberOfSigma = cms.double( 3.0 ),
        CSCRecSegmentLabel = cms.InputTag( "hltCscSegments" ),
        FitDirection = cms.string( "outsideIn" ),
        DTRecSegmentLabel = cms.InputTag( "hltDt4DSegments" ),
        MaxChi2 = cms.double( 100.0 ),
        MuonTrajectoryUpdatorParameters = cms.PSet( 
          MaxChi2 = cms.double( 25.0 ),
          RescaleErrorFactor = cms.double( 100.0 ),
          Granularity = cms.int32( 0 ),
          ExcludeRPCFromFit = cms.bool( False ),
          UseInvalidHits = cms.bool( True ),
          RescaleError = cms.bool( False )
        ),
        EnableRPCMeasurement = cms.bool( True ),
        BWSeedType = cms.string( "fromGenerator" ),
        EnableDTMeasurement = cms.bool( True ),
        RPCRecSegmentLabel = cms.InputTag( "hltRpcRecHits" ),
        Propagator = cms.string( "hltESPFastSteppingHelixPropagatorAny" ),
        EnableCSCMeasurement = cms.bool( True )
      ),
      DoSeedRefit = cms.bool( False )
    ),
    DoSeedRefit = cms.bool( False ),
    TrackLoaderParameters = cms.PSet( 
      Smoother = cms.string( "hltESPKFTrajectorySmootherForMuonTrackLoader" ),
      DoSmoothing = cms.bool( False ),
      beamSpot = cms.InputTag( "hltOnlineBeamSpot" ),
      MuonUpdatorAtVertexParameters = cms.PSet( 
        MaxChi2 = cms.double( 1000000.0 ),
        BeamSpotPosition = cms.vdouble( 0.0, 0.0, 0.0 ),
        Propagator = cms.string( "hltESPFastSteppingHelixPropagatorOpposite" ),
        BeamSpotPositionErrors = cms.vdouble( 0.1, 0.1, 5.3 )
      ),
      VertexConstraint = cms.bool( True )
    ),
    MuonTrajectoryBuilder = cms.string( "Exhaustive" )
)
process.hltL2MuonCandidates = cms.EDProducer( "L2MuonCandidateProducer",
    InputObjects = cms.InputTag( 'hltL2Muons','UpdatedAtVtx' )
)
process.hltL2fL1sMu16orMu25L1f0L2Filtered16Q = cms.EDFilter( "HLTMuonL2PreFilter",
    saveTags = cms.bool( True ),
    MaxDr = cms.double( 9999.0 ),
    CutOnChambers = cms.bool( False ),
    PreviousCandTag = cms.InputTag( "hltL1fL1sMu16orMu25L1Filtered0" ),
    MinPt = cms.double( 16.0 ),
    MinN = cms.int32( 1 ),
    SeedMapTag = cms.InputTag( "hltL2Muons" ),
    MaxEta = cms.double( 2.5 ),
    MinNhits = cms.vint32( 0, 1, 0, 1 ),
    MinDxySig = cms.double( -1.0 ),
    MinNchambers = cms.vint32( 0 ),
    AbsEtaBins = cms.vdouble( 0.9, 1.5, 2.1, 5.0 ),
    MaxDz = cms.double( 9999.0 ),
    CandTag = cms.InputTag( "hltL2MuonCandidates" ),
    BeamSpotTag = cms.InputTag( "hltOnlineBeamSpot" ),
    MinDr = cms.double( -1.0 ),
    NSigmaPt = cms.double( 0.0 ),
    MinNstations = cms.vint32( 0, 2, 0, 2 )
)
process.hltL3TrajSeedOIState = cms.EDProducer( "TSGFromL2Muon",
    TkSeedGenerator = cms.PSet( 
      propagatorCompatibleName = cms.string( "hltESPSteppingHelixPropagatorOpposite" ),
      option = cms.uint32( 3 ),
      maxChi2 = cms.double( 40.0 ),
      errorMatrixPset = cms.PSet( 
        atIP = cms.bool( True ),
        action = cms.string( "use" ),
        errorMatrixValuesPSet = cms.PSet( 
          pf3_V12 = cms.PSet( 
            action = cms.string( "scale" ),
            values = cms.vdouble( 1.0, 1.0, 1.0, 1.0, 1.0, 1.0, 1.0, 1.0, 1.0, 1.0, 1.0, 1.0 )
          ),
          pf3_V13 = cms.PSet( 
            action = cms.string( "scale" ),
            values = cms.vdouble( 1.0, 1.0, 1.0, 1.0, 1.0, 1.0, 1.0, 1.0, 1.0, 1.0, 1.0, 1.0 )
          ),
          pf3_V11 = cms.PSet( 
            action = cms.string( "scale" ),
            values = cms.vdouble( 3.0, 3.0, 3.0, 5.0, 4.0, 5.0, 10.0, 7.0, 10.0, 10.0, 10.0, 10.0 )
          ),
          pf3_V14 = cms.PSet( 
            action = cms.string( "scale" ),
            values = cms.vdouble( 1.0, 1.0, 1.0, 1.0, 1.0, 1.0, 1.0, 1.0, 1.0, 1.0, 1.0, 1.0 )
          ),
          pf3_V15 = cms.PSet( 
            action = cms.string( "scale" ),
            values = cms.vdouble( 1.0, 1.0, 1.0, 1.0, 1.0, 1.0, 1.0, 1.0, 1.0, 1.0, 1.0, 1.0 )
          ),
          yAxis = cms.vdouble( 0.0, 1.0, 1.4, 10.0 ),
          pf3_V33 = cms.PSet( 
            action = cms.string( "scale" ),
            values = cms.vdouble( 3.0, 3.0, 3.0, 5.0, 4.0, 5.0, 10.0, 7.0, 10.0, 10.0, 10.0, 10.0 )
          ),
          zAxis = cms.vdouble( -3.14159, 3.14159 ),
          pf3_V44 = cms.PSet( 
            action = cms.string( "scale" ),
            values = cms.vdouble( 3.0, 3.0, 3.0, 5.0, 4.0, 5.0, 10.0, 7.0, 10.0, 10.0, 10.0, 10.0 )
          ),
          xAxis = cms.vdouble( 0.0, 13.0, 30.0, 70.0, 1000.0 ),
          pf3_V22 = cms.PSet( 
            action = cms.string( "scale" ),
            values = cms.vdouble( 3.0, 3.0, 3.0, 5.0, 4.0, 5.0, 10.0, 7.0, 10.0, 10.0, 10.0, 10.0 )
          ),
          pf3_V23 = cms.PSet( 
            action = cms.string( "scale" ),
            values = cms.vdouble( 1.0, 1.0, 1.0, 1.0, 1.0, 1.0, 1.0, 1.0, 1.0, 1.0, 1.0, 1.0 )
          ),
          pf3_V45 = cms.PSet( 
            action = cms.string( "scale" ),
            values = cms.vdouble( 1.0, 1.0, 1.0, 1.0, 1.0, 1.0, 1.0, 1.0, 1.0, 1.0, 1.0, 1.0 )
          ),
          pf3_V55 = cms.PSet( 
            action = cms.string( "scale" ),
            values = cms.vdouble( 3.0, 3.0, 3.0, 5.0, 4.0, 5.0, 10.0, 7.0, 10.0, 10.0, 10.0, 10.0 )
          ),
          pf3_V34 = cms.PSet( 
            action = cms.string( "scale" ),
            values = cms.vdouble( 1.0, 1.0, 1.0, 1.0, 1.0, 1.0, 1.0, 1.0, 1.0, 1.0, 1.0, 1.0 )
          ),
          pf3_V35 = cms.PSet( 
            action = cms.string( "scale" ),
            values = cms.vdouble( 1.0, 1.0, 1.0, 1.0, 1.0, 1.0, 1.0, 1.0, 1.0, 1.0, 1.0, 1.0 )
          ),
          pf3_V25 = cms.PSet( 
            action = cms.string( "scale" ),
            values = cms.vdouble( 1.0, 1.0, 1.0, 1.0, 1.0, 1.0, 1.0, 1.0, 1.0, 1.0, 1.0, 1.0 )
          ),
          pf3_V24 = cms.PSet( 
            action = cms.string( "scale" ),
            values = cms.vdouble( 1.0, 1.0, 1.0, 1.0, 1.0, 1.0, 1.0, 1.0, 1.0, 1.0, 1.0, 1.0 )
          )
        )
      ),
      propagatorName = cms.string( "hltESPSteppingHelixPropagatorAlong" ),
      manySeeds = cms.bool( False ),
      copyMuonRecHit = cms.bool( False ),
      ComponentName = cms.string( "TSGForRoadSearch" ),
      MeasurementTrackerEvent = cms.InputTag( "hltSiStripClusters" )
    ),
    ServiceParameters = cms.PSet( 
      Propagators = cms.untracked.vstring( 'hltESPSteppingHelixPropagatorOpposite',
        'hltESPSteppingHelixPropagatorAlong' ),
      RPCLayers = cms.bool( True ),
      UseMuonNavigation = cms.untracked.bool( True )
    ),
    MuonCollectionLabel = cms.InputTag( 'hltL2Muons','UpdatedAtVtx' ),
    MuonTrackingRegionBuilder = cms.PSet(  ),
    PCut = cms.double( 2.5 ),
    TrackerSeedCleaner = cms.PSet(  ),
    PtCut = cms.double( 1.0 )
)
process.hltL3TrackCandidateFromL2OIState = cms.EDProducer( "CkfTrajectoryMaker",
    src = cms.InputTag( "hltL3TrajSeedOIState" ),
    reverseTrajectories = cms.bool( True ),
    TransientInitialStateEstimatorParameters = cms.PSet( 
      propagatorAlongTISE = cms.string( "PropagatorWithMaterial" ),
      numberMeasurementsForFit = cms.int32( 4 ),
      propagatorOppositeTISE = cms.string( "PropagatorWithMaterialOpposite" )
    ),
    TrajectoryCleaner = cms.string( "hltESPTrajectoryCleanerBySharedHits" ),
    MeasurementTrackerEvent = cms.InputTag( "hltSiStripClusters" ),
    cleanTrajectoryAfterInOut = cms.bool( False ),
    useHitsSplitting = cms.bool( False ),
    RedundantSeedCleaner = cms.string( "CachingSeedCleanerBySharedInput" ),
    doSeedingRegionRebuilding = cms.bool( False ),
    trackCandidateAlso = cms.bool( True ),
    TrajectoryBuilderPSet = cms.PSet(  refToPSet_ = cms.string( "HLTPSetMuonCkfTrajectoryBuilderSeedHit" ) ),
    NavigationSchool = cms.string( "SimpleNavigationSchool" ),
    TrajectoryBuilder = cms.string( "hltESPMuonCkfTrajectoryBuilderSeedHit" ),
    maxNSeeds = cms.uint32( 100000 )
)
process.hltL3TkTracksFromL2OIState = cms.EDProducer( "TrackProducer",
    src = cms.InputTag( "hltL3TrackCandidateFromL2OIState" ),
    SimpleMagneticField = cms.string( "" ),
    clusterRemovalInfo = cms.InputTag( "" ),
    beamSpot = cms.InputTag( "hltOnlineBeamSpot" ),
    MeasurementTrackerEvent = cms.InputTag( "hltSiStripClusters" ),
    Fitter = cms.string( "hltESPKFFittingSmoother" ),
    useHitsSplitting = cms.bool( False ),
    MeasurementTracker = cms.string( "" ),
    AlgorithmName = cms.string( "hltIterX" ),
    alias = cms.untracked.string( "" ),
    NavigationSchool = cms.string( "" ),
    TrajectoryInEvent = cms.bool( True ),
    TTRHBuilder = cms.string( "hltESPTTRHBWithTrackAngle" ),
    GeometricInnerState = cms.bool( True ),
    useSimpleMF = cms.bool( False ),
    Propagator = cms.string( "PropagatorWithMaterial" )
)
process.hltL3MuonsOIState = cms.EDProducer( "L3MuonProducer",
    ServiceParameters = cms.PSet( 
      Propagators = cms.untracked.vstring( 'hltESPSmartPropagatorAny',
        'SteppingHelixPropagatorAny',
        'hltESPSmartPropagator',
        'hltESPSteppingHelixPropagatorOpposite' ),
      RPCLayers = cms.bool( True ),
      UseMuonNavigation = cms.untracked.bool( True )
    ),
    L3TrajBuilderParameters = cms.PSet( 
      ScaleTECyFactor = cms.double( -1.0 ),
      GlbRefitterParameters = cms.PSet( 
        TrackerSkipSection = cms.int32( -1 ),
        DoPredictionsOnly = cms.bool( False ),
        PropDirForCosmics = cms.bool( False ),
        HitThreshold = cms.int32( 1 ),
        MuonHitsOption = cms.int32( 1 ),
        Chi2CutRPC = cms.double( 1.0 ),
        Fitter = cms.string( "hltESPL3MuKFTrajectoryFitter" ),
        DTRecSegmentLabel = cms.InputTag( "hltDt4DSegments" ),
        TrackerRecHitBuilder = cms.string( "hltESPTTRHBWithTrackAngle" ),
        MuonRecHitBuilder = cms.string( "hltESPMuonTransientTrackingRecHitBuilder" ),
        RefitDirection = cms.string( "insideOut" ),
        CSCRecSegmentLabel = cms.InputTag( "hltCscSegments" ),
        Chi2CutCSC = cms.double( 150.0 ),
        Chi2CutDT = cms.double( 10.0 ),
        RefitRPCHits = cms.bool( True ),
        SkipStation = cms.int32( -1 ),
        Propagator = cms.string( "hltESPSmartPropagatorAny" ),
        TrackerSkipSystem = cms.int32( -1 ),
        DYTthrs = cms.vint32( 30, 15 )
      ),
      ScaleTECxFactor = cms.double( -1.0 ),
      TrackerRecHitBuilder = cms.string( "hltESPTTRHBWithTrackAngle" ),
      MuonRecHitBuilder = cms.string( "hltESPMuonTransientTrackingRecHitBuilder" ),
      MuonTrackingRegionBuilder = cms.PSet( 
        EtaR_UpperLimit_Par1 = cms.double( 0.25 ),
        EtaR_UpperLimit_Par2 = cms.double( 0.15 ),
        OnDemand = cms.double( -1.0 ),
        Rescale_Dz = cms.double( 3.0 ),
        vertexCollection = cms.InputTag( "pixelVertices" ),
        Rescale_phi = cms.double( 3.0 ),
        Eta_fixed = cms.double( 0.2 ),
        DeltaZ_Region = cms.double( 15.9 ),
        MeasurementTrackerName = cms.string( "hltESPMeasurementTracker" ),
        PhiR_UpperLimit_Par2 = cms.double( 0.2 ),
        Eta_min = cms.double( 0.05 ),
        Phi_fixed = cms.double( 0.2 ),
        DeltaR = cms.double( 0.2 ),
        EscapePt = cms.double( 1.5 ),
        UseFixedRegion = cms.bool( False ),
        PhiR_UpperLimit_Par1 = cms.double( 0.6 ),
        Rescale_eta = cms.double( 3.0 ),
        Phi_min = cms.double( 0.05 ),
        UseVertex = cms.bool( False ),
        beamSpot = cms.InputTag( "hltOnlineBeamSpot" )
      ),
      RefitRPCHits = cms.bool( True ),
      PCut = cms.double( 2.5 ),
      TrackTransformer = cms.PSet( 
        DoPredictionsOnly = cms.bool( False ),
        Fitter = cms.string( "hltESPL3MuKFTrajectoryFitter" ),
        TrackerRecHitBuilder = cms.string( "hltESPTTRHBWithTrackAngle" ),
        Smoother = cms.string( "hltESPKFTrajectorySmootherForMuonTrackLoader" ),
        MuonRecHitBuilder = cms.string( "hltESPMuonTransientTrackingRecHitBuilder" ),
        RefitDirection = cms.string( "insideOut" ),
        RefitRPCHits = cms.bool( True ),
        Propagator = cms.string( "hltESPSmartPropagatorAny" )
      ),
      GlobalMuonTrackMatcher = cms.PSet( 
        Pt_threshold1 = cms.double( 0.0 ),
        DeltaDCut_3 = cms.double( 15.0 ),
        MinP = cms.double( 2.5 ),
        MinPt = cms.double( 1.0 ),
        Chi2Cut_1 = cms.double( 50.0 ),
        Pt_threshold2 = cms.double( 9.99999999E8 ),
        LocChi2Cut = cms.double( 0.001 ),
        Eta_threshold = cms.double( 1.2 ),
        Quality_3 = cms.double( 7.0 ),
        Quality_2 = cms.double( 15.0 ),
        Chi2Cut_2 = cms.double( 50.0 ),
        Chi2Cut_3 = cms.double( 200.0 ),
        DeltaDCut_1 = cms.double( 40.0 ),
        DeltaRCut_2 = cms.double( 0.2 ),
        DeltaRCut_3 = cms.double( 1.0 ),
        DeltaDCut_2 = cms.double( 10.0 ),
        DeltaRCut_1 = cms.double( 0.1 ),
        Propagator = cms.string( "hltESPSmartPropagator" ),
        Quality_1 = cms.double( 20.0 )
      ),
      PtCut = cms.double( 1.0 ),
      TrackerPropagator = cms.string( "SteppingHelixPropagatorAny" ),
      tkTrajLabel = cms.InputTag( "hltL3TkTracksFromL2OIState" ),
      tkTrajBeamSpot = cms.InputTag( "hltOnlineBeamSpot" ),
      tkTrajMaxChi2 = cms.double( 9999.0 ),
      tkTrajMaxDXYBeamSpot = cms.double( 0.2 ),
      tkTrajVertex = cms.InputTag( "pixelVertices" ),
      tkTrajUseVertex = cms.bool( False )
    ),
    TrackLoaderParameters = cms.PSet( 
      PutTkTrackIntoEvent = cms.untracked.bool( False ),
      beamSpot = cms.InputTag( "hltOnlineBeamSpot" ),
      SmoothTkTrack = cms.untracked.bool( False ),
      MuonSeededTracksInstance = cms.untracked.string( "L2Seeded" ),
      Smoother = cms.string( "hltESPKFTrajectorySmootherForMuonTrackLoader" ),
      MuonUpdatorAtVertexParameters = cms.PSet( 
        MaxChi2 = cms.double( 1000000.0 ),
        Propagator = cms.string( "hltESPSteppingHelixPropagatorOpposite" ),
        BeamSpotPositionErrors = cms.vdouble( 0.1, 0.1, 5.3 )
      ),
      VertexConstraint = cms.bool( False ),
      DoSmoothing = cms.bool( True )
    ),
    MuonCollectionLabel = cms.InputTag( 'hltL2Muons','UpdatedAtVtx' )
)
process.hltL3TrajSeedOIHit = cms.EDProducer( "TSGFromL2Muon",
    TkSeedGenerator = cms.PSet( 
      PSetNames = cms.vstring( 'skipTSG',
        'iterativeTSG' ),
      L3TkCollectionA = cms.InputTag( "hltL3MuonsOIState" ),
      iterativeTSG = cms.PSet( 
        ErrorRescaling = cms.double( 3.0 ),
        beamSpot = cms.InputTag( "unused" ),
        MaxChi2 = cms.double( 40.0 ),
        errorMatrixPset = cms.PSet( 
          atIP = cms.bool( True ),
          action = cms.string( "use" ),
          errorMatrixValuesPSet = cms.PSet( 
            pf3_V12 = cms.PSet( 
              action = cms.string( "scale" ),
              values = cms.vdouble( 1.0, 1.0, 1.0, 1.0, 1.0, 1.0, 1.0, 1.0, 1.0, 1.0, 1.0, 1.0 )
            ),
            pf3_V13 = cms.PSet( 
              action = cms.string( "scale" ),
              values = cms.vdouble( 1.0, 1.0, 1.0, 1.0, 1.0, 1.0, 1.0, 1.0, 1.0, 1.0, 1.0, 1.0 )
            ),
            pf3_V11 = cms.PSet( 
              action = cms.string( "scale" ),
              values = cms.vdouble( 3.0, 3.0, 3.0, 5.0, 4.0, 5.0, 10.0, 7.0, 10.0, 10.0, 10.0, 10.0 )
            ),
            pf3_V14 = cms.PSet( 
              action = cms.string( "scale" ),
              values = cms.vdouble( 1.0, 1.0, 1.0, 1.0, 1.0, 1.0, 1.0, 1.0, 1.0, 1.0, 1.0, 1.0 )
            ),
            pf3_V15 = cms.PSet( 
              action = cms.string( "scale" ),
              values = cms.vdouble( 1.0, 1.0, 1.0, 1.0, 1.0, 1.0, 1.0, 1.0, 1.0, 1.0, 1.0, 1.0 )
            ),
            yAxis = cms.vdouble( 0.0, 1.0, 1.4, 10.0 ),
            pf3_V33 = cms.PSet( 
              action = cms.string( "scale" ),
              values = cms.vdouble( 3.0, 3.0, 3.0, 5.0, 4.0, 5.0, 10.0, 7.0, 10.0, 10.0, 10.0, 10.0 )
            ),
            zAxis = cms.vdouble( -3.14159, 3.14159 ),
            pf3_V44 = cms.PSet( 
              action = cms.string( "scale" ),
              values = cms.vdouble( 3.0, 3.0, 3.0, 5.0, 4.0, 5.0, 10.0, 7.0, 10.0, 10.0, 10.0, 10.0 )
            ),
            xAxis = cms.vdouble( 0.0, 13.0, 30.0, 70.0, 1000.0 ),
            pf3_V22 = cms.PSet( 
              action = cms.string( "scale" ),
              values = cms.vdouble( 3.0, 3.0, 3.0, 5.0, 4.0, 5.0, 10.0, 7.0, 10.0, 10.0, 10.0, 10.0 )
            ),
            pf3_V23 = cms.PSet( 
              action = cms.string( "scale" ),
              values = cms.vdouble( 1.0, 1.0, 1.0, 1.0, 1.0, 1.0, 1.0, 1.0, 1.0, 1.0, 1.0, 1.0 )
            ),
            pf3_V45 = cms.PSet( 
              action = cms.string( "scale" ),
              values = cms.vdouble( 1.0, 1.0, 1.0, 1.0, 1.0, 1.0, 1.0, 1.0, 1.0, 1.0, 1.0, 1.0 )
            ),
            pf3_V55 = cms.PSet( 
              action = cms.string( "scale" ),
              values = cms.vdouble( 3.0, 3.0, 3.0, 5.0, 4.0, 5.0, 10.0, 7.0, 10.0, 10.0, 10.0, 10.0 )
            ),
            pf3_V34 = cms.PSet( 
              action = cms.string( "scale" ),
              values = cms.vdouble( 1.0, 1.0, 1.0, 1.0, 1.0, 1.0, 1.0, 1.0, 1.0, 1.0, 1.0, 1.0 )
            ),
            pf3_V35 = cms.PSet( 
              action = cms.string( "scale" ),
              values = cms.vdouble( 1.0, 1.0, 1.0, 1.0, 1.0, 1.0, 1.0, 1.0, 1.0, 1.0, 1.0, 1.0 )
            ),
            pf3_V25 = cms.PSet( 
              action = cms.string( "scale" ),
              values = cms.vdouble( 1.0, 1.0, 1.0, 1.0, 1.0, 1.0, 1.0, 1.0, 1.0, 1.0, 1.0, 1.0 )
            ),
            pf3_V24 = cms.PSet( 
              action = cms.string( "scale" ),
              values = cms.vdouble( 1.0, 1.0, 1.0, 1.0, 1.0, 1.0, 1.0, 1.0, 1.0, 1.0, 1.0, 1.0 )
            )
          )
        ),
        UpdateState = cms.bool( True ),
        MeasurementTrackerName = cms.string( "hltESPMeasurementTracker" ),
        SelectState = cms.bool( False ),
        SigmaZ = cms.double( 25.0 ),
        ResetMethod = cms.string( "matrix" ),
        ComponentName = cms.string( "TSGFromPropagation" ),
        UseVertexState = cms.bool( True ),
        Propagator = cms.string( "hltESPSmartPropagatorAnyOpposite" ),
        MeasurementTrackerEvent = cms.InputTag( "hltSiStripClusters" )
      ),
      skipTSG = cms.PSet(  ),
      ComponentName = cms.string( "DualByL2TSG" )
    ),
    ServiceParameters = cms.PSet( 
      Propagators = cms.untracked.vstring( 'PropagatorWithMaterial',
        'hltESPSmartPropagatorAnyOpposite' ),
      RPCLayers = cms.bool( True ),
      UseMuonNavigation = cms.untracked.bool( True )
    ),
    MuonCollectionLabel = cms.InputTag( 'hltL2Muons','UpdatedAtVtx' ),
    MuonTrackingRegionBuilder = cms.PSet(  ),
    PCut = cms.double( 2.5 ),
    TrackerSeedCleaner = cms.PSet( 
      cleanerFromSharedHits = cms.bool( True ),
      ptCleaner = cms.bool( True ),
      TTRHBuilder = cms.string( "hltESPTTRHBWithTrackAngle" ),
      beamSpot = cms.InputTag( "hltOnlineBeamSpot" ),
      directionCleaner = cms.bool( True )
    ),
    PtCut = cms.double( 1.0 )
)
process.hltL3TrackCandidateFromL2OIHit = cms.EDProducer( "CkfTrajectoryMaker",
    src = cms.InputTag( "hltL3TrajSeedOIHit" ),
    reverseTrajectories = cms.bool( True ),
    TransientInitialStateEstimatorParameters = cms.PSet( 
      propagatorAlongTISE = cms.string( "PropagatorWithMaterial" ),
      numberMeasurementsForFit = cms.int32( 4 ),
      propagatorOppositeTISE = cms.string( "PropagatorWithMaterialOpposite" )
    ),
    TrajectoryCleaner = cms.string( "hltESPTrajectoryCleanerBySharedHits" ),
    MeasurementTrackerEvent = cms.InputTag( "hltSiStripClusters" ),
    cleanTrajectoryAfterInOut = cms.bool( False ),
    useHitsSplitting = cms.bool( False ),
    RedundantSeedCleaner = cms.string( "CachingSeedCleanerBySharedInput" ),
    doSeedingRegionRebuilding = cms.bool( False ),
    trackCandidateAlso = cms.bool( True ),
    TrajectoryBuilderPSet = cms.PSet(  refToPSet_ = cms.string( "HLTPSetMuonCkfTrajectoryBuilder" ) ),
    NavigationSchool = cms.string( "SimpleNavigationSchool" ),
    TrajectoryBuilder = cms.string( "hltESPMuonCkfTrajectoryBuilder" ),
    maxNSeeds = cms.uint32( 100000 )
)
process.hltL3TkTracksFromL2OIHit = cms.EDProducer( "TrackProducer",
    src = cms.InputTag( "hltL3TrackCandidateFromL2OIHit" ),
    SimpleMagneticField = cms.string( "" ),
    clusterRemovalInfo = cms.InputTag( "" ),
    beamSpot = cms.InputTag( "hltOnlineBeamSpot" ),
    MeasurementTrackerEvent = cms.InputTag( "hltSiStripClusters" ),
    Fitter = cms.string( "hltESPKFFittingSmoother" ),
    useHitsSplitting = cms.bool( False ),
    MeasurementTracker = cms.string( "" ),
    AlgorithmName = cms.string( "hltIterX" ),
    alias = cms.untracked.string( "" ),
    NavigationSchool = cms.string( "" ),
    TrajectoryInEvent = cms.bool( True ),
    TTRHBuilder = cms.string( "hltESPTTRHBWithTrackAngle" ),
    GeometricInnerState = cms.bool( True ),
    useSimpleMF = cms.bool( False ),
    Propagator = cms.string( "PropagatorWithMaterial" )
)
process.hltL3MuonsOIHit = cms.EDProducer( "L3MuonProducer",
    ServiceParameters = cms.PSet( 
      Propagators = cms.untracked.vstring( 'hltESPSmartPropagatorAny',
        'SteppingHelixPropagatorAny',
        'hltESPSmartPropagator',
        'hltESPSteppingHelixPropagatorOpposite' ),
      RPCLayers = cms.bool( True ),
      UseMuonNavigation = cms.untracked.bool( True )
    ),
    L3TrajBuilderParameters = cms.PSet( 
      ScaleTECyFactor = cms.double( -1.0 ),
      GlbRefitterParameters = cms.PSet( 
        TrackerSkipSection = cms.int32( -1 ),
        DoPredictionsOnly = cms.bool( False ),
        PropDirForCosmics = cms.bool( False ),
        HitThreshold = cms.int32( 1 ),
        MuonHitsOption = cms.int32( 1 ),
        Chi2CutRPC = cms.double( 1.0 ),
        Fitter = cms.string( "hltESPL3MuKFTrajectoryFitter" ),
        DTRecSegmentLabel = cms.InputTag( "hltDt4DSegments" ),
        TrackerRecHitBuilder = cms.string( "hltESPTTRHBWithTrackAngle" ),
        MuonRecHitBuilder = cms.string( "hltESPMuonTransientTrackingRecHitBuilder" ),
        RefitDirection = cms.string( "insideOut" ),
        CSCRecSegmentLabel = cms.InputTag( "hltCscSegments" ),
        Chi2CutCSC = cms.double( 150.0 ),
        Chi2CutDT = cms.double( 10.0 ),
        RefitRPCHits = cms.bool( True ),
        SkipStation = cms.int32( -1 ),
        Propagator = cms.string( "hltESPSmartPropagatorAny" ),
        TrackerSkipSystem = cms.int32( -1 ),
        DYTthrs = cms.vint32( 30, 15 )
      ),
      ScaleTECxFactor = cms.double( -1.0 ),
      TrackerRecHitBuilder = cms.string( "hltESPTTRHBWithTrackAngle" ),
      MuonRecHitBuilder = cms.string( "hltESPMuonTransientTrackingRecHitBuilder" ),
      MuonTrackingRegionBuilder = cms.PSet( 
        EtaR_UpperLimit_Par1 = cms.double( 0.25 ),
        EtaR_UpperLimit_Par2 = cms.double( 0.15 ),
        OnDemand = cms.double( -1.0 ),
        Rescale_Dz = cms.double( 3.0 ),
        vertexCollection = cms.InputTag( "pixelVertices" ),
        Rescale_phi = cms.double( 3.0 ),
        Eta_fixed = cms.double( 0.2 ),
        DeltaZ_Region = cms.double( 15.9 ),
        MeasurementTrackerName = cms.string( "hltESPMeasurementTracker" ),
        PhiR_UpperLimit_Par2 = cms.double( 0.2 ),
        Eta_min = cms.double( 0.05 ),
        Phi_fixed = cms.double( 0.2 ),
        DeltaR = cms.double( 0.2 ),
        EscapePt = cms.double( 1.5 ),
        UseFixedRegion = cms.bool( False ),
        PhiR_UpperLimit_Par1 = cms.double( 0.6 ),
        Rescale_eta = cms.double( 3.0 ),
        Phi_min = cms.double( 0.05 ),
        UseVertex = cms.bool( False ),
        beamSpot = cms.InputTag( "hltOnlineBeamSpot" )
      ),
      RefitRPCHits = cms.bool( True ),
      PCut = cms.double( 2.5 ),
      TrackTransformer = cms.PSet( 
        DoPredictionsOnly = cms.bool( False ),
        Fitter = cms.string( "hltESPL3MuKFTrajectoryFitter" ),
        TrackerRecHitBuilder = cms.string( "hltESPTTRHBWithTrackAngle" ),
        Smoother = cms.string( "hltESPKFTrajectorySmootherForMuonTrackLoader" ),
        MuonRecHitBuilder = cms.string( "hltESPMuonTransientTrackingRecHitBuilder" ),
        RefitDirection = cms.string( "insideOut" ),
        RefitRPCHits = cms.bool( True ),
        Propagator = cms.string( "hltESPSmartPropagatorAny" )
      ),
      GlobalMuonTrackMatcher = cms.PSet( 
        Pt_threshold1 = cms.double( 0.0 ),
        DeltaDCut_3 = cms.double( 15.0 ),
        MinP = cms.double( 2.5 ),
        MinPt = cms.double( 1.0 ),
        Chi2Cut_1 = cms.double( 50.0 ),
        Pt_threshold2 = cms.double( 9.99999999E8 ),
        LocChi2Cut = cms.double( 0.001 ),
        Eta_threshold = cms.double( 1.2 ),
        Quality_3 = cms.double( 7.0 ),
        Quality_2 = cms.double( 15.0 ),
        Chi2Cut_2 = cms.double( 50.0 ),
        Chi2Cut_3 = cms.double( 200.0 ),
        DeltaDCut_1 = cms.double( 40.0 ),
        DeltaRCut_2 = cms.double( 0.2 ),
        DeltaRCut_3 = cms.double( 1.0 ),
        DeltaDCut_2 = cms.double( 10.0 ),
        DeltaRCut_1 = cms.double( 0.1 ),
        Propagator = cms.string( "hltESPSmartPropagator" ),
        Quality_1 = cms.double( 20.0 )
      ),
      PtCut = cms.double( 1.0 ),
      TrackerPropagator = cms.string( "SteppingHelixPropagatorAny" ),
      tkTrajLabel = cms.InputTag( "hltL3TkTracksFromL2OIHit" ),
      tkTrajBeamSpot = cms.InputTag( "hltOnlineBeamSpot" ),
      tkTrajMaxChi2 = cms.double( 9999.0 ),
      tkTrajMaxDXYBeamSpot = cms.double( 0.2 ),
      tkTrajVertex = cms.InputTag( "pixelVertices" ),
      tkTrajUseVertex = cms.bool( False )
    ),
    TrackLoaderParameters = cms.PSet( 
      PutTkTrackIntoEvent = cms.untracked.bool( False ),
      beamSpot = cms.InputTag( "hltOnlineBeamSpot" ),
      SmoothTkTrack = cms.untracked.bool( False ),
      MuonSeededTracksInstance = cms.untracked.string( "L2Seeded" ),
      Smoother = cms.string( "hltESPKFTrajectorySmootherForMuonTrackLoader" ),
      MuonUpdatorAtVertexParameters = cms.PSet( 
        MaxChi2 = cms.double( 1000000.0 ),
        Propagator = cms.string( "hltESPSteppingHelixPropagatorOpposite" ),
        BeamSpotPositionErrors = cms.vdouble( 0.1, 0.1, 5.3 )
      ),
      VertexConstraint = cms.bool( False ),
      DoSmoothing = cms.bool( True )
    ),
    MuonCollectionLabel = cms.InputTag( 'hltL2Muons','UpdatedAtVtx' )
)
process.hltL3TkFromL2OICombination = cms.EDProducer( "L3TrackCombiner",
    labels = cms.VInputTag( 'hltL3MuonsOIState','hltL3MuonsOIHit' )
)
process.hltPixelLayerPairs = cms.EDProducer( "SeedingLayersEDProducer",
    layerList = cms.vstring( 'BPix1+BPix2',
      'BPix1+BPix3',
      'BPix2+BPix3',
      'BPix1+FPix1_pos',
      'BPix1+FPix1_neg',
      'BPix1+FPix2_pos',
      'BPix1+FPix2_neg',
      'BPix2+FPix1_pos',
      'BPix2+FPix1_neg',
      'BPix2+FPix2_pos',
      'BPix2+FPix2_neg',
      'FPix1_pos+FPix2_pos',
      'FPix1_neg+FPix2_neg' ),
    MTOB = cms.PSet(  ),
    TEC = cms.PSet(  ),
    MTID = cms.PSet(  ),
    FPix = cms.PSet( 
      useErrorsFromParam = cms.bool( True ),
      hitErrorRPhi = cms.double( 0.0051 ),
      TTRHBuilder = cms.string( "hltESPTTRHBuilderPixelOnly" ),
      HitProducer = cms.string( "hltSiPixelRecHits" ),
      hitErrorRZ = cms.double( 0.0036 )
    ),
    MTEC = cms.PSet(  ),
    MTIB = cms.PSet(  ),
    TID = cms.PSet(  ),
    TOB = cms.PSet(  ),
    BPix = cms.PSet( 
      useErrorsFromParam = cms.bool( True ),
      hitErrorRPhi = cms.double( 0.0027 ),
      TTRHBuilder = cms.string( "hltESPTTRHBuilderPixelOnly" ),
      HitProducer = cms.string( "hltSiPixelRecHits" ),
      hitErrorRZ = cms.double( 0.006 )
    ),
    TIB = cms.PSet(  )
)
process.hltL3TrajSeedIOHit = cms.EDProducer( "TSGFromL2Muon",
    TkSeedGenerator = cms.PSet( 
      PSetNames = cms.vstring( 'skipTSG',
        'iterativeTSG' ),
      L3TkCollectionA = cms.InputTag( "hltL3TkFromL2OICombination" ),
      iterativeTSG = cms.PSet( 
        firstTSG = cms.PSet( 
          ComponentName = cms.string( "TSGFromOrderedHits" ),
          OrderedHitsFactoryPSet = cms.PSet( 
            ComponentName = cms.string( "StandardHitTripletGenerator" ),
            GeneratorPSet = cms.PSet( 
              useBending = cms.bool( True ),
              useFixedPreFiltering = cms.bool( False ),
              maxElement = cms.uint32( 0 ),
              phiPreFiltering = cms.double( 0.3 ),
              extraHitRPhitolerance = cms.double( 0.06 ),
              useMultScattering = cms.bool( True ),
              ComponentName = cms.string( "PixelTripletHLTGenerator" ),
              extraHitRZtolerance = cms.double( 0.06 ),
              SeedComparitorPSet = cms.PSet(  ComponentName = cms.string( "none" ) )
            ),
            SeedingLayers = cms.InputTag( "hltPixelLayerTriplets" )
          ),
          TTRHBuilder = cms.string( "hltESPTTRHBWithTrackAngle" )
        ),
        PSetNames = cms.vstring( 'firstTSG',
          'secondTSG' ),
        ComponentName = cms.string( "CombinedTSG" ),
        thirdTSG = cms.PSet( 
          PSetNames = cms.vstring( 'endcapTSG',
            'barrelTSG' ),
          barrelTSG = cms.PSet(  ),
          endcapTSG = cms.PSet( 
            ComponentName = cms.string( "TSGFromOrderedHits" ),
            OrderedHitsFactoryPSet = cms.PSet( 
              maxElement = cms.uint32( 0 ),
              ComponentName = cms.string( "StandardHitPairGenerator" ),
              useOnDemandTracker = cms.untracked.int32( 0 ),
              SeedingLayers = cms.InputTag( "hltMixedLayerPairs" )
            ),
            TTRHBuilder = cms.string( "hltESPTTRHBWithTrackAngle" )
          ),
          etaSeparation = cms.double( 2.0 ),
          ComponentName = cms.string( "DualByEtaTSG" )
        ),
        secondTSG = cms.PSet( 
          ComponentName = cms.string( "TSGFromOrderedHits" ),
          OrderedHitsFactoryPSet = cms.PSet( 
            maxElement = cms.uint32( 0 ),
            ComponentName = cms.string( "StandardHitPairGenerator" ),
            useOnDemandTracker = cms.untracked.int32( 0 ),
            SeedingLayers = cms.InputTag( "hltPixelLayerPairs" )
          ),
          TTRHBuilder = cms.string( "hltESPTTRHBWithTrackAngle" )
        )
      ),
      skipTSG = cms.PSet(  ),
      ComponentName = cms.string( "DualByL2TSG" )
    ),
    ServiceParameters = cms.PSet( 
      Propagators = cms.untracked.vstring( 'PropagatorWithMaterial' ),
      RPCLayers = cms.bool( True ),
      UseMuonNavigation = cms.untracked.bool( True )
    ),
    MuonCollectionLabel = cms.InputTag( 'hltL2Muons','UpdatedAtVtx' ),
    MuonTrackingRegionBuilder = cms.PSet( 
      EtaR_UpperLimit_Par1 = cms.double( 0.25 ),
      EtaR_UpperLimit_Par2 = cms.double( 0.15 ),
      OnDemand = cms.double( -1.0 ),
      Rescale_Dz = cms.double( 3.0 ),
      vertexCollection = cms.InputTag( "pixelVertices" ),
      Rescale_phi = cms.double( 3.0 ),
      Eta_fixed = cms.double( 0.2 ),
      DeltaZ_Region = cms.double( 15.9 ),
      MeasurementTrackerName = cms.string( "hltESPMeasurementTracker" ),
      PhiR_UpperLimit_Par2 = cms.double( 0.2 ),
      Eta_min = cms.double( 0.1 ),
      Phi_fixed = cms.double( 0.2 ),
      DeltaR = cms.double( 0.2 ),
      EscapePt = cms.double( 1.5 ),
      UseFixedRegion = cms.bool( False ),
      PhiR_UpperLimit_Par1 = cms.double( 0.6 ),
      Rescale_eta = cms.double( 3.0 ),
      Phi_min = cms.double( 0.1 ),
      UseVertex = cms.bool( False ),
      beamSpot = cms.InputTag( "hltOnlineBeamSpot" )
    ),
    PCut = cms.double( 2.5 ),
    TrackerSeedCleaner = cms.PSet( 
      cleanerFromSharedHits = cms.bool( True ),
      ptCleaner = cms.bool( True ),
      TTRHBuilder = cms.string( "hltESPTTRHBWithTrackAngle" ),
      beamSpot = cms.InputTag( "hltOnlineBeamSpot" ),
      directionCleaner = cms.bool( True )
    ),
    PtCut = cms.double( 1.0 )
)
process.hltL3TrackCandidateFromL2IOHit = cms.EDProducer( "CkfTrajectoryMaker",
    src = cms.InputTag( "hltL3TrajSeedIOHit" ),
    reverseTrajectories = cms.bool( False ),
    TransientInitialStateEstimatorParameters = cms.PSet( 
      propagatorAlongTISE = cms.string( "PropagatorWithMaterial" ),
      numberMeasurementsForFit = cms.int32( 4 ),
      propagatorOppositeTISE = cms.string( "PropagatorWithMaterialOpposite" )
    ),
    TrajectoryCleaner = cms.string( "hltESPTrajectoryCleanerBySharedHits" ),
    MeasurementTrackerEvent = cms.InputTag( "hltSiStripClusters" ),
    cleanTrajectoryAfterInOut = cms.bool( False ),
    useHitsSplitting = cms.bool( False ),
    RedundantSeedCleaner = cms.string( "CachingSeedCleanerBySharedInput" ),
    doSeedingRegionRebuilding = cms.bool( False ),
    trackCandidateAlso = cms.bool( True ),
    TrajectoryBuilderPSet = cms.PSet(  refToPSet_ = cms.string( "HLTPSetMuonCkfTrajectoryBuilder" ) ),
    NavigationSchool = cms.string( "SimpleNavigationSchool" ),
    TrajectoryBuilder = cms.string( "hltESPMuonCkfTrajectoryBuilder" ),
    maxNSeeds = cms.uint32( 100000 )
)
process.hltL3TkTracksFromL2IOHit = cms.EDProducer( "TrackProducer",
    src = cms.InputTag( "hltL3TrackCandidateFromL2IOHit" ),
    SimpleMagneticField = cms.string( "" ),
    clusterRemovalInfo = cms.InputTag( "" ),
    beamSpot = cms.InputTag( "hltOnlineBeamSpot" ),
    MeasurementTrackerEvent = cms.InputTag( "hltSiStripClusters" ),
    Fitter = cms.string( "hltESPKFFittingSmoother" ),
    useHitsSplitting = cms.bool( False ),
    MeasurementTracker = cms.string( "" ),
    AlgorithmName = cms.string( "hltIterX" ),
    alias = cms.untracked.string( "" ),
    NavigationSchool = cms.string( "" ),
    TrajectoryInEvent = cms.bool( True ),
    TTRHBuilder = cms.string( "hltESPTTRHBWithTrackAngle" ),
    GeometricInnerState = cms.bool( True ),
    useSimpleMF = cms.bool( False ),
    Propagator = cms.string( "PropagatorWithMaterial" )
)
process.hltL3MuonsIOHit = cms.EDProducer( "L3MuonProducer",
    ServiceParameters = cms.PSet( 
      Propagators = cms.untracked.vstring( 'hltESPSmartPropagatorAny',
        'SteppingHelixPropagatorAny',
        'hltESPSmartPropagator',
        'hltESPSteppingHelixPropagatorOpposite' ),
      RPCLayers = cms.bool( True ),
      UseMuonNavigation = cms.untracked.bool( True )
    ),
    L3TrajBuilderParameters = cms.PSet( 
      ScaleTECyFactor = cms.double( -1.0 ),
      GlbRefitterParameters = cms.PSet( 
        TrackerSkipSection = cms.int32( -1 ),
        DoPredictionsOnly = cms.bool( False ),
        PropDirForCosmics = cms.bool( False ),
        HitThreshold = cms.int32( 1 ),
        MuonHitsOption = cms.int32( 1 ),
        Chi2CutRPC = cms.double( 1.0 ),
        Fitter = cms.string( "hltESPL3MuKFTrajectoryFitter" ),
        DTRecSegmentLabel = cms.InputTag( "hltDt4DSegments" ),
        TrackerRecHitBuilder = cms.string( "hltESPTTRHBWithTrackAngle" ),
        MuonRecHitBuilder = cms.string( "hltESPMuonTransientTrackingRecHitBuilder" ),
        RefitDirection = cms.string( "insideOut" ),
        CSCRecSegmentLabel = cms.InputTag( "hltCscSegments" ),
        Chi2CutCSC = cms.double( 150.0 ),
        Chi2CutDT = cms.double( 10.0 ),
        RefitRPCHits = cms.bool( True ),
        SkipStation = cms.int32( -1 ),
        Propagator = cms.string( "hltESPSmartPropagatorAny" ),
        TrackerSkipSystem = cms.int32( -1 ),
        DYTthrs = cms.vint32( 30, 15 )
      ),
      ScaleTECxFactor = cms.double( -1.0 ),
      TrackerRecHitBuilder = cms.string( "hltESPTTRHBWithTrackAngle" ),
      MuonRecHitBuilder = cms.string( "hltESPMuonTransientTrackingRecHitBuilder" ),
      MuonTrackingRegionBuilder = cms.PSet( 
        EtaR_UpperLimit_Par1 = cms.double( 0.25 ),
        EtaR_UpperLimit_Par2 = cms.double( 0.15 ),
        OnDemand = cms.double( -1.0 ),
        Rescale_Dz = cms.double( 3.0 ),
        vertexCollection = cms.InputTag( "pixelVertices" ),
        Rescale_phi = cms.double( 3.0 ),
        Eta_fixed = cms.double( 0.2 ),
        DeltaZ_Region = cms.double( 15.9 ),
        MeasurementTrackerName = cms.string( "hltESPMeasurementTracker" ),
        PhiR_UpperLimit_Par2 = cms.double( 0.2 ),
        Eta_min = cms.double( 0.05 ),
        Phi_fixed = cms.double( 0.2 ),
        DeltaR = cms.double( 0.2 ),
        EscapePt = cms.double( 1.5 ),
        UseFixedRegion = cms.bool( False ),
        PhiR_UpperLimit_Par1 = cms.double( 0.6 ),
        Rescale_eta = cms.double( 3.0 ),
        Phi_min = cms.double( 0.05 ),
        UseVertex = cms.bool( False ),
        beamSpot = cms.InputTag( "hltOnlineBeamSpot" )
      ),
      RefitRPCHits = cms.bool( True ),
      PCut = cms.double( 2.5 ),
      TrackTransformer = cms.PSet( 
        DoPredictionsOnly = cms.bool( False ),
        Fitter = cms.string( "hltESPL3MuKFTrajectoryFitter" ),
        TrackerRecHitBuilder = cms.string( "hltESPTTRHBWithTrackAngle" ),
        Smoother = cms.string( "hltESPKFTrajectorySmootherForMuonTrackLoader" ),
        MuonRecHitBuilder = cms.string( "hltESPMuonTransientTrackingRecHitBuilder" ),
        RefitDirection = cms.string( "insideOut" ),
        RefitRPCHits = cms.bool( True ),
        Propagator = cms.string( "hltESPSmartPropagatorAny" )
      ),
      GlobalMuonTrackMatcher = cms.PSet( 
        Pt_threshold1 = cms.double( 0.0 ),
        DeltaDCut_3 = cms.double( 15.0 ),
        MinP = cms.double( 2.5 ),
        MinPt = cms.double( 1.0 ),
        Chi2Cut_1 = cms.double( 50.0 ),
        Pt_threshold2 = cms.double( 9.99999999E8 ),
        LocChi2Cut = cms.double( 0.001 ),
        Eta_threshold = cms.double( 1.2 ),
        Quality_3 = cms.double( 7.0 ),
        Quality_2 = cms.double( 15.0 ),
        Chi2Cut_2 = cms.double( 50.0 ),
        Chi2Cut_3 = cms.double( 200.0 ),
        DeltaDCut_1 = cms.double( 40.0 ),
        DeltaRCut_2 = cms.double( 0.2 ),
        DeltaRCut_3 = cms.double( 1.0 ),
        DeltaDCut_2 = cms.double( 10.0 ),
        DeltaRCut_1 = cms.double( 0.1 ),
        Propagator = cms.string( "hltESPSmartPropagator" ),
        Quality_1 = cms.double( 20.0 )
      ),
      PtCut = cms.double( 1.0 ),
      TrackerPropagator = cms.string( "SteppingHelixPropagatorAny" ),
      tkTrajLabel = cms.InputTag( "hltL3TkTracksFromL2IOHit" ),
      tkTrajBeamSpot = cms.InputTag( "hltOnlineBeamSpot" ),
      tkTrajMaxChi2 = cms.double( 9999.0 ),
      tkTrajMaxDXYBeamSpot = cms.double( 0.2 ),
      tkTrajVertex = cms.InputTag( "pixelVertices" ),
      tkTrajUseVertex = cms.bool( False )
    ),
    TrackLoaderParameters = cms.PSet( 
      PutTkTrackIntoEvent = cms.untracked.bool( False ),
      beamSpot = cms.InputTag( "hltOnlineBeamSpot" ),
      SmoothTkTrack = cms.untracked.bool( False ),
      MuonSeededTracksInstance = cms.untracked.string( "L2Seeded" ),
      Smoother = cms.string( "hltESPKFTrajectorySmootherForMuonTrackLoader" ),
      MuonUpdatorAtVertexParameters = cms.PSet( 
        MaxChi2 = cms.double( 1000000.0 ),
        Propagator = cms.string( "hltESPSteppingHelixPropagatorOpposite" ),
        BeamSpotPositionErrors = cms.vdouble( 0.1, 0.1, 5.3 )
      ),
      VertexConstraint = cms.bool( False ),
      DoSmoothing = cms.bool( True )
    ),
    MuonCollectionLabel = cms.InputTag( 'hltL2Muons','UpdatedAtVtx' )
)
process.hltL3TrajectorySeed = cms.EDProducer( "L3MuonTrajectorySeedCombiner",
    labels = cms.VInputTag( 'hltL3TrajSeedIOHit','hltL3TrajSeedOIState','hltL3TrajSeedOIHit' )
)
process.hltL3TrackCandidateFromL2 = cms.EDProducer( "L3TrackCandCombiner",
    labels = cms.VInputTag( 'hltL3TrackCandidateFromL2IOHit','hltL3TrackCandidateFromL2OIHit','hltL3TrackCandidateFromL2OIState' )
)
process.hltL3TkTracksMergeStep1 = cms.EDProducer( "TrackListMerger",
    ShareFrac = cms.double( 0.19 ),
    writeOnlyTrkQuals = cms.bool( False ),
    MinPT = cms.double( 0.05 ),
    allowFirstHitShare = cms.bool( True ),
    copyExtras = cms.untracked.bool( True ),
    Epsilon = cms.double( -0.001 ),
    selectedTrackQuals = cms.VInputTag( 'hltL3TkTracksFromL2OIState','hltL3TkTracksFromL2OIHit' ),
    indivShareFrac = cms.vdouble( 1.0, 1.0 ),
    MaxNormalizedChisq = cms.double( 1000.0 ),
    copyMVA = cms.bool( False ),
    FoundHitBonus = cms.double( 100.0 ),
    setsToMerge = cms.VPSet( 
      cms.PSet(  pQual = cms.bool( False ),
        tLists = cms.vint32( 0, 1 )
      )
    ),
    MinFound = cms.int32( 3 ),
    hasSelector = cms.vint32( 0, 0 ),
    TrackProducers = cms.VInputTag( 'hltL3TkTracksFromL2OIState','hltL3TkTracksFromL2OIHit' ),
    LostHitPenalty = cms.double( 0.0 ),
    newQuality = cms.string( "confirmed" )
)
process.hltL3TkTracksFromL2 = cms.EDProducer( "TrackListMerger",
    ShareFrac = cms.double( 0.19 ),
    writeOnlyTrkQuals = cms.bool( False ),
    MinPT = cms.double( 0.05 ),
    allowFirstHitShare = cms.bool( True ),
    copyExtras = cms.untracked.bool( True ),
    Epsilon = cms.double( -0.001 ),
    selectedTrackQuals = cms.VInputTag( 'hltL3TkTracksMergeStep1','hltL3TkTracksFromL2IOHit' ),
    indivShareFrac = cms.vdouble( 1.0, 1.0 ),
    MaxNormalizedChisq = cms.double( 1000.0 ),
    copyMVA = cms.bool( False ),
    FoundHitBonus = cms.double( 100.0 ),
    setsToMerge = cms.VPSet( 
      cms.PSet(  pQual = cms.bool( False ),
        tLists = cms.vint32( 0, 1 )
      )
    ),
    MinFound = cms.int32( 3 ),
    hasSelector = cms.vint32( 0, 0 ),
    TrackProducers = cms.VInputTag( 'hltL3TkTracksMergeStep1','hltL3TkTracksFromL2IOHit' ),
    LostHitPenalty = cms.double( 0.0 ),
    newQuality = cms.string( "confirmed" )
)
process.hltL3MuonsLinksCombination = cms.EDProducer( "L3TrackLinksCombiner",
    labels = cms.VInputTag( 'hltL3MuonsOIState','hltL3MuonsOIHit','hltL3MuonsIOHit' )
)
process.hltL3Muons = cms.EDProducer( "L3TrackCombiner",
    labels = cms.VInputTag( 'hltL3MuonsOIState','hltL3MuonsOIHit','hltL3MuonsIOHit' )
)
process.hltL3MuonCandidates = cms.EDProducer( "L3MuonCandidateProducer",
    InputLinksObjects = cms.InputTag( "hltL3MuonsLinksCombination" ),
    InputObjects = cms.InputTag( "hltL3Muons" ),
    MuonPtOption = cms.string( "Tracker" )
)
process.hltL3fL1sMu16orMu25L1f0L2f16QL3Filtered50Q = cms.EDFilter( "HLTMuonL3PreFilter",
    MaxNormalizedChi2 = cms.double( 20.0 ),
    saveTags = cms.bool( True ),
    PreviousCandTag = cms.InputTag( "hltL2fL1sMu16orMu25L1f0L2Filtered16Q" ),
    MinNmuonHits = cms.int32( 0 ),
    MinN = cms.int32( 1 ),
    MinTrackPt = cms.double( 0.0 ),
    MaxEta = cms.double( 2.5 ),
    MaxDXYBeamSpot = cms.double( 0.1 ),
    MinNhits = cms.int32( 0 ),
    MinDxySig = cms.double( -1.0 ),
    NSigmaPt = cms.double( 0.0 ),
    MaxDz = cms.double( 9999.0 ),
    MaxPtDifference = cms.double( 9999.0 ),
    MaxDr = cms.double( 2.0 ),
    CandTag = cms.InputTag( "hltL3MuonCandidates" ),
    MinDXYBeamSpot = cms.double( -1.0 ),
    MinDr = cms.double( -1.0 ),
    BeamSpotTag = cms.InputTag( "hltOnlineBeamSpot" ),
    MinPt = cms.double( 50.0 )
)
process.hltPrePFJet260 = cms.EDFilter( "HLTPrescaler",
    L1GtReadoutRecordTag = cms.InputTag( "hltGtDigis" ),
    offset = cms.uint32( 0 )
)
process.hltSingleCaloJet210 = cms.EDFilter( "HLT1CaloJet",
    saveTags = cms.bool( True ),
    MinPt = cms.double( 210.0 ),
    MinN = cms.int32( 1 ),
    MaxEta = cms.double( 5.0 ),
    MinMass = cms.double( -1.0 ),
    inputTag = cms.InputTag( "hltAK4CaloJetsCorrectedIDPassed" ),
    MinE = cms.double( -1.0 ),
    triggerType = cms.int32( 85 )
)
process.hltTowerMakerForPF = cms.EDProducer( "CaloTowersCreator",
    EBSumThreshold = cms.double( 0.2 ),
    MomHBDepth = cms.double( 0.2 ),
    UseEtEBTreshold = cms.bool( False ),
    hfInput = cms.InputTag( "hltHfreco" ),
    AllowMissingInputs = cms.bool( False ),
    MomEEDepth = cms.double( 0.0 ),
    EESumThreshold = cms.double( 0.45 ),
    HBGrid = cms.vdouble(  ),
    HcalAcceptSeverityLevelForRejectedHit = cms.uint32( 9999 ),
    HBThreshold = cms.double( 0.4 ),
    EcalSeveritiesToBeUsedInBadTowers = cms.vstring(  ),
    UseEcalRecoveredHits = cms.bool( False ),
    MomConstrMethod = cms.int32( 1 ),
    MomHEDepth = cms.double( 0.4 ),
    HcalThreshold = cms.double( -1000.0 ),
    HF2Weights = cms.vdouble(  ),
    HOWeights = cms.vdouble(  ),
    EEGrid = cms.vdouble(  ),
    UseSymEBTreshold = cms.bool( False ),
    EEWeights = cms.vdouble(  ),
    EEWeight = cms.double( 1.0 ),
    UseHO = cms.bool( False ),
    HBWeights = cms.vdouble(  ),
    HF1Weight = cms.double( 1.0 ),
    HF2Grid = cms.vdouble(  ),
    HEDWeights = cms.vdouble(  ),
    HEDGrid = cms.vdouble(  ),
    EBWeight = cms.double( 1.0 ),
    HF1Grid = cms.vdouble(  ),
    EBWeights = cms.vdouble(  ),
    HOWeight = cms.double( 1.0 ),
    HESWeight = cms.double( 1.0 ),
    HESThreshold = cms.double( 0.4 ),
    hbheInput = cms.InputTag( "hltHbhereco" ),
    HF2Weight = cms.double( 1.0 ),
    HF2Threshold = cms.double( 1.8 ),
    HcalAcceptSeverityLevel = cms.uint32( 11 ),
    EEThreshold = cms.double( 0.3 ),
    HOThresholdPlus1 = cms.double( 1.1 ),
    HOThresholdPlus2 = cms.double( 1.1 ),
    HF1Weights = cms.vdouble(  ),
    hoInput = cms.InputTag( "hltHoreco" ),
    HF1Threshold = cms.double( 1.2 ),
    HOThresholdMinus1 = cms.double( 1.1 ),
    HESGrid = cms.vdouble(  ),
    EcutTower = cms.double( -1000.0 ),
    UseRejectedRecoveredEcalHits = cms.bool( False ),
    UseEtEETreshold = cms.bool( False ),
    HESWeights = cms.vdouble(  ),
    EcalRecHitSeveritiesToBeExcluded = cms.vstring( 'kTime',
      'kWeird',
      'kBad' ),
    HEDWeight = cms.double( 1.0 ),
    UseSymEETreshold = cms.bool( False ),
    HEDThreshold = cms.double( 0.4 ),
    EBThreshold = cms.double( 0.07 ),
    UseRejectedHitsOnly = cms.bool( False ),
    UseHcalRecoveredHits = cms.bool( True ),
    HOThresholdMinus2 = cms.double( 1.1 ),
    HOThreshold0 = cms.double( 1.1 ),
    ecalInputs = cms.VInputTag( 'hltEcalRecHit:EcalRecHitsEB','hltEcalRecHit:EcalRecHitsEE' ),
    UseRejectedRecoveredHcalHits = cms.bool( False ),
    MomEBDepth = cms.double( 0.3 ),
    HBWeight = cms.double( 1.0 ),
    HOGrid = cms.vdouble(  ),
    EBGrid = cms.vdouble(  )
)
process.hltAK4CaloJetsPF = cms.EDProducer( "FastjetJetProducer",
    Active_Area_Repeats = cms.int32( 5 ),
    doAreaFastjet = cms.bool( False ),
    voronoiRfact = cms.double( -9.0 ),
    maxBadHcalCells = cms.uint32( 9999999 ),
    doAreaDiskApprox = cms.bool( False ),
    maxRecoveredEcalCells = cms.uint32( 9999999 ),
    jetType = cms.string( "CaloJet" ),
    minSeed = cms.uint32( 0 ),
    Ghost_EtaMax = cms.double( 6.0 ),
    doRhoFastjet = cms.bool( False ),
    jetAlgorithm = cms.string( "AntiKt" ),
    nSigmaPU = cms.double( 1.0 ),
    GhostArea = cms.double( 0.01 ),
    Rho_EtaMax = cms.double( 4.4 ),
    maxBadEcalCells = cms.uint32( 9999999 ),
    useDeterministicSeed = cms.bool( True ),
    doPVCorrection = cms.bool( False ),
    maxRecoveredHcalCells = cms.uint32( 9999999 ),
    rParam = cms.double( 0.4 ),
    maxProblematicHcalCells = cms.uint32( 9999999 ),
    doOutputJets = cms.bool( True ),
    src = cms.InputTag( "hltTowerMakerForPF" ),
    inputEtMin = cms.double( 0.3 ),
    puPtMin = cms.double( 10.0 ),
    srcPVs = cms.InputTag( "NotUsed" ),
    jetPtMin = cms.double( 1.0 ),
    radiusPU = cms.double( 0.4 ),
    maxProblematicEcalCells = cms.uint32( 9999999 ),
    doPUOffsetCorr = cms.bool( False ),
    inputEMin = cms.double( 0.0 ),
    useMassDropTagger = cms.bool( False ),
    muMin = cms.double( -1.0 ),
    subtractorName = cms.string( "" ),
    muCut = cms.double( -1.0 ),
    subjetPtMin = cms.double( -1.0 ),
    useTrimming = cms.bool( False ),
    muMax = cms.double( -1.0 ),
    yMin = cms.double( -1.0 ),
    useFiltering = cms.bool( False ),
    rFilt = cms.double( -1.0 ),
    yMax = cms.double( -1.0 ),
    zcut = cms.double( -1.0 ),
    MinVtxNdof = cms.int32( 5 ),
    MaxVtxZ = cms.double( 15.0 ),
    UseOnlyVertexTracks = cms.bool( False ),
    dRMin = cms.double( -1.0 ),
    nFilt = cms.int32( -1 ),
    usePruning = cms.bool( False ),
    maxDepth = cms.int32( -1 ),
    yCut = cms.double( -1.0 ),
    DzTrVtxMax = cms.double( 0.0 ),
    UseOnlyOnePV = cms.bool( False ),
    rcut_factor = cms.double( -1.0 ),
    sumRecHits = cms.bool( False ),
    trimPtFracMin = cms.double( -1.0 ),
    dRMax = cms.double( -1.0 ),
    DxyTrVtxMax = cms.double( 0.0 ),
    useCMSBoostedTauSeedingAlgorithm = cms.bool( False )
)
process.hltAK4CaloJetsPFEt5 = cms.EDFilter( "EtMinCaloJetSelector",
    filter = cms.bool( False ),
    src = cms.InputTag( "hltAK4CaloJetsPF" ),
    etMin = cms.double( 5.0 )
)
process.hltPixelTracks = cms.EDProducer( "PixelTrackProducer",
    FilterPSet = cms.PSet( 
      chi2 = cms.double( 1000.0 ),
      nSigmaTipMaxTolerance = cms.double( 0.0 ),
      ComponentName = cms.string( "PixelTrackFilterByKinematics" ),
      nSigmaInvPtTolerance = cms.double( 0.0 ),
      ptMin = cms.double( 0.1 ),
      tipMax = cms.double( 1.0 )
    ),
    useFilterWithES = cms.bool( False ),
    passLabel = cms.string( "Pixel triplet primary tracks with vertex constraint" ),
    FitterPSet = cms.PSet( 
      ComponentName = cms.string( "PixelFitterByHelixProjections" ),
      TTRHBuilder = cms.string( "hltESPTTRHBuilderPixelOnly" ),
      fixImpactParameter = cms.double( 0.0 )
    ),
    RegionFactoryPSet = cms.PSet( 
      ComponentName = cms.string( "GlobalRegionProducerFromBeamSpot" ),
      RegionPSet = cms.PSet( 
        precise = cms.bool( True ),
        originRadius = cms.double( 0.2 ),
        ptMin = cms.double( 0.9 ),
        originHalfLength = cms.double( 24.0 ),
        beamSpot = cms.InputTag( "hltOnlineBeamSpot" )
      )
    ),
    CleanerPSet = cms.PSet(  ComponentName = cms.string( "PixelTrackCleanerBySharedHits" ) ),
    OrderedHitsFactoryPSet = cms.PSet( 
      ComponentName = cms.string( "StandardHitTripletGenerator" ),
      GeneratorPSet = cms.PSet( 
        useBending = cms.bool( True ),
        useFixedPreFiltering = cms.bool( False ),
        maxElement = cms.uint32( 100000 ),
        phiPreFiltering = cms.double( 0.3 ),
        extraHitRPhitolerance = cms.double( 0.06 ),
        useMultScattering = cms.bool( True ),
        SeedComparitorPSet = cms.PSet( 
          ComponentName = cms.string( "LowPtClusterShapeSeedComparitor" ),
          clusterShapeCacheSrc = cms.InputTag( "hltSiPixelClustersCache" )
        ),
        extraHitRZtolerance = cms.double( 0.06 ),
        ComponentName = cms.string( "PixelTripletHLTGenerator" )
      ),
      SeedingLayers = cms.InputTag( "hltPixelLayerTriplets" )
    )
)
process.hltPixelVertices = cms.EDProducer( "PixelVertexProducer",
    WtAverage = cms.bool( True ),
    Method2 = cms.bool( True ),
    beamSpot = cms.InputTag( "hltOnlineBeamSpot" ),
    PVcomparer = cms.PSet(  refToPSet_ = cms.string( "HLTPSetPvClusterComparerForIT" ) ),
    Verbosity = cms.int32( 0 ),
    UseError = cms.bool( True ),
    TrackCollection = cms.InputTag( "hltPixelTracks" ),
    PtMin = cms.double( 1.0 ),
    NTrkMin = cms.int32( 2 ),
    ZOffset = cms.double( 5.0 ),
    Finder = cms.string( "DivisiveVertexFinder" ),
    ZSeparation = cms.double( 0.05 )
)
process.hltTrimmedPixelVertices = cms.EDProducer( "PixelVertexCollectionTrimmer",
    minSumPt2 = cms.double( 0.0 ),
    PVcomparer = cms.PSet(  refToPSet_ = cms.string( "HLTPSetPvClusterComparerForIT" ) ),
    maxVtx = cms.uint32( 100 ),
    fractionSumPt2 = cms.double( 0.3 ),
    src = cms.InputTag( "hltPixelVertices" )
)
process.hltIter0PFLowPixelSeedsFromPixelTracks = cms.EDProducer( "SeedGeneratorFromProtoTracksEDProducer",
    useEventsWithNoVertex = cms.bool( True ),
    originHalfLength = cms.double( 0.3 ),
    useProtoTrackKinematics = cms.bool( False ),
    usePV = cms.bool( False ),
    InputVertexCollection = cms.InputTag( "hltTrimmedPixelVertices" ),
    TTRHBuilder = cms.string( "hltESPTTRHBuilderPixelOnly" ),
    InputCollection = cms.InputTag( "hltPixelTracks" ),
    originRadius = cms.double( 0.1 )
)
process.hltIter0PFlowCkfTrackCandidates = cms.EDProducer( "CkfTrackCandidateMaker",
    src = cms.InputTag( "hltIter0PFLowPixelSeedsFromPixelTracks" ),
    maxSeedsBeforeCleaning = cms.uint32( 1000 ),
    SimpleMagneticField = cms.string( "ParabolicMf" ),
    TransientInitialStateEstimatorParameters = cms.PSet( 
      propagatorAlongTISE = cms.string( "PropagatorWithMaterialParabolicMf" ),
      numberMeasurementsForFit = cms.int32( 4 ),
      propagatorOppositeTISE = cms.string( "PropagatorWithMaterialParabolicMfOpposite" )
    ),
    TrajectoryCleaner = cms.string( "hltESPTrajectoryCleanerBySharedHits" ),
    MeasurementTrackerEvent = cms.InputTag( "hltSiStripClusters" ),
    cleanTrajectoryAfterInOut = cms.bool( False ),
    useHitsSplitting = cms.bool( False ),
    RedundantSeedCleaner = cms.string( "CachingSeedCleanerBySharedInput" ),
    doSeedingRegionRebuilding = cms.bool( False ),
    maxNSeeds = cms.uint32( 100000 ),
    TrajectoryBuilderPSet = cms.PSet(  refToPSet_ = cms.string( "HLTIter0PSetTrajectoryBuilderIT" ) ),
    NavigationSchool = cms.string( "SimpleNavigationSchool" ),
    TrajectoryBuilder = cms.string( "" )
)
process.hltIter0PFlowCtfWithMaterialTracks = cms.EDProducer( "TrackProducer",
    src = cms.InputTag( "hltIter0PFlowCkfTrackCandidates" ),
    SimpleMagneticField = cms.string( "ParabolicMf" ),
    clusterRemovalInfo = cms.InputTag( "" ),
    beamSpot = cms.InputTag( "hltOnlineBeamSpot" ),
    MeasurementTrackerEvent = cms.InputTag( "hltSiStripClusters" ),
    Fitter = cms.string( "hltESPFittingSmootherIT" ),
    useHitsSplitting = cms.bool( False ),
    MeasurementTracker = cms.string( "" ),
    AlgorithmName = cms.string( "hltIter0" ),
    alias = cms.untracked.string( "ctfWithMaterialTracks" ),
    NavigationSchool = cms.string( "" ),
    TrajectoryInEvent = cms.bool( True ),
    TTRHBuilder = cms.string( "hltESPTTRHBWithTrackAngle" ),
    GeometricInnerState = cms.bool( True ),
    useSimpleMF = cms.bool( True ),
    Propagator = cms.string( "hltESPRungeKuttaTrackerPropagator" )
)
process.hltIter0PFlowTrackSelectionHighPurity = cms.EDProducer( "AnalyticalTrackSelector",
    max_d0 = cms.double( 100.0 ),
    minNumber3DLayers = cms.uint32( 0 ),
    max_lostHitFraction = cms.double( 1.0 ),
    applyAbsCutsIfNoPV = cms.bool( False ),
    qualityBit = cms.string( "highPurity" ),
    minNumberLayers = cms.uint32( 3 ),
    chi2n_par = cms.double( 0.7 ),
    useVtxError = cms.bool( False ),
    nSigmaZ = cms.double( 3.0 ),
    dz_par2 = cms.vdouble( 0.4, 4.0 ),
    applyAdaptedPVCuts = cms.bool( True ),
    min_eta = cms.double( -9999.0 ),
    dz_par1 = cms.vdouble( 0.35, 4.0 ),
    copyTrajectories = cms.untracked.bool( True ),
    vtxNumber = cms.int32( -1 ),
    max_d0NoPV = cms.double( 100.0 ),
    keepAllTracks = cms.bool( False ),
    maxNumberLostLayers = cms.uint32( 1 ),
    beamspot = cms.InputTag( "hltOnlineBeamSpot" ),
    max_relpterr = cms.double( 9999.0 ),
    copyExtras = cms.untracked.bool( True ),
    max_z0NoPV = cms.double( 100.0 ),
    vertexCut = cms.string( "tracksSize>=3" ),
    max_z0 = cms.double( 100.0 ),
    useVertices = cms.bool( True ),
    min_nhits = cms.uint32( 0 ),
    src = cms.InputTag( "hltIter0PFlowCtfWithMaterialTracks" ),
    max_minMissHitOutOrIn = cms.int32( 99 ),
    chi2n_no1Dmod_par = cms.double( 9999.0 ),
    vertices = cms.InputTag( "hltTrimmedPixelVertices" ),
    max_eta = cms.double( 9999.0 ),
    d0_par2 = cms.vdouble( 0.4, 4.0 ),
    d0_par1 = cms.vdouble( 0.3, 4.0 ),
    res_par = cms.vdouble( 0.003, 0.001 ),
    minHitsToBypassChecks = cms.uint32( 20 )
)
process.hltTrackIter0RefsForJets4Iter1 = cms.EDProducer( "ChargedRefCandidateProducer",
    src = cms.InputTag( "hltIter0PFlowTrackSelectionHighPurity" ),
    particleType = cms.string( "pi+" )
)
process.hltAK4Iter0TrackJets4Iter1 = cms.EDProducer( "FastjetJetProducer",
    Active_Area_Repeats = cms.int32( 5 ),
    doAreaFastjet = cms.bool( False ),
    voronoiRfact = cms.double( 0.9 ),
    maxBadHcalCells = cms.uint32( 9999999 ),
    doAreaDiskApprox = cms.bool( False ),
    maxRecoveredEcalCells = cms.uint32( 9999999 ),
    jetType = cms.string( "TrackJet" ),
    minSeed = cms.uint32( 14327 ),
    Ghost_EtaMax = cms.double( 6.0 ),
    doRhoFastjet = cms.bool( False ),
    jetAlgorithm = cms.string( "AntiKt" ),
    nSigmaPU = cms.double( 1.0 ),
    GhostArea = cms.double( 0.01 ),
    Rho_EtaMax = cms.double( 4.4 ),
    maxBadEcalCells = cms.uint32( 9999999 ),
    useDeterministicSeed = cms.bool( True ),
    doPVCorrection = cms.bool( False ),
    maxRecoveredHcalCells = cms.uint32( 9999999 ),
    rParam = cms.double( 0.4 ),
    maxProblematicHcalCells = cms.uint32( 9999999 ),
    doOutputJets = cms.bool( True ),
    src = cms.InputTag( "hltTrackIter0RefsForJets4Iter1" ),
    inputEtMin = cms.double( 0.1 ),
    puPtMin = cms.double( 0.0 ),
    srcPVs = cms.InputTag( "hltTrimmedPixelVertices" ),
    jetPtMin = cms.double( 1.0 ),
    radiusPU = cms.double( 0.4 ),
    maxProblematicEcalCells = cms.uint32( 9999999 ),
    doPUOffsetCorr = cms.bool( False ),
    inputEMin = cms.double( 0.0 ),
    useMassDropTagger = cms.bool( False ),
    muMin = cms.double( -1.0 ),
    subtractorName = cms.string( "" ),
    muCut = cms.double( -1.0 ),
    subjetPtMin = cms.double( -1.0 ),
    useTrimming = cms.bool( False ),
    muMax = cms.double( -1.0 ),
    yMin = cms.double( -1.0 ),
    useFiltering = cms.bool( False ),
    rFilt = cms.double( -1.0 ),
    yMax = cms.double( -1.0 ),
    zcut = cms.double( -1.0 ),
    MinVtxNdof = cms.int32( 0 ),
    MaxVtxZ = cms.double( 30.0 ),
    UseOnlyVertexTracks = cms.bool( False ),
    dRMin = cms.double( -1.0 ),
    nFilt = cms.int32( -1 ),
    usePruning = cms.bool( False ),
    maxDepth = cms.int32( -1 ),
    yCut = cms.double( -1.0 ),
    DzTrVtxMax = cms.double( 0.5 ),
    UseOnlyOnePV = cms.bool( True ),
    rcut_factor = cms.double( -1.0 ),
    sumRecHits = cms.bool( False ),
    trimPtFracMin = cms.double( -1.0 ),
    dRMax = cms.double( -1.0 ),
    DxyTrVtxMax = cms.double( 0.2 ),
    useCMSBoostedTauSeedingAlgorithm = cms.bool( False )
)
process.hltIter0TrackAndTauJets4Iter1 = cms.EDProducer( "TauJetSelectorForHLTTrackSeeding",
    fractionMinCaloInTauCone = cms.double( 0.7 ),
    fractionMaxChargedPUInCaloCone = cms.double( 0.3 ),
    tauConeSize = cms.double( 0.2 ),
    ptTrkMaxInCaloCone = cms.double( 1.0 ),
    isolationConeSize = cms.double( 0.5 ),
    inputTrackJetTag = cms.InputTag( "hltAK4Iter0TrackJets4Iter1" ),
    nTrkMaxInCaloCone = cms.int32( 0 ),
    inputCaloJetTag = cms.InputTag( "hltAK4CaloJetsPFEt5" ),
    etaMinCaloJet = cms.double( -2.7 ),
    etaMaxCaloJet = cms.double( 2.7 ),
    ptMinCaloJet = cms.double( 5.0 ),
    inputTrackTag = cms.InputTag( "hltIter0PFlowTrackSelectionHighPurity" )
)
process.hltIter1ClustersRefRemoval = cms.EDProducer( "TrackClusterRemover",
    minNumberOfLayersWithMeasBeforeFiltering = cms.int32( 0 ),
    maxChi2 = cms.double( 9.0 ),
    trajectories = cms.InputTag( "hltIter0PFlowTrackSelectionHighPurity" ),
    oldClusterRemovalInfo = cms.InputTag( "" ),
    stripClusters = cms.InputTag( "hltSiStripRawToClustersFacility" ),
    overrideTrkQuals = cms.InputTag( "" ),
    pixelClusters = cms.InputTag( "hltSiPixelClusters" ),
    TrackQuality = cms.string( "highPurity" )
)
process.hltIter1MaskedMeasurementTrackerEvent = cms.EDProducer( "MaskedMeasurementTrackerEventProducer",
    clustersToSkip = cms.InputTag( "hltIter1ClustersRefRemoval" ),
    OnDemand = cms.bool( False ),
    src = cms.InputTag( "hltSiStripClusters" )
)
process.hltIter1PixelLayerTriplets = cms.EDProducer( "SeedingLayersEDProducer",
    layerList = cms.vstring( 'BPix1+BPix2+BPix3',
      'BPix1+BPix2+FPix1_pos',
      'BPix1+BPix2+FPix1_neg',
      'BPix1+FPix1_pos+FPix2_pos',
      'BPix1+FPix1_neg+FPix2_neg' ),
    MTOB = cms.PSet(  ),
    TEC = cms.PSet(  ),
    MTID = cms.PSet(  ),
    FPix = cms.PSet( 
      HitProducer = cms.string( "hltSiPixelRecHits" ),
      hitErrorRZ = cms.double( 0.0036 ),
      useErrorsFromParam = cms.bool( True ),
      TTRHBuilder = cms.string( "hltESPTTRHBuilderPixelOnly" ),
      skipClusters = cms.InputTag( "hltIter1ClustersRefRemoval" ),
      hitErrorRPhi = cms.double( 0.0051 )
    ),
    MTEC = cms.PSet(  ),
    MTIB = cms.PSet(  ),
    TID = cms.PSet(  ),
    TOB = cms.PSet(  ),
    BPix = cms.PSet( 
      HitProducer = cms.string( "hltSiPixelRecHits" ),
      hitErrorRZ = cms.double( 0.006 ),
      useErrorsFromParam = cms.bool( True ),
      TTRHBuilder = cms.string( "hltESPTTRHBuilderPixelOnly" ),
      skipClusters = cms.InputTag( "hltIter1ClustersRefRemoval" ),
      hitErrorRPhi = cms.double( 0.0027 )
    ),
    TIB = cms.PSet(  )
)
process.hltIter1PFlowPixelSeeds = cms.EDProducer( "SeedGeneratorFromRegionHitsEDProducer",
    RegionFactoryPSet = cms.PSet( 
      ComponentName = cms.string( "CandidateSeededTrackingRegionsProducer" ),
      RegionPSet = cms.PSet( 
        precise = cms.bool( True ),
        originRadius = cms.double( 0.05 ),
        searchOpt = cms.bool( True ),
        ptMin = cms.double( 0.5 ),
        measurementTrackerName = cms.string( "hltIter1MaskedMeasurementTrackerEvent" ),
        mode = cms.string( "VerticesFixed" ),
        maxNRegions = cms.int32( 100 ),
        maxNVertices = cms.int32( 10 ),
        deltaPhi = cms.double( 1.0 ),
        deltaEta = cms.double( 1.0 ),
        zErrorBeamSpot = cms.double( 15.0 ),
        nSigmaZBeamSpot = cms.double( 3.0 ),
        zErrorVetex = cms.double( 0.1 ),
        vertexCollection = cms.InputTag( "hltTrimmedPixelVertices" ),
        beamSpot = cms.InputTag( "hltOnlineBeamSpot" ),
        input = cms.InputTag( "hltIter0TrackAndTauJets4Iter1" )
      )
    ),
    SeedComparitorPSet = cms.PSet(  ComponentName = cms.string( "none" ) ),
    ClusterCheckPSet = cms.PSet( 
      PixelClusterCollectionLabel = cms.InputTag( "hltSiPixelClusters" ),
      MaxNumberOfCosmicClusters = cms.uint32( 50000 ),
      doClusterCheck = cms.bool( False ),
      ClusterCollectionLabel = cms.InputTag( "hltSiStripClusters" ),
      MaxNumberOfPixelClusters = cms.uint32( 10000 )
    ),
    OrderedHitsFactoryPSet = cms.PSet( 
      maxElement = cms.uint32( 0 ),
      ComponentName = cms.string( "StandardHitTripletGenerator" ),
      GeneratorPSet = cms.PSet( 
        useBending = cms.bool( True ),
        useFixedPreFiltering = cms.bool( False ),
        maxElement = cms.uint32( 100000 ),
        phiPreFiltering = cms.double( 0.3 ),
        extraHitRPhitolerance = cms.double( 0.032 ),
        useMultScattering = cms.bool( True ),
        ComponentName = cms.string( "PixelTripletHLTGenerator" ),
        extraHitRZtolerance = cms.double( 0.037 ),
        SeedComparitorPSet = cms.PSet(  ComponentName = cms.string( "none" ) )
      ),
      SeedingLayers = cms.InputTag( "hltIter1PixelLayerTriplets" )
    ),
    SeedCreatorPSet = cms.PSet( 
      ComponentName = cms.string( "SeedFromConsecutiveHitsTripletOnlyCreator" ),
      propagator = cms.string( "PropagatorWithMaterialParabolicMf" )
    ),
    TTRHBuilder = cms.string( "hltESPTTRHBWithTrackAngle" )
)
process.hltIter1PFlowCkfTrackCandidates = cms.EDProducer( "CkfTrackCandidateMaker",
    src = cms.InputTag( "hltIter1PFlowPixelSeeds" ),
    maxSeedsBeforeCleaning = cms.uint32( 1000 ),
    SimpleMagneticField = cms.string( "ParabolicMf" ),
    TransientInitialStateEstimatorParameters = cms.PSet( 
      propagatorAlongTISE = cms.string( "PropagatorWithMaterialParabolicMf" ),
      numberMeasurementsForFit = cms.int32( 4 ),
      propagatorOppositeTISE = cms.string( "PropagatorWithMaterialParabolicMfOpposite" )
    ),
    TrajectoryCleaner = cms.string( "hltESPTrajectoryCleanerBySharedHits" ),
    MeasurementTrackerEvent = cms.InputTag( "hltIter1MaskedMeasurementTrackerEvent" ),
    cleanTrajectoryAfterInOut = cms.bool( False ),
    useHitsSplitting = cms.bool( False ),
    RedundantSeedCleaner = cms.string( "CachingSeedCleanerBySharedInput" ),
    doSeedingRegionRebuilding = cms.bool( False ),
    maxNSeeds = cms.uint32( 100000 ),
    TrajectoryBuilderPSet = cms.PSet(  refToPSet_ = cms.string( "HLTIter1PSetTrajectoryBuilderIT" ) ),
    NavigationSchool = cms.string( "SimpleNavigationSchool" ),
    TrajectoryBuilder = cms.string( "" )
)
process.hltIter1PFlowCtfWithMaterialTracks = cms.EDProducer( "TrackProducer",
    src = cms.InputTag( "hltIter1PFlowCkfTrackCandidates" ),
    SimpleMagneticField = cms.string( "ParabolicMf" ),
    clusterRemovalInfo = cms.InputTag( "" ),
    beamSpot = cms.InputTag( "hltOnlineBeamSpot" ),
    MeasurementTrackerEvent = cms.InputTag( "hltIter1MaskedMeasurementTrackerEvent" ),
    Fitter = cms.string( "hltESPFittingSmootherIT" ),
    useHitsSplitting = cms.bool( False ),
    MeasurementTracker = cms.string( "" ),
    AlgorithmName = cms.string( "hltIter1" ),
    alias = cms.untracked.string( "ctfWithMaterialTracks" ),
    NavigationSchool = cms.string( "" ),
    TrajectoryInEvent = cms.bool( True ),
    TTRHBuilder = cms.string( "hltESPTTRHBWithTrackAngle" ),
    GeometricInnerState = cms.bool( True ),
    useSimpleMF = cms.bool( True ),
    Propagator = cms.string( "hltESPRungeKuttaTrackerPropagator" )
)
process.hltIter1PFlowTrackSelectionHighPurityLoose = cms.EDProducer( "AnalyticalTrackSelector",
    max_d0 = cms.double( 100.0 ),
    minNumber3DLayers = cms.uint32( 0 ),
    max_lostHitFraction = cms.double( 1.0 ),
    applyAbsCutsIfNoPV = cms.bool( False ),
    qualityBit = cms.string( "highPurity" ),
    minNumberLayers = cms.uint32( 3 ),
    chi2n_par = cms.double( 0.7 ),
    useVtxError = cms.bool( False ),
    nSigmaZ = cms.double( 3.0 ),
    dz_par2 = cms.vdouble( 0.9, 3.0 ),
    applyAdaptedPVCuts = cms.bool( True ),
    min_eta = cms.double( -9999.0 ),
    dz_par1 = cms.vdouble( 0.8, 3.0 ),
    copyTrajectories = cms.untracked.bool( True ),
    vtxNumber = cms.int32( -1 ),
    max_d0NoPV = cms.double( 100.0 ),
    keepAllTracks = cms.bool( False ),
    maxNumberLostLayers = cms.uint32( 1 ),
    beamspot = cms.InputTag( "hltOnlineBeamSpot" ),
    max_relpterr = cms.double( 9999.0 ),
    copyExtras = cms.untracked.bool( True ),
    max_z0NoPV = cms.double( 100.0 ),
    vertexCut = cms.string( "tracksSize>=3" ),
    max_z0 = cms.double( 100.0 ),
    useVertices = cms.bool( True ),
    min_nhits = cms.uint32( 0 ),
    src = cms.InputTag( "hltIter1PFlowCtfWithMaterialTracks" ),
    max_minMissHitOutOrIn = cms.int32( 99 ),
    chi2n_no1Dmod_par = cms.double( 9999.0 ),
    vertices = cms.InputTag( "hltTrimmedPixelVertices" ),
    max_eta = cms.double( 9999.0 ),
    d0_par2 = cms.vdouble( 0.9, 3.0 ),
    d0_par1 = cms.vdouble( 0.85, 3.0 ),
    res_par = cms.vdouble( 0.003, 0.001 ),
    minHitsToBypassChecks = cms.uint32( 20 )
)
process.hltIter1PFlowTrackSelectionHighPurityTight = cms.EDProducer( "AnalyticalTrackSelector",
    max_d0 = cms.double( 100.0 ),
    minNumber3DLayers = cms.uint32( 0 ),
    max_lostHitFraction = cms.double( 1.0 ),
    applyAbsCutsIfNoPV = cms.bool( False ),
    qualityBit = cms.string( "highPurity" ),
    minNumberLayers = cms.uint32( 5 ),
    chi2n_par = cms.double( 0.4 ),
    useVtxError = cms.bool( False ),
    nSigmaZ = cms.double( 3.0 ),
    dz_par2 = cms.vdouble( 1.0, 4.0 ),
    applyAdaptedPVCuts = cms.bool( True ),
    min_eta = cms.double( -9999.0 ),
    dz_par1 = cms.vdouble( 1.0, 4.0 ),
    copyTrajectories = cms.untracked.bool( True ),
    vtxNumber = cms.int32( -1 ),
    max_d0NoPV = cms.double( 100.0 ),
    keepAllTracks = cms.bool( False ),
    maxNumberLostLayers = cms.uint32( 1 ),
    beamspot = cms.InputTag( "hltOnlineBeamSpot" ),
    max_relpterr = cms.double( 9999.0 ),
    copyExtras = cms.untracked.bool( True ),
    max_z0NoPV = cms.double( 100.0 ),
    vertexCut = cms.string( "tracksSize>=3" ),
    max_z0 = cms.double( 100.0 ),
    useVertices = cms.bool( True ),
    min_nhits = cms.uint32( 0 ),
    src = cms.InputTag( "hltIter1PFlowCtfWithMaterialTracks" ),
    max_minMissHitOutOrIn = cms.int32( 99 ),
    chi2n_no1Dmod_par = cms.double( 9999.0 ),
    vertices = cms.InputTag( "hltTrimmedPixelVertices" ),
    max_eta = cms.double( 9999.0 ),
    d0_par2 = cms.vdouble( 1.0, 4.0 ),
    d0_par1 = cms.vdouble( 1.0, 4.0 ),
    res_par = cms.vdouble( 0.003, 0.001 ),
    minHitsToBypassChecks = cms.uint32( 20 )
)
process.hltIter1PFlowTrackSelectionHighPurity = cms.EDProducer( "TrackListMerger",
    ShareFrac = cms.double( 0.19 ),
    writeOnlyTrkQuals = cms.bool( False ),
    MinPT = cms.double( 0.05 ),
    allowFirstHitShare = cms.bool( True ),
    copyExtras = cms.untracked.bool( True ),
    Epsilon = cms.double( -0.001 ),
    selectedTrackQuals = cms.VInputTag( 'hltIter1PFlowTrackSelectionHighPurityLoose','hltIter1PFlowTrackSelectionHighPurityTight' ),
    indivShareFrac = cms.vdouble( 1.0, 1.0 ),
    MaxNormalizedChisq = cms.double( 1000.0 ),
    copyMVA = cms.bool( False ),
    FoundHitBonus = cms.double( 5.0 ),
    setsToMerge = cms.VPSet( 
      cms.PSet(  pQual = cms.bool( False ),
        tLists = cms.vint32( 0, 1 )
      )
    ),
    MinFound = cms.int32( 3 ),
    hasSelector = cms.vint32( 0, 0 ),
    TrackProducers = cms.VInputTag( 'hltIter1PFlowTrackSelectionHighPurityLoose','hltIter1PFlowTrackSelectionHighPurityTight' ),
    LostHitPenalty = cms.double( 20.0 ),
    newQuality = cms.string( "confirmed" )
)
process.hltIter1Merged = cms.EDProducer( "TrackListMerger",
    ShareFrac = cms.double( 0.19 ),
    writeOnlyTrkQuals = cms.bool( False ),
    MinPT = cms.double( 0.05 ),
    allowFirstHitShare = cms.bool( True ),
    copyExtras = cms.untracked.bool( True ),
    Epsilon = cms.double( -0.001 ),
    selectedTrackQuals = cms.VInputTag( 'hltIter0PFlowTrackSelectionHighPurity','hltIter1PFlowTrackSelectionHighPurity' ),
    indivShareFrac = cms.vdouble( 1.0, 1.0 ),
    MaxNormalizedChisq = cms.double( 1000.0 ),
    copyMVA = cms.bool( False ),
    FoundHitBonus = cms.double( 5.0 ),
    setsToMerge = cms.VPSet( 
      cms.PSet(  pQual = cms.bool( False ),
        tLists = cms.vint32( 0, 1 )
      )
    ),
    MinFound = cms.int32( 3 ),
    hasSelector = cms.vint32( 0, 0 ),
    TrackProducers = cms.VInputTag( 'hltIter0PFlowTrackSelectionHighPurity','hltIter1PFlowTrackSelectionHighPurity' ),
    LostHitPenalty = cms.double( 20.0 ),
    newQuality = cms.string( "confirmed" )
)
process.hltIter1TrackRefsForJets4Iter2 = cms.EDProducer( "ChargedRefCandidateProducer",
    src = cms.InputTag( "hltIter1Merged" ),
    particleType = cms.string( "pi+" )
)
process.hltAK4Iter1TrackJets4Iter2 = cms.EDProducer( "FastjetJetProducer",
    Active_Area_Repeats = cms.int32( 5 ),
    doAreaFastjet = cms.bool( False ),
    voronoiRfact = cms.double( 0.9 ),
    maxBadHcalCells = cms.uint32( 9999999 ),
    doAreaDiskApprox = cms.bool( False ),
    maxRecoveredEcalCells = cms.uint32( 9999999 ),
    jetType = cms.string( "TrackJet" ),
    minSeed = cms.uint32( 14327 ),
    Ghost_EtaMax = cms.double( 6.0 ),
    doRhoFastjet = cms.bool( False ),
    jetAlgorithm = cms.string( "AntiKt" ),
    nSigmaPU = cms.double( 1.0 ),
    GhostArea = cms.double( 0.01 ),
    Rho_EtaMax = cms.double( 4.4 ),
    maxBadEcalCells = cms.uint32( 9999999 ),
    useDeterministicSeed = cms.bool( True ),
    doPVCorrection = cms.bool( False ),
    maxRecoveredHcalCells = cms.uint32( 9999999 ),
    rParam = cms.double( 0.4 ),
    maxProblematicHcalCells = cms.uint32( 9999999 ),
    doOutputJets = cms.bool( True ),
    src = cms.InputTag( "hltIter1TrackRefsForJets4Iter2" ),
    inputEtMin = cms.double( 0.1 ),
    puPtMin = cms.double( 0.0 ),
    srcPVs = cms.InputTag( "hltTrimmedPixelVertices" ),
    jetPtMin = cms.double( 7.5 ),
    radiusPU = cms.double( 0.4 ),
    maxProblematicEcalCells = cms.uint32( 9999999 ),
    doPUOffsetCorr = cms.bool( False ),
    inputEMin = cms.double( 0.0 ),
    useMassDropTagger = cms.bool( False ),
    muMin = cms.double( -1.0 ),
    subtractorName = cms.string( "" ),
    muCut = cms.double( -1.0 ),
    subjetPtMin = cms.double( -1.0 ),
    useTrimming = cms.bool( False ),
    muMax = cms.double( -1.0 ),
    yMin = cms.double( -1.0 ),
    useFiltering = cms.bool( False ),
    rFilt = cms.double( -1.0 ),
    yMax = cms.double( -1.0 ),
    zcut = cms.double( -1.0 ),
    MinVtxNdof = cms.int32( 0 ),
    MaxVtxZ = cms.double( 30.0 ),
    UseOnlyVertexTracks = cms.bool( False ),
    dRMin = cms.double( -1.0 ),
    nFilt = cms.int32( -1 ),
    usePruning = cms.bool( False ),
    maxDepth = cms.int32( -1 ),
    yCut = cms.double( -1.0 ),
    DzTrVtxMax = cms.double( 0.5 ),
    UseOnlyOnePV = cms.bool( True ),
    rcut_factor = cms.double( -1.0 ),
    sumRecHits = cms.bool( False ),
    trimPtFracMin = cms.double( -1.0 ),
    dRMax = cms.double( -1.0 ),
    DxyTrVtxMax = cms.double( 0.2 ),
    useCMSBoostedTauSeedingAlgorithm = cms.bool( False )
)
process.hltIter1TrackAndTauJets4Iter2 = cms.EDProducer( "TauJetSelectorForHLTTrackSeeding",
    fractionMinCaloInTauCone = cms.double( 0.7 ),
    fractionMaxChargedPUInCaloCone = cms.double( 0.3 ),
    tauConeSize = cms.double( 0.2 ),
    ptTrkMaxInCaloCone = cms.double( 1.4 ),
    isolationConeSize = cms.double( 0.5 ),
    inputTrackJetTag = cms.InputTag( "hltAK4Iter1TrackJets4Iter2" ),
    nTrkMaxInCaloCone = cms.int32( 0 ),
    inputCaloJetTag = cms.InputTag( "hltAK4CaloJetsPFEt5" ),
    etaMinCaloJet = cms.double( -2.7 ),
    etaMaxCaloJet = cms.double( 2.7 ),
    ptMinCaloJet = cms.double( 5.0 ),
    inputTrackTag = cms.InputTag( "hltIter1Merged" )
)
process.hltIter2ClustersRefRemoval = cms.EDProducer( "TrackClusterRemover",
    minNumberOfLayersWithMeasBeforeFiltering = cms.int32( 0 ),
    maxChi2 = cms.double( 16.0 ),
    trajectories = cms.InputTag( "hltIter1PFlowTrackSelectionHighPurity" ),
    oldClusterRemovalInfo = cms.InputTag( "hltIter1ClustersRefRemoval" ),
    stripClusters = cms.InputTag( "hltSiStripRawToClustersFacility" ),
    overrideTrkQuals = cms.InputTag( "" ),
    pixelClusters = cms.InputTag( "hltSiPixelClusters" ),
    TrackQuality = cms.string( "highPurity" )
)
process.hltIter2MaskedMeasurementTrackerEvent = cms.EDProducer( "MaskedMeasurementTrackerEventProducer",
    clustersToSkip = cms.InputTag( "hltIter2ClustersRefRemoval" ),
    OnDemand = cms.bool( False ),
    src = cms.InputTag( "hltSiStripClusters" )
)
process.hltIter2PixelLayerPairs = cms.EDProducer( "SeedingLayersEDProducer",
    layerList = cms.vstring( 'BPix1+BPix2',
      'BPix1+BPix3',
      'BPix2+BPix3',
      'BPix1+FPix1_pos',
      'BPix1+FPix1_neg',
      'BPix1+FPix2_pos',
      'BPix1+FPix2_neg',
      'BPix2+FPix1_pos',
      'BPix2+FPix1_neg',
      'BPix2+FPix2_pos',
      'BPix2+FPix2_neg',
      'FPix1_pos+FPix2_pos',
      'FPix1_neg+FPix2_neg' ),
    MTOB = cms.PSet(  ),
    TEC = cms.PSet(  ),
    MTID = cms.PSet(  ),
    FPix = cms.PSet( 
      HitProducer = cms.string( "hltSiPixelRecHits" ),
      hitErrorRZ = cms.double( 0.0036 ),
      useErrorsFromParam = cms.bool( True ),
      TTRHBuilder = cms.string( "hltESPTTRHBuilderPixelOnly" ),
      skipClusters = cms.InputTag( "hltIter2ClustersRefRemoval" ),
      hitErrorRPhi = cms.double( 0.0051 )
    ),
    MTEC = cms.PSet(  ),
    MTIB = cms.PSet(  ),
    TID = cms.PSet(  ),
    TOB = cms.PSet(  ),
    BPix = cms.PSet( 
      HitProducer = cms.string( "hltSiPixelRecHits" ),
      hitErrorRZ = cms.double( 0.006 ),
      useErrorsFromParam = cms.bool( True ),
      TTRHBuilder = cms.string( "hltESPTTRHBuilderPixelOnly" ),
      skipClusters = cms.InputTag( "hltIter2ClustersRefRemoval" ),
      hitErrorRPhi = cms.double( 0.0027 )
    ),
    TIB = cms.PSet(  )
)
process.hltIter2PFlowPixelSeeds = cms.EDProducer( "SeedGeneratorFromRegionHitsEDProducer",
    RegionFactoryPSet = cms.PSet( 
      ComponentName = cms.string( "CandidateSeededTrackingRegionsProducer" ),
      RegionPSet = cms.PSet( 
        precise = cms.bool( True ),
        originRadius = cms.double( 0.025 ),
        searchOpt = cms.bool( True ),
        originZPos = cms.double( 0.0 ),
        ptMin = cms.double( 1.2 ),
        measurementTrackerName = cms.string( "hltIter2MaskedMeasurementTrackerEvent" ),
        mode = cms.string( "VerticesFixed" ),
        maxNRegions = cms.int32( 100 ),
        maxNVertices = cms.int32( 10 ),
        deltaPhi = cms.double( 0.8 ),
        deltaEta = cms.double( 0.8 ),
        zErrorBeamSpot = cms.double( 15.0 ),
        nSigmaZBeamSpot = cms.double( 3.0 ),
        zErrorVetex = cms.double( 0.05 ),
        vertexCollection = cms.InputTag( "hltTrimmedPixelVertices" ),
        beamSpot = cms.InputTag( "hltOnlineBeamSpot" ),
        input = cms.InputTag( "hltIter1TrackAndTauJets4Iter2" )
      )
    ),
    SeedComparitorPSet = cms.PSet(  ComponentName = cms.string( "none" ) ),
    ClusterCheckPSet = cms.PSet( 
      PixelClusterCollectionLabel = cms.InputTag( "hltSiPixelClusters" ),
      MaxNumberOfCosmicClusters = cms.uint32( 50000 ),
      doClusterCheck = cms.bool( False ),
      ClusterCollectionLabel = cms.InputTag( "hltSiStripClusters" ),
      MaxNumberOfPixelClusters = cms.uint32( 10000 )
    ),
    OrderedHitsFactoryPSet = cms.PSet( 
      maxElement = cms.uint32( 0 ),
      ComponentName = cms.string( "StandardHitPairGenerator" ),
      GeneratorPSet = cms.PSet( 
        maxElement = cms.uint32( 100000 ),
        SeedComparitorPSet = cms.PSet(  ComponentName = cms.string( "none" ) )
      ),
      SeedingLayers = cms.InputTag( "hltIter2PixelLayerPairs" )
    ),
    SeedCreatorPSet = cms.PSet( 
      ComponentName = cms.string( "SeedFromConsecutiveHitsCreator" ),
      propagator = cms.string( "PropagatorWithMaterialParabolicMf" )
    ),
    TTRHBuilder = cms.string( "hltESPTTRHBWithTrackAngle" )
)
process.hltIter2PFlowCkfTrackCandidates = cms.EDProducer( "CkfTrackCandidateMaker",
    src = cms.InputTag( "hltIter2PFlowPixelSeeds" ),
    maxSeedsBeforeCleaning = cms.uint32( 1000 ),
    SimpleMagneticField = cms.string( "ParabolicMf" ),
    TransientInitialStateEstimatorParameters = cms.PSet( 
      propagatorAlongTISE = cms.string( "PropagatorWithMaterialParabolicMf" ),
      numberMeasurementsForFit = cms.int32( 4 ),
      propagatorOppositeTISE = cms.string( "PropagatorWithMaterialParabolicMfOpposite" )
    ),
    TrajectoryCleaner = cms.string( "hltESPTrajectoryCleanerBySharedHits" ),
    MeasurementTrackerEvent = cms.InputTag( "hltIter2MaskedMeasurementTrackerEvent" ),
    cleanTrajectoryAfterInOut = cms.bool( False ),
    useHitsSplitting = cms.bool( False ),
    RedundantSeedCleaner = cms.string( "CachingSeedCleanerBySharedInput" ),
    doSeedingRegionRebuilding = cms.bool( False ),
    maxNSeeds = cms.uint32( 100000 ),
    TrajectoryBuilderPSet = cms.PSet(  refToPSet_ = cms.string( "HLTIter2PSetTrajectoryBuilderIT" ) ),
    NavigationSchool = cms.string( "SimpleNavigationSchool" ),
    TrajectoryBuilder = cms.string( "" )
)
process.hltIter2PFlowCtfWithMaterialTracks = cms.EDProducer( "TrackProducer",
    src = cms.InputTag( "hltIter2PFlowCkfTrackCandidates" ),
    SimpleMagneticField = cms.string( "ParabolicMf" ),
    clusterRemovalInfo = cms.InputTag( "" ),
    beamSpot = cms.InputTag( "hltOnlineBeamSpot" ),
    MeasurementTrackerEvent = cms.InputTag( "hltIter2MaskedMeasurementTrackerEvent" ),
    Fitter = cms.string( "hltESPFittingSmootherIT" ),
    useHitsSplitting = cms.bool( False ),
    MeasurementTracker = cms.string( "" ),
    AlgorithmName = cms.string( "hltIter2" ),
    alias = cms.untracked.string( "ctfWithMaterialTracks" ),
    NavigationSchool = cms.string( "" ),
    TrajectoryInEvent = cms.bool( True ),
    TTRHBuilder = cms.string( "hltESPTTRHBWithTrackAngle" ),
    GeometricInnerState = cms.bool( True ),
    useSimpleMF = cms.bool( True ),
    Propagator = cms.string( "hltESPRungeKuttaTrackerPropagator" )
)
process.hltIter2PFlowTrackSelectionHighPurity = cms.EDProducer( "AnalyticalTrackSelector",
    max_d0 = cms.double( 100.0 ),
    minNumber3DLayers = cms.uint32( 0 ),
    max_lostHitFraction = cms.double( 1.0 ),
    applyAbsCutsIfNoPV = cms.bool( False ),
    qualityBit = cms.string( "highPurity" ),
    minNumberLayers = cms.uint32( 3 ),
    chi2n_par = cms.double( 0.7 ),
    useVtxError = cms.bool( False ),
    nSigmaZ = cms.double( 3.0 ),
    dz_par2 = cms.vdouble( 0.4, 4.0 ),
    applyAdaptedPVCuts = cms.bool( True ),
    min_eta = cms.double( -9999.0 ),
    dz_par1 = cms.vdouble( 0.35, 4.0 ),
    copyTrajectories = cms.untracked.bool( True ),
    vtxNumber = cms.int32( -1 ),
    max_d0NoPV = cms.double( 100.0 ),
    keepAllTracks = cms.bool( False ),
    maxNumberLostLayers = cms.uint32( 1 ),
    beamspot = cms.InputTag( "hltOnlineBeamSpot" ),
    max_relpterr = cms.double( 9999.0 ),
    copyExtras = cms.untracked.bool( True ),
    max_z0NoPV = cms.double( 100.0 ),
    vertexCut = cms.string( "tracksSize>=3" ),
    max_z0 = cms.double( 100.0 ),
    useVertices = cms.bool( True ),
    min_nhits = cms.uint32( 0 ),
    src = cms.InputTag( "hltIter2PFlowCtfWithMaterialTracks" ),
    max_minMissHitOutOrIn = cms.int32( 99 ),
    chi2n_no1Dmod_par = cms.double( 9999.0 ),
    vertices = cms.InputTag( "hltTrimmedPixelVertices" ),
    max_eta = cms.double( 9999.0 ),
    d0_par2 = cms.vdouble( 0.4, 4.0 ),
    d0_par1 = cms.vdouble( 0.3, 4.0 ),
    res_par = cms.vdouble( 0.003, 0.001 ),
    minHitsToBypassChecks = cms.uint32( 20 )
)
process.hltIter2Merged = cms.EDProducer( "TrackListMerger",
    ShareFrac = cms.double( 0.19 ),
    writeOnlyTrkQuals = cms.bool( False ),
    MinPT = cms.double( 0.05 ),
    allowFirstHitShare = cms.bool( True ),
    copyExtras = cms.untracked.bool( True ),
    Epsilon = cms.double( -0.001 ),
    selectedTrackQuals = cms.VInputTag( 'hltIter1Merged','hltIter2PFlowTrackSelectionHighPurity' ),
    indivShareFrac = cms.vdouble( 1.0, 1.0 ),
    MaxNormalizedChisq = cms.double( 1000.0 ),
    copyMVA = cms.bool( False ),
    FoundHitBonus = cms.double( 5.0 ),
    setsToMerge = cms.VPSet( 
      cms.PSet(  pQual = cms.bool( False ),
        tLists = cms.vint32( 0, 1 )
      )
    ),
    MinFound = cms.int32( 3 ),
    hasSelector = cms.vint32( 0, 0 ),
    TrackProducers = cms.VInputTag( 'hltIter1Merged','hltIter2PFlowTrackSelectionHighPurity' ),
    LostHitPenalty = cms.double( 20.0 ),
    newQuality = cms.string( "confirmed" )
)
process.hltPFMuonMerging = cms.EDProducer( "TrackListMerger",
    ShareFrac = cms.double( 0.19 ),
    writeOnlyTrkQuals = cms.bool( False ),
    MinPT = cms.double( 0.05 ),
    allowFirstHitShare = cms.bool( True ),
    copyExtras = cms.untracked.bool( True ),
    Epsilon = cms.double( -0.001 ),
    selectedTrackQuals = cms.VInputTag( 'hltL3TkTracksFromL2','hltIter2Merged' ),
    indivShareFrac = cms.vdouble( 1.0, 1.0 ),
    MaxNormalizedChisq = cms.double( 1000.0 ),
    copyMVA = cms.bool( False ),
    FoundHitBonus = cms.double( 5.0 ),
    setsToMerge = cms.VPSet( 
      cms.PSet(  pQual = cms.bool( False ),
        tLists = cms.vint32( 0, 1 )
      )
    ),
    MinFound = cms.int32( 3 ),
    hasSelector = cms.vint32( 0, 0 ),
    TrackProducers = cms.VInputTag( 'hltL3TkTracksFromL2','hltIter2Merged' ),
    LostHitPenalty = cms.double( 20.0 ),
    newQuality = cms.string( "confirmed" )
)
process.hltMuonLinks = cms.EDProducer( "MuonLinksProducerForHLT",
    pMin = cms.double( 2.5 ),
    InclusiveTrackerTrackCollection = cms.InputTag( "hltPFMuonMerging" ),
    shareHitFraction = cms.double( 0.8 ),
    LinkCollection = cms.InputTag( "hltL3MuonsLinksCombination" ),
    ptMin = cms.double( 2.5 )
)
process.hltMuons = cms.EDProducer( "MuonIdProducer",
    TrackExtractorPSet = cms.PSet( 
      Diff_z = cms.double( 0.2 ),
      inputTrackCollection = cms.InputTag( "hltPFMuonMerging" ),
      BeamSpotLabel = cms.InputTag( "hltOnlineBeamSpot" ),
      ComponentName = cms.string( "TrackExtractor" ),
      DR_Max = cms.double( 1.0 ),
      Diff_r = cms.double( 0.1 ),
      Chi2Prob_Min = cms.double( -1.0 ),
      DR_Veto = cms.double( 0.01 ),
      NHits_Min = cms.uint32( 0 ),
      Chi2Ndof_Max = cms.double( 1.0E64 ),
      Pt_Min = cms.double( -1.0 ),
      DepositLabel = cms.untracked.string( "" ),
      BeamlineOption = cms.string( "BeamSpotFromEvent" )
    ),
    maxAbsEta = cms.double( 3.0 ),
    fillGlobalTrackRefits = cms.bool( False ),
    arbitrationCleanerOptions = cms.PSet( 
      Clustering = cms.bool( True ),
      ME1a = cms.bool( True ),
      ClusterDPhi = cms.double( 0.6 ),
      OverlapDTheta = cms.double( 0.02 ),
      Overlap = cms.bool( True ),
      OverlapDPhi = cms.double( 0.0786 ),
      ClusterDTheta = cms.double( 0.02 )
    ),
    globalTrackQualityInputTag = cms.InputTag( "glbTrackQual" ),
    addExtraSoftMuons = cms.bool( False ),
    debugWithTruthMatching = cms.bool( False ),
    CaloExtractorPSet = cms.PSet( 
      PrintTimeReport = cms.untracked.bool( False ),
      DR_Max = cms.double( 1.0 ),
      DepositInstanceLabels = cms.vstring( 'ecal',
        'hcal',
        'ho' ),
      Noise_HE = cms.double( 0.2 ),
      NoiseTow_EB = cms.double( 0.04 ),
      NoiseTow_EE = cms.double( 0.15 ),
      Threshold_H = cms.double( 0.5 ),
      ServiceParameters = cms.PSet( 
        Propagators = cms.untracked.vstring( 'hltESPFastSteppingHelixPropagatorAny' ),
        RPCLayers = cms.bool( False ),
        UseMuonNavigation = cms.untracked.bool( False )
      ),
      Threshold_E = cms.double( 0.2 ),
      PropagatorName = cms.string( "hltESPFastSteppingHelixPropagatorAny" ),
      DepositLabel = cms.untracked.string( "Cal" ),
      UseRecHitsFlag = cms.bool( False ),
      TrackAssociatorParameters = cms.PSet( 
        muonMaxDistanceSigmaX = cms.double( 0.0 ),
        muonMaxDistanceSigmaY = cms.double( 0.0 ),
        CSCSegmentCollectionLabel = cms.InputTag( "hltCscSegments" ),
        dRHcal = cms.double( 1.0 ),
        dRPreshowerPreselection = cms.double( 0.2 ),
        CaloTowerCollectionLabel = cms.InputTag( "hltTowerMakerForPF" ),
        useEcal = cms.bool( False ),
        dREcal = cms.double( 1.0 ),
        dREcalPreselection = cms.double( 1.0 ),
        HORecHitCollectionLabel = cms.InputTag( "hltHoreco" ),
        dRMuon = cms.double( 9999.0 ),
        propagateAllDirections = cms.bool( True ),
        muonMaxDistanceX = cms.double( 5.0 ),
        muonMaxDistanceY = cms.double( 5.0 ),
        useHO = cms.bool( False ),
        trajectoryUncertaintyTolerance = cms.double( -1.0 ),
        usePreshower = cms.bool( False ),
        DTRecSegment4DCollectionLabel = cms.InputTag( "hltDt4DSegments" ),
        EERecHitCollectionLabel = cms.InputTag( 'hltEcalRecHit','EcalRecHitsEE' ),
        dRHcalPreselection = cms.double( 1.0 ),
        useMuon = cms.bool( False ),
        useCalo = cms.bool( True ),
        accountForTrajectoryChangeCalo = cms.bool( False ),
        EBRecHitCollectionLabel = cms.InputTag( 'hltEcalRecHit','EcalRecHitsEB' ),
        dRMuonPreselection = cms.double( 0.2 ),
        truthMatch = cms.bool( False ),
        HBHERecHitCollectionLabel = cms.InputTag( "hltHbhereco" ),
        useHcal = cms.bool( False )
      ),
      Threshold_HO = cms.double( 0.5 ),
      Noise_EE = cms.double( 0.1 ),
      Noise_EB = cms.double( 0.025 ),
      DR_Veto_H = cms.double( 0.1 ),
      CenterConeOnCalIntersection = cms.bool( False ),
      ComponentName = cms.string( "CaloExtractorByAssociator" ),
      Noise_HB = cms.double( 0.2 ),
      DR_Veto_E = cms.double( 0.07 ),
      DR_Veto_HO = cms.double( 0.1 ),
      Noise_HO = cms.double( 0.2 )
    ),
    runArbitrationCleaner = cms.bool( False ),
    fillEnergy = cms.bool( True ),
    TrackerKinkFinderParameters = cms.PSet( 
      usePosition = cms.bool( False ),
      diagonalOnly = cms.bool( False )
    ),
    TimingFillerParameters = cms.PSet( 
      UseDT = cms.bool( True ),
      ErrorDT = cms.double( 6.0 ),
      EcalEnergyCut = cms.double( 0.4 ),
      ErrorEB = cms.double( 2.085 ),
      ErrorCSC = cms.double( 7.4 ),
      CSCTimingParameters = cms.PSet( 
        CSCsegments = cms.InputTag( "hltCscSegments" ),
        CSCTimeOffset = cms.double( 0.0 ),
        CSCStripTimeOffset = cms.double( 0.0 ),
        MatchParameters = cms.PSet( 
          CSCsegments = cms.InputTag( "hltCscSegments" ),
          DTsegments = cms.InputTag( "hltDt4DSegments" ),
          DTradius = cms.double( 0.01 ),
          TightMatchDT = cms.bool( False ),
          TightMatchCSC = cms.bool( True )
        ),
        debug = cms.bool( False ),
        UseStripTime = cms.bool( True ),
        CSCStripError = cms.double( 7.0 ),
        CSCWireError = cms.double( 8.6 ),
        CSCWireTimeOffset = cms.double( 0.0 ),
        ServiceParameters = cms.PSet( 
          Propagators = cms.untracked.vstring( 'hltESPFastSteppingHelixPropagatorAny' ),
          RPCLayers = cms.bool( True )
        ),
        PruneCut = cms.double( 100.0 ),
        UseWireTime = cms.bool( True )
      ),
      DTTimingParameters = cms.PSet( 
        HitError = cms.double( 6.0 ),
        DoWireCorr = cms.bool( False ),
        MatchParameters = cms.PSet( 
          CSCsegments = cms.InputTag( "hltCscSegments" ),
          DTsegments = cms.InputTag( "hltDt4DSegments" ),
          DTradius = cms.double( 0.01 ),
          TightMatchDT = cms.bool( False ),
          TightMatchCSC = cms.bool( True )
        ),
        debug = cms.bool( False ),
        DTsegments = cms.InputTag( "hltDt4DSegments" ),
        PruneCut = cms.double( 10000.0 ),
        RequireBothProjections = cms.bool( False ),
        HitsMin = cms.int32( 5 ),
        DTTimeOffset = cms.double( 2.7 ),
        DropTheta = cms.bool( True ),
        UseSegmentT0 = cms.bool( False ),
        ServiceParameters = cms.PSet( 
          Propagators = cms.untracked.vstring( 'hltESPFastSteppingHelixPropagatorAny' ),
          RPCLayers = cms.bool( True )
        )
      ),
      ErrorEE = cms.double( 6.95 ),
      UseCSC = cms.bool( True ),
      UseECAL = cms.bool( True )
    ),
    inputCollectionTypes = cms.vstring( 'inner tracks',
      'links',
      'outer tracks' ),
    minCaloCompatibility = cms.double( 0.6 ),
    ecalDepositName = cms.string( "ecal" ),
    minP = cms.double( 10.0 ),
    fillIsolation = cms.bool( True ),
    jetDepositName = cms.string( "jets" ),
    hoDepositName = cms.string( "ho" ),
    writeIsoDeposits = cms.bool( False ),
    maxAbsPullX = cms.double( 4.0 ),
    maxAbsPullY = cms.double( 9999.0 ),
    minPt = cms.double( 10.0 ),
    TrackAssociatorParameters = cms.PSet( 
      muonMaxDistanceSigmaX = cms.double( 0.0 ),
      muonMaxDistanceSigmaY = cms.double( 0.0 ),
      CSCSegmentCollectionLabel = cms.InputTag( "hltCscSegments" ),
      dRHcal = cms.double( 9999.0 ),
      dRPreshowerPreselection = cms.double( 0.2 ),
      CaloTowerCollectionLabel = cms.InputTag( "hltTowerMakerForPF" ),
      useEcal = cms.bool( True ),
      dREcal = cms.double( 9999.0 ),
      dREcalPreselection = cms.double( 0.05 ),
      HORecHitCollectionLabel = cms.InputTag( "hltHoreco" ),
      dRMuon = cms.double( 9999.0 ),
      propagateAllDirections = cms.bool( True ),
      muonMaxDistanceX = cms.double( 5.0 ),
      muonMaxDistanceY = cms.double( 5.0 ),
      useHO = cms.bool( True ),
      trajectoryUncertaintyTolerance = cms.double( -1.0 ),
      usePreshower = cms.bool( False ),
      DTRecSegment4DCollectionLabel = cms.InputTag( "hltDt4DSegments" ),
      EERecHitCollectionLabel = cms.InputTag( 'hltEcalRecHit','EcalRecHitsEE' ),
      dRHcalPreselection = cms.double( 0.2 ),
      useMuon = cms.bool( True ),
      useCalo = cms.bool( False ),
      accountForTrajectoryChangeCalo = cms.bool( False ),
      EBRecHitCollectionLabel = cms.InputTag( 'hltEcalRecHit','EcalRecHitsEB' ),
      dRMuonPreselection = cms.double( 0.2 ),
      truthMatch = cms.bool( False ),
      HBHERecHitCollectionLabel = cms.InputTag( "hltHbhereco" ),
      useHcal = cms.bool( True )
    ),
    JetExtractorPSet = cms.PSet( 
      PrintTimeReport = cms.untracked.bool( False ),
      ExcludeMuonVeto = cms.bool( True ),
      TrackAssociatorParameters = cms.PSet( 
        muonMaxDistanceSigmaX = cms.double( 0.0 ),
        muonMaxDistanceSigmaY = cms.double( 0.0 ),
        CSCSegmentCollectionLabel = cms.InputTag( "hltCscSegments" ),
        dRHcal = cms.double( 0.5 ),
        dRPreshowerPreselection = cms.double( 0.2 ),
        CaloTowerCollectionLabel = cms.InputTag( "hltTowerMakerForPF" ),
        useEcal = cms.bool( False ),
        dREcal = cms.double( 0.5 ),
        dREcalPreselection = cms.double( 0.5 ),
        HORecHitCollectionLabel = cms.InputTag( "hltHoreco" ),
        dRMuon = cms.double( 9999.0 ),
        propagateAllDirections = cms.bool( True ),
        muonMaxDistanceX = cms.double( 5.0 ),
        muonMaxDistanceY = cms.double( 5.0 ),
        useHO = cms.bool( False ),
        trajectoryUncertaintyTolerance = cms.double( -1.0 ),
        usePreshower = cms.bool( False ),
        DTRecSegment4DCollectionLabel = cms.InputTag( "hltDt4DSegments" ),
        EERecHitCollectionLabel = cms.InputTag( 'hltEcalRecHit','EcalRecHitsEE' ),
        dRHcalPreselection = cms.double( 0.5 ),
        useMuon = cms.bool( False ),
        useCalo = cms.bool( True ),
        accountForTrajectoryChangeCalo = cms.bool( False ),
        EBRecHitCollectionLabel = cms.InputTag( 'hltEcalRecHit','EcalRecHitsEB' ),
        dRMuonPreselection = cms.double( 0.2 ),
        truthMatch = cms.bool( False ),
        HBHERecHitCollectionLabel = cms.InputTag( "hltHbhereco" ),
        useHcal = cms.bool( False )
      ),
      ServiceParameters = cms.PSet( 
        Propagators = cms.untracked.vstring( 'hltESPFastSteppingHelixPropagatorAny' ),
        RPCLayers = cms.bool( False ),
        UseMuonNavigation = cms.untracked.bool( False )
      ),
      ComponentName = cms.string( "JetExtractor" ),
      DR_Max = cms.double( 1.0 ),
      PropagatorName = cms.string( "hltESPFastSteppingHelixPropagatorAny" ),
      JetCollectionLabel = cms.InputTag( "hltAK4CaloJetsPFEt5" ),
      DR_Veto = cms.double( 0.1 ),
      Threshold = cms.double( 5.0 )
    ),
    fillGlobalTrackQuality = cms.bool( False ),
    minPCaloMuon = cms.double( 1.0E9 ),
    maxAbsDy = cms.double( 9999.0 ),
    fillCaloCompatibility = cms.bool( True ),
    fillMatching = cms.bool( True ),
    MuonCaloCompatibility = cms.PSet( 
      allSiPMHO = cms.bool( False ),
      PionTemplateFileName = cms.FileInPath( "RecoMuon/MuonIdentification/data/MuID_templates_pions_lowPt_3_1_norm.root" ),
      MuonTemplateFileName = cms.FileInPath( "RecoMuon/MuonIdentification/data/MuID_templates_muons_lowPt_3_1_norm.root" ),
      delta_eta = cms.double( 0.02 ),
      delta_phi = cms.double( 0.02 )
    ),
    fillTrackerKink = cms.bool( False ),
    hcalDepositName = cms.string( "hcal" ),
    sigmaThresholdToFillCandidateP4WithGlobalFit = cms.double( 2.0 ),
    inputCollectionLabels = cms.VInputTag( 'hltPFMuonMerging','hltMuonLinks','hltL2Muons' ),
    trackDepositName = cms.string( "tracker" ),
    maxAbsDx = cms.double( 3.0 ),
    ptThresholdToFillCandidateP4WithGlobalFit = cms.double( 200.0 ),
    minNumberOfMatches = cms.int32( 1 )
)
process.hltParticleFlowRecHitECALUnseeded = cms.EDProducer( "PFRecHitProducer",
    producers = cms.VPSet( 
      cms.PSet(  src = cms.InputTag( 'hltEcalRecHit','EcalRecHitsEB' ),
        qualityTests = cms.VPSet( 
          cms.PSet(  threshold = cms.double( 0.08 ),
            name = cms.string( "PFRecHitQTestThreshold" )
          ),
          cms.PSet(  timingCleaning = cms.bool( True ),
            topologicalCleaning = cms.bool( True ),
            cleaningThreshold = cms.double( 2.0 ),
            skipTTRecoveredHits = cms.bool( True ),
            name = cms.string( "PFRecHitQTestECAL" )
          )
        ),
        name = cms.string( "PFEBRecHitCreator" )
      ),
      cms.PSet(  src = cms.InputTag( 'hltEcalRecHit','EcalRecHitsEE' ),
        qualityTests = cms.VPSet( 
          cms.PSet(  threshold = cms.double( 0.3 ),
            name = cms.string( "PFRecHitQTestThreshold" )
          ),
          cms.PSet(  timingCleaning = cms.bool( True ),
            topologicalCleaning = cms.bool( True ),
            cleaningThreshold = cms.double( 2.0 ),
            skipTTRecoveredHits = cms.bool( True ),
            name = cms.string( "PFRecHitQTestECAL" )
          )
        ),
        name = cms.string( "PFEERecHitCreator" )
      )
    ),
    navigator = cms.PSet( 
      barrel = cms.PSet(  ),
      endcap = cms.PSet(  ),
      name = cms.string( "PFRecHitECALNavigator" )
    )
)
process.hltParticleFlowRecHitHCAL = cms.EDProducer( "PFCTRecHitProducer",
    ECAL_Compensate = cms.bool( False ),
    ECAL_Dead_Code = cms.uint32( 10 ),
    MinLongTiming_Cut = cms.double( -5.0 ),
    ECAL_Compensation = cms.double( 0.5 ),
    MaxLongTiming_Cut = cms.double( 5.0 ),
    weight_HFhad = cms.double( 1.0 ),
    ApplyPulseDPG = cms.bool( False ),
    navigator = cms.PSet(  name = cms.string( "PFRecHitCaloTowerNavigator" ) ),
    ECAL_Threshold = cms.double( 10.0 ),
    ApplyTimeDPG = cms.bool( False ),
    caloTowers = cms.InputTag( "hltTowerMakerForPF" ),
    hcalRecHitsHBHE = cms.InputTag( "hltHbhereco" ),
    LongFibre_Fraction = cms.double( 0.1 ),
    MaxShortTiming_Cut = cms.double( 5.0 ),
    HcalMaxAllowedHFLongShortSev = cms.int32( 9 ),
    thresh_Barrel = cms.double( 0.4 ),
    navigation_HF = cms.bool( True ),
    HcalMaxAllowedHFInTimeWindowSev = cms.int32( 9 ),
    HF_Calib_29 = cms.double( 1.07 ),
    LongFibre_Cut = cms.double( 120.0 ),
    EM_Depth = cms.double( 22.0 ),
    weight_HFem = cms.double( 1.0 ),
    LongShortFibre_Cut = cms.double( 1.0E9 ),
    MinShortTiming_Cut = cms.double( -5.0 ),
    HCAL_Calib = cms.bool( True ),
    thresh_HF = cms.double( 0.4 ),
    HcalMaxAllowedHFDigiTimeSev = cms.int32( 9 ),
    thresh_Endcap = cms.double( 0.4 ),
    HcalMaxAllowedChannelStatusSev = cms.int32( 9 ),
    hcalRecHitsHF = cms.InputTag( "hltHfreco" ),
    ShortFibre_Cut = cms.double( 60.0 ),
    ApplyLongShortDPG = cms.bool( True ),
    HF_Calib = cms.bool( True ),
    HAD_Depth = cms.double( 47.0 ),
    ShortFibre_Fraction = cms.double( 0.01 ),
    HCAL_Calib_29 = cms.double( 1.35 )
)
process.hltParticleFlowRecHitPSUnseeded = cms.EDProducer( "PFRecHitProducer",
    producers = cms.VPSet( 
      cms.PSet(  src = cms.InputTag( 'hltEcalPreshowerRecHit','EcalRecHitsES' ),
        qualityTests = cms.VPSet( 
          cms.PSet(  threshold = cms.double( 7.0E-6 ),
            name = cms.string( "PFRecHitQTestThreshold" )
          )
        ),
        name = cms.string( "PFPSRecHitCreator" )
      )
    ),
    navigator = cms.PSet(  name = cms.string( "PFRecHitPreshowerNavigator" ) )
)
process.hltParticleFlowClusterECALUncorrectedUnseeded = cms.EDProducer( "PFClusterProducer",
    pfClusterBuilder = cms.PSet( 
      positionCalc = cms.PSet( 
        minFractionInCalc = cms.double( 1.0E-9 ),
        logWeightDenominator = cms.double( 0.08 ),
        minAllowedNormalization = cms.double( 1.0E-9 ),
        posCalcNCrystals = cms.int32( 9 ),
        algoName = cms.string( "Basic2DGenericPFlowPositionCalc" )
      ),
      minFracTot = cms.double( 1.0E-20 ),
      positionCalcForConvergence = cms.PSet( 
        minFractionInCalc = cms.double( 0.0 ),
        W0 = cms.double( 4.2 ),
        minAllowedNormalization = cms.double( 0.0 ),
        T0_EB = cms.double( 7.4 ),
        X0 = cms.double( 0.89 ),
        T0_ES = cms.double( 1.2 ),
        T0_EE = cms.double( 3.1 ),
        algoName = cms.string( "ECAL2DPositionCalcWithDepthCorr" )
      ),
      maxIterations = cms.uint32( 50 ),
      stoppingTolerance = cms.double( 1.0E-8 ),
      minFractionToKeep = cms.double( 1.0E-7 ),
      excludeOtherSeeds = cms.bool( True ),
      showerSigma = cms.double( 1.5 ),
      recHitEnergyNorms = cms.VPSet( 
        cms.PSet(  detector = cms.string( "ECAL_BARREL" ),
          recHitEnergyNorm = cms.double( 0.08 )
        ),
        cms.PSet(  detector = cms.string( "ECAL_ENDCAP" ),
          recHitEnergyNorm = cms.double( 0.3 )
        )
      ),
      algoName = cms.string( "Basic2DGenericPFlowClusterizer" ),
      allCellsPositionCalc = cms.PSet( 
        minFractionInCalc = cms.double( 1.0E-9 ),
        logWeightDenominator = cms.double( 0.08 ),
        minAllowedNormalization = cms.double( 1.0E-9 ),
        posCalcNCrystals = cms.int32( -1 ),
        algoName = cms.string( "Basic2DGenericPFlowPositionCalc" )
      )
    ),
    positionReCalc = cms.PSet( 
      minFractionInCalc = cms.double( 0.0 ),
      W0 = cms.double( 4.2 ),
      minAllowedNormalization = cms.double( 0.0 ),
      T0_EB = cms.double( 7.4 ),
      X0 = cms.double( 0.89 ),
      T0_ES = cms.double( 1.2 ),
      T0_EE = cms.double( 3.1 ),
      algoName = cms.string( "ECAL2DPositionCalcWithDepthCorr" )
    ),
    initialClusteringStep = cms.PSet( 
      thresholdsByDetector = cms.VPSet( 
        cms.PSet(  gatheringThreshold = cms.double( 0.08 ),
          detector = cms.string( "ECAL_BARREL" ),
          gatheringThresholdPt = cms.double( 0.0 )
        ),
        cms.PSet(  gatheringThreshold = cms.double( 0.3 ),
          detector = cms.string( "ECAL_ENDCAP" ),
          gatheringThresholdPt = cms.double( 0.0 )
        )
      ),
      useCornerCells = cms.bool( True ),
      algoName = cms.string( "Basic2DGenericTopoClusterizer" )
    ),
    energyCorrector = cms.PSet(  ),
    recHitCleaners = cms.VPSet( 
      cms.PSet(  cleaningByDetector = cms.VPSet( 
  cms.PSet(  doubleSpikeS6S2 = cms.double( 0.04 ),
    fractionThresholdModifier = cms.double( 3.0 ),
    doubleSpikeThresh = cms.double( 10.0 ),
    minS4S1_b = cms.double( -0.024 ),
    singleSpikeThresh = cms.double( 4.0 ),
    detector = cms.string( "ECAL_BARREL" ),
    minS4S1_a = cms.double( 0.04 ),
    energyThresholdModifier = cms.double( 2.0 )
  ),
  cms.PSet(  doubleSpikeS6S2 = cms.double( -1.0 ),
    fractionThresholdModifier = cms.double( 3.0 ),
    doubleSpikeThresh = cms.double( 1.0E9 ),
    minS4S1_b = cms.double( -0.0125 ),
    singleSpikeThresh = cms.double( 15.0 ),
    detector = cms.string( "ECAL_ENDCAP" ),
    minS4S1_a = cms.double( 0.02 ),
    energyThresholdModifier = cms.double( 2.0 )
  )
),
        algoName = cms.string( "SpikeAndDoubleSpikeCleaner" )
      )
    ),
    seedFinder = cms.PSet( 
      nNeighbours = cms.int32( 8 ),
      thresholdsByDetector = cms.VPSet( 
        cms.PSet(  seedingThreshold = cms.double( 0.6 ),
          seedingThresholdPt = cms.double( 0.15 ),
          detector = cms.string( "ECAL_ENDCAP" )
        ),
        cms.PSet(  seedingThreshold = cms.double( 0.23 ),
          seedingThresholdPt = cms.double( 0.0 ),
          detector = cms.string( "ECAL_BARREL" )
        )
      ),
      algoName = cms.string( "LocalMaximumSeedFinder" )
    ),
    recHitsSource = cms.InputTag( "hltParticleFlowRecHitECALUnseeded" )
)
process.hltParticleFlowClusterPSUnseeded = cms.EDProducer( "PFClusterProducer",
    pfClusterBuilder = cms.PSet( 
      minFracTot = cms.double( 1.0E-20 ),
      positionCalc = cms.PSet( 
        minFractionInCalc = cms.double( 1.0E-9 ),
        logWeightDenominator = cms.double( 6.0E-5 ),
        minAllowedNormalization = cms.double( 1.0E-9 ),
        posCalcNCrystals = cms.int32( -1 ),
        algoName = cms.string( "Basic2DGenericPFlowPositionCalc" )
      ),
      maxIterations = cms.uint32( 50 ),
      stoppingTolerance = cms.double( 1.0E-8 ),
      minFractionToKeep = cms.double( 1.0E-7 ),
      excludeOtherSeeds = cms.bool( True ),
      showerSigma = cms.double( 0.3 ),
      recHitEnergyNorms = cms.VPSet( 
        cms.PSet(  detector = cms.string( "PS1" ),
          recHitEnergyNorm = cms.double( 6.0E-5 )
        ),
        cms.PSet(  detector = cms.string( "PS2" ),
          recHitEnergyNorm = cms.double( 6.0E-5 )
        )
      ),
      algoName = cms.string( "Basic2DGenericPFlowClusterizer" )
    ),
    positionReCalc = cms.PSet(  ),
    initialClusteringStep = cms.PSet( 
      thresholdsByDetector = cms.VPSet( 
        cms.PSet(  gatheringThreshold = cms.double( 6.0E-5 ),
          detector = cms.string( "PS1" ),
          gatheringThresholdPt = cms.double( 0.0 )
        ),
        cms.PSet(  gatheringThreshold = cms.double( 6.0E-5 ),
          detector = cms.string( "PS2" ),
          gatheringThresholdPt = cms.double( 0.0 )
        )
      ),
      useCornerCells = cms.bool( False ),
      algoName = cms.string( "Basic2DGenericTopoClusterizer" )
    ),
    energyCorrector = cms.PSet(  ),
    recHitCleaners = cms.VPSet( 
    ),
    seedFinder = cms.PSet( 
      nNeighbours = cms.int32( 4 ),
      thresholdsByDetector = cms.VPSet( 
        cms.PSet(  seedingThreshold = cms.double( 1.2E-4 ),
          seedingThresholdPt = cms.double( 0.0 ),
          detector = cms.string( "PS1" )
        ),
        cms.PSet(  seedingThreshold = cms.double( 1.2E-4 ),
          seedingThresholdPt = cms.double( 0.0 ),
          detector = cms.string( "PS2" )
        )
      ),
      algoName = cms.string( "LocalMaximumSeedFinder" )
    ),
    recHitsSource = cms.InputTag( "hltParticleFlowRecHitPSUnseeded" )
)
process.hltParticleFlowClusterECALUnseeded = cms.EDProducer( "CorrectedECALPFClusterProducer",
    minimumPSEnergy = cms.double( 0.0 ),
    inputPS = cms.InputTag( "hltParticleFlowClusterPSUnseeded" ),
    energyCorrector = cms.PSet( 
      applyCrackCorrections = cms.bool( False ),
      algoName = cms.string( "PFClusterEMEnergyCorrector" )
    ),
    inputECAL = cms.InputTag( "hltParticleFlowClusterECALUncorrectedUnseeded" )
)
process.hltParticleFlowClusterHCAL = cms.EDProducer( "PFClusterProducer",
    pfClusterBuilder = cms.PSet( 
      positionCalc = cms.PSet( 
        minFractionInCalc = cms.double( 1.0E-9 ),
        logWeightDenominator = cms.double( 0.8 ),
        minAllowedNormalization = cms.double( 1.0E-9 ),
        posCalcNCrystals = cms.int32( 5 ),
        algoName = cms.string( "Basic2DGenericPFlowPositionCalc" )
      ),
      minFracTot = cms.double( 1.0E-20 ),
      maxIterations = cms.uint32( 50 ),
      stoppingTolerance = cms.double( 1.0E-8 ),
      minFractionToKeep = cms.double( 1.0E-7 ),
      excludeOtherSeeds = cms.bool( True ),
      showerSigma = cms.double( 10.0 ),
      recHitEnergyNorms = cms.VPSet( 
        cms.PSet(  detector = cms.string( "HCAL_BARREL1" ),
          recHitEnergyNorm = cms.double( 0.8 )
        ),
        cms.PSet(  detector = cms.string( "HCAL_ENDCAP" ),
          recHitEnergyNorm = cms.double( 0.8 )
        )
      ),
      algoName = cms.string( "Basic2DGenericPFlowClusterizer" ),
      allCellsPositionCalc = cms.PSet( 
        minFractionInCalc = cms.double( 1.0E-9 ),
        logWeightDenominator = cms.double( 0.8 ),
        minAllowedNormalization = cms.double( 1.0E-9 ),
        posCalcNCrystals = cms.int32( -1 ),
        algoName = cms.string( "Basic2DGenericPFlowPositionCalc" )
      )
    ),
    positionReCalc = cms.PSet(  ),
    initialClusteringStep = cms.PSet( 
      thresholdsByDetector = cms.VPSet( 
        cms.PSet(  gatheringThreshold = cms.double( 0.8 ),
          detector = cms.string( "HCAL_BARREL1" ),
          gatheringThresholdPt = cms.double( 0.0 )
        ),
        cms.PSet(  gatheringThreshold = cms.double( 0.8 ),
          detector = cms.string( "HCAL_ENDCAP" ),
          gatheringThresholdPt = cms.double( 0.0 )
        )
      ),
      useCornerCells = cms.bool( True ),
      algoName = cms.string( "Basic2DGenericTopoClusterizer" )
    ),
    energyCorrector = cms.PSet(  ),
    recHitCleaners = cms.VPSet( 
      cms.PSet(  algoName = cms.string( "RBXAndHPDCleaner" )      )
    ),
    seedFinder = cms.PSet( 
      nNeighbours = cms.int32( 4 ),
      thresholdsByDetector = cms.VPSet( 
        cms.PSet(  seedingThreshold = cms.double( 0.8 ),
          seedingThresholdPt = cms.double( 0.0 ),
          detector = cms.string( "HCAL_BARREL1" )
        ),
        cms.PSet(  seedingThreshold = cms.double( 1.1 ),
          seedingThresholdPt = cms.double( 0.0 ),
          detector = cms.string( "HCAL_ENDCAP" )
        )
      ),
      algoName = cms.string( "LocalMaximumSeedFinder" )
    ),
    recHitsSource = cms.InputTag( "hltParticleFlowRecHitHCAL" )
)
process.hltParticleFlowClusterHFEM = cms.EDProducer( "PFClusterProducer",
    pfClusterBuilder = cms.PSet( 
      positionCalc = cms.PSet( 
        minFractionInCalc = cms.double( 1.0E-9 ),
        logWeightDenominator = cms.double( 0.8 ),
        minAllowedNormalization = cms.double( 1.0E-9 ),
        posCalcNCrystals = cms.int32( 5 ),
        algoName = cms.string( "Basic2DGenericPFlowPositionCalc" )
      ),
      minFracTot = cms.double( 1.0E-20 ),
      maxIterations = cms.uint32( 50 ),
      stoppingTolerance = cms.double( 1.0E-8 ),
      minFractionToKeep = cms.double( 1.0E-7 ),
      excludeOtherSeeds = cms.bool( True ),
      showerSigma = cms.double( 10.0 ),
      recHitEnergyNorms = cms.VPSet( 
        cms.PSet(  detector = cms.string( "HF_EM" ),
          recHitEnergyNorm = cms.double( 0.8 )
        )
      ),
      algoName = cms.string( "Basic2DGenericPFlowClusterizer" ),
      allCellsPositionCalc = cms.PSet( 
        minFractionInCalc = cms.double( 1.0E-9 ),
        logWeightDenominator = cms.double( 0.8 ),
        minAllowedNormalization = cms.double( 1.0E-9 ),
        posCalcNCrystals = cms.int32( -1 ),
        algoName = cms.string( "Basic2DGenericPFlowPositionCalc" )
      )
    ),
    positionReCalc = cms.PSet(  ),
    initialClusteringStep = cms.PSet( 
      thresholdsByDetector = cms.VPSet( 
        cms.PSet(  gatheringThreshold = cms.double( 0.8 ),
          detector = cms.string( "HF_EM" ),
          gatheringThresholdPt = cms.double( 0.0 )
        )
      ),
      useCornerCells = cms.bool( False ),
      algoName = cms.string( "Basic2DGenericTopoClusterizer" )
    ),
    energyCorrector = cms.PSet(  ),
    recHitCleaners = cms.VPSet( 
      cms.PSet(  cleaningByDetector = cms.VPSet( 
  cms.PSet(  doubleSpikeS6S2 = cms.double( -1.0 ),
    fractionThresholdModifier = cms.double( 1.0 ),
    doubleSpikeThresh = cms.double( 1.0E9 ),
    minS4S1_b = cms.double( -0.19 ),
    singleSpikeThresh = cms.double( 80.0 ),
    detector = cms.string( "HF_EM" ),
    minS4S1_a = cms.double( 0.11 ),
    energyThresholdModifier = cms.double( 1.0 )
  )
),
        algoName = cms.string( "SpikeAndDoubleSpikeCleaner" )
      )
    ),
    seedFinder = cms.PSet( 
      nNeighbours = cms.int32( 0 ),
      thresholdsByDetector = cms.VPSet( 
        cms.PSet(  seedingThreshold = cms.double( 1.4 ),
          seedingThresholdPt = cms.double( 0.0 ),
          detector = cms.string( "HF_EM" )
        )
      ),
      algoName = cms.string( "LocalMaximumSeedFinder" )
    ),
    recHitsSource = cms.InputTag( 'hltParticleFlowRecHitHCAL','HFEM' )
)
process.hltParticleFlowClusterHFHAD = cms.EDProducer( "PFClusterProducer",
    pfClusterBuilder = cms.PSet( 
      positionCalc = cms.PSet( 
        minFractionInCalc = cms.double( 1.0E-9 ),
        logWeightDenominator = cms.double( 0.8 ),
        minAllowedNormalization = cms.double( 1.0E-9 ),
        posCalcNCrystals = cms.int32( 5 ),
        algoName = cms.string( "Basic2DGenericPFlowPositionCalc" )
      ),
      minFracTot = cms.double( 1.0E-20 ),
      maxIterations = cms.uint32( 50 ),
      stoppingTolerance = cms.double( 1.0E-8 ),
      minFractionToKeep = cms.double( 1.0E-7 ),
      excludeOtherSeeds = cms.bool( True ),
      showerSigma = cms.double( 10.0 ),
      recHitEnergyNorms = cms.VPSet( 
        cms.PSet(  detector = cms.string( "HF_HAD" ),
          recHitEnergyNorm = cms.double( 0.8 )
        )
      ),
      algoName = cms.string( "Basic2DGenericPFlowClusterizer" ),
      allCellsPositionCalc = cms.PSet( 
        minFractionInCalc = cms.double( 1.0E-9 ),
        logWeightDenominator = cms.double( 0.8 ),
        minAllowedNormalization = cms.double( 1.0E-9 ),
        posCalcNCrystals = cms.int32( -1 ),
        algoName = cms.string( "Basic2DGenericPFlowPositionCalc" )
      )
    ),
    positionReCalc = cms.PSet(  ),
    initialClusteringStep = cms.PSet( 
      thresholdsByDetector = cms.VPSet( 
        cms.PSet(  gatheringThreshold = cms.double( 0.8 ),
          detector = cms.string( "HF_HAD" ),
          gatheringThresholdPt = cms.double( 0.0 )
        )
      ),
      useCornerCells = cms.bool( False ),
      algoName = cms.string( "Basic2DGenericTopoClusterizer" )
    ),
    energyCorrector = cms.PSet(  ),
    recHitCleaners = cms.VPSet( 
      cms.PSet(  cleaningByDetector = cms.VPSet( 
  cms.PSet(  doubleSpikeS6S2 = cms.double( -1.0 ),
    fractionThresholdModifier = cms.double( 1.0 ),
    doubleSpikeThresh = cms.double( 1.0E9 ),
    minS4S1_b = cms.double( -0.08 ),
    singleSpikeThresh = cms.double( 120.0 ),
    detector = cms.string( "HF_HAD" ),
    minS4S1_a = cms.double( 0.045 ),
    energyThresholdModifier = cms.double( 1.0 )
  )
),
        algoName = cms.string( "SpikeAndDoubleSpikeCleaner" )
      )
    ),
    seedFinder = cms.PSet( 
      nNeighbours = cms.int32( 0 ),
      thresholdsByDetector = cms.VPSet( 
        cms.PSet(  seedingThreshold = cms.double( 1.4 ),
          seedingThresholdPt = cms.double( 0.0 ),
          detector = cms.string( "HF_HAD" )
        )
      ),
      algoName = cms.string( "LocalMaximumSeedFinder" )
    ),
    recHitsSource = cms.InputTag( 'hltParticleFlowRecHitHCAL','HFHAD' )
)
process.hltLightPFTracks = cms.EDProducer( "LightPFTrackProducer",
    TrackQuality = cms.string( "none" ),
    UseQuality = cms.bool( False ),
    TkColList = cms.VInputTag( 'hltPFMuonMerging' )
)
process.hltParticleFlowBlock = cms.EDProducer( "PFBlockProducer",
    debug = cms.untracked.bool( False ),
    linkDefinitions = cms.VPSet( 
      cms.PSet(  useKDTree = cms.bool( True ),
        linkType = cms.string( "PS1:ECAL" ),
        linkerName = cms.string( "PreshowerAndECALLinker" )
      ),
      cms.PSet(  useKDTree = cms.bool( True ),
        linkType = cms.string( "PS2:ECAL" ),
        linkerName = cms.string( "PreshowerAndECALLinker" )
      ),
      cms.PSet(  useKDTree = cms.bool( True ),
        linkType = cms.string( "TRACK:ECAL" ),
        linkerName = cms.string( "TrackAndECALLinker" )
      ),
      cms.PSet(  useKDTree = cms.bool( True ),
        linkType = cms.string( "TRACK:HCAL" ),
        linkerName = cms.string( "TrackAndHCALLinker" )
      ),
      cms.PSet(  useKDTree = cms.bool( False ),
        linkType = cms.string( "ECAL:HCAL" ),
        linkerName = cms.string( "ECALAndHCALLinker" )
      ),
      cms.PSet(  useKDTree = cms.bool( False ),
        linkType = cms.string( "HFEM:HFHAD" ),
        linkerName = cms.string( "HFEMAndHFHADLinker" )
      )
    ),
    elementImporters = cms.VPSet( 
      cms.PSet(  importerName = cms.string( "GeneralTracksImporter" ),
        useIterativeTracking = cms.bool( False ),
        source = cms.InputTag( "hltLightPFTracks" ),
        NHitCuts_byTrackAlgo = cms.vuint32( 3, 3, 3, 3, 3 ),
        muonSrc = cms.InputTag( "hltMuons" ),
        DPtOverPtCuts_byTrackAlgo = cms.vdouble( 0.5, 0.5, 0.5, 0.5, 0.5 )
      ),
      cms.PSet(  importerName = cms.string( "ECALClusterImporter" ),
        source = cms.InputTag( "hltParticleFlowClusterECALUnseeded" ),
        BCtoPFCMap = cms.InputTag( "" )
      ),
      cms.PSet(  importerName = cms.string( "GenericClusterImporter" ),
        source = cms.InputTag( "hltParticleFlowClusterHCAL" )
      ),
      cms.PSet(  importerName = cms.string( "GenericClusterImporter" ),
        source = cms.InputTag( "hltParticleFlowClusterHFEM" )
      ),
      cms.PSet(  importerName = cms.string( "GenericClusterImporter" ),
        source = cms.InputTag( "hltParticleFlowClusterHFHAD" )
      ),
      cms.PSet(  importerName = cms.string( "GenericClusterImporter" ),
        source = cms.InputTag( "hltParticleFlowClusterPSUnseeded" )
      )
    ),
    verbose = cms.untracked.bool( False )
)
process.hltParticleFlow = cms.EDProducer( "PFProducer",
    photon_SigmaiEtaiEta_endcap = cms.double( 0.034 ),
    minPtForPostCleaning = cms.double( 20.0 ),
    pf_nsigma_ECAL = cms.double( 0.0 ),
    GedPhotonValueMap = cms.InputTag( 'tmpGedPhotons','valMapPFEgammaCandToPhoton' ),
    sumPtTrackIsoForPhoton = cms.double( -1.0 ),
    metFactorForFakes = cms.double( 4.0 ),
    muon_HO = cms.vdouble( 0.9, 0.9 ),
    electron_missinghits = cms.uint32( 1 ),
    metSignificanceForCleaning = cms.double( 3.0 ),
    usePFPhotons = cms.bool( False ),
    dptRel_DispVtx = cms.double( 10.0 ),
    nTrackIsoForEgammaSC = cms.uint32( 2 ),
    pf_nsigma_HCAL = cms.double( 1.0 ),
    cosmicRejectionDistance = cms.double( 1.0 ),
    useEGammaFilters = cms.bool( False ),
    useEGammaElectrons = cms.bool( False ),
    nsigma_TRACK = cms.double( 1.0 ),
    useEGammaSupercluster = cms.bool( False ),
    sumPtTrackIsoForEgammaSC_barrel = cms.double( 4.0 ),
    eventFractionForCleaning = cms.double( 0.8 ),
    usePFDecays = cms.bool( False ),
    rejectTracks_Step45 = cms.bool( False ),
    eventFractionForRejection = cms.double( 0.8 ),
    photon_MinEt = cms.double( 10.0 ),
    usePFNuclearInteractions = cms.bool( False ),
    maxSignificance = cms.double( 2.5 ),
    electron_iso_mva_endcap = cms.double( -0.1075 ),
    debug = cms.untracked.bool( False ),
    pf_convID_mvaWeightFile = cms.string( "RecoParticleFlow/PFProducer/data/MVAnalysis_BDT.weights_pfConversionAug0411.txt" ),
    calibHF_eta_step = cms.vdouble( 0.0, 2.9, 3.0, 3.2, 4.2, 4.4, 4.6, 4.8, 5.2, 5.4 ),
    ptErrorScale = cms.double( 8.0 ),
    minSignificance = cms.double( 2.5 ),
    minMomentumForPunchThrough = cms.double( 100.0 ),
    pf_conv_mvaCut = cms.double( 0.0 ),
    useCalibrationsFromDB = cms.bool( True ),
    usePFElectrons = cms.bool( False ),
    electron_iso_combIso_endcap = cms.double( 10.0 ),
    photon_combIso = cms.double( 10.0 ),
    electron_iso_mva_barrel = cms.double( -0.1875 ),
    postHFCleaning = cms.bool( False ),
    factors_45 = cms.vdouble( 10.0, 100.0 ),
    cleanedHF = cms.VInputTag( 'hltParticleFlowRecHitHCAL:Cleaned','hltParticleFlowClusterHFHAD:Cleaned','hltParticleFlowClusterHFEM:Cleaned' ),
    coneEcalIsoForEgammaSC = cms.double( 0.3 ),
    minSignificanceReduction = cms.double( 1.4 ),
    photon_SigmaiEtaiEta_barrel = cms.double( 0.0125 ),
    calibHF_b_HADonly = cms.vdouble( 1.27541, 0.85361, 0.86333, 0.89091, 0.94348, 0.94348, 0.9437, 1.0034, 1.0444, 1.0444 ),
    minPixelHits = cms.int32( 1 ),
    maxDPtOPt = cms.double( 1.0 ),
    useHO = cms.bool( False ),
    pf_electron_output_col = cms.string( "electrons" ),
    electron_noniso_mvaCut = cms.double( -0.1 ),
    GedElectronValueMap = cms.InputTag( "gedGsfElectronsTmp" ),
    useVerticesForNeutral = cms.bool( True ),
    pf_Res_mvaWeightFile = cms.string( "RecoParticleFlow/PFProducer/data/TMVARegression_BDTG_PFRes.root" ),
    PFEGammaCandidates = cms.InputTag( "particleFlowEGamma" ),
    sumPtTrackIsoSlopeForPhoton = cms.double( -1.0 ),
    coneTrackIsoForEgammaSC = cms.double( 0.3 ),
    minDeltaMet = cms.double( 0.4 ),
    pt_Error = cms.double( 1.0 ),
    useProtectionsForJetMET = cms.bool( True ),
    metFactorForRejection = cms.double( 4.0 ),
    sumPtTrackIsoForEgammaSC_endcap = cms.double( 4.0 ),
    calibHF_use = cms.bool( False ),
    verbose = cms.untracked.bool( False ),
    usePFConversions = cms.bool( False ),
    trackQuality = cms.string( "highPurity" ),
    calibPFSCEle_endcap = cms.vdouble( 1.153, -16.5975, 5.668, -0.1772, 16.22, 7.326, 0.0483, -4.068, 9.406 ),
    metFactorForCleaning = cms.double( 4.0 ),
    eventFactorForCosmics = cms.double( 10.0 ),
    egammaElectrons = cms.InputTag( "" ),
    minEnergyForPunchThrough = cms.double( 100.0 ),
    minTrackerHits = cms.int32( 8 ),
    iCfgCandConnector = cms.PSet( 
      bCalibSecondary = cms.bool( False ),
      bCalibPrimary = cms.bool( False ),
      bCorrect = cms.bool( False ),
      nuclCalibFactors = cms.vdouble( 0.8, 0.15, 0.5, 0.5, 0.05 )
    ),
    rejectTracks_Bad = cms.bool( False ),
    pf_electronID_crackCorrection = cms.bool( False ),
    pf_locC_mvaWeightFile = cms.string( "RecoParticleFlow/PFProducer/data/TMVARegression_BDTG_PFClusterCorr.root" ),
    calibHF_a_EMonly = cms.vdouble( 0.96945, 0.96701, 0.76309, 0.82268, 0.87583, 0.89718, 0.98674, 1.4681, 1.458, 1.458 ),
    muons = cms.InputTag( "hltMuons" ),
    metFactorForHighEta = cms.double( 25.0 ),
    minHFCleaningPt = cms.double( 5.0 ),
    muon_HCAL = cms.vdouble( 3.0, 3.0 ),
    pf_electron_mvaCut = cms.double( -0.1 ),
    ptFactorForHighEta = cms.double( 2.0 ),
    maxDeltaPhiPt = cms.double( 7.0 ),
    pf_electronID_mvaWeightFile = cms.string( "RecoParticleFlow/PFProducer/data/MVAnalysis_BDT.weights_PfElectrons23Jan_IntToFloat.txt" ),
    sumEtEcalIsoForEgammaSC_endcap = cms.double( 2.0 ),
    calibHF_b_EMHAD = cms.vdouble( 1.27541, 0.85361, 0.86333, 0.89091, 0.94348, 0.94348, 0.9437, 1.0034, 1.0444, 1.0444 ),
    pf_GlobC_mvaWeightFile = cms.string( "RecoParticleFlow/PFProducer/data/TMVARegression_BDTG_PFGlobalCorr.root" ),
    photon_HoE = cms.double( 0.1 ),
    sumEtEcalIsoForEgammaSC_barrel = cms.double( 1.0 ),
    calibPFSCEle_Fbrem_endcap = cms.vdouble( 0.9, 6.5, -0.0692932, 0.101776, 0.995338, -0.00236548, 0.874998, 1.653, -0.0750184, 0.147, 0.923165, 4.74665E-4, 1.10782 ),
    punchThroughFactor = cms.double( 3.0 ),
    algoType = cms.uint32( 0 ),
    electron_iso_combIso_barrel = cms.double( 10.0 ),
    postMuonCleaning = cms.bool( True ),
    calibPFSCEle_barrel = cms.vdouble( 1.004, -1.536, 22.88, -1.467, 0.3555, 0.6227, 14.65, 2051.0, 25.0, 0.9932, -0.5444, 0.0, 0.5438, 0.7109, 7.645, 0.2904, 0.0 ),
    electron_protectionsForJetMET = cms.PSet( 
      maxE = cms.double( 50.0 ),
      maxTrackPOverEele = cms.double( 1.0 ),
      maxEcalEOverP_2 = cms.double( 0.2 ),
      maxHcalEOverEcalE = cms.double( 0.1 ),
      maxEcalEOverP_1 = cms.double( 0.5 ),
      maxHcalEOverP = cms.double( 1.0 ),
      maxEcalEOverPRes = cms.double( 0.2 ),
      maxHcalE = cms.double( 10.0 ),
      maxEeleOverPout = cms.double( 0.2 ),
      maxNtracks = cms.double( 3.0 ),
      maxEleHcalEOverEcalE = cms.double( 0.1 ),
      maxDPhiIN = cms.double( 0.1 ),
      maxEeleOverPoutRes = cms.double( 0.5 )
    ),
    electron_iso_pt = cms.double( 10.0 ),
    isolatedElectronID_mvaWeightFile = cms.string( "RecoEgamma/ElectronIdentification/data/TMVA_BDTSimpleCat_17Feb2011.weights.xml" ),
    vertexCollection = cms.InputTag( "hltPixelVertices" ),
    X0_Map = cms.string( "RecoParticleFlow/PFProducer/data/allX0histos.root" ),
    calibPFSCEle_Fbrem_barrel = cms.vdouble( 0.6, 6.0, -0.0255975, 0.0576727, 0.975442, -5.46394E-4, 1.26147, 25.0, -0.02025, 0.04537, 0.9728, -8.962E-4, 1.172 ),
    blocks = cms.InputTag( "hltParticleFlowBlock" ),
    punchThroughMETFactor = cms.double( 4.0 ),
    metSignificanceForRejection = cms.double( 4.0 ),
    photon_protectionsForJetMET = cms.PSet( 
      sumPtTrackIsoSlope = cms.double( 0.001 ),
      sumPtTrackIso = cms.double( 2.0 )
    ),
    usePhotonReg = cms.bool( False ),
    dzPV = cms.double( 0.2 ),
    calibHF_a_EMHAD = cms.vdouble( 1.42215, 1.00496, 0.68961, 0.81656, 0.98504, 0.98504, 1.00802, 1.0593, 1.4576, 1.4576 ),
    useRegressionFromDB = cms.bool( False ),
    muon_ECAL = cms.vdouble( 0.5, 0.5 ),
    usePFSCEleCalib = cms.bool( True )
)
process.hltAK4PFJets = cms.EDProducer( "FastjetJetProducer",
    Active_Area_Repeats = cms.int32( 5 ),
    doAreaFastjet = cms.bool( False ),
    voronoiRfact = cms.double( -9.0 ),
    maxBadHcalCells = cms.uint32( 9999999 ),
    doAreaDiskApprox = cms.bool( True ),
    maxRecoveredEcalCells = cms.uint32( 9999999 ),
    jetType = cms.string( "PFJet" ),
    minSeed = cms.uint32( 0 ),
    Ghost_EtaMax = cms.double( 6.0 ),
    doRhoFastjet = cms.bool( False ),
    jetAlgorithm = cms.string( "AntiKt" ),
    nSigmaPU = cms.double( 1.0 ),
    GhostArea = cms.double( 0.01 ),
    Rho_EtaMax = cms.double( 4.4 ),
    maxBadEcalCells = cms.uint32( 9999999 ),
    useDeterministicSeed = cms.bool( True ),
    doPVCorrection = cms.bool( False ),
    maxRecoveredHcalCells = cms.uint32( 9999999 ),
    rParam = cms.double( 0.4 ),
    maxProblematicHcalCells = cms.uint32( 9999999 ),
    doOutputJets = cms.bool( True ),
    src = cms.InputTag( "hltParticleFlow" ),
    inputEtMin = cms.double( 0.0 ),
    puPtMin = cms.double( 10.0 ),
    srcPVs = cms.InputTag( "hltPixelVertices" ),
    jetPtMin = cms.double( 0.0 ),
    radiusPU = cms.double( 0.4 ),
    maxProblematicEcalCells = cms.uint32( 9999999 ),
    doPUOffsetCorr = cms.bool( False ),
    inputEMin = cms.double( 0.0 ),
    useMassDropTagger = cms.bool( False ),
    muMin = cms.double( -1.0 ),
    subtractorName = cms.string( "" ),
    muCut = cms.double( -1.0 ),
    subjetPtMin = cms.double( -1.0 ),
    useTrimming = cms.bool( False ),
    muMax = cms.double( -1.0 ),
    yMin = cms.double( -1.0 ),
    useFiltering = cms.bool( False ),
    rFilt = cms.double( -1.0 ),
    yMax = cms.double( -1.0 ),
    zcut = cms.double( -1.0 ),
    MinVtxNdof = cms.int32( 0 ),
    MaxVtxZ = cms.double( 15.0 ),
    UseOnlyVertexTracks = cms.bool( False ),
    dRMin = cms.double( -1.0 ),
    nFilt = cms.int32( -1 ),
    usePruning = cms.bool( False ),
    maxDepth = cms.int32( -1 ),
    yCut = cms.double( -1.0 ),
    DzTrVtxMax = cms.double( 0.0 ),
    UseOnlyOnePV = cms.bool( False ),
    rcut_factor = cms.double( -1.0 ),
    sumRecHits = cms.bool( False ),
    trimPtFracMin = cms.double( -1.0 ),
    dRMax = cms.double( -1.0 ),
    DxyTrVtxMax = cms.double( 0.0 ),
    useCMSBoostedTauSeedingAlgorithm = cms.bool( False )
)
process.hltFixedGridRhoFastjetAll = cms.EDProducer( "FixedGridRhoProducerFastjet",
    gridSpacing = cms.double( 0.55 ),
    maxRapidity = cms.double( 5.0 ),
    pfCandidatesTag = cms.InputTag( "hltParticleFlow" )
)
process.hltAK4PFJetsCorrected = cms.EDProducer( "PFJetCorrectionProducer",
    src = cms.InputTag( "hltAK4PFJets" ),
    correctors = cms.vstring( 'hltESPAK4PFCorrection' )
)
process.hltPFJetsCorrectedMatchedToCaloJets210 = cms.EDProducer( "PFJetsMatchedToFilteredCaloJetsProducer",
    DeltaR = cms.double( 0.5 ),
    CaloJetFilter = cms.InputTag( "hltSingleCaloJet210" ),
    TriggerType = cms.int32( 85 ),
    PFJetSrc = cms.InputTag( "hltAK4PFJetsCorrected" )
)
process.hltSinglePFJet260 = cms.EDFilter( "HLT1PFJet",
    saveTags = cms.bool( True ),
    MinPt = cms.double( 260.0 ),
    MinN = cms.int32( 1 ),
    MaxEta = cms.double( 5.0 ),
    MinMass = cms.double( -1.0 ),
    inputTag = cms.InputTag( "hltPFJetsCorrectedMatchedToCaloJets210" ),
    MinE = cms.double( -1.0 ),
    triggerType = cms.int32( 85 )
)
process.hltL1sL1SingleEG10 = cms.EDFilter( "HLTLevel1GTSeed",
    L1SeedsLogicalExpression = cms.string( "L1_SingleEG10" ),
    saveTags = cms.bool( True ),
    L1MuonCollectionTag = cms.InputTag( "hltL1extraParticles" ),
    L1UseL1TriggerObjectMaps = cms.bool( True ),
    L1UseAliasesForSeeding = cms.bool( True ),
    L1GtReadoutRecordTag = cms.InputTag( "hltGtDigis" ),
    L1CollectionsTag = cms.InputTag( "hltL1extraParticles" ),
    L1NrBxInEvent = cms.int32( 3 ),
    L1GtObjectMapTag = cms.InputTag( "hltL1GtObjectMap" ),
    L1TechTriggerSeeding = cms.bool( False )
)
process.hltPrePhoton20CaloIdVLIsoL = cms.EDFilter( "HLTPrescaler",
    L1GtReadoutRecordTag = cms.InputTag( "hltGtDigis" ),
    offset = cms.uint32( 0 )
)
process.hltEGL1SingleEG12Filter = cms.EDFilter( "HLTEgammaL1MatchFilterRegional",
    doIsolated = cms.bool( False ),
    endcap_end = cms.double( 2.65 ),
    saveTags = cms.bool( False ),
    region_eta_size_ecap = cms.double( 1.0 ),
    barrel_end = cms.double( 1.4791 ),
    l1IsolatedTag = cms.InputTag( 'hltL1extraParticles','Isolated' ),
    candIsolatedTag = cms.InputTag( "hltEgammaCandidates" ),
    region_phi_size = cms.double( 1.044 ),
    region_eta_size = cms.double( 0.522 ),
    L1SeedFilterTag = cms.InputTag( "hltL1sL1SingleEG10" ),
    candNonIsolatedTag = cms.InputTag( "" ),
    l1NonIsolatedTag = cms.InputTag( 'hltL1extraParticles','NonIsolated' ),
    ncandcut = cms.int32( 1 )
)
process.hltEG20EtFilter = cms.EDFilter( "HLTEgammaEtFilter",
    saveTags = cms.bool( False ),
    L1NonIsoCand = cms.InputTag( "" ),
    relaxed = cms.untracked.bool( False ),
    L1IsoCand = cms.InputTag( "hltEgammaCandidates" ),
    inputTag = cms.InputTag( "hltEGL1SingleEG12Filter" ),
    etcutEB = cms.double( 20.0 ),
    etcutEE = cms.double( 20.0 ),
    ncandcut = cms.int32( 1 )
)
process.hltEG20CaloIdVLClusterShapeFilter = cms.EDFilter( "HLTEgammaGenericFilter",
    doIsolated = cms.bool( True ),
    thrOverE2EE = cms.double( -1.0 ),
    L1NonIsoCand = cms.InputTag( "" ),
    saveTags = cms.bool( False ),
    thrOverE2EB = cms.double( -1.0 ),
    thrRegularEE = cms.double( 0.04 ),
    thrOverEEE = cms.double( -1.0 ),
    L1IsoCand = cms.InputTag( "hltEgammaCandidates" ),
    thrOverEEB = cms.double( -1.0 ),
    thrRegularEB = cms.double( 0.024 ),
    lessThan = cms.bool( True ),
    useEt = cms.bool( False ),
    ncandcut = cms.int32( 1 ),
    isoTag = cms.InputTag( 'hltEgammaClusterShape','sigmaIEtaIEta5x5' ),
    candTag = cms.InputTag( "hltEG20EtFilter" ),
    nonIsoTag = cms.InputTag( "" )
)
process.hltEG20CaloIdVLHEFilter = cms.EDFilter( "HLTEgammaGenericFilter",
    doIsolated = cms.bool( True ),
    thrOverE2EE = cms.double( -1.0 ),
    L1NonIsoCand = cms.InputTag( "" ),
    saveTags = cms.bool( False ),
    thrOverE2EB = cms.double( -1.0 ),
    thrRegularEE = cms.double( -1.0 ),
    thrOverEEE = cms.double( 0.1 ),
    L1IsoCand = cms.InputTag( "hltEgammaCandidates" ),
    thrOverEEB = cms.double( 0.15 ),
    thrRegularEB = cms.double( -1.0 ),
    lessThan = cms.bool( True ),
    useEt = cms.bool( False ),
    ncandcut = cms.int32( 1 ),
    isoTag = cms.InputTag( "hltEgammaHoverE" ),
    candTag = cms.InputTag( "hltEG20CaloIdVLClusterShapeFilter" ),
    nonIsoTag = cms.InputTag( "" )
)
process.hltEG20CaloIdVLIsoLEcalIsoFilter = cms.EDFilter( "HLTEgammaGenericQuadraticFilter",
    doIsolated = cms.bool( True ),
    thrOverE2EE = cms.double( 0.0 ),
    L1NonIsoCand = cms.InputTag( "" ),
    saveTags = cms.bool( False ),
    thrOverE2EB = cms.double( 0.0 ),
    thrRegularEE = cms.double( 5.5 ),
    thrOverEEE = cms.double( 0.012 ),
    L1IsoCand = cms.InputTag( "hltEgammaCandidates" ),
    thrOverEEB = cms.double( 0.012 ),
    thrRegularEB = cms.double( 5.5 ),
    lessThan = cms.bool( True ),
    useEt = cms.bool( True ),
    ncandcut = cms.int32( 1 ),
    isoTag = cms.InputTag( "hltEgammaEcalPFClusterIso" ),
    candTag = cms.InputTag( "hltEG20CaloIdVLHEFilter" ),
    nonIsoTag = cms.InputTag( "" )
)
process.hltEG20CaloIdVLIsoLHcalIsoFilter = cms.EDFilter( "HLTEgammaGenericQuadraticFilter",
    doIsolated = cms.bool( True ),
    thrOverE2EE = cms.double( 0.0 ),
    L1NonIsoCand = cms.InputTag( "" ),
    saveTags = cms.bool( False ),
    thrOverE2EB = cms.double( 0.0 ),
    thrRegularEE = cms.double( 3.5 ),
    thrOverEEE = cms.double( 0.005 ),
    L1IsoCand = cms.InputTag( "hltEgammaCandidates" ),
    thrOverEEB = cms.double( 0.005 ),
    thrRegularEB = cms.double( 3.5 ),
    lessThan = cms.bool( True ),
    useEt = cms.bool( True ),
    ncandcut = cms.int32( 1 ),
    isoTag = cms.InputTag( "hltEgammaHcalPFClusterIso" ),
    candTag = cms.InputTag( "hltEG20CaloIdVLHEFilter" ),
    nonIsoTag = cms.InputTag( "" )
)
process.hltPixelVerticesForPhotons = cms.EDProducer( "PixelVertexProducer",
    WtAverage = cms.bool( True ),
    Method2 = cms.bool( True ),
    beamSpot = cms.InputTag( "hltOnlineBeamSpot" ),
    PVcomparer = cms.PSet(  refToPSet_ = cms.string( "HLTPSetPvClusterComparer" ) ),
    Verbosity = cms.int32( 0 ),
    UseError = cms.bool( True ),
    TrackCollection = cms.InputTag( "hltPixelTracks" ),
    PtMin = cms.double( 1.0 ),
    NTrkMin = cms.int32( 2 ),
    ZOffset = cms.double( 5.0 ),
    Finder = cms.string( "DivisiveVertexFinder" ),
    ZSeparation = cms.double( 0.05 )
)
process.hltIter0PFlowPixelSeedsFromPixelTracksForPhotons = cms.EDProducer( "SeedGeneratorFromProtoTracksEDProducer",
    useEventsWithNoVertex = cms.bool( True ),
    originHalfLength = cms.double( 0.3 ),
    useProtoTrackKinematics = cms.bool( False ),
    usePV = cms.bool( True ),
    InputVertexCollection = cms.InputTag( "hltPixelVerticesForPhotons" ),
    TTRHBuilder = cms.string( "hltESPTTRHBuilderPixelOnly" ),
    InputCollection = cms.InputTag( "hltPixelTracks" ),
    originRadius = cms.double( 0.1 )
)
process.hltIter0PFlowCkfTrackCandidatesForPhotons = cms.EDProducer( "CkfTrackCandidateMaker",
    src = cms.InputTag( "hltIter0PFlowPixelSeedsFromPixelTracksForPhotons" ),
    maxSeedsBeforeCleaning = cms.uint32( 1000 ),
    SimpleMagneticField = cms.string( "ParabolicMf" ),
    TransientInitialStateEstimatorParameters = cms.PSet( 
      propagatorAlongTISE = cms.string( "PropagatorWithMaterialParabolicMf" ),
      numberMeasurementsForFit = cms.int32( 4 ),
      propagatorOppositeTISE = cms.string( "PropagatorWithMaterialParabolicMfOpposite" )
    ),
    TrajectoryCleaner = cms.string( "hltESPTrajectoryCleanerBySharedHits" ),
    MeasurementTrackerEvent = cms.InputTag( "hltSiStripClusters" ),
    cleanTrajectoryAfterInOut = cms.bool( False ),
    useHitsSplitting = cms.bool( False ),
    RedundantSeedCleaner = cms.string( "CachingSeedCleanerBySharedInput" ),
    doSeedingRegionRebuilding = cms.bool( False ),
    maxNSeeds = cms.uint32( 100000 ),
    TrajectoryBuilderPSet = cms.PSet(  refToPSet_ = cms.string( "HLTIter0PSetTrajectoryBuilderIT" ) ),
    NavigationSchool = cms.string( "SimpleNavigationSchool" ),
    TrajectoryBuilder = cms.string( "" )
)
process.hltIter0PFlowCtfWithMaterialTracksForPhotons = cms.EDProducer( "TrackProducer",
    src = cms.InputTag( "hltIter0PFlowCkfTrackCandidatesForPhotons" ),
    SimpleMagneticField = cms.string( "ParabolicMf" ),
    clusterRemovalInfo = cms.InputTag( "" ),
    beamSpot = cms.InputTag( "hltOnlineBeamSpot" ),
    MeasurementTrackerEvent = cms.InputTag( "hltSiStripClusters" ),
    Fitter = cms.string( "hltESPFittingSmootherIT" ),
    useHitsSplitting = cms.bool( False ),
    MeasurementTracker = cms.string( "" ),
    AlgorithmName = cms.string( "hltIterX" ),
    alias = cms.untracked.string( "ctfWithMaterialTracks" ),
    NavigationSchool = cms.string( "" ),
    TrajectoryInEvent = cms.bool( True ),
    TTRHBuilder = cms.string( "hltESPTTRHBWithTrackAngle" ),
    GeometricInnerState = cms.bool( True ),
    useSimpleMF = cms.bool( True ),
    Propagator = cms.string( "hltESPRungeKuttaTrackerPropagator" )
)
process.hltIter0PFlowTrackSelectionHighPurityForPhotons = cms.EDProducer( "AnalyticalTrackSelector",
    max_d0 = cms.double( 100.0 ),
    minNumber3DLayers = cms.uint32( 0 ),
    max_lostHitFraction = cms.double( 1.0 ),
    applyAbsCutsIfNoPV = cms.bool( False ),
    qualityBit = cms.string( "highPurity" ),
    minNumberLayers = cms.uint32( 3 ),
    chi2n_par = cms.double( 0.7 ),
    useVtxError = cms.bool( False ),
    nSigmaZ = cms.double( 3.0 ),
    dz_par2 = cms.vdouble( 0.4, 4.0 ),
    applyAdaptedPVCuts = cms.bool( True ),
    min_eta = cms.double( -9999.0 ),
    dz_par1 = cms.vdouble( 0.35, 4.0 ),
    copyTrajectories = cms.untracked.bool( True ),
    vtxNumber = cms.int32( -1 ),
    max_d0NoPV = cms.double( 100.0 ),
    keepAllTracks = cms.bool( False ),
    maxNumberLostLayers = cms.uint32( 1 ),
    beamspot = cms.InputTag( "hltOnlineBeamSpot" ),
    max_relpterr = cms.double( 9999.0 ),
    copyExtras = cms.untracked.bool( True ),
    max_z0NoPV = cms.double( 100.0 ),
    vertexCut = cms.string( "tracksSize>=3" ),
    max_z0 = cms.double( 100.0 ),
    useVertices = cms.bool( True ),
    min_nhits = cms.uint32( 0 ),
    src = cms.InputTag( "hltIter0PFlowCtfWithMaterialTracksForPhotons" ),
    max_minMissHitOutOrIn = cms.int32( 99 ),
    chi2n_no1Dmod_par = cms.double( 9999.0 ),
    vertices = cms.InputTag( "hltPixelVerticesForPhotons" ),
    max_eta = cms.double( 9999.0 ),
    d0_par2 = cms.vdouble( 0.4, 4.0 ),
    d0_par1 = cms.vdouble( 0.3, 4.0 ),
    res_par = cms.vdouble( 0.003, 0.001 ),
    minHitsToBypassChecks = cms.uint32( 20 )
)
process.hltIter1ClustersRefRemovalForPhotons = cms.EDProducer( "TrackClusterRemover",
    minNumberOfLayersWithMeasBeforeFiltering = cms.int32( 0 ),
    maxChi2 = cms.double( 9.0 ),
    trajectories = cms.InputTag( "hltIter0PFlowTrackSelectionHighPurityForPhotons" ),
    oldClusterRemovalInfo = cms.InputTag( "" ),
    stripClusters = cms.InputTag( "hltSiStripRawToClustersFacility" ),
    overrideTrkQuals = cms.InputTag( "" ),
    pixelClusters = cms.InputTag( "hltSiPixelClusters" ),
    TrackQuality = cms.string( "highPurity" )
)
process.hltIter1MaskedMeasurementTrackerEventForPhotons = cms.EDProducer( "MaskedMeasurementTrackerEventProducer",
    clustersToSkip = cms.InputTag( "hltIter1ClustersRefRemovalForPhotons" ),
    OnDemand = cms.bool( False ),
    src = cms.InputTag( "hltSiStripClusters" )
)
process.hltIter1PixelLayerTripletsForPhotons = cms.EDProducer( "SeedingLayersEDProducer",
    layerList = cms.vstring( 'BPix1+BPix2+BPix3',
      'BPix1+BPix2+FPix1_pos',
      'BPix1+BPix2+FPix1_neg',
      'BPix1+FPix1_pos+FPix2_pos',
      'BPix1+FPix1_neg+FPix2_neg' ),
    MTOB = cms.PSet(  ),
    TEC = cms.PSet(  ),
    MTID = cms.PSet(  ),
    FPix = cms.PSet( 
      HitProducer = cms.string( "hltSiPixelRecHits" ),
      hitErrorRZ = cms.double( 0.0036 ),
      useErrorsFromParam = cms.bool( True ),
      TTRHBuilder = cms.string( "hltESPTTRHBuilderPixelOnly" ),
      skipClusters = cms.InputTag( "hltIter1ClustersRefRemovalForPhotons" ),
      hitErrorRPhi = cms.double( 0.0051 )
    ),
    MTEC = cms.PSet(  ),
    MTIB = cms.PSet(  ),
    TID = cms.PSet(  ),
    TOB = cms.PSet(  ),
    BPix = cms.PSet( 
      HitProducer = cms.string( "hltSiPixelRecHits" ),
      hitErrorRZ = cms.double( 0.006 ),
      useErrorsFromParam = cms.bool( True ),
      TTRHBuilder = cms.string( "hltESPTTRHBuilderPixelOnly" ),
      skipClusters = cms.InputTag( "hltIter1ClustersRefRemovalForPhotons" ),
      hitErrorRPhi = cms.double( 0.0027 )
    ),
    TIB = cms.PSet(  )
)
process.hltIter1PFlowPixelSeedsForPhotons = cms.EDProducer( "SeedGeneratorFromRegionHitsEDProducer",
    RegionFactoryPSet = cms.PSet( 
      ComponentName = cms.string( "CandidateSeededTrackingRegionsProducer" ),
      RegionPSet = cms.PSet( 
        precise = cms.bool( True ),
        originRadius = cms.double( 0.05 ),
        ptMin = cms.double( 0.5 ),
        input = cms.InputTag( "hltEgammaCandidates" ),
        maxNRegions = cms.int32( 10 ),
        beamSpot = cms.InputTag( "hltOnlineBeamSpot" ),
        vertexCollection = cms.InputTag( "hltPixelVerticesForPhotons" ),
        zErrorBeamSpot = cms.double( 24.2 ),
        deltaEta = cms.double( 0.5 ),
        deltaPhi = cms.double( 0.5 ),
        nSigmaZVertex = cms.double( 3.0 ),
        nSigmaZBeamSpot = cms.double( 4.0 ),
        mode = cms.string( "VerticesFixed" ),
        maxNVertices = cms.int32( 3 ),
        zErrorVetex = cms.double( 0.2 )
      )
    ),
    SeedComparitorPSet = cms.PSet(  ComponentName = cms.string( "none" ) ),
    ClusterCheckPSet = cms.PSet( 
      PixelClusterCollectionLabel = cms.InputTag( "hltSiPixelClusters" ),
      MaxNumberOfCosmicClusters = cms.uint32( 50000 ),
      doClusterCheck = cms.bool( False ),
      ClusterCollectionLabel = cms.InputTag( "hltSiStripClusters" ),
      MaxNumberOfPixelClusters = cms.uint32( 10000 )
    ),
    OrderedHitsFactoryPSet = cms.PSet( 
      maxElement = cms.uint32( 0 ),
      ComponentName = cms.string( "StandardHitTripletGenerator" ),
      GeneratorPSet = cms.PSet( 
        useBending = cms.bool( True ),
        useFixedPreFiltering = cms.bool( False ),
        maxElement = cms.uint32( 100000 ),
        phiPreFiltering = cms.double( 0.3 ),
        extraHitRPhitolerance = cms.double( 0.032 ),
        useMultScattering = cms.bool( True ),
        ComponentName = cms.string( "PixelTripletHLTGenerator" ),
        extraHitRZtolerance = cms.double( 0.037 ),
        SeedComparitorPSet = cms.PSet(  ComponentName = cms.string( "none" ) )
      ),
      SeedingLayers = cms.InputTag( "hltIter1PixelLayerTripletsForPhotons" )
    ),
    SeedCreatorPSet = cms.PSet( 
      ComponentName = cms.string( "SeedFromConsecutiveHitsTripletOnlyCreator" ),
      propagator = cms.string( "PropagatorWithMaterialParabolicMf" )
    ),
    TTRHBuilder = cms.string( "hltESPTTRHBWithTrackAngle" )
)
process.hltIter1PFlowCkfTrackCandidatesForPhotons = cms.EDProducer( "CkfTrackCandidateMaker",
    src = cms.InputTag( "hltIter1PFlowPixelSeedsForPhotons" ),
    maxSeedsBeforeCleaning = cms.uint32( 1000 ),
    SimpleMagneticField = cms.string( "ParabolicMf" ),
    TransientInitialStateEstimatorParameters = cms.PSet( 
      propagatorAlongTISE = cms.string( "PropagatorWithMaterialParabolicMf" ),
      numberMeasurementsForFit = cms.int32( 4 ),
      propagatorOppositeTISE = cms.string( "PropagatorWithMaterialParabolicMfOpposite" )
    ),
    TrajectoryCleaner = cms.string( "hltESPTrajectoryCleanerBySharedHits" ),
    MeasurementTrackerEvent = cms.InputTag( "hltIter1MaskedMeasurementTrackerEventForPhotons" ),
    cleanTrajectoryAfterInOut = cms.bool( False ),
    useHitsSplitting = cms.bool( False ),
    RedundantSeedCleaner = cms.string( "CachingSeedCleanerBySharedInput" ),
    doSeedingRegionRebuilding = cms.bool( False ),
    maxNSeeds = cms.uint32( 100000 ),
    TrajectoryBuilderPSet = cms.PSet(  refToPSet_ = cms.string( "HLTIter1PSetTrajectoryBuilderIT" ) ),
    NavigationSchool = cms.string( "SimpleNavigationSchool" ),
    TrajectoryBuilder = cms.string( "" )
)
process.hltIter1PFlowCtfWithMaterialTracksForPhotons = cms.EDProducer( "TrackProducer",
    src = cms.InputTag( "hltIter1PFlowCkfTrackCandidatesForPhotons" ),
    SimpleMagneticField = cms.string( "ParabolicMf" ),
    clusterRemovalInfo = cms.InputTag( "" ),
    beamSpot = cms.InputTag( "hltOnlineBeamSpot" ),
    MeasurementTrackerEvent = cms.InputTag( "hltIter1MaskedMeasurementTrackerEventForPhotons" ),
    Fitter = cms.string( "hltESPFittingSmootherIT" ),
    useHitsSplitting = cms.bool( False ),
    MeasurementTracker = cms.string( "" ),
    AlgorithmName = cms.string( "hltIterX" ),
    alias = cms.untracked.string( "ctfWithMaterialTracks" ),
    NavigationSchool = cms.string( "" ),
    TrajectoryInEvent = cms.bool( True ),
    TTRHBuilder = cms.string( "hltESPTTRHBWithTrackAngle" ),
    GeometricInnerState = cms.bool( True ),
    useSimpleMF = cms.bool( True ),
    Propagator = cms.string( "hltESPRungeKuttaTrackerPropagator" )
)
process.hltIter1PFlowTrackSelectionHighPurityLooseForPhotons = cms.EDProducer( "AnalyticalTrackSelector",
    max_d0 = cms.double( 100.0 ),
    minNumber3DLayers = cms.uint32( 0 ),
    max_lostHitFraction = cms.double( 1.0 ),
    applyAbsCutsIfNoPV = cms.bool( False ),
    qualityBit = cms.string( "highPurity" ),
    minNumberLayers = cms.uint32( 3 ),
    chi2n_par = cms.double( 0.7 ),
    useVtxError = cms.bool( False ),
    nSigmaZ = cms.double( 3.0 ),
    dz_par2 = cms.vdouble( 0.9, 3.0 ),
    applyAdaptedPVCuts = cms.bool( True ),
    min_eta = cms.double( -9999.0 ),
    dz_par1 = cms.vdouble( 0.8, 3.0 ),
    copyTrajectories = cms.untracked.bool( True ),
    vtxNumber = cms.int32( -1 ),
    max_d0NoPV = cms.double( 100.0 ),
    keepAllTracks = cms.bool( False ),
    maxNumberLostLayers = cms.uint32( 1 ),
    beamspot = cms.InputTag( "hltOnlineBeamSpot" ),
    max_relpterr = cms.double( 9999.0 ),
    copyExtras = cms.untracked.bool( True ),
    max_z0NoPV = cms.double( 100.0 ),
    vertexCut = cms.string( "tracksSize>=3" ),
    max_z0 = cms.double( 100.0 ),
    useVertices = cms.bool( True ),
    min_nhits = cms.uint32( 0 ),
    src = cms.InputTag( "hltIter1PFlowCtfWithMaterialTracksForPhotons" ),
    max_minMissHitOutOrIn = cms.int32( 99 ),
    chi2n_no1Dmod_par = cms.double( 9999.0 ),
    vertices = cms.InputTag( "hltPixelVerticesForPhotons" ),
    max_eta = cms.double( 9999.0 ),
    d0_par2 = cms.vdouble( 0.9, 3.0 ),
    d0_par1 = cms.vdouble( 0.85, 3.0 ),
    res_par = cms.vdouble( 0.003, 0.001 ),
    minHitsToBypassChecks = cms.uint32( 20 )
)
process.hltIter1PFlowTrackSelectionHighPurityTightForPhotons = cms.EDProducer( "AnalyticalTrackSelector",
    max_d0 = cms.double( 100.0 ),
    minNumber3DLayers = cms.uint32( 0 ),
    max_lostHitFraction = cms.double( 1.0 ),
    applyAbsCutsIfNoPV = cms.bool( False ),
    qualityBit = cms.string( "highPurity" ),
    minNumberLayers = cms.uint32( 5 ),
    chi2n_par = cms.double( 0.4 ),
    useVtxError = cms.bool( False ),
    nSigmaZ = cms.double( 3.0 ),
    dz_par2 = cms.vdouble( 1.0, 4.0 ),
    applyAdaptedPVCuts = cms.bool( True ),
    min_eta = cms.double( -9999.0 ),
    dz_par1 = cms.vdouble( 1.0, 4.0 ),
    copyTrajectories = cms.untracked.bool( True ),
    vtxNumber = cms.int32( -1 ),
    max_d0NoPV = cms.double( 100.0 ),
    keepAllTracks = cms.bool( False ),
    maxNumberLostLayers = cms.uint32( 1 ),
    beamspot = cms.InputTag( "hltOnlineBeamSpot" ),
    max_relpterr = cms.double( 9999.0 ),
    copyExtras = cms.untracked.bool( True ),
    max_z0NoPV = cms.double( 100.0 ),
    vertexCut = cms.string( "tracksSize>=3" ),
    max_z0 = cms.double( 100.0 ),
    useVertices = cms.bool( True ),
    min_nhits = cms.uint32( 0 ),
    src = cms.InputTag( "hltIter1PFlowCtfWithMaterialTracksForPhotons" ),
    max_minMissHitOutOrIn = cms.int32( 99 ),
    chi2n_no1Dmod_par = cms.double( 9999.0 ),
    vertices = cms.InputTag( "hltPixelVerticesForPhotons" ),
    max_eta = cms.double( 9999.0 ),
    d0_par2 = cms.vdouble( 1.0, 4.0 ),
    d0_par1 = cms.vdouble( 1.0, 4.0 ),
    res_par = cms.vdouble( 0.003, 0.001 ),
    minHitsToBypassChecks = cms.uint32( 20 )
)
process.hltIter1PFlowTrackSelectionHighPurityForPhotons = cms.EDProducer( "TrackListMerger",
    ShareFrac = cms.double( 0.19 ),
    writeOnlyTrkQuals = cms.bool( False ),
    MinPT = cms.double( 0.05 ),
    allowFirstHitShare = cms.bool( True ),
    copyExtras = cms.untracked.bool( True ),
    Epsilon = cms.double( -0.001 ),
    selectedTrackQuals = cms.VInputTag( 'hltIter1PFlowTrackSelectionHighPurityLooseForPhotons','hltIter1PFlowTrackSelectionHighPurityTightForPhotons' ),
    indivShareFrac = cms.vdouble( 1.0, 1.0 ),
    MaxNormalizedChisq = cms.double( 1000.0 ),
    copyMVA = cms.bool( False ),
    FoundHitBonus = cms.double( 5.0 ),
    setsToMerge = cms.VPSet( 
      cms.PSet(  pQual = cms.bool( False ),
        tLists = cms.vint32( 0, 1 )
      )
    ),
    MinFound = cms.int32( 3 ),
    hasSelector = cms.vint32( 0, 0 ),
    TrackProducers = cms.VInputTag( 'hltIter1PFlowTrackSelectionHighPurityLooseForPhotons','hltIter1PFlowTrackSelectionHighPurityTightForPhotons' ),
    LostHitPenalty = cms.double( 20.0 ),
    newQuality = cms.string( "confirmed" )
)
process.hltIter1MergedForPhotons = cms.EDProducer( "TrackListMerger",
    ShareFrac = cms.double( 0.19 ),
    writeOnlyTrkQuals = cms.bool( False ),
    MinPT = cms.double( 0.05 ),
    allowFirstHitShare = cms.bool( True ),
    copyExtras = cms.untracked.bool( True ),
    Epsilon = cms.double( -0.001 ),
    selectedTrackQuals = cms.VInputTag( 'hltIter0PFlowTrackSelectionHighPurityForPhotons','hltIter1PFlowTrackSelectionHighPurityForPhotons' ),
    indivShareFrac = cms.vdouble( 1.0, 1.0 ),
    MaxNormalizedChisq = cms.double( 1000.0 ),
    copyMVA = cms.bool( False ),
    FoundHitBonus = cms.double( 5.0 ),
    setsToMerge = cms.VPSet( 
      cms.PSet(  pQual = cms.bool( False ),
        tLists = cms.vint32( 0, 1 )
      )
    ),
    MinFound = cms.int32( 3 ),
    hasSelector = cms.vint32( 0, 0 ),
    TrackProducers = cms.VInputTag( 'hltIter0PFlowTrackSelectionHighPurityForPhotons','hltIter1PFlowTrackSelectionHighPurityForPhotons' ),
    LostHitPenalty = cms.double( 20.0 ),
    newQuality = cms.string( "confirmed" )
)
process.hltIter2ClustersRefRemovalForPhotons = cms.EDProducer( "TrackClusterRemover",
    minNumberOfLayersWithMeasBeforeFiltering = cms.int32( 0 ),
    maxChi2 = cms.double( 16.0 ),
    trajectories = cms.InputTag( "hltIter1PFlowTrackSelectionHighPurityForPhotons" ),
    oldClusterRemovalInfo = cms.InputTag( "hltIter1ClustersRefRemovalForPhotons" ),
    stripClusters = cms.InputTag( "hltSiStripRawToClustersFacility" ),
    overrideTrkQuals = cms.InputTag( "" ),
    pixelClusters = cms.InputTag( "hltSiPixelClusters" ),
    TrackQuality = cms.string( "highPurity" )
)
process.hltIter2MaskedMeasurementTrackerEventForPhotons = cms.EDProducer( "MaskedMeasurementTrackerEventProducer",
    clustersToSkip = cms.InputTag( "hltIter2ClustersRefRemovalForPhotons" ),
    OnDemand = cms.bool( False ),
    src = cms.InputTag( "hltSiStripClusters" )
)
process.hltIter2PixelLayerPairsForPhotons = cms.EDProducer( "SeedingLayersEDProducer",
    layerList = cms.vstring( 'BPix1+BPix2',
      'BPix1+BPix3',
      'BPix2+BPix3',
      'BPix1+FPix1_pos',
      'BPix1+FPix1_neg',
      'BPix1+FPix2_pos',
      'BPix1+FPix2_neg',
      'BPix2+FPix1_pos',
      'BPix2+FPix1_neg',
      'BPix2+FPix2_pos',
      'BPix2+FPix2_neg',
      'FPix1_pos+FPix2_pos',
      'FPix1_neg+FPix2_neg' ),
    MTOB = cms.PSet(  ),
    TEC = cms.PSet(  ),
    MTID = cms.PSet(  ),
    FPix = cms.PSet( 
      HitProducer = cms.string( "hltSiPixelRecHits" ),
      hitErrorRZ = cms.double( 0.0036 ),
      useErrorsFromParam = cms.bool( True ),
      TTRHBuilder = cms.string( "hltESPTTRHBuilderPixelOnly" ),
      skipClusters = cms.InputTag( "hltIter2ClustersRefRemovalForPhotons" ),
      hitErrorRPhi = cms.double( 0.0051 )
    ),
    MTEC = cms.PSet(  ),
    MTIB = cms.PSet(  ),
    TID = cms.PSet(  ),
    TOB = cms.PSet(  ),
    BPix = cms.PSet( 
      HitProducer = cms.string( "hltSiPixelRecHits" ),
      hitErrorRZ = cms.double( 0.006 ),
      useErrorsFromParam = cms.bool( True ),
      TTRHBuilder = cms.string( "hltESPTTRHBuilderPixelOnly" ),
      skipClusters = cms.InputTag( "hltIter2ClustersRefRemovalForPhotons" ),
      hitErrorRPhi = cms.double( 0.0027 )
    ),
    TIB = cms.PSet(  )
)
process.hltIter2PFlowPixelSeedsForPhotons = cms.EDProducer( "SeedGeneratorFromRegionHitsEDProducer",
    RegionFactoryPSet = cms.PSet( 
      ComponentName = cms.string( "CandidateSeededTrackingRegionsProducer" ),
      RegionPSet = cms.PSet( 
        precise = cms.bool( True ),
        originRadius = cms.double( 0.05 ),
        ptMin = cms.double( 1.2 ),
        deltaEta = cms.double( 0.5 ),
        deltaPhi = cms.double( 0.5 ),
        vertexCollection = cms.InputTag( "hltPixelVerticesForPhotons" ),
        input = cms.InputTag( "hltEgammaCandidates" ),
        mode = cms.string( "VerticesFixed" ),
        maxNRegions = cms.int32( 10 ),
        beamSpot = cms.InputTag( "hltOnlineBeamSpot" ),
        maxNVertices = cms.int32( 3 ),
        zErrorBeamSpot = cms.double( 24.2 ),
        nSigmaZVertex = cms.double( 3.0 ),
        nSigmaZBeamSpot = cms.double( 4.0 ),
        zErrorVetex = cms.double( 0.2 )
      )
    ),
    SeedComparitorPSet = cms.PSet(  ComponentName = cms.string( "none" ) ),
    ClusterCheckPSet = cms.PSet( 
      PixelClusterCollectionLabel = cms.InputTag( "hltSiPixelClusters" ),
      MaxNumberOfCosmicClusters = cms.uint32( 50000 ),
      doClusterCheck = cms.bool( False ),
      ClusterCollectionLabel = cms.InputTag( "hltSiStripClusters" ),
      MaxNumberOfPixelClusters = cms.uint32( 10000 )
    ),
    OrderedHitsFactoryPSet = cms.PSet( 
      maxElement = cms.uint32( 0 ),
      ComponentName = cms.string( "StandardHitPairGenerator" ),
      GeneratorPSet = cms.PSet( 
        maxElement = cms.uint32( 100000 ),
        SeedComparitorPSet = cms.PSet(  ComponentName = cms.string( "none" ) )
      ),
      SeedingLayers = cms.InputTag( "hltIter2PixelLayerPairsForPhotons" )
    ),
    SeedCreatorPSet = cms.PSet( 
      ComponentName = cms.string( "SeedFromConsecutiveHitsCreator" ),
      propagator = cms.string( "PropagatorWithMaterialParabolicMf" )
    ),
    TTRHBuilder = cms.string( "hltESPTTRHBWithTrackAngle" )
)
process.hltIter2PFlowCkfTrackCandidatesForPhotons = cms.EDProducer( "CkfTrackCandidateMaker",
    src = cms.InputTag( "hltIter2PFlowPixelSeedsForPhotons" ),
    maxSeedsBeforeCleaning = cms.uint32( 1000 ),
    SimpleMagneticField = cms.string( "ParabolicMf" ),
    TransientInitialStateEstimatorParameters = cms.PSet( 
      propagatorAlongTISE = cms.string( "PropagatorWithMaterialParabolicMf" ),
      numberMeasurementsForFit = cms.int32( 4 ),
      propagatorOppositeTISE = cms.string( "PropagatorWithMaterialParabolicMfOpposite" )
    ),
    TrajectoryCleaner = cms.string( "hltESPTrajectoryCleanerBySharedHits" ),
    MeasurementTrackerEvent = cms.InputTag( "hltIter2MaskedMeasurementTrackerEventForPhotons" ),
    cleanTrajectoryAfterInOut = cms.bool( False ),
    useHitsSplitting = cms.bool( False ),
    RedundantSeedCleaner = cms.string( "CachingSeedCleanerBySharedInput" ),
    doSeedingRegionRebuilding = cms.bool( False ),
    maxNSeeds = cms.uint32( 100000 ),
    TrajectoryBuilderPSet = cms.PSet(  refToPSet_ = cms.string( "HLTIter2PSetTrajectoryBuilderIT" ) ),
    NavigationSchool = cms.string( "SimpleNavigationSchool" ),
    TrajectoryBuilder = cms.string( "" )
)
process.hltIter2PFlowCtfWithMaterialTracksForPhotons = cms.EDProducer( "TrackProducer",
    src = cms.InputTag( "hltIter2PFlowCkfTrackCandidatesForPhotons" ),
    SimpleMagneticField = cms.string( "ParabolicMf" ),
    clusterRemovalInfo = cms.InputTag( "" ),
    beamSpot = cms.InputTag( "hltOnlineBeamSpot" ),
    MeasurementTrackerEvent = cms.InputTag( "hltIter2MaskedMeasurementTrackerEventForPhotons" ),
    Fitter = cms.string( "hltESPFittingSmootherIT" ),
    useHitsSplitting = cms.bool( False ),
    MeasurementTracker = cms.string( "" ),
    AlgorithmName = cms.string( "hltIterX" ),
    alias = cms.untracked.string( "ctfWithMaterialTracks" ),
    NavigationSchool = cms.string( "" ),
    TrajectoryInEvent = cms.bool( True ),
    TTRHBuilder = cms.string( "hltESPTTRHBWithTrackAngle" ),
    GeometricInnerState = cms.bool( True ),
    useSimpleMF = cms.bool( True ),
    Propagator = cms.string( "hltESPRungeKuttaTrackerPropagator" )
)
process.hltIter2PFlowTrackSelectionHighPurityForPhotons = cms.EDProducer( "AnalyticalTrackSelector",
    max_d0 = cms.double( 100.0 ),
    minNumber3DLayers = cms.uint32( 0 ),
    max_lostHitFraction = cms.double( 1.0 ),
    applyAbsCutsIfNoPV = cms.bool( False ),
    qualityBit = cms.string( "highPurity" ),
    minNumberLayers = cms.uint32( 3 ),
    chi2n_par = cms.double( 0.7 ),
    useVtxError = cms.bool( False ),
    nSigmaZ = cms.double( 3.0 ),
    dz_par2 = cms.vdouble( 0.4, 4.0 ),
    applyAdaptedPVCuts = cms.bool( True ),
    min_eta = cms.double( -9999.0 ),
    dz_par1 = cms.vdouble( 0.35, 4.0 ),
    copyTrajectories = cms.untracked.bool( True ),
    vtxNumber = cms.int32( -1 ),
    max_d0NoPV = cms.double( 100.0 ),
    keepAllTracks = cms.bool( False ),
    maxNumberLostLayers = cms.uint32( 1 ),
    beamspot = cms.InputTag( "hltOnlineBeamSpot" ),
    max_relpterr = cms.double( 9999.0 ),
    copyExtras = cms.untracked.bool( True ),
    max_z0NoPV = cms.double( 100.0 ),
    vertexCut = cms.string( "tracksSize>=3" ),
    max_z0 = cms.double( 100.0 ),
    useVertices = cms.bool( True ),
    min_nhits = cms.uint32( 0 ),
    src = cms.InputTag( "hltIter2PFlowCtfWithMaterialTracksForPhotons" ),
    max_minMissHitOutOrIn = cms.int32( 99 ),
    chi2n_no1Dmod_par = cms.double( 9999.0 ),
    vertices = cms.InputTag( "hltPixelVerticesForPhotons" ),
    max_eta = cms.double( 9999.0 ),
    d0_par2 = cms.vdouble( 0.4, 4.0 ),
    d0_par1 = cms.vdouble( 0.3, 4.0 ),
    res_par = cms.vdouble( 0.003, 0.001 ),
    minHitsToBypassChecks = cms.uint32( 20 )
)
process.hltIter2MergedForPhotons = cms.EDProducer( "TrackListMerger",
    ShareFrac = cms.double( 0.19 ),
    writeOnlyTrkQuals = cms.bool( False ),
    MinPT = cms.double( 0.05 ),
    allowFirstHitShare = cms.bool( True ),
    copyExtras = cms.untracked.bool( True ),
    Epsilon = cms.double( -0.001 ),
    selectedTrackQuals = cms.VInputTag( 'hltIter1MergedForPhotons','hltIter2PFlowTrackSelectionHighPurityForPhotons' ),
    indivShareFrac = cms.vdouble( 1.0, 1.0 ),
    MaxNormalizedChisq = cms.double( 1000.0 ),
    copyMVA = cms.bool( False ),
    FoundHitBonus = cms.double( 5.0 ),
    setsToMerge = cms.VPSet( 
      cms.PSet(  pQual = cms.bool( False ),
        tLists = cms.vint32( 0, 1 )
      )
    ),
    MinFound = cms.int32( 3 ),
    hasSelector = cms.vint32( 0, 0 ),
    TrackProducers = cms.VInputTag( 'hltIter1MergedForPhotons','hltIter2PFlowTrackSelectionHighPurityForPhotons' ),
    LostHitPenalty = cms.double( 20.0 ),
    newQuality = cms.string( "confirmed" )
)
process.hltEgammaHollowTrackIso = cms.EDProducer( "EgammaHLTPhotonTrackIsolationProducersRegional",
    egTrkIsoStripEndcap = cms.double( 0.03 ),
    egTrkIsoConeSize = cms.double( 0.29 ),
    trackProducer = cms.InputTag( "hltIter2MergedForPhotons" ),
    egTrkIsoStripBarrel = cms.double( 0.03 ),
    countTracks = cms.bool( False ),
    egTrkIsoRSpan = cms.double( 999999.0 ),
    egTrkIsoVetoConeSize = cms.double( 0.06 ),
    recoEcalCandidateProducer = cms.InputTag( "hltEgammaCandidates" ),
    egTrkIsoPtMin = cms.double( 1.0 ),
    egTrkIsoZSpan = cms.double( 999999.0 )
)
process.hltEG20CaloIdVLIsoLTrackIsoFilter = cms.EDFilter( "HLTEgammaGenericQuadraticFilter",
    doIsolated = cms.bool( True ),
    thrOverE2EE = cms.double( 0.0 ),
    L1NonIsoCand = cms.InputTag( "" ),
    saveTags = cms.bool( True ),
    thrOverE2EB = cms.double( 0.0 ),
    thrRegularEE = cms.double( 3.5 ),
    thrOverEEE = cms.double( 0.002 ),
    L1IsoCand = cms.InputTag( "hltEgammaCandidates" ),
    thrOverEEB = cms.double( 0.002 ),
    thrRegularEB = cms.double( 3.5 ),
    lessThan = cms.bool( True ),
    useEt = cms.bool( True ),
    ncandcut = cms.int32( 1 ),
    isoTag = cms.InputTag( "hltEgammaHollowTrackIso" ),
    candTag = cms.InputTag( "hltEG20CaloIdVLIsoLHcalIsoFilter" ),
    nonIsoTag = cms.InputTag( "" )
)
process.hltPrePhysics = cms.EDFilter( "HLTPrescaler",
    L1GtReadoutRecordTag = cms.InputTag( "hltGtDigis" ),
    offset = cms.uint32( 0 )
)
process.hltFEDSelector = cms.EDProducer( "EvFFEDSelector",
    inputTag = cms.InputTag( "rawDataCollector" ),
    fedList = cms.vuint32( 1023 )
)
process.hltTriggerSummaryAOD = cms.EDProducer( "TriggerSummaryProducerAOD",
    processName = cms.string( "@" )
)
process.hltTriggerSummaryRAW = cms.EDProducer( "TriggerSummaryProducerRAW",
    processName = cms.string( "@" )
)
process.hltPreAOutput = cms.EDFilter( "HLTPrescaler",
    L1GtReadoutRecordTag = cms.InputTag( "hltGtDigis" ),
    offset = cms.uint32( 0 )
)
process.hltL1GtTrigReport = cms.EDAnalyzer( "L1GtTrigReport",
    PrintVerbosity = cms.untracked.int32( 10 ),
    UseL1GlobalTriggerRecord = cms.bool( False ),
    PrintOutput = cms.untracked.int32( 3 ),
    L1GtRecordInputTag = cms.InputTag( "hltGtDigis" )
)
process.hltTrigReport = cms.EDAnalyzer( "HLTrigReport",
    ReferencePath = cms.untracked.string( "HLTriggerFinalPath" ),
    ReferenceRate = cms.untracked.double( 100.0 ),
    serviceBy = cms.untracked.string( "never" ),
    resetBy = cms.untracked.string( "never" ),
    reportBy = cms.untracked.string( "job" ),
    HLTriggerResults = cms.InputTag( 'TriggerResults','','HLT' )
)

process.hltOutputA = cms.OutputModule( "PoolOutputModule",
    fileName = cms.untracked.string( "outputA.root" ),
    fastCloning = cms.untracked.bool( False ),
    dataset = cms.untracked.PSet(
        filterName = cms.untracked.string( "" ),
        dataTier = cms.untracked.string( "RAW" )
    ),
    SelectEvents = cms.untracked.PSet(  SelectEvents = cms.vstring( 'HLT_CaloJet260_v1',
  'HLT_Ele27_eta2p1_WP75_Gsf_v1',
  'HLT_Mu50_v1',
  'HLT_PFJet260_v1',
  'HLT_Photon20_CaloIdVL_IsoL_v1',
  'HLT_Physics_v1' ) ),
    outputCommands = cms.untracked.vstring( 'drop *',
      'keep *_hltL1GtObjectMap_*_*',
      'keep FEDRawDataCollection_rawDataCollector_*_*',
      'keep FEDRawDataCollection_source_*_*',
      'keep edmTriggerResults_*_*_*',
      'keep triggerTriggerEvent_*_*_*' )
)

process.HLTL1UnpackerSequence = cms.Sequence( process.hltGtDigis + process.hltGctDigis + process.hltL1GtObjectMap + process.hltL1extraParticles )
process.HLTBeamSpot = cms.Sequence( process.hltScalersRawToDigi + process.hltOnlineBeamSpot )
process.HLTBeginSequence = cms.Sequence( process.hltTriggerType + process.HLTL1UnpackerSequence + process.HLTBeamSpot )
process.HLTDoFullUnpackingEgammaEcalWithoutPreshowerSequence = cms.Sequence( process.hltEcalDigis + process.hltEcalUncalibRecHit + process.hltEcalDetIdToBeRecovered + process.hltEcalRecHit )
process.HLTDoLocalHcalSequence = cms.Sequence( process.hltHcalDigis + process.hltHbhereco + process.hltHfreco + process.hltHoreco )
process.HLTDoCaloSequence = cms.Sequence( process.HLTDoFullUnpackingEgammaEcalWithoutPreshowerSequence + process.HLTDoLocalHcalSequence + process.hltTowerMakerForAll )
process.HLTAK4CaloJetsReconstructionSequence = cms.Sequence( process.HLTDoCaloSequence + process.hltAK4CaloJets + process.hltAK4CaloJetsIDPassed )
process.HLTAK4CaloJetsCorrectionSequence = cms.Sequence( process.hltFixedGridRhoFastjetAllCalo + process.hltAK4CaloJetsCorrected + process.hltAK4CaloJetsCorrectedIDPassed )
process.HLTAK4CaloJetsSequence = cms.Sequence( process.HLTAK4CaloJetsReconstructionSequence + process.HLTAK4CaloJetsCorrectionSequence )
process.HLTEndSequence = cms.Sequence( process.hltBoolEnd )
process.HLTDoFullUnpackingEgammaEcalSequence = cms.Sequence( process.hltEcalDigis + process.hltEcalPreshowerDigis + process.hltEcalUncalibRecHit + process.hltEcalDetIdToBeRecovered + process.hltEcalRecHit + process.hltEcalPreshowerRecHit )
process.HLTPFClusteringForEgamma = cms.Sequence( process.hltRechitInRegionsECAL + process.hltRechitInRegionsES + process.hltParticleFlowRecHitECALL1Seeded + process.hltParticleFlowRecHitPSL1Seeded + process.hltParticleFlowClusterPSL1Seeded + process.hltParticleFlowClusterECALUncorrectedL1Seeded + process.hltParticleFlowClusterECALL1Seeded + process.hltParticleFlowSuperClusterECALL1Seeded )
process.HLTDoLocalHcalWithTowerSequence = cms.Sequence( process.hltHcalDigis + process.hltHbhereco + process.hltHfreco + process.hltHoreco + process.hltTowerMakerForAll )
process.HLTFastJetForEgamma = cms.Sequence( process.hltFixedGridRhoFastjetAllCaloForMuons )
process.HLTPFHcalClusteringForEgamma = cms.Sequence( process.hltRegionalTowerForEgamma + process.hltParticleFlowRecHitHCALForEgamma + process.hltParticleFlowClusterHCALForEgamma )
process.HLTDoLocalPixelSequence = cms.Sequence( process.hltSiPixelDigis + process.hltSiPixelClusters + process.hltSiPixelClustersCache + process.hltSiPixelRecHits )
process.HLTDoLocalStripSequence = cms.Sequence( process.hltSiStripExcludedFEDListProducer + process.hltSiStripRawToClustersFacility + process.hltSiStripClusters )
process.HLTGsfElectronSequence = cms.Sequence( process.hltEgammaCkfTrackCandidatesForGSF + process.hltEgammaGsfTracks + process.hltEgammaGsfElectrons + process.hltEgammaGsfTrackVars )
process.HLTRecoPixelVertexingForElectronSequence = cms.Sequence( process.hltPixelLayerTriplets + process.hltPixelTracksElectrons + process.hltPixelVerticesElectrons )
process.HLTPixelTrackingForElectron = cms.Sequence( process.hltElectronsVertex + process.HLTDoLocalPixelSequence + process.HLTRecoPixelVertexingForElectronSequence )
process.HLTIterativeTrackingForElectronsIteration0 = cms.Sequence( process.hltIter0ElectronsPixelSeedsFromPixelTracks + process.hltIter0ElectronsCkfTrackCandidates + process.hltIter0ElectronsCtfWithMaterialTracks + process.hltIter0ElectronsTrackSelectionHighPurity )
process.HLTIterativeTrackingForElectronsIteration1 = cms.Sequence( process.hltIter1ElectronsClustersRefRemoval + process.hltIter1ElectronsMaskedMeasurementTrackerEvent + process.hltIter1ElectronsPixelLayerTriplets + process.hltIter1ElectronsPixelSeeds + process.hltIter1ElectronsCkfTrackCandidates + process.hltIter1ElectronsCtfWithMaterialTracks + process.hltIter1ElectronsTrackSelectionHighPurityLoose + process.hltIter1ElectronsTrackSelectionHighPurityTight + process.hltIter1ElectronsTrackSelectionHighPurity )
process.HLTIterativeTrackingForElectronsIteration2 = cms.Sequence( process.hltIter2ElectronsClustersRefRemoval + process.hltIter2ElectronsMaskedMeasurementTrackerEvent + process.hltIter2ElectronsPixelLayerPairs + process.hltIter2ElectronsPixelSeeds + process.hltIter2ElectronsCkfTrackCandidates + process.hltIter2ElectronsCtfWithMaterialTracks + process.hltIter2ElectronsTrackSelectionHighPurity )
process.HLTIterativeTrackingForElectronIter02 = cms.Sequence( process.HLTIterativeTrackingForElectronsIteration0 + process.HLTIterativeTrackingForElectronsIteration1 + process.hltIter1MergedForElectrons + process.HLTIterativeTrackingForElectronsIteration2 + process.hltIter2MergedForElectrons )
process.HLTTrackReconstructionForIsoElectronIter02 = cms.Sequence( process.HLTPixelTrackingForElectron + process.HLTDoLocalStripSequence + process.HLTIterativeTrackingForElectronIter02 )
process.HLTEle27erWP75GsfSequence = cms.Sequence( process.HLTDoFullUnpackingEgammaEcalSequence + process.HLTPFClusteringForEgamma + process.hltEgammaCandidates + process.hltEGL1SingleIsoEG22erFilter + process.hltEG27EtL1IsoEG22erFilter + process.hltEgammaClusterShape + process.hltEle27WP75ClusterShapeFilter + process.HLTDoLocalHcalWithTowerSequence + process.HLTFastJetForEgamma + process.hltEgammaHoverE + process.hltEle27WP75HcEFilter + process.hltEgammaEcalPFClusterIso + process.hltEle27WP75EcalIsoFilter + process.HLTPFHcalClusteringForEgamma + process.hltEgammaHcalPFClusterIso + process.hltEle27WP75HcalIsoFilter + process.HLTDoLocalPixelSequence + process.HLTDoLocalStripSequence + process.hltMixedLayerPairs + process.hltEgammaElectronPixelSeeds + process.hltEle27WP75PixelMatchFilter + process.HLTGsfElectronSequence + process.hltEle27WP75GsfOneOEMinusOneOPFilter + process.hltEle27WP75GsfChi2Filter + process.hltEle27WP75GsfDetaFilter + process.hltEle27WP75GsfDphiFilter + process.HLTTrackReconstructionForIsoElectronIter02 + process.hltEgammaEleGsfTrackIso + process.hltEle27WP75GsfTrackIsoFilter )
process.HLTMuonLocalRecoSequence = cms.Sequence( process.hltMuonDTDigis + process.hltDt1DRecHits + process.hltDt4DSegments + process.hltMuonCSCDigis + process.hltCsc2DRecHits + process.hltCscSegments + process.hltMuonRPCDigis + process.hltRpcRecHits )
process.HLTL2muonrecoNocandSequence = cms.Sequence( process.HLTMuonLocalRecoSequence + process.hltL2OfflineMuonSeeds + process.hltL2MuonSeeds + process.hltL2Muons )
process.HLTL2muonrecoSequence = cms.Sequence( process.HLTL2muonrecoNocandSequence + process.hltL2MuonCandidates )
process.HLTL3muonTkCandidateSequence = cms.Sequence( process.HLTDoLocalPixelSequence + process.HLTDoLocalStripSequence + process.hltL3TrajSeedOIState + process.hltL3TrackCandidateFromL2OIState + process.hltL3TkTracksFromL2OIState + process.hltL3MuonsOIState + process.hltL3TrajSeedOIHit + process.hltL3TrackCandidateFromL2OIHit + process.hltL3TkTracksFromL2OIHit + process.hltL3MuonsOIHit + process.hltL3TkFromL2OICombination + process.hltPixelLayerTriplets + process.hltPixelLayerPairs + process.hltMixedLayerPairs + process.hltL3TrajSeedIOHit + process.hltL3TrackCandidateFromL2IOHit + process.hltL3TkTracksFromL2IOHit + process.hltL3MuonsIOHit + process.hltL3TrajectorySeed + process.hltL3TrackCandidateFromL2 )
process.HLTL3muonrecoNocandSequence = cms.Sequence( process.HLTL3muonTkCandidateSequence + process.hltL3TkTracksMergeStep1 + process.hltL3TkTracksFromL2 + process.hltL3MuonsLinksCombination + process.hltL3Muons )
process.HLTL3muonrecoSequence = cms.Sequence( process.HLTL3muonrecoNocandSequence + process.hltL3MuonCandidates )
process.HLTDoCaloSequencePF = cms.Sequence( process.HLTDoFullUnpackingEgammaEcalWithoutPreshowerSequence + process.HLTDoLocalHcalSequence + process.hltTowerMakerForPF )
process.HLTAK4CaloJetsPrePFRecoSequence = cms.Sequence( process.HLTDoCaloSequencePF + process.hltAK4CaloJetsPF )
process.HLTPreAK4PFJetsRecoSequence = cms.Sequence( process.HLTAK4CaloJetsPrePFRecoSequence + process.hltAK4CaloJetsPFEt5 )
process.HLTRecopixelvertexingSequence = cms.Sequence( process.hltPixelLayerTriplets + process.hltPixelTracks + process.hltPixelVertices + process.hltTrimmedPixelVertices )
process.HLTIterativeTrackingIteration0 = cms.Sequence( process.hltIter0PFLowPixelSeedsFromPixelTracks + process.hltIter0PFlowCkfTrackCandidates + process.hltIter0PFlowCtfWithMaterialTracks + process.hltIter0PFlowTrackSelectionHighPurity )
process.HLTIter0TrackAndTauJet4Iter1Sequence = cms.Sequence( process.hltTrackIter0RefsForJets4Iter1 + process.hltAK4Iter0TrackJets4Iter1 + process.hltIter0TrackAndTauJets4Iter1 )
process.HLTIterativeTrackingIteration1 = cms.Sequence( process.hltIter1ClustersRefRemoval + process.hltIter1MaskedMeasurementTrackerEvent + process.hltIter1PixelLayerTriplets + process.hltIter1PFlowPixelSeeds + process.hltIter1PFlowCkfTrackCandidates + process.hltIter1PFlowCtfWithMaterialTracks + process.hltIter1PFlowTrackSelectionHighPurityLoose + process.hltIter1PFlowTrackSelectionHighPurityTight + process.hltIter1PFlowTrackSelectionHighPurity )
process.HLTIter1TrackAndTauJets4Iter2Sequence = cms.Sequence( process.hltIter1TrackRefsForJets4Iter2 + process.hltAK4Iter1TrackJets4Iter2 + process.hltIter1TrackAndTauJets4Iter2 )
process.HLTIterativeTrackingIteration2 = cms.Sequence( process.hltIter2ClustersRefRemoval + process.hltIter2MaskedMeasurementTrackerEvent + process.hltIter2PixelLayerPairs + process.hltIter2PFlowPixelSeeds + process.hltIter2PFlowCkfTrackCandidates + process.hltIter2PFlowCtfWithMaterialTracks + process.hltIter2PFlowTrackSelectionHighPurity )
process.HLTIterativeTrackingIter02 = cms.Sequence( process.HLTIterativeTrackingIteration0 + process.HLTIter0TrackAndTauJet4Iter1Sequence + process.HLTIterativeTrackingIteration1 + process.hltIter1Merged + process.HLTIter1TrackAndTauJets4Iter2Sequence + process.HLTIterativeTrackingIteration2 + process.hltIter2Merged )
process.HLTTrackReconstructionForPF = cms.Sequence( process.HLTDoLocalPixelSequence + process.HLTRecopixelvertexingSequence + process.HLTDoLocalStripSequence + process.HLTIterativeTrackingIter02 + process.hltPFMuonMerging + process.hltMuonLinks + process.hltMuons )
process.HLTPreshowerSequence = cms.Sequence( process.hltEcalPreshowerDigis + process.hltEcalPreshowerRecHit )
process.HLTParticleFlowSequence = cms.Sequence( process.HLTPreshowerSequence + process.hltParticleFlowRecHitECALUnseeded + process.hltParticleFlowRecHitHCAL + process.hltParticleFlowRecHitPSUnseeded + process.hltParticleFlowClusterECALUncorrectedUnseeded + process.hltParticleFlowClusterPSUnseeded + process.hltParticleFlowClusterECALUnseeded + process.hltParticleFlowClusterHCAL + process.hltParticleFlowClusterHFEM + process.hltParticleFlowClusterHFHAD + process.hltLightPFTracks + process.hltParticleFlowBlock + process.hltParticleFlow )
process.HLTAK4PFJetsReconstructionSequence = cms.Sequence( process.HLTL2muonrecoSequence + process.HLTL3muonrecoSequence + process.HLTTrackReconstructionForPF + process.HLTParticleFlowSequence + process.hltAK4PFJets )
process.HLTAK4PFJetsCorrectionSequence = cms.Sequence( process.hltFixedGridRhoFastjetAll + process.hltAK4PFJetsCorrected )
process.HLTAK4PFJetsSequence = cms.Sequence( process.HLTPreAK4PFJetsRecoSequence + process.HLTAK4PFJetsReconstructionSequence + process.HLTAK4PFJetsCorrectionSequence )
process.HLTRecoPixelVertexingForPhotonsSequence = cms.Sequence( process.hltPixelLayerTriplets + process.hltPixelTracks + process.hltPixelVerticesForPhotons )
process.HLTIterativeTrackingForPhotonsIteration0 = cms.Sequence( process.hltIter0PFlowPixelSeedsFromPixelTracksForPhotons + process.hltIter0PFlowCkfTrackCandidatesForPhotons + process.hltIter0PFlowCtfWithMaterialTracksForPhotons + process.hltIter0PFlowTrackSelectionHighPurityForPhotons )
process.HLTIterativeTrackingForPhotonsIteration1 = cms.Sequence( process.hltIter1ClustersRefRemovalForPhotons + process.hltIter1MaskedMeasurementTrackerEventForPhotons + process.hltIter1PixelLayerTripletsForPhotons + process.hltIter1PFlowPixelSeedsForPhotons + process.hltIter1PFlowCkfTrackCandidatesForPhotons + process.hltIter1PFlowCtfWithMaterialTracksForPhotons + process.hltIter1PFlowTrackSelectionHighPurityLooseForPhotons + process.hltIter1PFlowTrackSelectionHighPurityTightForPhotons + process.hltIter1PFlowTrackSelectionHighPurityForPhotons )
process.HLTIterativeTrackingForPhotonsIteration2 = cms.Sequence( process.hltIter2ClustersRefRemovalForPhotons + process.hltIter2MaskedMeasurementTrackerEventForPhotons + process.hltIter2PixelLayerPairsForPhotons + process.hltIter2PFlowPixelSeedsForPhotons + process.hltIter2PFlowCkfTrackCandidatesForPhotons + process.hltIter2PFlowCtfWithMaterialTracksForPhotons + process.hltIter2PFlowTrackSelectionHighPurityForPhotons )
process.HLTIterativeTrackingForPhotonsIter02 = cms.Sequence( process.HLTIterativeTrackingForPhotonsIteration0 + process.HLTIterativeTrackingForPhotonsIteration1 + process.hltIter1MergedForPhotons + process.HLTIterativeTrackingForPhotonsIteration2 + process.hltIter2MergedForPhotons )
process.HLTTrackReconstructionForIsoForPhotons = cms.Sequence( process.HLTDoLocalPixelSequence + process.HLTRecoPixelVertexingForPhotonsSequence + process.HLTDoLocalStripSequence + process.HLTIterativeTrackingForPhotonsIter02 )
process.HLTPhoton20CaloIdVLIsoLSequence = cms.Sequence( process.HLTDoFullUnpackingEgammaEcalSequence + process.HLTPFClusteringForEgamma + process.hltEgammaCandidates + process.hltEGL1SingleEG12Filter + process.hltEG20EtFilter + process.hltEgammaClusterShape + process.hltEG20CaloIdVLClusterShapeFilter + process.HLTDoLocalHcalWithTowerSequence + process.HLTFastJetForEgamma + process.hltEgammaHoverE + process.hltEG20CaloIdVLHEFilter + process.hltEgammaEcalPFClusterIso + process.hltEG20CaloIdVLIsoLEcalIsoFilter + process.HLTPFHcalClusteringForEgamma + process.hltEgammaHcalPFClusterIso + process.hltEG20CaloIdVLIsoLHcalIsoFilter + process.HLTDoLocalPixelSequence + process.HLTDoLocalStripSequence + process.HLTTrackReconstructionForIsoForPhotons + process.hltEgammaHollowTrackIso + process.hltEG20CaloIdVLIsoLTrackIsoFilter )

process.HLTriggerFirstPath = cms.Path( process.hltGetConditions + process.hltGetRaw + process.hltBoolFalse )
process.HLT_CaloJet260_v1 = cms.Path( process.HLTBeginSequence + process.hltL1sL1SingleJet200 + process.hltPreCaloJet260 + process.HLTAK4CaloJetsSequence + process.hltSingleCaloJet260 + process.HLTEndSequence )
process.HLT_Ele27_eta2p1_WP75_Gsf_v1 = cms.Path( process.HLTBeginSequence + process.hltL1sL1SingleIsoEG22er + process.hltPreEle27eta2p1WP75Gsf + process.HLTEle27erWP75GsfSequence + process.HLTEndSequence )
process.HLT_Mu50_v1 = cms.Path( process.HLTBeginSequence + process.hltL1sL1SingleMu16ORSingleMu25 + process.hltPreMu50 + process.hltL1fL1sMu16orMu25L1Filtered0 + process.HLTL2muonrecoSequence + process.hltL2fL1sMu16orMu25L1f0L2Filtered16Q + process.HLTL3muonrecoSequence + process.hltL3fL1sMu16orMu25L1f0L2f16QL3Filtered50Q + process.HLTEndSequence )
process.HLT_PFJet260_v1 = cms.Path( process.HLTBeginSequence + process.hltL1sL1SingleJet200 + process.hltPrePFJet260 + process.HLTAK4CaloJetsSequence + process.hltSingleCaloJet210 + process.HLTAK4PFJetsSequence + process.hltPFJetsCorrectedMatchedToCaloJets210 + process.hltSinglePFJet260 + process.HLTEndSequence )
process.HLT_Photon20_CaloIdVL_IsoL_v1 = cms.Path( process.HLTBeginSequence + process.hltL1sL1SingleEG10 + process.hltPrePhoton20CaloIdVLIsoL + process.HLTPhoton20CaloIdVLIsoLSequence + process.HLTEndSequence )
process.HLT_Physics_v1 = cms.Path( process.HLTBeginSequence + process.hltPrePhysics + process.HLTEndSequence )
process.HLTriggerFinalPath = cms.Path( process.hltGtDigis + process.hltScalersRawToDigi + process.hltFEDSelector + process.hltTriggerSummaryAOD + process.hltTriggerSummaryRAW )
process.AOutput = cms.EndPath( process.hltPreAOutput + process.hltOutputA )

# load the DQMStore and DQMRootOutputModule
process.load( "DQMServices.Core.DQMStore_cfi" )
process.DQMStore.enableMultiThread = True

process.dqmOutput = cms.OutputModule("DQMRootOutputModule",
    fileName = cms.untracked.string("DQMIO.root")
)

process.DQMOutput = cms.EndPath( process.dqmOutput )

process.HLTAnalyzerEndpath = cms.EndPath( process.hltL1GtTrigReport + process.hltTrigReport )





process.source = cms.Source( "PoolSource",
    fileNames = cms.untracked.vstring(
        'file:RelVal_Raw_PIon_DATA.root',
    ),
    inputCommands = cms.untracked.vstring(
        'keep *'
    )
)

# CMSSW version specific customizations
import os
cmsswVersion = os.environ['CMSSW_VERSION']

# none for now

# load PostLS1 customisation
from SLHCUpgradeSimulations.Configuration.postLS1Customs import customisePostLS1
process = customisePostLS1(process)

# adapt HLT modules to the correct process name
if 'hltTrigReport' in process.__dict__:
    process.hltTrigReport.HLTriggerResults                    = cms.InputTag( 'TriggerResults', '', 'HLTPIon' )

if 'hltPreExpressCosmicsOutputSmart' in process.__dict__:
    process.hltPreExpressCosmicsOutputSmart.hltResults = cms.InputTag( 'TriggerResults', '', 'HLTPIon' )

if 'hltPreExpressOutputSmart' in process.__dict__:
    process.hltPreExpressOutputSmart.hltResults        = cms.InputTag( 'TriggerResults', '', 'HLTPIon' )

if 'hltPreDQMForHIOutputSmart' in process.__dict__:
    process.hltPreDQMForHIOutputSmart.hltResults       = cms.InputTag( 'TriggerResults', '', 'HLTPIon' )

if 'hltPreDQMForPPOutputSmart' in process.__dict__:
    process.hltPreDQMForPPOutputSmart.hltResults       = cms.InputTag( 'TriggerResults', '', 'HLTPIon' )

if 'hltPreHLTDQMResultsOutputSmart' in process.__dict__:
    process.hltPreHLTDQMResultsOutputSmart.hltResults  = cms.InputTag( 'TriggerResults', '', 'HLTPIon' )

if 'hltPreHLTDQMOutputSmart' in process.__dict__:
    process.hltPreHLTDQMOutputSmart.hltResults         = cms.InputTag( 'TriggerResults', '', 'HLTPIon' )

if 'hltPreHLTMONOutputSmart' in process.__dict__:
    process.hltPreHLTMONOutputSmart.hltResults         = cms.InputTag( 'TriggerResults', '', 'HLTPIon' )

if 'hltDQMHLTScalers' in process.__dict__:
    process.hltDQMHLTScalers.triggerResults                   = cms.InputTag( 'TriggerResults', '', 'HLTPIon' )
    process.hltDQMHLTScalers.processname                      = 'HLTPIon'

if 'hltDQML1SeedLogicScalers' in process.__dict__:
    process.hltDQML1SeedLogicScalers.processname              = 'HLTPIon'

# limit the number of events to be processed
process.maxEvents = cms.untracked.PSet(
    input = cms.untracked.int32( 100 )
)

# enable the TrigReport and TimeReport
process.options = cms.untracked.PSet(
    wantSummary = cms.untracked.bool( True )
)

# override the GlobalTag, connection string and pfnPrefix
if 'GlobalTag' in process.__dict__:
    from Configuration.AlCa.GlobalTag_condDBv2 import GlobalTag as customiseGlobalTag
    process.GlobalTag = customiseGlobalTag(process.GlobalTag, globaltag = 'auto:run2_hlt_PIon')
    process.GlobalTag.connect   = 'frontier://FrontierProd/CMS_CONDITIONS'
    process.GlobalTag.pfnPrefix = cms.untracked.string('frontier://FrontierProd/')
    for pset in process.GlobalTag.toGet.value():
        pset.connect = pset.connect.value().replace('frontier://FrontierProd/', 'frontier://FrontierProd/')
    # fix for multi-run processing
    process.GlobalTag.RefreshEachRun = cms.untracked.bool( False )
    process.GlobalTag.ReconnectEachRun = cms.untracked.bool( False )

if 'MessageLogger' in process.__dict__:
    process.MessageLogger.categories.append('TriggerSummaryProducerAOD')
    process.MessageLogger.categories.append('L1GtTrigReport')
    process.MessageLogger.categories.append('HLTrigReport')
    process.MessageLogger.categories.append('FastReport')
<|MERGE_RESOLUTION|>--- conflicted
+++ resolved
@@ -1,19 +1,11 @@
-<<<<<<< HEAD
-# /dev/CMSSW_7_3_0/PIon/V34 (CMSSW_7_3_1_HLT1)
-=======
 # /dev/CMSSW_7_3_0/PIon/V37 (CMSSW_7_3_1_HLT1)
->>>>>>> a17f08ca
 
 import FWCore.ParameterSet.Config as cms
 
 process = cms.Process( "HLTPIon" )
 
 process.HLTConfigVersion = cms.PSet(
-<<<<<<< HEAD
-  tableName = cms.string('/dev/CMSSW_7_3_0/PIon/V34')
-=======
   tableName = cms.string('/dev/CMSSW_7_3_0/PIon/V37')
->>>>>>> a17f08ca
 )
 
 process.HLTIter4PSetTrajectoryFilterIT = cms.PSet( 
