--- conflicted
+++ resolved
@@ -177,15 +177,12 @@
 HLT_QuadJet45_DoubleCSV0p5_v*					# JIRA: CMSHLT-128
 HLT_DoubleJet90_Double30_TripleCSV0p5_v*			# JIRA: CMSHLT-128
 HLT_DoubleJet90_Double30_DoubleCSV0p5_v*			# JIRA: CMSHLT-128
-<<<<<<< HEAD
-=======
 
 HLT_HT200_v*							# JIRA: CMSHLT-159
 HLT_HT250_v*							# JIRA: CMSHLT-159
 HLT_HT300_v*							# JIRA: CMSHLT-159
 HLT_HT350_v*							# JIRA: CMSHLT-159
 HLT_HT400_v*							# JIRA: CMSHLT-159
->>>>>>> 08b9744c
 
 HLT_PFHT350_v*                          			# JIRA: CMSHLT-127
 HLT_PFHT600_v*                          			# JIRA: CMSHLT-127
@@ -230,15 +227,6 @@
 HLT_Photon36_R9Id85_OR_CaloId24b40e_Iso50T80L_Photon22_AND_HE10_R9Id65_Eta2_Mass15_v*	# JIRA: CMSHLT-142
 HLT_Photon26_R9Id85_OR_CaloId24b40e_Iso50T80L_Photon16_AND_HE10_R9Id65_Eta2_Mass60_v*	# JIRA: CMSHLT-142
 
-<<<<<<< HEAD
-#HLT_Photon28_R9Id85_OR_CaloId24b40e_Iso50T80L_Photon14_AND_HE10_R9Id65_Mass50_Eta1p5_v*	# JIRA: CMSHLT-132
-#HLT_Photon36_R9Id85_AND_CaloId24b40e_Iso50T80L_Photon18_AND_HE10_R9Id65_Mass30_v*	# JIRA: CMSHLT-132
-#HLT_Photon36_R9Id85_AND_CaloId24b40e_Iso50T80L_Photon18_AND_HE10_R9Id65_v*		# JIRA: CMSHLT-132
-#HLT_Photon36_R9Id85_OR_CaloId24b40e_Iso50T80L_Photon18_AND_HE10_R9Id65_Mass70_v*	# JIRA: CMSHLT-132
-
-#HLT_DiPFJet40_DEta3p5_MJJ600_PFMETNoMu140_v*			# JIRA: CMSHLT-137
-#HLT_DiPFJet40_DEta3p5_MJJ600_PFMETNoMu80_v*			# JIRA: CMSHLT-137
-=======
 HLT_Photon28_R9Id85_OR_CaloId24b40e_Iso50T80L_Photon14_AND_HE10_R9Id65_Mass50_Eta1p5_v*	# JIRA: CMSHLT-132
 HLT_Photon36_R9Id85_AND_CaloId24b40e_Iso50T80L_Photon18_AND_HE10_R9Id65_Mass30_v*	# JIRA: CMSHLT-132
 HLT_Photon36_R9Id85_AND_CaloId24b40e_Iso50T80L_Photon18_AND_HE10_R9Id65_v*		# JIRA: CMSHLT-132
@@ -246,7 +234,6 @@
 
 HLT_DiPFJet40_DEta3p5_MJJ600_PFMETNoMu140_v*			# JIRA: CMSHLT-137
 HLT_DiPFJet40_DEta3p5_MJJ600_PFMETNoMu80_v*			# JIRA: CMSHLT-137
->>>>>>> 08b9744c
 
 HLT_Mu30_Ele30_CaloIdL_GsfTrkIdVL_v*				# JIRA: CMSHLT-139
 
@@ -257,26 +244,6 @@
 HLT_HT400_DiJet90_AlphaT0p51_v*					# JIRA: CMSHLT-143
 
 HLT_BTagMu_DiJet20_Mu5_v*					# JIRA: CMSHLT-144
-<<<<<<< HEAD
-HLT_BTagMu_DiJet20_Mu5_v*					# JIRA: CMSHLT-144
-HLT_BTagMu_DiJet20_Mu5_v*					# JIRA: CMSHLT-144
-HLT_BTagMu_DiJet20_Mu5_v*					# JIRA: CMSHLT-144
-HLT_BTagMu_Jet300_Mu5_v*					# JIRA: CMSHLT-144
-
-#HLT_Ele23_Ele12_CaloIdL_TrackIdL_IsoVL_DZ_v*			# JIRA: CMSHLT-147
-#HLT_Ele16_Ele12_Ele8_CaloIdL_TrackIdL_v1*			# JIRA: CMSHLT-147
-#HLT_Mu8_TrkIsoVVL_Ele23_CaloIdL_TrackIdL_IsoVL_v*		# JIRA: CMSHLT-147
-#HLT_Mu23_TrkIsoVVL_Ele12_CaloIdL_TrackIdL_IsoVL_v*		# JIRA: CMSHLT-147
-#HLT_Mu8_DiEle12_CaloIdL_TrackIdL_v*				# JIRA: CMSHLT-147
-#HLT_DiMu9_Ele9_CaloIdL_TrackIdL_v*				# JIRA: CMSHLT-147
-#HLT_TripleMu_12_10_5_v*					# JIRA: CMSHLT-147
-#HLT_Ele23_Ele12_CaloIdL_TrackIdL_IsoVL_v*			# JIRA: CMSHLT-147
-#HLT_Ele23_CaloIdL_TrackIdL_IsoVL_v*				# JIRA: CMSHLT-147
-#HLT_Ele12_CaloIdL_TrackIdL_IsoVL_v*				# JIRA: CMSHLT-147
-
-HLT_AK8DiPFJet280_200_TrimMass30_BTagCSV0p3_v*			# JIRA: CMSHLT-148
-
-=======
 HLT_BTagMu_DiJet40_Mu5_v*					# JIRA: CMSHLT-144
 HLT_BTagMu_DiJet70_Mu5_v*					# JIRA: CMSHLT-144
 HLT_BTagMu_DiJet110_Mu5_v*					# JIRA: CMSHLT-144
@@ -383,7 +350,6 @@
 #HLT_PixelTracks_Multiplicity135_v* 				# JIRA: CMSHLT-150 (for low PU runs)
 #HLT_PixelTracks_Multiplicity160_v* 				# JIRA: CMSHLT-150 (for low PU runs)
 
->>>>>>> 08b9744c
 HLT_ZeroBias_v*							# JIRA: CMSHLT-117
 
 HLT_Physics_v*							# skim
