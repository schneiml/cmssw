#ifndef DQMServices_Core_oneDQMEDAnalyzer_h
#define DQMServices_Core_oneDQMEDAnalyzer_h

#include "DQMServices/Core/interface/DQMStore.h"
#include "FWCore/Framework/interface/Event.h"
#include "FWCore/Framework/interface/EventSetup.h"
#include "FWCore/Framework/interface/LuminosityBlock.h"
#include "FWCore/Framework/interface/Run.h"
#include "FWCore/Framework/interface/one/EDProducer.h"
#include "FWCore/ServiceRegistry/interface/ModuleCallingContext.h"
#include "FWCore/ServiceRegistry/interface/Service.h"

#include "FWCore/Utilities/interface/EDPutToken.h"
#include "DataFormats/Histograms/interface/DQMToken.h"

/*
A one::DQMEDAnalyzer<*> should be used in the case where a module must file DQM histograms and must be an 
edm::one module. 

Inheriting from one::DQMEDAnalyzer<> gives access to Run transitions.

Inheriting from one::DQMEDAnalyzer<edm::one::WatchLuminosityBlocks> gives access to Run and LuminosityBlock transitions but can only be used with Run based MonitorElements.

Inheriting from one::DQMEDAnalyzer<one::DQMLuminosityBlockElements> give access to Run and LuminosityBlock transitions and filling LuminosityBlock based MonitorElements.
*/

namespace one {

struct DQMLuminosityBlockElements {};

namespace dqmimplementation {
template <typename... T>
class DQMRunEDProducer : public edm::one::EDProducer<edm::Accumulator,
                                                     edm::EndRunProducer,
                                                     edm::one::WatchRuns, T...> 
{
public:
/* unused */
  DQMRunEDProducer() :
    runToken_{this-> template produces<DQMToken,edm::Transition::EndRun>("endRun")},
    dqmstore_{std::make_unique<DQMStore>()}
    {}
  ~DQMRunEDProducer() override = default;
  DQMRunEDProducer(DQMRunEDProducer<T...> const&) = delete;
  DQMRunEDProducer(DQMRunEDProducer<T...> &&) = delete;

  void beginRun(edm::Run const& run, edm::EventSetup const& setup) final {
    dqmBeginRun(run, setup);
    dqmstore_->bookTransaction(
    [this, &run, &setup](DQMStore::IBooker & booker)
    {
      booker.cd();
      this->bookHistograms(booker, run, setup);
    },
    run.run(),
    this->moduleDescription().id(),
    this->getCanSaveByLumi());
  }

/* unused */
  void endRun(edm::Run const& run, edm::EventSetup const& setup) override {}
  void endRunProduce(edm::Run& run, edm::EventSetup const& setup) override {
    dqmstore_->cloneRunHistograms(
        run.run(),
        this->moduleDescription().id());

    run.emplace<DQMToken>(runToken_);
  }

  virtual void dqmBeginRun(edm::Run const&, edm::EventSetup const&) {}
  virtual void bookHistograms(DQMStore::IBooker &i, edm::Run const&, edm::EventSetup const&) = 0;

  virtual void analyze(edm::Event const&, edm::EventSetup const&) {}
  void accumulate(edm::Event const& ev, edm::EventSetup const& es) final {
    analyze(ev,es);
  }

<<<<<<< HEAD
  virtual bool getCanSaveByLumi() { return false; }
private:
=======
/* unused */
  virtual bool getCanSaveByLumi() { return false; }
protected:
>>>>>>> c070139a
  edm::EDPutTokenT<DQMToken> runToken_;
  std::unique_ptr<DQMStore> dqmstore_;

};

class DQMLumisEDProducer : public DQMRunEDProducer<edm::EndLuminosityBlockProducer,
                                                   edm::one::WatchLuminosityBlocks>

{
public:
  DQMLumisEDProducer();
  ~DQMLumisEDProducer() override = default;
  DQMLumisEDProducer(DQMLumisEDProducer const&) = delete;
  DQMLumisEDProducer(DQMLumisEDProducer &&) = delete;

  void beginLuminosityBlock(edm::LuminosityBlock const& lumi, edm::EventSetup const& setup) override;

  void endLuminosityBlock(edm::LuminosityBlock const&, edm::EventSetup const&) override;

  void endLuminosityBlockProduce(edm::LuminosityBlock & lumi, edm::EventSetup const& setup) final;


  virtual void dqmBeginLuminosityBlock(edm::LuminosityBlock const&, edm::EventSetup const&);
  //virtual void bookLumiHistograms(DQMStore::IBooker &i, edm::LuminosityBlock const&, edm::EventSetup const&) = 0;

 private:
  edm::EDPutTokenT<DQMToken> lumiToken_;
};

template <typename... T> class DQMBaseClass;

template<> class DQMBaseClass<> : public DQMLumisEDProducer {
<<<<<<< HEAD
=======
/* unused */
>>>>>>> c070139a
  bool getCanSaveByLumi() override { return true; }
};
template<> class DQMBaseClass<DQMLuminosityBlockElements> : public DQMLumisEDProducer {};
template<> class DQMBaseClass<edm::one::WatchLuminosityBlocks> : public DQMRunEDProducer<edm::one::WatchLuminosityBlocks> {};
template<typename T> class DQMBaseClass<edm::LuminosityBlockCache<T>> : public DQMRunEDProducer<edm::LuminosityBlockCache<T>>{};
}

template <typename... T>
class DQMEDAnalyzer : public dqmimplementation::DQMBaseClass<T...>
{
public:
  DQMEDAnalyzer() = default;
  ~DQMEDAnalyzer() override = default;
  DQMEDAnalyzer(DQMEDAnalyzer<T...> const&) = delete;
  DQMEDAnalyzer(DQMEDAnalyzer<T...> &&) = delete;
};
}
#endif // DQMServices_Core_DQMEDAnalyzer_h<|MERGE_RESOLUTION|>--- conflicted
+++ resolved
@@ -75,14 +75,9 @@
     analyze(ev,es);
   }
 
-<<<<<<< HEAD
-  virtual bool getCanSaveByLumi() { return false; }
-private:
-=======
 /* unused */
   virtual bool getCanSaveByLumi() { return false; }
 protected:
->>>>>>> c070139a
   edm::EDPutTokenT<DQMToken> runToken_;
   std::unique_ptr<DQMStore> dqmstore_;
 
@@ -115,10 +110,7 @@
 template <typename... T> class DQMBaseClass;
 
 template<> class DQMBaseClass<> : public DQMLumisEDProducer {
-<<<<<<< HEAD
-=======
 /* unused */
->>>>>>> c070139a
   bool getCanSaveByLumi() override { return true; }
 };
 template<> class DQMBaseClass<DQMLuminosityBlockElements> : public DQMLumisEDProducer {};
